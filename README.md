--- conflicted
+++ resolved
@@ -59,13 +59,10 @@
 - :whale: Learn
   [how to run n8n in **Docker**](https://docs.n8n.io/hosting/installation/docker/)
 
-<<<<<<< HEAD
+
 ## 👆Start
-=======
-## Start
 You can try n8n without installing it using npx. You must have [Node.js](https://nodejs.org/en/) installed. 
 From the terminal, run:
->>>>>>> bbe49389
 
 `npx n8n`
 
