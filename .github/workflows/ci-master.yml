name: Test Master

on:
  push:
    branches:
      - master

jobs:
  build:
    runs-on: ubuntu-latest

    timeout-minutes: 30

    strategy:
      matrix:
        node-version: [14.x, 16.x]

    steps:
      - uses: actions/checkout@v3

      - uses: pnpm/action-setup@v2.2.4

      - name: Use Node.js ${{ matrix.node-version }}
        uses: actions/setup-node@v3
        with:
          node-version: ${{ matrix.node-version }}
          cache: 'pnpm'

      - name: Install dependencies
        run: pnpm install --frozen-lockfile

      - name: Build
        run: pnpm build

      - name: Test
        run: pnpm test
<<<<<<< HEAD

      - name: Test E2E
        run: |
          pnpm cypress:install
          pnpm test:e2e:ci:smoke

      - name: Lint
        run: pnpm lint
=======

      - name: Lint
        env:
          CI_LINT_MASTER: true
        run: pnpm lint

      - name: Notify Slack on failure
        uses: act10ns/slack@v2.0.0
        if: failure()
        with:
          status: ${{ job.status }}
          channel: '#updates-build-alerts'
          webhook-url: ${{ secrets.SLACK_WEBHOOK_URL }}
>>>>>>> 4af5c2ce
<|MERGE_RESOLUTION|>--- conflicted
+++ resolved
@@ -34,16 +34,6 @@
 
       - name: Test
         run: pnpm test
-<<<<<<< HEAD
-
-      - name: Test E2E
-        run: |
-          pnpm cypress:install
-          pnpm test:e2e:ci:smoke
-
-      - name: Lint
-        run: pnpm lint
-=======
 
       - name: Lint
         env:
@@ -56,5 +46,4 @@
         with:
           status: ${{ job.status }}
           channel: '#updates-build-alerts'
-          webhook-url: ${{ secrets.SLACK_WEBHOOK_URL }}
->>>>>>> 4af5c2ce
+          webhook-url: ${{ secrets.SLACK_WEBHOOK_URL }}