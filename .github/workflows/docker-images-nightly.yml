--- conflicted
+++ resolved
@@ -75,23 +75,13 @@
           context: .
           file: ./docker/images/n8n-custom/Dockerfile
           build-args: |
-<<<<<<< HEAD
             N8N_RELEASE_TYPE=stable
-          file: ./docker/images/n8n-custom/Dockerfile
-          platforms: ${{ github.event.inputs.include-arm64 == 'true' && 'linux/amd64,linux/arm64' || 'linux/amd64' }}
-          provenance: false
-          push: true
-          tags: ${{ secrets.DOCKER_USERNAME }}/n8n:${{ github.event.inputs.tag || 'master' }}
-          no-cache: true
-=======
-            N8N_RELEASE_TYPE=nightly
           platforms: linux/amd64,linux/arm64
           provenance: false
           push: true
           cache-from: type=gha
           cache-to: type=gha,mode=max
-          tags: ${{ secrets.DOCKER_USERNAME }}/n8n:${{ github.event.inputs.tag || 'nightly' }}
->>>>>>> 670af167
+          tags: ${{ secrets.DOCKER_USERNAME }}/n8n:${{ github.event.inputs.tag || 'master' }}
 
       - name: Call Success URL - optionally
         run: |
