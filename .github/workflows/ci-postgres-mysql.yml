--- conflicted
+++ resolved
@@ -46,9 +46,6 @@
 
       - name: Test Postgres (alternate schema)
         working-directory: packages/cli
-<<<<<<< HEAD
-        run: pnpm test:postgres:alt-schema
-=======
         run: pnpm test:postgres:alt-schema
 
       - name: Notify Slack on failure
@@ -57,5 +54,4 @@
         with:
           status: ${{ job.status }}
           channel: '#updates-build-alerts'
-          webhook-url: ${{ secrets.SLACK_WEBHOOK_URL }}
->>>>>>> 4af5c2ce
+          webhook-url: ${{ secrets.SLACK_WEBHOOK_URL }}