--- conflicted
+++ resolved
@@ -1,19 +1,11 @@
 const fetch = require('node-fetch');
 const { defineConfig } = require('cypress');
 
-<<<<<<< HEAD
-const baseUrl = 'http://localhost:5678';
-
-module.exports = defineConfig({
-	e2e: {
-		baseUrl,
-=======
 const BASE_URL = 'http://localhost:5678';
 
 module.exports = defineConfig({
 	e2e: {
 		baseUrl: BASE_URL,
->>>>>>> e409813e
 		video: false,
 		screenshotOnRunFailure: true,
 		experimentalSessionAndOrigin: true,
@@ -21,15 +13,9 @@
 
 		setupNodeEvents(on) {
 			on('task', {
-<<<<<<< HEAD
-				'db:reset': () => fetch(baseUrl + '/e2e/db/reset', { method: 'POST' }),
-				'db:setup-owner': (payload) =>
-					fetch(baseUrl + '/e2e/db/setup-owner', {
-=======
 				'db:reset': () => fetch(BASE_URL + '/e2e/db/reset', { method: 'POST' }),
 				'db:setup-owner': (payload) =>
 					fetch(BASE_URL + '/e2e/db/setup-owner', {
->>>>>>> e409813e
 						method: 'POST',
 						body: JSON.stringify(payload),
 						headers: { 'Content-Type': 'application/json' },
