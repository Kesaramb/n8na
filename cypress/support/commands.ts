// ***********************************************
// This example commands.js shows you how to
// create various custom commands and overwrite
// existing commands.
//
// For more comprehensive examples of custom
// commands please read more here:
// https://on.cypress.io/custom-commands
// ***********************************************
//
//
// -- This is a parent command --
// Cypress.Commands.add('login', (email, password) => { ... })
//
//
// -- This is a child command --
// Cypress.Commands.add('drag', { prevSubject: 'element'}, (subject, options) => { ... })
//
//
// -- This is a dual command --
// Cypress.Commands.add('dismiss', { prevSubject: 'optional'}, (subject, options) => { ... })
//
//
// -- This will overwrite an existing command --
// Cypress.Commands.overwrite('visit', (originalFn, url, options) => { ... })
import "cypress-real-events";
import './modules/drag-and-drop';

import { WorkflowsPage, SigninPage, SignupPage } from '../pages';
import { N8N_AUTH_COOKIE } from '../constants';
import { WorkflowPage as WorkflowPageClass } from '../pages/workflow';
import { MessageBox } from '../pages/modals/message-box';

Cypress.Commands.add('getByTestId', (selector, ...args) => {
	return cy.get(`[data-test-id="${selector}"]`, ...args);
});

Cypress.Commands.add('createFixtureWorkflow', (fixtureKey, workflowName) => {
	const WorkflowPage = new WorkflowPageClass();

	// We need to force the click because the input is hidden
	WorkflowPage.getters
		.workflowImportInput()
		.selectFile(`cypress/fixtures/${fixtureKey}`, { force: true });
	WorkflowPage.getters.workflowNameInput().should('be.disabled');
	WorkflowPage.getters.workflowNameInput().parent().click();
	WorkflowPage.getters.workflowNameInput().should('be.enabled');
	WorkflowPage.getters.workflowNameInput().clear().type(workflowName).type('{enter}');

	WorkflowPage.getters.saveButton().should('contain', 'Saved');
});

Cypress.Commands.add(
	'findChildByTestId',
	{ prevSubject: true },
	(subject: Cypress.Chainable<JQuery<HTMLElement>>, childTestId) => {
		return subject.find(`[data-test-id="${childTestId}"]`);
	},
);

Cypress.Commands.add('waitForLoad', () => {
	cy.getByTestId('node-view-loader', { timeout: 10000 }).should('not.exist');
	cy.get('.el-loading-mask', { timeout: 10000 }).should('not.exist');
});

Cypress.Commands.add('signin', ({ email, password }) => {
	const signinPage = new SigninPage();
	const workflowsPage = new WorkflowsPage();

	cy.session(
		[email, password],
		() => {
			cy.visit(signinPage.url);

			signinPage.getters.form().within(() => {
				signinPage.getters.email().type(email);
				signinPage.getters.password().type(password);
				signinPage.getters.submit().click();
			});

			// we should be redirected to /workflows
			cy.url().should('include', workflowsPage.url);
		},
		{
			validate() {
				cy.getCookie(N8N_AUTH_COOKIE).should('exist');
			},
		},
	);
});

Cypress.Commands.add('setup', ({ email, firstName, lastName, password }) => {
	const signupPage = new SignupPage();

	cy.visit(signupPage.url);

	signupPage.getters.form().within(() => {
		cy.url().then((url) => {
			if (url.endsWith(signupPage.url)) {
				signupPage.getters.email().type(email);
				signupPage.getters.firstName().type(firstName);
				signupPage.getters.lastName().type(lastName);
				signupPage.getters.password().type(password);
				signupPage.getters.submit().click();
			} else {
				cy.log('User already signed up');
			}
		});
	});
});

Cypress.Commands.add('skipSetup', () => {
	const signupPage = new SignupPage();
	const workflowsPage = new WorkflowsPage();
	const Confirmation = new MessageBox();

	cy.visit(signupPage.url);

	signupPage.getters.form().within(() => {
		cy.url().then((url) => {
			if (url.endsWith(signupPage.url)) {
				signupPage.getters.skip().click();

				Confirmation.getters.header().should('contain.text', 'Skip owner account setup?');
				Confirmation.actions.confirm();

				// we should be redirected to /workflows
				cy.url().should('include', workflowsPage.url);
			} else {
				cy.log('User already signed up');
			}
		});
	});
});

Cypress.Commands.add('resetAll', () => {
	cy.task('reset');
	Cypress.session.clearAllSavedSessions();
});

Cypress.Commands.add('setupOwner', (payload) => {
	cy.task('setup-owner', payload);
});

Cypress.Commands.add('enableFeature', (feature) => {
	cy.task('enable-feature', feature);
});

Cypress.Commands.add('grantBrowserPermissions', (...permissions: string[]) => {
	if (Cypress.isBrowser('chrome')) {
		cy.wrap(
			Cypress.automation('remote:debugger:protocol', {
				command: 'Browser.grantPermissions',
				params: {
					permissions,
					origin: window.location.origin,
				},
			}),
		);
	}
});
Cypress.Commands.add('readClipboard', () =>
	cy.window().its('navigator.clipboard').invoke('readText'),
);

Cypress.Commands.add('paste', { prevSubject: true }, (selector, pastePayload) => {
	// https://developer.mozilla.org/en-US/docs/Web/API/Element/paste_event
	cy.wrap(selector).then(($destination) => {
		const pasteEvent = Object.assign(new Event('paste', { bubbles: true, cancelable: true }), {
			clipboardData: {
				getData: () => pastePayload,
			},
		});
		$destination[0].dispatchEvent(pasteEvent);
	});
<<<<<<< HEAD
});
=======
});

Cypress.Commands.add('drag', (selector, pos) => {
	const [xDiff, yDiff] = pos;
	const element = cy.get(selector);
	element.should('exist');

	const originalLocation = Cypress.$(selector)[0].getBoundingClientRect();

	element.trigger('mousedown');
	element.trigger('mousemove', {
		which: 1,
		pageX: originalLocation.right + xDiff,
		pageY: originalLocation.top + yDiff,
		force: true,
	});
	element.trigger('mouseup');
});

Cypress.Commands.add('draganddrop', (draggableSelector, droppableSelector) => {
	cy.get(draggableSelector).should('exist');
	cy.get(droppableSelector).should('exist');

	const droppableEl = Cypress.$(droppableSelector)[0];
	const coords = droppableEl.getBoundingClientRect();

	const pageX = coords.left + coords.width / 2;
	const pageY = coords.top + coords.height / 2;

	cy.get(draggableSelector).realMouseDown();
	cy.get(droppableSelector).realMouseMove(pageX, pageY)
		.realHover()
		.realMouseUp();
});

>>>>>>> 4d87711a
<|MERGE_RESOLUTION|>--- conflicted
+++ resolved
@@ -24,8 +24,6 @@
 // -- This will overwrite an existing command --
 // Cypress.Commands.overwrite('visit', (originalFn, url, options) => { ... })
 import "cypress-real-events";
-import './modules/drag-and-drop';
-
 import { WorkflowsPage, SigninPage, SignupPage } from '../pages';
 import { N8N_AUTH_COOKIE } from '../constants';
 import { WorkflowPage as WorkflowPageClass } from '../pages/workflow';
@@ -173,9 +171,6 @@
 		});
 		$destination[0].dispatchEvent(pasteEvent);
 	});
-<<<<<<< HEAD
-});
-=======
 });
 
 Cypress.Commands.add('drag', (selector, pos) => {
@@ -192,7 +187,7 @@
 		pageY: originalLocation.top + yDiff,
 		force: true,
 	});
-	element.trigger('mouseup');
+	element.trigger('mouseup', { force: true });
 });
 
 Cypress.Commands.add('draganddrop', (draggableSelector, droppableSelector) => {
@@ -211,4 +206,3 @@
 		.realMouseUp();
 });
 
->>>>>>> 4d87711a
