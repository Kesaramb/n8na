--- conflicted
+++ resolved
@@ -112,10 +112,6 @@
 			x: options?.abs ? xDiff : originalLocation.right + xDiff,
 			y: options?.abs ? yDiff : originalLocation.top + yDiff,
 		}
-<<<<<<< HEAD
-
-=======
->>>>>>> adcf5a96
 		if(options?.realMouse) {
 			element.realMouseDown();
 			element.realMouseMove(newPosition.x, newPosition.y);
@@ -128,9 +124,6 @@
 				pageY: newPosition.y,
 				force: true,
 			});
-<<<<<<< HEAD
-			element.trigger('mouseup', {force: true});
-=======
 			if (options?.clickToFinish) {
 				// Click to finish the drag
 				// For some reason, mouseup isn't working when moving nodes
@@ -138,7 +131,6 @@
 			} else {
 				element.trigger('mouseup', {force: true});
 			}
->>>>>>> adcf5a96
 		}
 	});
 });
