import { BasePage } from '../base';
import { WorkflowsPage } from '../workflows';
<<<<<<< HEAD

const workflowsPage = new WorkflowsPage();
=======
>>>>>>> 270946a9

export class MainSidebar extends BasePage {
	getters = {
		menuItem: (menuLabel: string) =>
			cy.getByTestId('menu-item').filter(`:contains("${menuLabel}")`),
		settings: () => this.getters.menuItem('Settings'),
		templates: () => this.getters.menuItem('Templates'),
		workflows: () => this.getters.menuItem('Workflows'),
		credentials: () => this.getters.menuItem('Credentials'),
		executions: () => this.getters.menuItem('Executions'),
		userMenu: () => cy.get('div[class="action-dropdown-container"]'),
	};
	actions = {
		goToSettings: () => {
			this.getters.settings().should('be.visible');
			// We must wait before ElementUI menu is done with its animations
			cy.get('[data-old-overflow]').should('not.exist');
			this.getters.settings().click();
		},
		goToCredentials: () => {
			this.getters.credentials().should('be.visible');
			cy.get('[data-old-overflow]').should('not.exist');
			this.getters.credentials().click();
		},
		openUserMenu: () => {
			this.getters.userMenu().click();
		},
		signout: () => {
			cy.visit(workflowsPage.url);
			this.actions.openUserMenu();
			cy.getByTestId('user-menu-item-logout').click();
			cy.wrap(Cypress.session.clearAllSavedSessions());
		},
		openUserMenu: () => {
			this.getters.userMenu().click();
		},
		signout: () => {
			const workflowsPage = new WorkflowsPage();
			cy.visit(workflowsPage.url);
			this.actions.openUserMenu();
			cy.getByTestId('user-menu-item-logout').click();
			cy.wrap(Cypress.session.clearAllSavedSessions());
		},
	};
}<|MERGE_RESOLUTION|>--- conflicted
+++ resolved
@@ -1,10 +1,7 @@
 import { BasePage } from '../base';
 import { WorkflowsPage } from '../workflows';
-<<<<<<< HEAD
 
 const workflowsPage = new WorkflowsPage();
-=======
->>>>>>> 270946a9
 
 export class MainSidebar extends BasePage {
 	getters = {
@@ -32,12 +29,6 @@
 		openUserMenu: () => {
 			this.getters.userMenu().click();
 		},
-		signout: () => {
-			cy.visit(workflowsPage.url);
-			this.actions.openUserMenu();
-			cy.getByTestId('user-menu-item-logout').click();
-			cy.wrap(Cypress.session.clearAllSavedSessions());
-		},
 		openUserMenu: () => {
 			this.getters.userMenu().click();
 		},
