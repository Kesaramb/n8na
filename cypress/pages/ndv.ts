--- conflicted
+++ resolved
@@ -209,7 +209,6 @@
 				.find('span')
 				.should('include.html', asEncodedHTML(value));
 		},
-
 		refreshResourceMapperColumns: () => {
 			this.getters.resourceMapperSelectColumn().realHover();
 			this.getters
@@ -220,18 +219,12 @@
 
 			getVisiblePopper().find('li').last().click();
 		},
-
-<<<<<<< HEAD
 		addFilterCondition: (paramName: string) => {
 			this.getters.filterConditionAdd(paramName).click();
 		},
-
 		removeFilterCondition: (paramName: string, index: number) => {
 			this.getters.filterConditionRemove(paramName, index).click();
 		},
-
-=======
->>>>>>> 3d5a485b
 		setInvalidExpression: ({
 			fieldName,
 			invalidExpression,
