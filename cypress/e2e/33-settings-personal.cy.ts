import { WorkflowPage } from '../pages';
<<<<<<< HEAD
import { errorToast, successToast } from '../pages/notifications';
=======
>>>>>>> 817167cf

const workflowPage = new WorkflowPage();

const INVALID_NAMES = [
	'https://n8n.io',
	'http://n8n.io',
	'www.n8n.io',
	'n8n.io',
	'n8n.бг',
	'n8n.io/home',
	'n8n.io/home?send=true',
	'<a href="#">Jack</a>',
	'<script>alert("Hello")</script>',
];

const VALID_NAMES = [
	['a', 'a'],
	['alice', 'alice'],
	['Robert', 'Downey Jr.'],
	['Mia', 'Mia-Downey'],
	['Mark', "O'neil"],
	['Thomas', 'Müler'],
	['ßáçøñ', 'ßáçøñ'],
	['أحمد', 'فلسطين'],
	['Милорад', 'Филиповић'],
];

describe('Personal Settings', () => {
	it('should allow to change first and last name', () => {
		cy.visit('/settings/personal');
		VALID_NAMES.forEach((name) => {
			cy.getByTestId('personal-data-form').find('input[name="firstName"]').clear().type(name[0]);
			cy.getByTestId('personal-data-form').find('input[name="lastName"]').clear().type(name[1]);
			cy.getByTestId('save-settings-button').click();
			successToast().should('contain', 'Personal details updated');
			successToast().find('.el-notification__closeBtn').click();
		});
	});
	it('not allow malicious values for personal data', () => {
		cy.visit('/settings/personal');
		INVALID_NAMES.forEach((name) => {
			cy.getByTestId('personal-data-form').find('input[name="firstName"]').clear().type(name);
			cy.getByTestId('personal-data-form').find('input[name="lastName"]').clear().type(name);
			cy.getByTestId('save-settings-button').click();
			errorToast().should('contain', 'Malicious firstName | Malicious lastName');
			errorToast().find('.el-notification__closeBtn').click();
		});
	});
});<|MERGE_RESOLUTION|>--- conflicted
+++ resolved
@@ -1,10 +1,4 @@
-import { WorkflowPage } from '../pages';
-<<<<<<< HEAD
 import { errorToast, successToast } from '../pages/notifications';
-=======
->>>>>>> 817167cf
-
-const workflowPage = new WorkflowPage();
 
 const INVALID_NAMES = [
 	'https://n8n.io',
