<template>
<<<<<<< HEAD
	<el-skeleton :loading="loading" :animated="animated" :class="['n8n-loading', `n8n-loading-${variant}`]">
=======
	<el-skeleton :loading="loading" :animated="animated" class="n8n-loading">
>>>>>>> bcd0f91d
		<template slot="template">
			<div v-if="variant === 'h1'">
				<div
						v-for="(item, index) in rows"
						:key="index"
						:class="{
						[$style.h1Last]: item === rows && rows > 1 && shrinkLast,
					}"
				>
					<el-skeleton-item
							:variant="variant"
					/>
				</div>
			</div>
			<div v-else-if="variant === 'p'">
				<div
						v-for="(item, index) in rows"
						:key="index"
						:class="{
						[$style.pLast]: item === rows && rows > 1 && shrinkLast,
					}">
					<el-skeleton-item
							:variant="variant"
					/>
				</div>
			</div>
			<div :class="$style.custom" v-else-if="variant === 'custom'">
				<el-skeleton-item
						:variant="variant"
				/>
			</div>
			<el-skeleton-item
					v-else
					:variant="variant"
			/>
		</template>
	</el-skeleton>
</template>

<script lang="ts">
import ElSkeleton from 'element-ui/lib/skeleton';
import ElSkeletonItem from 'element-ui/lib/skeleton-item';
<<<<<<< HEAD
import Vue from 'vue';
=======

import Vue from 'vue';

>>>>>>> bcd0f91d
export default Vue.extend({
	name: 'n8n-loading',
	components: {
		ElSkeleton,
		ElSkeletonItem,
	},
	props: {
		animated: {
			type: Boolean,
			default: true,
		},
		loading: {
			type: Boolean,
			default: true,
		},
		rows: {
			type: Number,
			default: 1,
		},
		shrinkLast: {
			type: Boolean,
			default: true,
		},
		variant: {
			type: String,
			default: 'p',
			validator: (value: string): boolean => ['custom', 'p', 'text', 'h1', 'h3', 'text', 'caption', 'button', 'image', 'circle', 'rect'].includes(value),
		},
	},
});
</script>

<style lang="scss" module>
.h1Last {
  width: 40%;
}
.pLast {
  width: 61%;
}
.custom {
  width: 100%;
  height: 100%;
}
</style>

<style lang="scss">
.n8n-loading-custom .el-skeleton {
  &,
  .el-skeleton__item {
	width: 100%;
	height: 100%;
  }
}
</style><|MERGE_RESOLUTION|>--- conflicted
+++ resolved
@@ -1,9 +1,5 @@
 <template>
-<<<<<<< HEAD
 	<el-skeleton :loading="loading" :animated="animated" :class="['n8n-loading', `n8n-loading-${variant}`]">
-=======
-	<el-skeleton :loading="loading" :animated="animated" class="n8n-loading">
->>>>>>> bcd0f91d
 		<template slot="template">
 			<div v-if="variant === 'h1'">
 				<div
@@ -46,13 +42,9 @@
 <script lang="ts">
 import ElSkeleton from 'element-ui/lib/skeleton';
 import ElSkeletonItem from 'element-ui/lib/skeleton-item';
-<<<<<<< HEAD
-import Vue from 'vue';
-=======
 
 import Vue from 'vue';
 
->>>>>>> bcd0f91d
 export default Vue.extend({
 	name: 'n8n-loading',
 	components: {
