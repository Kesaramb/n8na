--- conflicted
+++ resolved
@@ -39,11 +39,9 @@
 import N8nAvatar from './N8nAvatar';
 import N8nBadge from './N8nBadge';
 import N8nButton from './N8nButton';
-<<<<<<< HEAD
 import { N8nElButton } from './N8nButton/overrides';
-=======
->>>>>>> c85faff4
 import N8nCallout from './N8nCallout';
+import N8nPanelCallout from './N8nPanelCallout';
 import N8nCard from './N8nCard';
 import N8nFormBox from './N8nFormBox';
 import N8nFormInput from './N8nFormInput';
@@ -85,11 +83,9 @@
 	N8nAvatar,
 	N8nBadge,
 	N8nButton,
-<<<<<<< HEAD
 	N8nElButton,
-=======
->>>>>>> c85faff4
 	N8nCallout,
+	N8nPanelCallout,
 	N8nCard,
 	N8nHeading,
 	N8nFormBox,
