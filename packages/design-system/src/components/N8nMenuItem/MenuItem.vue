<template>
	<el-submenu
		v-if="item.children"
		:class="{
			[$style.submenu]: true,
			[$style.item]: true,
			[$style.compact]: compact
		}"
		:index="item.id"
		:title="item.label"
	>
			<template slot="title">
				<n8n-icon v-if="item.icon" :class="$style.icon" :icon="item.icon" />
				<span :class="$style.label">{{ item.label }}</span>
			</template>
		<el-menu-item
			v-for="child in item.children"
			:key="child.id"
			:class="$style.menuItem"
			:index="child.id"
			:title="child.label"
			@click="onItemClick(child)"
		>
			<n8n-icon v-if="child.icon" :class="$style.icon" :icon="child.icon" />
			<span :class="$style.label">{{ child.label }}</span>
		</el-menu-item>
	</el-submenu>
	<el-menu-item
		v-else
		:class="{
			[$style.menuItem]: true,
			[$style.item]: true,
			[$style.compact]: compact
		}"
		:index="item.id"
		:title="item.label"
		@click="onItemClick(item)"
	>
		<n8n-icon v-if="item.icon" :class="$style.icon" :icon="item.icon" />
		<span :class="$style.label">{{ item.label }}</span>
	</el-menu-item>
</template>

<script lang="ts">
import ElSubmenu from 'element-ui/lib/submenu';
import ElMenuItem from 'element-ui/lib/menu-item';
import N8nIcon from '../N8nIcon';
import Vue, { PropType } from 'vue';
import { IMenuItem } from '../../types';


export default Vue.extend({
	name: 'n8n-menu-item',
	components: {
		ElSubmenu,
		ElMenuItem,
		N8nIcon,
	},
	props: {
		item: {
			type: Object as () => IMenuItem,
			required: true,
		},
		compact: {
			type: Boolean,
			default: false,
		},
	},
	methods: {
		onItemClick(item: IMenuItem, event: MouseEvent) {
			if (item && item.type === 'link' && item.properties) {
				const href: string = item.properties.href;
				if (!href) {
					return;
				}

				if (item.properties.newWindow) {
					window.open(href);
				}
				else {
					window.location.assign(item.properties.href);
				}

			}
			this.$emit('click', event);
		},
	},
});

</script>

<style module lang="scss">
// Element menu-item overrides
:global(.el-menu-item), :global(.el-submenu__title) {
	--menu-font-color: var(--color-text-base);
	--menu-item-active-background-color: var(--color-foreground-base);
	--menu-item-active-font-color: var(--color-text-dark);
	--menu-item-hover-fill: var(--color-foreground-base);
	--menu-item-hover-font-color: var(--color-text-dark);
	--menu-item-height: 35px;
	--submenu-item-height: 27px;
}


.submenu {
	:global(.el-submenu__title) {
		display: flex;
		align-items: center;
		border-radius: var(--border-radius-base);
		padding: var(--spacing-2xs) var(--spacing-xs) !important;
		user-select: none;

		&:hover {
			.icon { color: var(--color-text-dark) }
		}
	}

	.menuItem {
		height: var(--submenu-item-height);
		min-width: auto;
		margin: var(--spacing-2xs) 0 !important;
		padding-left: var(--spacing-l) !important;
		user-select: none;

		&:hover {
			.icon { color: var(--color-text-dark) }
		}
	};
}

.menuItem {
	display: flex;
	padding: var(--spacing-2xs) var(--spacing-xs) !important;
	margin: 0 !important;
	border-radius: var(--border-radius-base);
}

.icon {
	margin-right: var(--spacing-xs);
}

.label {
	overflow: hidden;
	text-overflow: ellipsis;
}

<<<<<<< HEAD
.item + .item {
	margin-top: 8px !important;
}
=======
ElMenuItem.name = 'n8n-menu-item'; // eslint-disable-line @typescript-eslint/no-unsafe-member-access
>>>>>>> 1b320cd8

.compact {
	width: fit-content;
	.icon {
		margin: 0;
		overflow: visible !important;
		visibility: visible !important;
		width: initial !important;
		height: initial !important;
	}
	.label {
		display: none;
	}
}
</style><|MERGE_RESOLUTION|>--- conflicted
+++ resolved
@@ -52,8 +52,8 @@
 export default Vue.extend({
 	name: 'n8n-menu-item',
 	components: {
-		ElSubmenu,
-		ElMenuItem,
+		ElSubmenu, // eslint-disable-line @typescript-eslint/no-unsafe-assignment
+		ElMenuItem, // eslint-disable-line @typescript-eslint/no-unsafe-assignment
 		N8nIcon,
 	},
 	props: {
@@ -144,13 +144,9 @@
 	text-overflow: ellipsis;
 }
 
-<<<<<<< HEAD
 .item + .item {
 	margin-top: 8px !important;
 }
-=======
-ElMenuItem.name = 'n8n-menu-item'; // eslint-disable-line @typescript-eslint/no-unsafe-member-access
->>>>>>> 1b320cd8
 
 .compact {
 	width: fit-content;
