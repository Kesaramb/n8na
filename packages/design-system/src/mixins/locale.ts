import { t } from '../locale';

export default {
	methods: {
<<<<<<< HEAD
		t(path: string, ...args: string[]): string {
			return t.call(this, path, ...args);
=======
		t(path: string, options: object) {
			return t.call(this, path, options);
>>>>>>> e7f61629
		},
	},
};<|MERGE_RESOLUTION|>--- conflicted
+++ resolved
@@ -2,13 +2,8 @@
 
 export default {
 	methods: {
-<<<<<<< HEAD
-		t(path: string, ...args: string[]): string {
-			return t.call(this, path, ...args);
-=======
-		t(path: string, options: object) {
+		t(path: string, options: string[]) {
 			return t.call(this, path, options);
->>>>>>> e7f61629
 		},
 	},
 };