export interface IUser {
	id: string;
	firstName?: string;
	lastName?: string;
	fullName?: string;
	email?: string;
	isOwner: boolean;
	isPendingUser: boolean;
<<<<<<< HEAD
	disabled: boolean;
	signInType: string;
=======
	inviteAcceptUrl?: string;
}

export interface IUserListAction {
	label: string;
	value: string;
	guard?: (user: IUser) => boolean;
}

export interface IUserListAction {
	label: string;
	value: string;
	guard?: (user: IUser) => boolean;
>>>>>>> d77523bd
}<|MERGE_RESOLUTION|>--- conflicted
+++ resolved
@@ -6,11 +6,9 @@
 	email?: string;
 	isOwner: boolean;
 	isPendingUser: boolean;
-<<<<<<< HEAD
+	inviteAcceptUrl?: string;
 	disabled: boolean;
 	signInType: string;
-=======
-	inviteAcceptUrl?: string;
 }
 
 export interface IUserListAction {
@@ -23,5 +21,4 @@
 	label: string;
 	value: string;
 	guard?: (user: IUser) => boolean;
->>>>>>> d77523bd
 }