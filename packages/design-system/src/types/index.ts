--- conflicted
+++ resolved
@@ -1,8 +1,5 @@
-<<<<<<< HEAD
+export * from './button';
 export * from './datatable';
-=======
-export * from './button';
->>>>>>> 3fdc4413
 export * from './form';
 export * from './user';
 export * from './menu';