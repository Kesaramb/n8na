--- conflicted
+++ resolved
@@ -1,413 +1,6 @@
 @use 'sass:math';
 
 @mixin theme {
-<<<<<<< HEAD
-	--color-primary-h: 6.9;
-	--color-primary-s: 100%;
-	--color-primary-l: 67.6%;
-	--color-primary: hsl(var(--color-primary-h), var(--color-primary-s), var(--color-primary-l));
-
-	--color-primary-tint-1-l: 88%;
-	--color-primary-tint-1: hsl(
-		var(--color-primary-h),
-		var(--color-primary-s),
-		var(--color-primary-tint-1-l)
-	);
-
-	--color-primary-tint-2-l: 94.5%;
-	--color-primary-tint-2: hsl(
-		var(--color-primary-h),
-		var(--color-primary-s),
-		var(--color-primary-tint-2-l)
-	);
-
-	--color-primary-tint-3-l: 96.9%;
-	--color-primary-tint-3: hsl(
-		var(--color-primary-h),
-		var(--color-primary-s),
-		var(--color-primary-tint-3-l)
-	);
-
-	--color-primary-shade-1-l: 57.6%;
-	--color-primary-shade-1: hsl(
-		var(--color-primary-h),
-		var(--color-primary-s),
-		var(--color-primary-shade-1-l)
-	);
-
-	--color-primary-shade-2-l: 23%;
-	--color-primary-shade-2: hsl(
-		var(--color-primary-h),
-		var(--color-primary-s),
-		var(--color-primary-shade-2-l)
-	);
-
-	--color-avatar-accent-1-h: 40;
-	--color-avatar-accent-1-s: 15.3%;
-	--color-avatar-accent-1-l: 88.4%;
-	--color-avatar-accent-1: hsl(
-		var(--color-avatar-accent-1-h),
-		var(--color-avatar-accent-1-s),
-		var(--color-avatar-accent-1-l)
-	);
-
-	--color-avatar-accent-2-h: 212;
-	--color-avatar-accent-2-s: 71%;
-	--color-avatar-accent-2-l: 48.6%;
-	--color-avatar-accent-2: hsl(
-		var(--color-avatar-accent-2-h),
-		var(--color-avatar-accent-2-s),
-		var(--color-avatar-accent-2-l)
-	);
-
-	--color-secondary-h: 247;
-	--color-secondary-s: 49%;
-	--color-secondary-l: 53%;
-	--color-secondary: hsl(
-		var(--color-secondary-h),
-		var(--color-secondary-s),
-		var(--color-secondary-l)
-	);
-
-	--color-secondary-tint-1-l: 85%;
-	--color-secondary-tint-1: hsl(
-		var(--color-secondary-h),
-		var(--color-secondary-s),
-		var(--color-secondary-tint-1-l)
-	);
-
-	--color-secondary-tint-2-l: 92%;
-	--color-secondary-tint-2: hsl(
-		var(--color-secondary-h),
-		var(--color-secondary-s),
-		var(--color-secondary-tint-2-l)
-	);
-
-	--color-secondary-tint-3-l: 95%;
-	--color-secondary-tint-3: hsl(
-		var(--color-secondary-h),
-		var(--color-secondary-s),
-		var(--color-secondary-tint-3-l)
-	);
-
-	--color-secondary-tint-4-l: 98%;
-	--color-secondary-tint-4: hsl(
-		var(--color-secondary-h),
-		var(--color-secondary-s),
-		var(--color-secondary-tint-4-l)
-	);
-
-	--color-success-h: 150.4;
-	--color-success-s: 60%;
-	--color-success-l: 40.4%;
-	--color-success: hsl(var(--color-success-h), var(--color-success-s), var(--color-success-l));
-
-	--color-success-tint-1-l: 90%;
-	--color-success-tint-1: hsl(
-		var(--color-success-h),
-		var(--color-success-s),
-		var(--color-success-tint-1-l)
-	);
-
-	--color-success-tint-2-l: 94.9%;
-	--color-success-tint-2: hsl(
-		var(--color-success-h),
-		var(--color-success-s),
-		var(--color-success-tint-2-l)
-	);
-
-	--color-success-light-h: 150;
-	--color-success-light-s: 54%;
-	--color-success-light-l: 70%;
-	--color-success-light: hsl(
-		var(--color-success-light-h),
-		var(--color-success-light-s),
-		var(--color-success-light-l)
-	);
-
-	--color-warning-h: 36;
-	--color-warning-s: 77%;
-	--color-warning-l: 57%;
-	--color-warning: hsl(var(--color-warning-h), var(--color-warning-s), var(--color-warning-l));
-
-	--color-warning-tint-1-h: 35;
-	--color-warning-tint-1-s: 77%;
-	--color-warning-tint-1-l: 84%;
-	--color-warning-tint-1: hsl(
-		var(--color-warning-h),
-		var(--color-warning-s),
-		var(--color-warning-tint-1-l)
-	);
-
-	--color-warning-tint-2-h: 34;
-	--color-warning-tint-2-s: 80%;
-	--color-warning-tint-2-l: 96%;
-	--color-warning-tint-2: hsl(
-		var(--color-warning-tint-2-h),
-		var(--color-warning-tint-2-s),
-		var(--color-warning-tint-2-l)
-	);
-
-	--color-danger-h: 355;
-	--color-danger-s: 83%;
-	--color-danger-l: 52%;
-	--color-danger: hsl(var(--color-danger-h), var(--color-danger-s), var(--color-danger-l));
-
-	--color-danger-tint-1-l: 93.9%;
-	--color-danger-tint-1: hsl(
-		var(--color-danger-h),
-		var(--color-danger-s),
-		var(--color-danger-tint-1-l)
-	);
-	--color-danger-tint-2-l: 96.9%;
-	--color-danger-tint-2: hsl(
-		var(--color-danger-h),
-		var(--color-danger-s),
-		var(--color-danger-tint-2-l)
-	);
-
-	--color-info-h: 220;
-	--color-info-s: 4%;
-	--color-info-l: 58%;
-	--color-info: hsl(var(--color-info-h), var(--color-info-s), var(--color-info-l));
-
-	--color-info-tint-1-l: 88%;
-	--color-info-tint-1: hsl(var(--color-info-h), var(--color-info-s), var(--color-info-tint-1-l));
-	--color-info-tint-2-l: 96%;
-	--color-info-tint-2: hsl(var(--color-info-h), var(--color-info-s), var(--color-info-tint-2-l));
-
-	--color-grey-h: 228;
-	--color-grey-s: 10%;
-	--color-grey-l: 80%;
-	--color-grey: hsl(var(--color-grey-h), var(--color-grey-s), var(--color-grey-l));
-
-	--color-light-grey-h: 220;
-	--color-light-grey-s: 20%;
-	--color-light-grey-l: 88%;
-	--color-light-grey: hsl(
-		var(--color-light-grey-h),
-		var(--color-light-grey-s),
-		var(--color-light-grey-l)
-	);
-
-	--color-neutral-h: 228;
-	--color-neutral-s: 10%;
-	--color-neutral-l: 50%;
-	--color-neutral: hsl(var(--color-neutral-h), var(--color-neutral-s), var(--color-neutral-l));
-
-	--color-text-dark-h: 0;
-	--color-text-dark-s: 0%;
-	--color-text-dark-l: 33.3%;
-	--color-text-dark: hsl(
-		var(--color-text-dark-h),
-		var(--color-text-dark-s),
-		var(--color-text-dark-l)
-	);
-
-	--color-text-base-h: 240;
-	--color-text-base-s: 4%;
-	--color-text-base-l: 51%;
-	--color-text-base: hsl(
-		var(--color-text-base-h),
-		var(--color-text-base-s),
-		var(--color-text-base-l)
-	);
-
-	--color-text-light-h: 220;
-	--color-text-light-s: 4.2%;
-	--color-text-light-l: 58.2%;
-	--color-text-light: hsl(
-		var(--color-text-light-h),
-		var(--color-text-light-s),
-		var(--color-text-light-l)
-	);
-
-	--color-text-lighter-h: 222;
-	--color-text-lighter-s: 16.7%;
-	--color-text-lighter-l: 88.2%;
-	--color-text-lighter: hsl(
-		var(--color-text-lighter-h),
-		var(--color-text-lighter-s),
-		var(--color-text-lighter-l)
-	);
-
-	--color-text-xlight-h: 0;
-	--color-text-xlight-s: 0%;
-	--color-text-xlight-l: 100%;
-	--color-text-xlight: hsl(
-		var(--color-text-xlight-h),
-		var(--color-text-xlight-s),
-		var(--color-text-xlight-l)
-	);
-
-	--color-foreground-xdark-h: 220;
-	--color-foreground-xdark-s: 7.4%;
-	--color-foreground-xdark-l: 52.5%;
-	--color-foreground-xdark: hsl(
-		var(--color-foreground-xdark-h),
-		var(--color-foreground-xdark-s),
-		var(--color-foreground-xdark-l)
-	);
-
-	--color-foreground-dark-h: 228;
-	--color-foreground-dark-s: 9.6%;
-	--color-foreground-dark-l: 79.6%;
-	--color-foreground-dark: hsl(
-		var(--color-foreground-dark-h),
-		var(--color-foreground-dark-s),
-		var(--color-foreground-dark-l)
-	);
-
-	--color-foreground-base-h: 220;
-	--color-foreground-base-s: 20%;
-	--color-foreground-base-l: 88.2%;
-	--color-foreground-base: hsl(
-		var(--color-foreground-base-h),
-		var(--color-foreground-base-s),
-		var(--color-foreground-base-l)
-	);
-
-	--color-foreground-light-h: 0;
-	--color-foreground-light-s: 0%;
-	--color-foreground-light-l: 93.3%;
-	--color-foreground-light: hsl(
-		var(--color-foreground-light-h),
-		var(--color-foreground-light-s),
-		var(--color-foreground-light-l)
-	);
-
-	--color-foreground-xlight-h: 0;
-	--color-foreground-xlight-s: 0%;
-	--color-foreground-xlight-l: 100%;
-	--color-foreground-xlight: hsl(
-		var(--color-foreground-xlight-h),
-		var(--color-foreground-xlight-s),
-		var(--color-foreground-xlight-l)
-	);
-
-	--color-background-dark-h: 240;
-	--color-background-dark-s: 4.2%;
-	--color-background-dark-l: 18.8%;
-	--color-background-dark: hsl(
-		var(--color-background-dark-h),
-		var(--color-background-dark-s),
-		var(--color-background-dark-l)
-	);
-
-	--color-background-base-h: 220;
-	--color-background-base-s: 30%;
-	--color-background-base-l: 96.1%;
-	--color-background-base: hsl(
-		var(--color-background-base-h),
-		var(--color-background-base-s),
-		var(--color-background-base-l)
-	);
-
-	--color-background-light-h: 220;
-	--color-background-light-s: 60%;
-	--color-background-light-l: 99%;
-	--color-background-light: hsl(
-		var(--color-background-light-h),
-		var(--color-background-light-s),
-		var(--color-background-light-l)
-	);
-
-	--color-background-lighter-h: 252;
-	--color-background-lighter-s: 71.4%;
-	--color-background-lighter-l: 98.6%;
-	--color-background-lighter: hsl(
-		var(--color-background-lighter-h),
-		var(--color-background-lighter-s),
-		var(--color-background-lighter-l)
-	);
-
-	--color-background-xlight-h: 0;
-	--color-background-xlight-s: 0%;
-	--color-background-xlight-l: 100%;
-	--color-background-xlight: hsl(
-		var(--color-background-xlight-h),
-		var(--color-background-xlight-s),
-		var(--color-background-xlight-l)
-	);
-
-	--color-canvas-dot-h: 204;
-	--color-canvas-dot-s: 15.6%;
-	--color-canvas-dot-l: 87.5%;
-	--color-canvas-dot: hsl(
-		var(--color-canvas-dot-h),
-		var(--color-canvas-dot-s),
-		var(--color-canvas-dot-l)
-	);
-
-	--color-canvas-background-h: 260;
-	--color-canvas-background-s: 100%;
-	--color-canvas-background-l: 99.4%;
-	--color-canvas-background: hsl(
-		var(--color-canvas-background-h),
-		var(--color-canvas-background-s),
-		var(--color-canvas-background-l)
-	);
-
-	--color-json-default: #5045a1;
-	--color-json-null: var(--color-danger);
-	--color-json-boolean: var(--color-success);
-	--color-json-number: var(--color-success);
-	--color-json-string: #5045a1;
-	--color-json-key: var(--color-text-dark);
-	--color-json-brackets: var(--color-text-dark);
-	--color-json-brackets-hover: #1890ff;
-	--color-json-line: #bfcbd9;
-	--color-json-highlight: #e2e5ee;
-
-	--color-sticky-default-background-h: 46;
-	--color-sticky-default-background-s: 100%;
-	--color-sticky-default-background-l: 92%;
-	--color-sticky-default-background: hsl(
-		var(--color-sticky-default-background-h),
-		var(--color-sticky-default-background-s),
-		var(--color-sticky-default-background-l)
-	);
-
-	--color-sticky-default-border-h: 43;
-	--color-sticky-default-border-s: 75%;
-	--color-sticky-default-border-l: 80%;
-	--color-sticky-default-border: hsl(
-		var(--color-sticky-default-border-h),
-		var(--color-sticky-default-border-s),
-		var(--color-sticky-default-border-l)
-	);
-
-	--sticky-color-1: #fff5d6;
-	--sticky-color-2: #fde9d8;
-	--sticky-color-3: #fbdadd;
-	--sticky-color-4: #dcf9eb;
-	--sticky-color-5: #d6ebff;
-	--sticky-color-6: #e7d6ff;
-	--sticky-color-7: #f0f3f9;
-
-	--color-code-background: #ffffff;
-	--color-code-background-readonly: #f5f2f0;
-	--color-code-foreground: #4d4d4c;
-	--color-code-caret: #aeafad;
-	--color-code-selection: #d6d6d6;
-	--color-code-gutterBackground: #ffffff;
-	--color-code-gutterForeground: #4d4d4c80;
-	--color-code-lineHighlight: #efefef;
-	--color-code-tags-comment: #8e908c;
-	--color-code-tags-string: #718c00;
-	--color-code-tags-primitive: #f5871f;
-	--color-code-tags-keyword: #8959a8;
-	--color-code-tags-operator: #3e999f;
-	--color-code-tags-variable: #c82829;
-	--color-code-tags-definition: #4271ae;
-
-	--color-expression-editor-background: #fff;
-	--color-valid-resolvable-foreground: #29a568;
-	--color-valid-resolvable-background: #e1f3d8;
-	--color-invalid-resolvable-foreground: #f45959;
-	--color-invalid-resolvable-background: #fef0f0;
-	--color-expression-syntax-example: #f0f0f0;
-=======
 	--color-primary-h: var(--prim-color-primary-h);
 	--color-primary-s: var(--prim-color-primary-s);
 	--color-primary-l: 68%;
@@ -485,6 +78,14 @@
 	--color-sticky-default-border: var(--prim-color-alt-d-shade-150);
 	--color-sticky-font: var(--prim-gray-740);
 	--color-sticky-code-background: var(--color-background-base);
+
+	--sticky-color-7: #f0f3f9;
+	--sticky-color-6: #e7d6ff;
+	--sticky-color-5: #d6ebff;
+	--sticky-color-4: #dcf9eb;
+	--sticky-color-3: #fbdadd;
+	--sticky-color-2: #fde9d8;
+	--sticky-color-1: #fff5d6;
 
 	// Expressions
 	--color-valid-resolvable-foreground: var(--prim-color-alt-a);
@@ -636,7 +237,6 @@
 	--color-light-grey: var(--prim-gray-120);
 	--color-neutral: var(--prim-gray-490);
 	--color-switch: var(--prim-color-alt-i);
->>>>>>> 437c95e8
 
 	// Generated Color Shades from 50 to 950
 	// Not yet used in design system
