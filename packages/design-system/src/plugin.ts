--- conflicted
+++ resolved
@@ -51,11 +51,8 @@
 	N8nUserInfo,
 	N8nUserSelect,
 	N8nUsersList,
-<<<<<<< HEAD
 	N8nKeyboardShortcut,
-=======
 	N8nUserStack,
->>>>>>> 6d42fad3
 } from './components';
 
 export const N8nPlugin: Plugin<{}> = {
