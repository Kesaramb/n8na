@use 'sass:math';

@mixin theme {
<<<<<<< HEAD
  --color-primary-h: 6.9;
  --color-primary-s: 100%;
  --color-primary-l: 67.6%;
  --color-primary: hsl(
				  var(--color-primary-h),
				  var(--color-primary-s),
				  var(--color-primary-l)
  );

  --color-primary-tint-1-l: 88%;
  --color-primary-tint-1: hsl(
				  var(--color-primary-h),
				  var(--color-primary-s),
				  var(--color-primary-tint-1-l)
  );

  --color-primary-tint-2-l: 94.5%;
  --color-primary-tint-2: hsl(
				  var(--color-primary-h),
				  var(--color-primary-s),
				  var(--color-primary-tint-2-l)
  );

  --color-primary-tint-3-l: 96.9%;
  --color-primary-tint-3: hsl(
				  var(--color-primary-h),
				  var(--color-primary-s),
				  var(--color-primary-tint-3-l)
  );

  --color-primary-shade-1-l: 57.6%;
  --color-primary-shade-1: hsl(
				  var(--color-primary-h),
				  var(--color-primary-s),
				  var(--color-primary-shade-1-l)
  );

  --color-primary-shade-2-l: 23%;
  --color-primary-shade-2: hsl(
				  var(--color-primary-h),
				  var(--color-primary-s),
				  var(--color-primary-shade-2-l)
  );

  --color-avatar-accent-1-h: 40;
  --color-avatar-accent-1-s: 15.3%;
  --color-avatar-accent-1-l: 88.4%;
  --color-avatar-accent-1: hsl(
				  var(--color-avatar-accent-1-h),
				  var(--color-avatar-accent-1-s),
				  var(--color-avatar-accent-1-l)
  );

  --color-avatar-accent-2-h: 212;
  --color-avatar-accent-2-s: 71%;
  --color-avatar-accent-2-l: 48.6%;
  --color-avatar-accent-2: hsl(
				  var(--color-avatar-accent-2-h),
				  var(--color-avatar-accent-2-s),
				  var(--color-avatar-accent-2-l)
  );

  --color-secondary-h: 247;
  --color-secondary-s: 49%;
  --color-secondary-l: 53%;
  --color-secondary: hsl(
				  var(--color-secondary-h),
				  var(--color-secondary-s),
				  var(--color-secondary-l)
  );

	--color-secondary-tint-1-h: 247;
	--color-secondary-tint-1-s: 49%;
	--color-secondary-tint-1-l: 85%;
	--color-secondary-tint-1: hsl(var(--color-secondary-tint-1-h),
		var(--color-secondary-tint-1-s),
		var(--color-secondary-tint-1-l));

	--color-secondary-tint-2-h: 247;
	--color-secondary-tint-2-s: 49%;
	--color-secondary-tint-2-l: 92%;
	--color-secondary-tint-2: hsl(var(--color-secondary-tint-2-h),
		var(--color-secondary-tint-2-s),
		var(--color-secondary-tint-2-l));

	--color-secondary-tint-3-h: 247;
	--color-secondary-tint-3-s: 49%;
	--color-secondary-tint-3-l: 95%;
	--color-secondary-tint-3: hsl(var(--color-secondary-tint-3-h),
		var(--color-secondary-tint-3-s),
		var(--color-secondary-tint-3-l));

  --color-success-h: 150.4;
  --color-success-s: 60%;
  --color-success-l: 40.4%;
  --color-success: hsl(
				  var(--color-success-h),
				  var(--color-success-s),
				  var(--color-success-l)
  );

  --color-success-tint-1-l: 90%;
  --color-success-tint-1: hsl(
				  var(--color-success-h),
				  var(--color-success-s),
				  var(--color-success-tint-1-l)
  );

  --color-success-tint-2-l: 94.9%;
  --color-success-tint-2: hsl(
				  var(--color-success-h),
				  var(--color-success-s),
				  var(--color-success-tint-2-l)
  );

  --color-success-light-h: 150;
  --color-success-light-s: 54%;
  --color-success-light-l: 70%;
  --color-success-light: hsl(
				  var(--color-success-light-h),
				  var(--color-success-light-s),
				  var(--color-success-light-l)
  );

  --color-warning-h: 36;
  --color-warning-s: 77%;
  --color-warning-l: 57%;
  --color-warning: hsl(
				  var(--color-warning-h),
				  var(--color-warning-s),
				  var(--color-warning-l)
  );

  --color-warning-tint-1-h: 35;
  --color-warning-tint-1-s: 78%;
  --color-warning-tint-1-l: 84%;
  --color-warning-tint-1: hsl(
				  var(--color-warning-h),
				  var(--color-warning-s),
				  var(--color-warning-tint-1-l)
  );

  --color-warning-tint-2-h: 34;
  --color-warning-tint-2-s: 80%;
  --color-warning-tint-2-l: 96%;
  --color-warning-tint-2: hsl(
				  var(--color-warning-tint-2-h),
				  var(--color-warning-tint-2-s),
				  var(--color-warning-tint-2-l)
  );

  --color-danger-h: 0;
  --color-danger-s: 87.6%;
  --color-danger-l: 65.3%;
  --color-danger: hsl(
				  var(--color-danger-h),
				  var(--color-danger-s),
				  var(--color-danger-l)
  );

  --color-danger-tint-1-l: 93.9%;
  --color-danger-tint-1: hsl(
				  var(--color-danger-h),
				  var(--color-danger-s),
				  var(--color-danger-tint-1-l)
  );
  --color-danger-tint-2-l: 96.9%;
  --color-danger-tint-2: hsl(
				  var(--color-danger-h),
				  var(--color-danger-s),
				  var(--color-danger-tint-2-l)
  );

  --color-info-h: 220;
  --color-info-s: 4%;
  --color-info-l: 58%;
  --color-info: hsl(
				  var(--color-info-h),
				  var(--color-info-s),
				  var(--color-info-l)
  );

  --color-info-tint-1-l: 88%;
  --color-info-tint-1: hsl(
				  var(--color-info-h),
				  var(--color-info-s),
				  var(--color-info-tint-1-l)
  );
  --color-info-tint-2-l: 96%;
  --color-info-tint-2: hsl(
				  var(--color-info-h),
				  var(--color-info-s),
				  var(--color-info-tint-2-l)
  );

  --color-grey-h: 228;
  --color-grey-s: 10%;
  --color-grey-l: 80%;
  --color-grey: hsl(
				  var(--color-grey-h),
				  var(--color-grey-s),
				  var(--color-grey-l)
  );

  --color-light-grey-h: 220;
  --color-light-grey-s: 20%;
  --color-light-grey-l: 88%;
  --color-light-grey: hsl(
				  var(--color-light-grey-h),
				  var(--color-light-grey-s),
				  var(--color-light-grey-l)
  );

  --color-neutral-h: 228;
  --color-neutral-s: 10%;
  --color-neutral-l: 50%;
  --color-neutral: hsl(
				  var(--color-neutral-h),
				  var(--color-neutral-s),
				  var(--color-neutral-l)
  );

  --color-text-dark-h: 0;
  --color-text-dark-s: 0%;
  --color-text-dark-l: 33.3%;
  --color-text-dark: hsl(
				  var(--color-text-dark-h),
				  var(--color-text-dark-s),
				  var(--color-text-dark-l)
  );

  --color-text-base-h: 240;
  --color-text-base-s: 4%;
  --color-text-base-l: 51%;
  --color-text-base: hsl(
				  var(--color-text-base-h),
				  var(--color-text-base-s),
				  var(--color-text-base-l)
  );

  --color-text-light-h: 220;
  --color-text-light-s: 4.2%;
  --color-text-light-l: 58.2%;
  --color-text-light: hsl(
				  var(--color-text-light-h),
				  var(--color-text-light-s),
				  var(--color-text-light-l)
  );

  --color-text-lighter-h: 222;
  --color-text-lighter-s: 16.7%;
  --color-text-lighter-l: 88.2%;
  --color-text-lighter: hsl(
				  var(--color-text-lighter-h),
				  var(--color-text-lighter-s),
				  var(--color-text-lighter-l)
  );

  --color-text-xlight-h: 0;
  --color-text-xlight-s: 0%;
  --color-text-xlight-l: 100%;
  --color-text-xlight: hsl(
				  var(--color-text-xlight-h),
				  var(--color-text-xlight-s),
				  var(--color-text-xlight-l)
  );

  --color-foreground-xdark-h: 220;
  --color-foreground-xdark-s: 7.4%;
  --color-foreground-xdark-l: 52.5%;
  --color-foreground-xdark: hsl(
				  var(--color-foreground-xdark-h),
				  var(--color-foreground-xdark-s),
				  var(--color-foreground-xdark-l)
  );

  --color-foreground-dark-h: 228;
  --color-foreground-dark-s: 9.6%;
  --color-foreground-dark-l: 79.6%;
  --color-foreground-dark: hsl(
				  var(--color-foreground-dark-h),
				  var(--color-foreground-dark-s),
				  var(--color-foreground-dark-l)
  );

  --color-foreground-base-h: 220;
  --color-foreground-base-s: 20%;
  --color-foreground-base-l: 88.2%;
  --color-foreground-base: hsl(
				  var(--color-foreground-base-h),
				  var(--color-foreground-base-s),
				  var(--color-foreground-base-l)
  );

  --color-foreground-light-h: 0;
  --color-foreground-light-s: 0%;
  --color-foreground-light-l: 93.3%;
  --color-foreground-light: hsl(
				  var(--color-foreground-light-h),
				  var(--color-foreground-light-s),
				  var(--color-foreground-light-l)
  );

  --color-foreground-xlight-h: 0;
  --color-foreground-xlight-s: 0%;
  --color-foreground-xlight-l: 100%;
  --color-foreground-xlight: hsl(
				  var(--color-foreground-xlight-h),
				  var(--color-foreground-xlight-s),
				  var(--color-foreground-xlight-l)
  );

  --color-background-dark-h: 240;
  --color-background-dark-s: 4.2%;
  --color-background-dark-l: 18.8%;
  --color-background-dark: hsl(
				  var(--color-background-dark-h),
				  var(--color-background-dark-s),
				  var(--color-background-dark-l)
  );

  --color-background-base-h: 220;
  --color-background-base-s: 30%;
  --color-background-base-l: 96.1%;
  --color-background-base: hsl(
				  var(--color-background-base-h),
				  var(--color-background-base-s),
				  var(--color-background-base-l)
  );

  --color-background-light-h: 220;
  --color-background-light-s: 60%;
  --color-background-light-l: 99%;
  --color-background-light: hsl(
				  var(--color-background-light-h),
				  var(--color-background-light-s),
				  var(--color-background-light-l)
  );

  --color-background-lighter-h: 252;
  --color-background-lighter-s: 71.4%;
  --color-background-lighter-l: 98.6%;
  --color-background-lighter: hsl(
				  var(--color-background-lighter-h),
				  var(--color-background-lighter-s),
				  var(--color-background-lighter-l)
  );

  --color-background-xlight-h: 0;
  --color-background-xlight-s: 0%;
  --color-background-xlight-l: 100%;
  --color-background-xlight: hsl(
				  var(--color-background-xlight-h),
				  var(--color-background-xlight-s),
				  var(--color-background-xlight-l)
  );

  --color-canvas-dot-h: 204;
  --color-canvas-dot-s: 15.6%;
  --color-canvas-dot-l: 87.5%;
  --color-canvas-dot: hsl(
				  var(--color-canvas-dot-h),
				  var(--color-canvas-dot-s),
				  var(--color-canvas-dot-l)
  );

  --color-canvas-background-h: 260;
  --color-canvas-background-s: 100%;
  --color-canvas-background-l: 99.4%;
  --color-canvas-background: hsl(
				  var(--color-canvas-background-h),
				  var(--color-canvas-background-s),
				  var(--color-canvas-background-l)
  );

  --color-json-default: #5045A1;
  --color-json-null: var(--color-danger);
  --color-json-boolean: #1d8ce0;
  --color-json-number: #1d8ce0;
  --color-json-string: #5045A1;
  --color-json-key: var(--color-text-dark);
  --color-json-brackets: var(--color-text-dark);
  --color-json-brackets-hover: #1890ff;
  --color-json-line: #bfcbd9;
  --color-json-highlight: #E2E5EE;

  --color-sticky-default-background-h: 46;
  --color-sticky-default-background-s: 100%;
  --color-sticky-default-background-l: 92%;
  --color-sticky-default-background: hsl(
				  var(--color-sticky-default-background-h),
				  var(--color-sticky-default-background-s),
				  var(--color-sticky-default-background-l)
  );

  --color-sticky-default-border-h: 43;
  --color-sticky-default-border-s: 75%;
  --color-sticky-default-border-l: 80%;
  --color-sticky-default-border: hsl(
				  var(--color-sticky-default-border-h),
				  var(--color-sticky-default-border-s),
				  var(--color-sticky-default-border-l)
  );

  // Generated Color Shades from 50 to 950
  // Not yet used in design system
  @each $color in ('neutral', 'success', 'warning', 'danger') {
	@each $shade in (50, 100, 150, 200, 250, 300, 350, 400, 450, 500, 550, 600, 650, 700, 750, 800, 850, 900, 950) {
	  --color-#{$color}-#{$shade}-l: #{math.div($shade, 10)}#{'%'};
	  --color-#{$color}-#{$shade}: hsl(var(--color-#{$color}-h), var(--color-#{$color}-s), var(--color-#{$color}-#{$shade}-l));
	}
  }

  --border-radius-xlarge: 12px;
  --border-radius-large: 8px;
  --border-radius-base: 4px;
  --border-radius-small: 2px;
  --border-color-base: var(--color-foreground-base);
  --border-color-light: var(--color-foreground-light);

  --border-style-base: solid;
  --border-width-base: 1px;
  --border-base: var(--border-width-base) var(--border-style-base) var(--color-foreground-base);

  --font-size-3xs: 0.625rem;
  --font-size-2xs: 0.75rem;
  --font-size-xs: 0.8125rem;
  --font-size-s: 0.875rem;
  --font-size-m: 1rem;
  --font-size-l: 1.125rem;
  --font-size-xl: 1.25rem;
  --font-size-2xl: 1.75rem;

  --font-line-height-compact: 1.25;
  --font-line-height-regular: 1.3;
  --font-line-height-loose: 1.35;
  --font-line-height-xloose: 1.5;

  --font-weight-regular: 400;
  --font-weight-bold: 600;
  --font-family: 'Open Sans', sans-serif;

  --spacing-5xs: 0.125rem;
  --spacing-4xs: 0.25rem;
  --spacing-3xs: 0.375rem;
  --spacing-2xs: 0.5rem;
  --spacing-xs: 0.75rem;
  --spacing-s: 1rem;
  --spacing-m: 1.25rem;
  --spacing-l: 1.5rem;
  --spacing-xl: 2rem;
  --spacing-2xl: 3rem;
  --spacing-3xl: 4rem;
  --spacing-4xl: 8rem;
  --spacing-5xl: 16rem;
=======
	--color-primary-h: 6.9;
	--color-primary-s: 100%;
	--color-primary-l: 67.6%;
	--color-primary: hsl(
		var(--color-primary-h),
		var(--color-primary-s),
		var(--color-primary-l)
	);

	--color-primary-tint-1-l: 88%;
	--color-primary-tint-1: hsl(
		var(--color-primary-h),
		var(--color-primary-s),
		var(--color-primary-tint-1-l)
	);

	--color-primary-tint-2-l: 94.5%;
	--color-primary-tint-2: hsl(
		var(--color-primary-h),
		var(--color-primary-s),
		var(--color-primary-tint-2-l)
	);

	--color-primary-tint-3-l: 96.9%;
	--color-primary-tint-3: hsl(
		var(--color-primary-h),
		var(--color-primary-s),
		var(--color-primary-tint-3-l)
	);

	--color-primary-shade-1-l: 57.6%;
	--color-primary-shade-1: hsl(
		var(--color-primary-h),
		var(--color-primary-s),
		var(--color-primary-shade-1-l)
	);

	--color-primary-shade-2-l: 23%;
	--color-primary-shade-2: hsl(
		var(--color-primary-h),
		var(--color-primary-s),
		var(--color-primary-shade-2-l)
	);

	--color-avatar-accent-1-h: 40;
	--color-avatar-accent-1-s: 15.3%;
	--color-avatar-accent-1-l: 88.4%;
	--color-avatar-accent-1: hsl(
		var(--color-avatar-accent-1-h),
		var(--color-avatar-accent-1-s),
		var(--color-avatar-accent-1-l)
	);

	--color-avatar-accent-2-h: 212;
	--color-avatar-accent-2-s: 71%;
	--color-avatar-accent-2-l: 48.6%;
	--color-avatar-accent-2: hsl(
		var(--color-avatar-accent-2-h),
		var(--color-avatar-accent-2-s),
		var(--color-avatar-accent-2-l)
	);

	--color-secondary-h: 247;
	--color-secondary-s: 49%;
	--color-secondary-l: 53%;
	--color-secondary: hsl(
		var(--color-secondary-h),
		var(--color-secondary-s),
		var(--color-secondary-l)
	);

	--color-secondary-tint-1-s: 45%;
	--color-secondary-tint-1-l: 70%;
	--color-secondary-tint-1: hsl(
		var(--color-secondary-h),
		var(--color-secondary-tint-1-s),
		var(--color-secondary-tint-1-l)
	);

	--color-secondary-tint-2-s: 46.7%;
	--color-secondary-tint-2-l: 97%;
	--color-secondary-tint-2: hsl(
		var(--color-secondary-h),
		var(--color-secondary-tint-2-s),
		var(--color-secondary-tint-2-l)
	);


	--color-success-h: 150.4;
	--color-success-s: 60%;
	--color-success-l: 40.4%;
	--color-success: hsl(
		var(--color-success-h),
		var(--color-success-s),
		var(--color-success-l)
	);

	--color-success-tint-1-l: 90%;
	--color-success-tint-1: hsl(
		var(--color-success-h),
		var(--color-success-s),
		var(--color-success-tint-1-l)
	);

	--color-success-tint-2-l: 94.9%;
	--color-success-tint-2: hsl(
		var(--color-success-h),
		var(--color-success-s),
		var(--color-success-tint-2-l)
	);

	--color-success-light-h: 150;
	--color-success-light-s: 54%;
	--color-success-light-l: 70%;
	--color-success-light: hsl(
		var(--color-success-light-h),
		var(--color-success-light-s),
		var(--color-success-light-l)
	);

	--color-warning-h: 36;
	--color-warning-s: 77%;
	--color-warning-l: 57%;
	--color-warning: hsl(
		var(--color-warning-h),
		var(--color-warning-s),
		var(--color-warning-l)
	);

	--color-warning-tint-1-h: 35;
	--color-warning-tint-1-s: 77%;
	--color-warning-tint-1-l: 84%;
	--color-warning-tint-1: hsl(
		var(--color-warning-h),
		var(--color-warning-s),
		var(--color-warning-tint-1-l)
	);

	--color-warning-tint-2-h: 34;
	--color-warning-tint-2-s: 80%;
	--color-warning-tint-2-l: 96%;
	--color-warning-tint-2: hsl(
		var(--color-warning-tint-2-h),
		var(--color-warning-tint-2-s),
		var(--color-warning-tint-2-l)
	);

	--color-danger-h: 355;
	--color-danger-s: 83%;
	--color-danger-l: 52%;
	--color-danger: hsl(
		var(--color-danger-h),
		var(--color-danger-s),
		var(--color-danger-l)
	);

	--color-danger-tint-1-l: 93.9%;
	--color-danger-tint-1: hsl(
		var(--color-danger-h),
		var(--color-danger-s),
		var(--color-danger-tint-1-l)
	);
	--color-danger-tint-2-l: 96.9%;
	--color-danger-tint-2: hsl(
		var(--color-danger-h),
		var(--color-danger-s),
		var(--color-danger-tint-2-l)
	);

	--color-info-h: 220;
	--color-info-s: 4%;
	--color-info-l: 58%;
	--color-info: hsl(
		var(--color-info-h),
		var(--color-info-s),
		var(--color-info-l)
	);

	--color-info-tint-1-l: 88%;
	--color-info-tint-1: hsl(
		var(--color-info-h),
		var(--color-info-s),
		var(--color-info-tint-1-l)
	);
	--color-info-tint-2-l: 96%;
	--color-info-tint-2: hsl(
		var(--color-info-h),
		var(--color-info-s),
		var(--color-info-tint-2-l)
	);

	--color-text-dark-h: 0;
	--color-text-dark-s: 0%;
	--color-text-dark-l: 33.3%;
	--color-text-dark: hsl(
		var(--color-text-dark-h),
		var(--color-text-dark-s),
		var(--color-text-dark-l)
	);

	--color-text-base-h: 240;
	--color-text-base-s: 4%;
	--color-text-base-l: 51%;
	--color-text-base: hsl(
		var(--color-text-base-h),
		var(--color-text-base-s),
		var(--color-text-base-l)
	);

	--color-text-light-h: 220;
	--color-text-light-s: 4.2%;
	--color-text-light-l: 58.2%;
	--color-text-light: hsl(
		var(--color-text-light-h),
		var(--color-text-light-s),
		var(--color-text-light-l)
	);

	--color-text-lighter-h: 222;
	--color-text-lighter-s: 16.7%;
	--color-text-lighter-l: 88.2%;
	--color-text-lighter: hsl(
		var(--color-text-lighter-h),
		var(--color-text-lighter-s),
		var(--color-text-lighter-l)
	);

	--color-text-xlight-h: 0;
	--color-text-xlight-s: 0%;
	--color-text-xlight-l: 100%;
	--color-text-xlight: hsl(
		var(--color-text-xlight-h),
		var(--color-text-xlight-s),
		var(--color-text-xlight-l)
	);

	--color-foreground-xdark-h: 220;
	--color-foreground-xdark-s: 7.4%;
	--color-foreground-xdark-l: 52.5%;
	--color-foreground-xdark: hsl(
		var(--color-foreground-xdark-h),
		var(--color-foreground-xdark-s),
		var(--color-foreground-xdark-l)
	);

	--color-foreground-dark-h: 228;
	--color-foreground-dark-s: 9.6%;
	--color-foreground-dark-l: 79.6%;
	--color-foreground-dark: hsl(
		var(--color-foreground-dark-h),
		var(--color-foreground-dark-s),
		var(--color-foreground-dark-l)
	);

	--color-foreground-base-h: 220;
	--color-foreground-base-s: 20%;
	--color-foreground-base-l: 88.2%;
	--color-foreground-base: hsl(
		var(--color-foreground-base-h),
		var(--color-foreground-base-s),
		var(--color-foreground-base-l)
	);

	--color-foreground-light-h: 0;
	--color-foreground-light-s: 0%;
	--color-foreground-light-l: 93.3%;
	--color-foreground-light: hsl(
		var(--color-foreground-light-h),
		var(--color-foreground-light-s),
		var(--color-foreground-light-l)
	);

	--color-foreground-xlight-h: 0;
	--color-foreground-xlight-s: 0%;
	--color-foreground-xlight-l: 100%;
	--color-foreground-xlight: hsl(
		var(--color-foreground-xlight-h),
		var(--color-foreground-xlight-s),
		var(--color-foreground-xlight-l)
	);

	--color-background-dark-h: 240;
	--color-background-dark-s: 4.2%;
	--color-background-dark-l: 18.8%;
	--color-background-dark: hsl(
		var(--color-background-dark-h),
		var(--color-background-dark-s),
		var(--color-background-dark-l)
	);

	--color-background-base-h: 220;
	--color-background-base-s: 30%;
	--color-background-base-l: 96.1%;
	--color-background-base: hsl(
		var(--color-background-base-h),
		var(--color-background-base-s),
		var(--color-background-base-l)
	);

	--color-background-light-h: 220;
	--color-background-light-s: 60%;
	--color-background-light-l: 99%;
	--color-background-light: hsl(
		var(--color-background-light-h),
		var(--color-background-light-s),
		var(--color-background-light-l)
	);

	--color-background-lighter-h: 252;
	--color-background-lighter-s: 71.4%;
	--color-background-lighter-l: 98.6%;
	--color-background-lighter: hsl(
		var(--color-background-lighter-h),
		var(--color-background-lighter-s),
		var(--color-background-lighter-l)
	);

	--color-background-xlight-h: 0;
	--color-background-xlight-s: 0%;
	--color-background-xlight-l: 100%;
	--color-background-xlight: hsl(
		var(--color-background-xlight-h),
		var(--color-background-xlight-s),
		var(--color-background-xlight-l)
	);

	--color-canvas-dot-h: 204;
	--color-canvas-dot-s: 15.6%;
	--color-canvas-dot-l: 87.5%;
	--color-canvas-dot: hsl(
		var(--color-canvas-dot-h),
		var(--color-canvas-dot-s),
		var(--color-canvas-dot-l)
	);

	--color-canvas-background-h: 260;
	--color-canvas-background-s: 100%;
	--color-canvas-background-l: 99.4%;
	--color-canvas-background: hsl(
		var(--color-canvas-background-h),
		var(--color-canvas-background-s),
		var(--color-canvas-background-l)
	);

	--color-json-default: #5045A1;
	--color-json-null:  var(--color-danger);
	--color-json-boolean: #1d8ce0;
	--color-json-number: #1d8ce0;
	--color-json-string: #5045A1;
	--color-json-key: var(--color-text-dark);
	--color-json-brackets: var(--color-text-dark);
	--color-json-brackets-hover: #1890ff;
	--color-json-line: #bfcbd9;
	--color-json-highlight: #E2E5EE;

	--color-sticky-default-background-h: 46;
	--color-sticky-default-background-s: 100%;
	--color-sticky-default-background-l: 92%;
	--color-sticky-default-background: hsl(
		var(--color-sticky-default-background-h),
		var(--color-sticky-default-background-s),
		var(--color-sticky-default-background-l)
	);

	--color-sticky-default-border-h: 43;
	--color-sticky-default-border-s: 75%;
	--color-sticky-default-border-l: 80%;
	--color-sticky-default-border: hsl(
		var(--color-sticky-default-border-h),
		var(--color-sticky-default-border-s),
		var(--color-sticky-default-border-l)
	);

	--border-radius-xlarge: 12px;
	--border-radius-large: 8px;
	--border-radius-base: 4px;
	--border-radius-small: 2px;
	--border-color-base: var(--color-foreground-base);
	--border-color-light: var(--color-foreground-light);

	--border-style-base: solid;
	--border-width-base: 1px;
	--border-base: var(--border-width-base) var(--border-style-base)
		var(--color-foreground-base);

	--font-size-3xs: 0.625rem;
	--font-size-2xs: 0.75rem;
	--font-size-xs: 0.8125rem;
	--font-size-s: 0.875rem;
	--font-size-m: 1rem;
	--font-size-l: 1.125rem;
	--font-size-xl: 1.25rem;
	--font-size-2xl: 1.75rem;

	--font-line-height-compact: 1.25;
	--font-line-height-regular: 1.3;
	--font-line-height-loose: 1.35;
	--font-line-height-xloose: 1.5;

	--font-weight-regular: 400;
	--font-weight-bold: 600;
	--font-family: 'Open Sans', sans-serif;

	--spacing-5xs: 0.125rem;
	--spacing-4xs: 0.25rem;
	--spacing-3xs: 0.375rem;
	--spacing-2xs: 0.5rem;
	--spacing-xs: 0.75rem;
	--spacing-s: 1rem;
	--spacing-m: 1.25rem;
	--spacing-l: 1.5rem;
	--spacing-xl: 2rem;
	--spacing-2xl: 3rem;
	--spacing-3xl: 4rem;
	--spacing-4xl: 8rem;
	--spacing-5xl: 16rem;
>>>>>>> c85faff4
}

:root {
  @include theme;
}<|MERGE_RESOLUTION|>--- conflicted
+++ resolved
@@ -1,463 +1,6 @@
 @use 'sass:math';
 
 @mixin theme {
-<<<<<<< HEAD
-  --color-primary-h: 6.9;
-  --color-primary-s: 100%;
-  --color-primary-l: 67.6%;
-  --color-primary: hsl(
-				  var(--color-primary-h),
-				  var(--color-primary-s),
-				  var(--color-primary-l)
-  );
-
-  --color-primary-tint-1-l: 88%;
-  --color-primary-tint-1: hsl(
-				  var(--color-primary-h),
-				  var(--color-primary-s),
-				  var(--color-primary-tint-1-l)
-  );
-
-  --color-primary-tint-2-l: 94.5%;
-  --color-primary-tint-2: hsl(
-				  var(--color-primary-h),
-				  var(--color-primary-s),
-				  var(--color-primary-tint-2-l)
-  );
-
-  --color-primary-tint-3-l: 96.9%;
-  --color-primary-tint-3: hsl(
-				  var(--color-primary-h),
-				  var(--color-primary-s),
-				  var(--color-primary-tint-3-l)
-  );
-
-  --color-primary-shade-1-l: 57.6%;
-  --color-primary-shade-1: hsl(
-				  var(--color-primary-h),
-				  var(--color-primary-s),
-				  var(--color-primary-shade-1-l)
-  );
-
-  --color-primary-shade-2-l: 23%;
-  --color-primary-shade-2: hsl(
-				  var(--color-primary-h),
-				  var(--color-primary-s),
-				  var(--color-primary-shade-2-l)
-  );
-
-  --color-avatar-accent-1-h: 40;
-  --color-avatar-accent-1-s: 15.3%;
-  --color-avatar-accent-1-l: 88.4%;
-  --color-avatar-accent-1: hsl(
-				  var(--color-avatar-accent-1-h),
-				  var(--color-avatar-accent-1-s),
-				  var(--color-avatar-accent-1-l)
-  );
-
-  --color-avatar-accent-2-h: 212;
-  --color-avatar-accent-2-s: 71%;
-  --color-avatar-accent-2-l: 48.6%;
-  --color-avatar-accent-2: hsl(
-				  var(--color-avatar-accent-2-h),
-				  var(--color-avatar-accent-2-s),
-				  var(--color-avatar-accent-2-l)
-  );
-
-  --color-secondary-h: 247;
-  --color-secondary-s: 49%;
-  --color-secondary-l: 53%;
-  --color-secondary: hsl(
-				  var(--color-secondary-h),
-				  var(--color-secondary-s),
-				  var(--color-secondary-l)
-  );
-
-	--color-secondary-tint-1-h: 247;
-	--color-secondary-tint-1-s: 49%;
-	--color-secondary-tint-1-l: 85%;
-	--color-secondary-tint-1: hsl(var(--color-secondary-tint-1-h),
-		var(--color-secondary-tint-1-s),
-		var(--color-secondary-tint-1-l));
-
-	--color-secondary-tint-2-h: 247;
-	--color-secondary-tint-2-s: 49%;
-	--color-secondary-tint-2-l: 92%;
-	--color-secondary-tint-2: hsl(var(--color-secondary-tint-2-h),
-		var(--color-secondary-tint-2-s),
-		var(--color-secondary-tint-2-l));
-
-	--color-secondary-tint-3-h: 247;
-	--color-secondary-tint-3-s: 49%;
-	--color-secondary-tint-3-l: 95%;
-	--color-secondary-tint-3: hsl(var(--color-secondary-tint-3-h),
-		var(--color-secondary-tint-3-s),
-		var(--color-secondary-tint-3-l));
-
-  --color-success-h: 150.4;
-  --color-success-s: 60%;
-  --color-success-l: 40.4%;
-  --color-success: hsl(
-				  var(--color-success-h),
-				  var(--color-success-s),
-				  var(--color-success-l)
-  );
-
-  --color-success-tint-1-l: 90%;
-  --color-success-tint-1: hsl(
-				  var(--color-success-h),
-				  var(--color-success-s),
-				  var(--color-success-tint-1-l)
-  );
-
-  --color-success-tint-2-l: 94.9%;
-  --color-success-tint-2: hsl(
-				  var(--color-success-h),
-				  var(--color-success-s),
-				  var(--color-success-tint-2-l)
-  );
-
-  --color-success-light-h: 150;
-  --color-success-light-s: 54%;
-  --color-success-light-l: 70%;
-  --color-success-light: hsl(
-				  var(--color-success-light-h),
-				  var(--color-success-light-s),
-				  var(--color-success-light-l)
-  );
-
-  --color-warning-h: 36;
-  --color-warning-s: 77%;
-  --color-warning-l: 57%;
-  --color-warning: hsl(
-				  var(--color-warning-h),
-				  var(--color-warning-s),
-				  var(--color-warning-l)
-  );
-
-  --color-warning-tint-1-h: 35;
-  --color-warning-tint-1-s: 78%;
-  --color-warning-tint-1-l: 84%;
-  --color-warning-tint-1: hsl(
-				  var(--color-warning-h),
-				  var(--color-warning-s),
-				  var(--color-warning-tint-1-l)
-  );
-
-  --color-warning-tint-2-h: 34;
-  --color-warning-tint-2-s: 80%;
-  --color-warning-tint-2-l: 96%;
-  --color-warning-tint-2: hsl(
-				  var(--color-warning-tint-2-h),
-				  var(--color-warning-tint-2-s),
-				  var(--color-warning-tint-2-l)
-  );
-
-  --color-danger-h: 0;
-  --color-danger-s: 87.6%;
-  --color-danger-l: 65.3%;
-  --color-danger: hsl(
-				  var(--color-danger-h),
-				  var(--color-danger-s),
-				  var(--color-danger-l)
-  );
-
-  --color-danger-tint-1-l: 93.9%;
-  --color-danger-tint-1: hsl(
-				  var(--color-danger-h),
-				  var(--color-danger-s),
-				  var(--color-danger-tint-1-l)
-  );
-  --color-danger-tint-2-l: 96.9%;
-  --color-danger-tint-2: hsl(
-				  var(--color-danger-h),
-				  var(--color-danger-s),
-				  var(--color-danger-tint-2-l)
-  );
-
-  --color-info-h: 220;
-  --color-info-s: 4%;
-  --color-info-l: 58%;
-  --color-info: hsl(
-				  var(--color-info-h),
-				  var(--color-info-s),
-				  var(--color-info-l)
-  );
-
-  --color-info-tint-1-l: 88%;
-  --color-info-tint-1: hsl(
-				  var(--color-info-h),
-				  var(--color-info-s),
-				  var(--color-info-tint-1-l)
-  );
-  --color-info-tint-2-l: 96%;
-  --color-info-tint-2: hsl(
-				  var(--color-info-h),
-				  var(--color-info-s),
-				  var(--color-info-tint-2-l)
-  );
-
-  --color-grey-h: 228;
-  --color-grey-s: 10%;
-  --color-grey-l: 80%;
-  --color-grey: hsl(
-				  var(--color-grey-h),
-				  var(--color-grey-s),
-				  var(--color-grey-l)
-  );
-
-  --color-light-grey-h: 220;
-  --color-light-grey-s: 20%;
-  --color-light-grey-l: 88%;
-  --color-light-grey: hsl(
-				  var(--color-light-grey-h),
-				  var(--color-light-grey-s),
-				  var(--color-light-grey-l)
-  );
-
-  --color-neutral-h: 228;
-  --color-neutral-s: 10%;
-  --color-neutral-l: 50%;
-  --color-neutral: hsl(
-				  var(--color-neutral-h),
-				  var(--color-neutral-s),
-				  var(--color-neutral-l)
-  );
-
-  --color-text-dark-h: 0;
-  --color-text-dark-s: 0%;
-  --color-text-dark-l: 33.3%;
-  --color-text-dark: hsl(
-				  var(--color-text-dark-h),
-				  var(--color-text-dark-s),
-				  var(--color-text-dark-l)
-  );
-
-  --color-text-base-h: 240;
-  --color-text-base-s: 4%;
-  --color-text-base-l: 51%;
-  --color-text-base: hsl(
-				  var(--color-text-base-h),
-				  var(--color-text-base-s),
-				  var(--color-text-base-l)
-  );
-
-  --color-text-light-h: 220;
-  --color-text-light-s: 4.2%;
-  --color-text-light-l: 58.2%;
-  --color-text-light: hsl(
-				  var(--color-text-light-h),
-				  var(--color-text-light-s),
-				  var(--color-text-light-l)
-  );
-
-  --color-text-lighter-h: 222;
-  --color-text-lighter-s: 16.7%;
-  --color-text-lighter-l: 88.2%;
-  --color-text-lighter: hsl(
-				  var(--color-text-lighter-h),
-				  var(--color-text-lighter-s),
-				  var(--color-text-lighter-l)
-  );
-
-  --color-text-xlight-h: 0;
-  --color-text-xlight-s: 0%;
-  --color-text-xlight-l: 100%;
-  --color-text-xlight: hsl(
-				  var(--color-text-xlight-h),
-				  var(--color-text-xlight-s),
-				  var(--color-text-xlight-l)
-  );
-
-  --color-foreground-xdark-h: 220;
-  --color-foreground-xdark-s: 7.4%;
-  --color-foreground-xdark-l: 52.5%;
-  --color-foreground-xdark: hsl(
-				  var(--color-foreground-xdark-h),
-				  var(--color-foreground-xdark-s),
-				  var(--color-foreground-xdark-l)
-  );
-
-  --color-foreground-dark-h: 228;
-  --color-foreground-dark-s: 9.6%;
-  --color-foreground-dark-l: 79.6%;
-  --color-foreground-dark: hsl(
-				  var(--color-foreground-dark-h),
-				  var(--color-foreground-dark-s),
-				  var(--color-foreground-dark-l)
-  );
-
-  --color-foreground-base-h: 220;
-  --color-foreground-base-s: 20%;
-  --color-foreground-base-l: 88.2%;
-  --color-foreground-base: hsl(
-				  var(--color-foreground-base-h),
-				  var(--color-foreground-base-s),
-				  var(--color-foreground-base-l)
-  );
-
-  --color-foreground-light-h: 0;
-  --color-foreground-light-s: 0%;
-  --color-foreground-light-l: 93.3%;
-  --color-foreground-light: hsl(
-				  var(--color-foreground-light-h),
-				  var(--color-foreground-light-s),
-				  var(--color-foreground-light-l)
-  );
-
-  --color-foreground-xlight-h: 0;
-  --color-foreground-xlight-s: 0%;
-  --color-foreground-xlight-l: 100%;
-  --color-foreground-xlight: hsl(
-				  var(--color-foreground-xlight-h),
-				  var(--color-foreground-xlight-s),
-				  var(--color-foreground-xlight-l)
-  );
-
-  --color-background-dark-h: 240;
-  --color-background-dark-s: 4.2%;
-  --color-background-dark-l: 18.8%;
-  --color-background-dark: hsl(
-				  var(--color-background-dark-h),
-				  var(--color-background-dark-s),
-				  var(--color-background-dark-l)
-  );
-
-  --color-background-base-h: 220;
-  --color-background-base-s: 30%;
-  --color-background-base-l: 96.1%;
-  --color-background-base: hsl(
-				  var(--color-background-base-h),
-				  var(--color-background-base-s),
-				  var(--color-background-base-l)
-  );
-
-  --color-background-light-h: 220;
-  --color-background-light-s: 60%;
-  --color-background-light-l: 99%;
-  --color-background-light: hsl(
-				  var(--color-background-light-h),
-				  var(--color-background-light-s),
-				  var(--color-background-light-l)
-  );
-
-  --color-background-lighter-h: 252;
-  --color-background-lighter-s: 71.4%;
-  --color-background-lighter-l: 98.6%;
-  --color-background-lighter: hsl(
-				  var(--color-background-lighter-h),
-				  var(--color-background-lighter-s),
-				  var(--color-background-lighter-l)
-  );
-
-  --color-background-xlight-h: 0;
-  --color-background-xlight-s: 0%;
-  --color-background-xlight-l: 100%;
-  --color-background-xlight: hsl(
-				  var(--color-background-xlight-h),
-				  var(--color-background-xlight-s),
-				  var(--color-background-xlight-l)
-  );
-
-  --color-canvas-dot-h: 204;
-  --color-canvas-dot-s: 15.6%;
-  --color-canvas-dot-l: 87.5%;
-  --color-canvas-dot: hsl(
-				  var(--color-canvas-dot-h),
-				  var(--color-canvas-dot-s),
-				  var(--color-canvas-dot-l)
-  );
-
-  --color-canvas-background-h: 260;
-  --color-canvas-background-s: 100%;
-  --color-canvas-background-l: 99.4%;
-  --color-canvas-background: hsl(
-				  var(--color-canvas-background-h),
-				  var(--color-canvas-background-s),
-				  var(--color-canvas-background-l)
-  );
-
-  --color-json-default: #5045A1;
-  --color-json-null: var(--color-danger);
-  --color-json-boolean: #1d8ce0;
-  --color-json-number: #1d8ce0;
-  --color-json-string: #5045A1;
-  --color-json-key: var(--color-text-dark);
-  --color-json-brackets: var(--color-text-dark);
-  --color-json-brackets-hover: #1890ff;
-  --color-json-line: #bfcbd9;
-  --color-json-highlight: #E2E5EE;
-
-  --color-sticky-default-background-h: 46;
-  --color-sticky-default-background-s: 100%;
-  --color-sticky-default-background-l: 92%;
-  --color-sticky-default-background: hsl(
-				  var(--color-sticky-default-background-h),
-				  var(--color-sticky-default-background-s),
-				  var(--color-sticky-default-background-l)
-  );
-
-  --color-sticky-default-border-h: 43;
-  --color-sticky-default-border-s: 75%;
-  --color-sticky-default-border-l: 80%;
-  --color-sticky-default-border: hsl(
-				  var(--color-sticky-default-border-h),
-				  var(--color-sticky-default-border-s),
-				  var(--color-sticky-default-border-l)
-  );
-
-  // Generated Color Shades from 50 to 950
-  // Not yet used in design system
-  @each $color in ('neutral', 'success', 'warning', 'danger') {
-	@each $shade in (50, 100, 150, 200, 250, 300, 350, 400, 450, 500, 550, 600, 650, 700, 750, 800, 850, 900, 950) {
-	  --color-#{$color}-#{$shade}-l: #{math.div($shade, 10)}#{'%'};
-	  --color-#{$color}-#{$shade}: hsl(var(--color-#{$color}-h), var(--color-#{$color}-s), var(--color-#{$color}-#{$shade}-l));
-	}
-  }
-
-  --border-radius-xlarge: 12px;
-  --border-radius-large: 8px;
-  --border-radius-base: 4px;
-  --border-radius-small: 2px;
-  --border-color-base: var(--color-foreground-base);
-  --border-color-light: var(--color-foreground-light);
-
-  --border-style-base: solid;
-  --border-width-base: 1px;
-  --border-base: var(--border-width-base) var(--border-style-base) var(--color-foreground-base);
-
-  --font-size-3xs: 0.625rem;
-  --font-size-2xs: 0.75rem;
-  --font-size-xs: 0.8125rem;
-  --font-size-s: 0.875rem;
-  --font-size-m: 1rem;
-  --font-size-l: 1.125rem;
-  --font-size-xl: 1.25rem;
-  --font-size-2xl: 1.75rem;
-
-  --font-line-height-compact: 1.25;
-  --font-line-height-regular: 1.3;
-  --font-line-height-loose: 1.35;
-  --font-line-height-xloose: 1.5;
-
-  --font-weight-regular: 400;
-  --font-weight-bold: 600;
-  --font-family: 'Open Sans', sans-serif;
-
-  --spacing-5xs: 0.125rem;
-  --spacing-4xs: 0.25rem;
-  --spacing-3xs: 0.375rem;
-  --spacing-2xs: 0.5rem;
-  --spacing-xs: 0.75rem;
-  --spacing-s: 1rem;
-  --spacing-m: 1.25rem;
-  --spacing-l: 1.5rem;
-  --spacing-xl: 2rem;
-  --spacing-2xl: 3rem;
-  --spacing-3xl: 4rem;
-  --spacing-4xl: 8rem;
-  --spacing-5xl: 16rem;
-=======
 	--color-primary-h: 6.9;
 	--color-primary-s: 100%;
 	--color-primary-l: 67.6%;
@@ -874,7 +417,6 @@
 	--spacing-3xl: 4rem;
 	--spacing-4xl: 8rem;
 	--spacing-5xl: 16rem;
->>>>>>> c85faff4
 }
 
 :root {
