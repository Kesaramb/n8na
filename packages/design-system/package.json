--- conflicted
+++ resolved
@@ -61,19 +61,7 @@
     "sass": "^1.58.0",
     "sass-loader": "^13.2.0",
     "storybook": "^7.0.7",
-<<<<<<< HEAD
-    "storybook-addon-themes": "^6.1.0",
-    "trim": "^1.0.1",
-    "vite": "^4.0.4",
-    "vitest": "^0.28.5",
-    "vue-class-component": "^7.2.6",
-    "vue-loader": "^15.10.1",
-    "vue-property-decorator": "^9.1.2",
-    "vue-template-compiler": "^2.7.14",
-    "vue-tsc": "^1.0.24"
-=======
     "storybook-addon-themes": "^6.1.0"
->>>>>>> b09bcdc3
   },
   "dependencies": {
     "element-ui": "~2.15.12",
