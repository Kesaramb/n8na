{
  "name": "n8n-editor-ui",
  "version": "1.85.0",
  "description": "Workflow Editor UI for n8n",
  "main": "index.js",
  "scripts": {
    "clean": "rimraf dist .turbo",
    "build": "cross-env VUE_APP_PUBLIC_PATH=\"/{{BASE_PATH}}/\" NODE_OPTIONS=\"--max-old-space-size=8192\" vite build",
    "typecheck": "vue-tsc --noEmit",
    "typecheck:watch": "vue-tsc --watch --noEmit",
    "dev": "pnpm serve",
    "lint": "eslint src --ext .js,.ts,.vue --quiet",
    "lintfix": "eslint src --ext .js,.ts,.vue --fix",
    "format": "biome format --write . && prettier --write . --ignore-path ../../../.prettierignore",
    "format:check": "biome ci . && prettier --check . --ignore-path ../../../.prettierignore",
    "serve": "cross-env VUE_APP_URL_BASE_API=http://localhost:5678/ vite --host 0.0.0.0 --port 8080 dev",
    "test": "vitest run",
    "test:dev": "vitest --silent=false"
  },
  "dependencies": {
    "@codemirror/autocomplete": "^6.16.0",
    "@codemirror/commands": "^6.5.0",
    "@codemirror/lang-css": "^6.0.1",
    "@codemirror/lang-javascript": "^6.2.2",
    "@codemirror/lang-json": "^6.0.1",
    "@codemirror/lang-python": "^6.1.6",
    "@codemirror/language": "^6.10.1",
    "@codemirror/lint": "^6.8.0",
    "@codemirror/search": "^6.5.6",
    "@codemirror/state": "^6.4.1",
    "@codemirror/view": "^6.26.3",
    "@dagrejs/dagre": "^1.1.4",
    "@lezer/common": "1.1.0",
    "@n8n/api-types": "workspace:*",
    "@n8n/chat": "workspace:*",
    "@n8n/codemirror-lang": "workspace:*",
    "@n8n/codemirror-lang-sql": "^1.0.2",
    "@n8n/composables": "workspace:*",
    "@n8n/design-system": "workspace:*",
    "@n8n/permissions": "workspace:*",
    "@n8n/utils": "workspace:*",
    "@replit/codemirror-indentation-markers": "^6.5.3",
    "@sentry/vue": "catalog:frontend",
    "@typescript/vfs": "^1.6.0",
    "@vue-flow/background": "^1.3.2",
    "@vue-flow/controls": "^1.1.2",
    "@vue-flow/core": "^1.42.1",
    "@vue-flow/minimap": "^1.5.2",
    "@vue-flow/node-resizer": "^1.4.0",
    "@vueuse/components": "^10.11.0",
    "@vueuse/core": "catalog:frontend",
    "array.prototype.tosorted": "1.1.4",
    "axios": "catalog:",
    "bowser": "2.11.0",
    "change-case": "^5.4.4",
    "chart.js": "^4.4.0",
    "codemirror-lang-html-n8n": "^1.0.0",
    "comlink": "^4.4.1",
    "core-js": "^3.40.0",
    "curlconverter": "^4.12.0",
    "dateformat": "^3.0.3",
<<<<<<< HEAD
    "element-plus": "2.4.3",
=======
    "element-plus": "catalog:frontend",
>>>>>>> d1710a1d
    "email-providers": "^2.0.1",
    "esprima-next": "5.8.4",
    "fast-json-stable-stringify": "^2.1.0",
    "file-saver": "^2.0.2",
    "flatted": "catalog:",
    "highlight.js": "catalog:frontend",
    "humanize-duration": "^3.27.2",
    "jsonpath": "^1.1.1",
    "lodash-es": "^4.17.21",
    "luxon": "catalog:",
    "n8n-workflow": "workspace:*",
    "pinia": "^2.2.4",
    "prettier": "^3.3.3",
    "qrcode.vue": "^3.3.4",
    "stream-browserify": "^3.0.0",
    "timeago.js": "^4.0.2",
    "typescript": "catalog:frontend",
    "uuid": "catalog:",
    "v3-infinite-loading": "^1.2.2",
    "vue": "catalog:frontend",
    "vue-agile": "^2.0.0",
    "vue-chartjs": "^5.2.0",
    "vue-github-button": "^3.1.3",
    "vue-i18n": "^11.1.2",
    "vue-json-pretty": "2.2.4",
    "vue-markdown-render": "catalog:frontend",
    "vue-router": "catalog:frontend",
    "vue-virtual-scroller": "2.0.0-beta.8",
    "vue3-touch-events": "^4.1.3",
    "vuedraggable": "4.1.0",
    "web-tree-sitter": "0.24.3",
    "xss": "catalog:"
  },
  "devDependencies": {
    "@faker-js/faker": "^8.0.2",
    "@iconify/json": "^2.2.228",
    "@n8n/eslint-config": "workspace:*",
    "@n8n/typescript-config": "workspace:*",
    "@n8n/vitest-config": "workspace:*",
    "@pinia/testing": "^0.1.6",
    "@types/dateformat": "^3.0.0",
    "@types/file-saver": "^2.0.1",
    "@types/humanize-duration": "^3.27.1",
    "@types/json-schema": "^7.0.15",
    "@types/jsonpath": "^0.2.0",
    "@types/lodash-es": "^4.17.6",
    "@types/uuid": "catalog:",
    "@vitejs/plugin-legacy": "^6.0.2",
    "@vitejs/plugin-vue": "catalog:frontend",
    "@vitest/coverage-v8": "catalog:frontend",
    "browserslist-to-esbuild": "^2.1.1",
    "fake-indexeddb": "^6.0.0",
    "miragejs": "^0.1.48",
    "unplugin-icons": "^0.19.0",
    "unplugin-vue-components": "^0.27.2",
    "vite": "catalog:frontend",
    "vite-plugin-static-copy": "2.2.0",
    "vite-svg-loader": "5.1.0",
    "vitest": "catalog:frontend",
    "vitest-mock-extended": "catalog:frontend",
    "vue-tsc": "catalog:frontend"
  },
  "peerDependencies": {
    "@fortawesome/fontawesome-svg-core": "*",
    "@fortawesome/free-regular-svg-icons": "*",
    "@fortawesome/free-solid-svg-icons": "*",
    "@fortawesome/vue-fontawesome": "*"
  }
}<|MERGE_RESOLUTION|>--- conflicted
+++ resolved
@@ -59,11 +59,7 @@
     "core-js": "^3.40.0",
     "curlconverter": "^4.12.0",
     "dateformat": "^3.0.3",
-<<<<<<< HEAD
-    "element-plus": "2.4.3",
-=======
     "element-plus": "catalog:frontend",
->>>>>>> d1710a1d
     "email-providers": "^2.0.1",
     "esprima-next": "5.8.4",
     "fast-json-stable-stringify": "^2.1.0",
