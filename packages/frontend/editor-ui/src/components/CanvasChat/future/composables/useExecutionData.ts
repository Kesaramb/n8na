import { watch, computed, ref } from 'vue';
import { isChatNode } from '../../utils';
import { type IExecutionResponse } from '@/Interface';
import { Workflow, type IRunExecutionData } from 'n8n-workflow';
import { useWorkflowsStore } from '@/stores/workflows.store';
import { useNodeHelpers } from '@/composables/useNodeHelpers';
import { useThrottleFn } from '@vueuse/core';
import {
	createLogTree,
	deepToRaw,
<<<<<<< HEAD
	mergeStartData,
	type ExecutionLogViewData,
=======
>>>>>>> 0c4398fd
	type LatestNodeInfo,
	type LogEntry,
} from '@/components/RunDataAi/utils';
import { parse } from 'flatted';
import { useToast } from '@/composables/useToast';

export function useExecutionData() {
	const nodeHelpers = useNodeHelpers();
	const workflowsStore = useWorkflowsStore();
	const toast = useToast();

	const execData = ref<IExecutionResponse | undefined>();
	const subWorkflowExecData = ref<Record<string, IRunExecutionData>>({});
	const subWorkflows = ref<Record<string, Workflow>>({});

	const workflow = computed(() =>
		execData.value
			? new Workflow({
					...execData.value?.workflowData,
					nodeTypes: workflowsStore.getNodeTypes(),
				})
			: undefined,
	);
	const latestNodeNameById = computed(() =>
		Object.values(workflow.value?.nodes ?? {}).reduce<Record<string, LatestNodeInfo>>(
			(acc, node) => {
				const nodeInStore = workflowsStore.getNodeById(node.id);

				acc[node.id] = {
					deleted: !nodeInStore,
					disabled: nodeInStore?.disabled ?? false,
					name: nodeInStore?.name ?? node.name,
				};
				return acc;
			},
			{},
		),
	);
	const hasChat = computed(() =>
		[Object.values(workflow.value?.nodes ?? {}), workflowsStore.workflow.nodes].some((nodes) =>
			nodes.some(isChatNode),
		),
	);
	const entries = computed<LogEntry[]>(() => {
		if (!execData.value?.data || !workflow.value) {
			return [];
		}

		return createLogTree(
			workflow.value,
			execData.value,
			subWorkflows.value,
			subWorkflowExecData.value,
		);
	});
	const updateInterval = computed(() => ((entries.value?.length ?? 0) > 10 ? 300 : 0));

	function resetExecutionData() {
		execData.value = undefined;
		workflowsStore.setWorkflowExecutionData(null);
		nodeHelpers.updateNodesExecutionIssues();
	}

	async function loadSubExecution(logEntry: LogEntry) {
		const executionId = logEntry.runData.metadata?.subExecution?.executionId;
		const workflowId = logEntry.runData.metadata?.subExecution?.workflowId;

		if (!execData.value?.data || !executionId || !workflowId) {
			return;
		}

		try {
			const subExecution = await workflowsStore.fetchExecutionDataById(executionId);
			const data = subExecution?.data
				? (parse(subExecution.data as unknown as string) as IRunExecutionData)
				: undefined;

			if (!data || !subExecution) {
				throw Error('Data is missing');
			}

			subWorkflowExecData.value[executionId] = data;
			subWorkflows.value[workflowId] = new Workflow({
				...subExecution.workflowData,
				nodeTypes: workflowsStore.getNodeTypes(),
			});
		} catch (e) {
			toast.showError(e, 'Unable to load sub execution');
		}
	}

	watch(
		// Fields that should trigger update
		[
			() => workflowsStore.workflowExecutionData?.id,
			() => workflowsStore.workflowExecutionData?.workflowData.id,
			() => workflowsStore.workflowExecutionData?.status,
			() => workflowsStore.workflowExecutionResultDataLastUpdate,
			() => workflowsStore.workflowExecutionStartedData,
		],
		useThrottleFn(
<<<<<<< HEAD
			() => {
				execData.value =
					workflowsStore.workflowExecutionData === null
						? undefined
						: deepToRaw(
								mergeStartData(
									workflowsStore.workflowExecutionStartedData?.[1] ?? {},
									workflowsStore.workflowExecutionData,
								),
							); // Create deep copy to disable reactivity
=======
			([executionId], [previousExecutionId]) => {
				// Create deep copy to disable reactivity
				execData.value = deepToRaw(workflowsStore.workflowExecutionData ?? undefined);

				if (executionId !== previousExecutionId) {
					// Reset sub workflow data when top-level execution changes
					subWorkflowExecData.value = {};
					subWorkflows.value = {};
				}
>>>>>>> 0c4398fd
			},
			updateInterval,
			true,
			true,
		),
		{ immediate: true },
	);

	return {
		execution: execData,
		entries,
		hasChat,
		latestNodeNameById,
		resetExecutionData,
		loadSubExecution,
	};
}<|MERGE_RESOLUTION|>--- conflicted
+++ resolved
@@ -8,11 +8,7 @@
 import {
 	createLogTree,
 	deepToRaw,
-<<<<<<< HEAD
 	mergeStartData,
-	type ExecutionLogViewData,
-=======
->>>>>>> 0c4398fd
 	type LatestNodeInfo,
 	type LogEntry,
 } from '@/components/RunDataAi/utils';
@@ -114,8 +110,7 @@
 			() => workflowsStore.workflowExecutionStartedData,
 		],
 		useThrottleFn(
-<<<<<<< HEAD
-			() => {
+			([executionId], [previousExecutionId]) => {
 				execData.value =
 					workflowsStore.workflowExecutionData === null
 						? undefined
@@ -125,17 +120,12 @@
 									workflowsStore.workflowExecutionData,
 								),
 							); // Create deep copy to disable reactivity
-=======
-			([executionId], [previousExecutionId]) => {
-				// Create deep copy to disable reactivity
-				execData.value = deepToRaw(workflowsStore.workflowExecutionData ?? undefined);
 
 				if (executionId !== previousExecutionId) {
 					// Reset sub workflow data when top-level execution changes
 					subWorkflowExecData.value = {};
 					subWorkflows.value = {};
 				}
->>>>>>> 0c4398fd
 			},
 			updateInterval,
 			true,
