--- conflicted
+++ resolved
@@ -10,16 +10,12 @@
 import { useCanvasStore } from '@/stores/canvas.store';
 import ChatMessagesPanel from '@/components/CanvasChat/components/ChatMessagesPanel.vue';
 import LogsDetailsPanel from '@/components/CanvasChat/future/components/LogDetailsPanel.vue';
-<<<<<<< HEAD
 import {
 	LOG_DETAILS_CONTENT,
 	type LogDetailsContent,
 	LOGS_PANEL_STATE,
+	type LogEntrySelection,
 } from '@/components/CanvasChat/types/logs';
-import LogsPanelActions from '@/components/CanvasChat/future/components/LogsPanelActions.vue';
-import { type TreeNode } from '@/components/RunDataAi/utils';
-=======
-import { LOGS_PANEL_STATE, type LogEntrySelection } from '@/components/CanvasChat/types/logs';
 import LogsPanelActions from '@/components/CanvasChat/future/components/LogsPanelActions.vue';
 import {
 	createLogEntries,
@@ -31,17 +27,12 @@
 const { isReadOnly } = withDefaults(defineProps<{ isReadOnly?: boolean }>(), {
 	isReadOnly: false,
 });
->>>>>>> 3a4a7a77
 
 const workflowsStore = useWorkflowsStore();
 const canvasStore = useCanvasStore();
 const panelState = computed(() => workflowsStore.logsPanelState);
 const container = ref<HTMLElement>();
-<<<<<<< HEAD
-const selectedLogEntry = ref<TreeNode | undefined>(undefined);
 const detailsContent = ref<LogDetailsContent>(LOG_DETAILS_CONTENT.BOTH);
-=======
->>>>>>> 3a4a7a77
 const pipContainer = useTemplateRef('pipContainer');
 const pipContent = useTemplateRef('pipContent');
 const previousChatMessages = computed(() => workflowsStore.getPastChatMessages);
@@ -121,14 +112,10 @@
 }
 
 function handleSelectLogEntry(selected: TreeNode | undefined) {
-<<<<<<< HEAD
-	selectedLogEntry.value = selected;
-=======
 	manualLogEntrySelection.value =
 		selected === undefined
 			? { type: 'none', workflowId: workflowsStore.workflow.id }
 			: { type: 'selected', workflowId: workflowsStore.workflow.id, data: selected };
->>>>>>> 3a4a7a77
 }
 
 function handleToggleLogDetailsInput() {
@@ -213,15 +200,11 @@
 						</template>
 					</LogsOverviewPanel>
 					<LogsDetailsPanel
-<<<<<<< HEAD
-						v-if="selectedLogEntry"
+						v-if="selectedLogEntry !== undefined"
+						:class="$style.logDetails"
+						:is-open="panelState !== LOGS_PANEL_STATE.CLOSED"
 						:log-entry="selectedLogEntry"
 						:content="detailsContent"
-=======
-						v-if="selectedLogEntry !== undefined"
->>>>>>> 3a4a7a77
-						:class="$style.logDetails"
-						:is-open="panelState !== LOGS_PANEL_STATE.CLOSED"
 						@click-header="handleClickHeader"
 						@toggle-input="handleToggleLogDetailsInput"
 						@toggle-output="handleToggleLogDetailsOutput"
