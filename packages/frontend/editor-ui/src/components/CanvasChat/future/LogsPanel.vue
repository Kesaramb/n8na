--- conflicted
+++ resolved
@@ -3,20 +3,10 @@
 import { computed, ref, useTemplateRef } from 'vue';
 import { N8nResizeWrapper } from '@n8n/design-system';
 import { useChatState } from '@/components/CanvasChat/composables/useChatState';
-<<<<<<< HEAD
-=======
-import { useResize } from '@/components/CanvasChat/composables/useResize';
-import { usePiPWindow } from '@/components/CanvasChat/composables/usePiPWindow';
-import { useTelemetry } from '@/composables/useTelemetry';
->>>>>>> ed19f0f3
 import LogsOverviewPanel from '@/components/CanvasChat/future/components/LogsOverviewPanel.vue';
 import ChatMessagesPanel from '@/components/CanvasChat/components/ChatMessagesPanel.vue';
 import LogsDetailsPanel from '@/components/CanvasChat/future/components/LogDetailsPanel.vue';
-<<<<<<< HEAD
 import { type LogEntrySelection } from '@/components/CanvasChat/types/logs';
-=======
-import { LOGS_PANEL_STATE, type LogEntrySelection } from '@/components/CanvasChat/types/logs';
->>>>>>> ed19f0f3
 import LogsPanelActions from '@/components/CanvasChat/future/components/LogsPanelActions.vue';
 import {
 	createLogEntries,
@@ -24,12 +14,9 @@
 	type TreeNode,
 } from '@/components/RunDataAi/utils';
 import { isChatNode } from '@/components/CanvasChat/utils';
-<<<<<<< HEAD
 import { useLayout } from '@/components/CanvasChat/future/composables/useLayout';
 
-const { isReadOnly } = withDefaults(defineProps<{ isReadOnly?: boolean }>(), {
-	isReadOnly: false,
-});
+const props = withDefaults(defineProps<{ isReadOnly?: boolean }>(), { isReadOnly: false });
 
 const workflowsStore = useWorkflowsStore();
 const container = useTemplateRef('container');
@@ -57,33 +44,9 @@
 	onOverviewPanelResize,
 	onOverviewPanelResizeEnd,
 } = useLayout(pipContainer, pipContent, container, logsContainer);
-=======
-
-const props = withDefaults(defineProps<{ isReadOnly?: boolean }>(), { isReadOnly: false });
-
-const workflowsStore = useWorkflowsStore();
-const canvasStore = useCanvasStore();
-const panelState = computed(() => workflowsStore.logsPanelState);
-const container = ref<HTMLElement>();
-const pipContainer = useTemplateRef('pipContainer');
-const pipContent = useTemplateRef('pipContent');
-const previousChatMessages = computed(() => workflowsStore.getPastChatMessages);
-const telemetry = useTelemetry();
->>>>>>> ed19f0f3
-
-const { currentSessionId, messages, sendMessage, refreshSession, displayExecution } =
-	useChatState(isReadOnly);
-
-<<<<<<< HEAD
-const hasChat = computed(
-	() =>
-		workflowsStore.workflowTriggerNodes.some(isChatNode) &&
-		(!isReadOnly || messages.value.length > 0),
-);
-=======
+
 const { currentSessionId, messages, sendMessage, refreshSession, displayExecution } = useChatState(
 	props.isReadOnly,
-	onWindowResize,
 );
 
 const hasChat = computed(
@@ -91,7 +54,6 @@
 		workflowsStore.workflowTriggerNodes.some(isChatNode) &&
 		(!props.isReadOnly || messages.value.length > 0),
 );
->>>>>>> ed19f0f3
 const workflow = computed(() => workflowsStore.getCurrentWorkflow());
 const executionTree = computed<TreeNode[]>(() =>
 	createLogEntries(
@@ -115,30 +77,10 @@
 			? undefined
 			: manualLogEntrySelection.value.data,
 );
-<<<<<<< HEAD
 const isLogDetailsOpen = computed(
 	() => selectedLogEntry.value !== undefined && !isCollapsingDetailsPanel.value,
 );
 const isLogDetailsOpenOrCollapsing = computed(() => selectedLogEntry.value !== undefined);
-=======
-const isLogDetailsOpen = computed(() => selectedLogEntry.value !== undefined);
-
-const { canPopOut, isPoppedOut, pipWindow } = usePiPWindow({
-	initialHeight: 400,
-	initialWidth: window.document.body.offsetWidth * 0.8,
-	container: pipContainer,
-	content: pipContent,
-	shouldPopOut: computed(() => panelState.value === LOGS_PANEL_STATE.FLOATING),
-	onRequestClose: () => {
-		if (panelState.value === LOGS_PANEL_STATE.CLOSED) {
-			return;
-		}
-
-		telemetry.track('User toggled log view', { new_state: 'attached' });
-		workflowsStore.setPreferPoppedOutLogsView(false);
-	},
-});
->>>>>>> ed19f0f3
 const logsPanelActionsProps = computed<InstanceType<typeof LogsPanelActions>['$props']>(() => ({
 	isOpen: isOpen.value,
 	showToggleButton: !isPoppedOut.value,
@@ -159,15 +101,7 @@
 		handleSelectLogEntry(undefined);
 	}
 
-<<<<<<< HEAD
 	onOverviewPanelResizeEnd();
-=======
-function handleSelectLogEntry(selected: TreeNode | undefined) {
-	manualLogEntrySelection.value =
-		selected === undefined
-			? { type: 'none', workflowId: workflowsStore.workflow.id }
-			: { type: 'selected', workflowId: workflowsStore.workflow.id, data: selected };
->>>>>>> ed19f0f3
 }
 </script>
 
@@ -197,11 +131,7 @@
 					>
 						<ChatMessagesPanel
 							data-test-id="canvas-chat"
-<<<<<<< HEAD
 							:is-open="isOpen"
-=======
-							:is-open="panelState !== LOGS_PANEL_STATE.CLOSED"
->>>>>>> ed19f0f3
 							:is-read-only="isReadOnly"
 							:messages="messages"
 							:session-id="currentSessionId"
@@ -215,7 +145,6 @@
 							@click-header="onToggleOpen(true)"
 						/>
 					</N8nResizeWrapper>
-<<<<<<< HEAD
 					<div ref="logsContainer" :class="$style.logsContainer">
 						<N8nResizeWrapper
 							:class="$style.overviewResizer"
@@ -255,31 +184,6 @@
 							</template>
 						</LogsDetailsPanel>
 					</div>
-=======
-					<LogsOverviewPanel
-						:class="$style.logsOverview"
-						:is-open="panelState !== LOGS_PANEL_STATE.CLOSED"
-						:is-read-only="isReadOnly"
-						:selected="selectedLogEntry"
-						:execution-tree="executionTree"
-						@click-header="handleClickHeader"
-						@select="handleSelectLogEntry"
-					>
-						<template #actions>
-							<LogsPanelActions v-if="!isLogDetailsOpen" v-bind="logsPanelActionsProps" />
-						</template>
-					</LogsOverviewPanel>
-					<LogsDetailsPanel
-						v-if="selectedLogEntry !== undefined"
-						:class="$style.logDetails"
-						:is-open="panelState !== LOGS_PANEL_STATE.CLOSED"
-						@click-header="handleClickHeader"
-					>
-						<template #actions>
-							<LogsPanelActions v-if="isLogDetailsOpen" v-bind="logsPanelActionsProps" />
-						</template>
-					</LogsDetailsPanel>
->>>>>>> ed19f0f3
 				</div>
 			</N8nResizeWrapper>
 		</div>
