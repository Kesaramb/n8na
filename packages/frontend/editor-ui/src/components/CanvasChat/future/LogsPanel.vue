<script setup lang="ts">
import { nextTick, computed, useTemplateRef } from 'vue';
import { N8nResizeWrapper } from '@n8n/design-system';
import { useChatState } from '@/components/CanvasChat/composables/useChatState';
import LogsOverviewPanel from '@/components/CanvasChat/future/components/LogsOverviewPanel.vue';
import ChatMessagesPanel from '@/components/CanvasChat/components/ChatMessagesPanel.vue';
import LogsDetailsPanel from '@/components/CanvasChat/future/components/LogDetailsPanel.vue';
import LogsPanelActions from '@/components/CanvasChat/future/components/LogsPanelActions.vue';
import { useLayout } from '@/components/CanvasChat/future/composables/useLayout';
import { useExecutionData } from '@/components/CanvasChat/future/composables/useExecutionData';
import { type LogEntry } from '@/components/RunDataAi/utils';
import { useCanvasStore } from '@/stores/canvas.store';
import { useNDVStore } from '@/stores/ndv.store';
import { ndvEventBus } from '@/event-bus';
import { useSelection } from '@/components/CanvasChat/future/composables/useSelection';
import { useExpand } from '@/components/CanvasChat/future/composables/useExpand';

const props = withDefaults(defineProps<{ isReadOnly?: boolean }>(), { isReadOnly: false });

const container = useTemplateRef('container');
const logsContainer = useTemplateRef('logsContainer');
const pipContainer = useTemplateRef('pipContainer');
const pipContent = useTemplateRef('pipContent');

const canvasStore = useCanvasStore();
const ndvStore = useNDVStore();

const {
	height,
	chatPanelWidth,
	overviewPanelWidth,
	canPopOut,
	isOpen,
	isPoppedOut,
	isCollapsingDetailsPanel,
	isOverviewPanelFullWidth,
	pipWindow,
	onResize,
	onResizeEnd,
	onToggleOpen,
	onPopOut,
	onChatPanelResize,
	onChatPanelResizeEnd,
	onOverviewPanelResize,
	onOverviewPanelResizeEnd,
} = useLayout(pipContainer, pipContent, container, logsContainer);

const {
	currentSessionId,
	messages,
	previousChatMessages,
	sendMessage,
	refreshSession,
	displayExecution,
} = useChatState(isOpen.value, props.isReadOnly);

<<<<<<< HEAD
const { workflow, execution, hasChat, latestNodeNameById, resetExecutionData } = useExecutionData();
const { flatLogEntries, toggleExpanded } = useExpand(execution);
const { selected, select, selectNext, selectPrev } = useSelection(execution, flatLogEntries);

const isLogDetailsOpen = computed(() => isOpen.value && selected.value !== undefined);
=======
const { entries, execution, hasChat, latestNodeNameById, resetExecutionData, loadSubExecution } =
	useExecutionData();

const manualLogEntrySelection = ref<LogEntrySelection>({ type: 'initial' });
const selectedLogEntry = computed(() =>
	findSelectedLogEntry(manualLogEntrySelection.value as LogEntrySelection, entries.value),
);
const isLogDetailsOpen = computed(() => isOpen.value && selectedLogEntry.value !== undefined);
>>>>>>> 0c4398fd
const isLogDetailsVisuallyOpen = computed(
	() => isLogDetailsOpen.value && !isCollapsingDetailsPanel.value,
);
const logsPanelActionsProps = computed<InstanceType<typeof LogsPanelActions>['$props']>(() => ({
	isOpen: isOpen.value,
	showToggleButton: !isPoppedOut.value,
	showPopOutButton: canPopOut.value && !isPoppedOut.value,
	onPopOut,
	onToggleOpen,
}));

<<<<<<< HEAD
=======
function handleSelectLogEntry(selected: LogEntry | undefined) {
	manualLogEntrySelection.value =
		selected === undefined ? { type: 'none' } : { type: 'selected', id: selected.id };
}

>>>>>>> 0c4398fd
function handleResizeOverviewPanelEnd() {
	if (isOverviewPanelFullWidth.value) {
		select(undefined);
	}

	onOverviewPanelResizeEnd();
}

async function handleOpenNdv(treeNode: LogEntry) {
	ndvStore.setActiveNodeName(treeNode.node.name);

	await nextTick(() => {
		const source = treeNode.runData.source[0];
		const inputBranch = source?.previousNodeOutput ?? 0;

		ndvEventBus.emit('updateInputNodeName', source?.previousNode);
		ndvEventBus.emit('setInputBranchIndex', inputBranch);
		ndvStore.setOutputRunIndex(treeNode.runIndex);
	});
}
</script>

<template>
	<div ref="pipContainer">
		<div ref="pipContent" :class="$style.pipContent">
			<N8nResizeWrapper
				:height="height"
				:supported-directions="['top']"
				:is-resizing-enabled="!isPoppedOut"
				:class="$style.resizeWrapper"
				:style="{ height: isOpen ? `${height}px` : 'auto' }"
				@resize="onResize"
				@resizeend="onResizeEnd"
			>
				<div
					ref="container"
					:class="$style.container"
					tabindex="-1"
					@keydown.esc.stop="select(undefined)"
					@keydown.j.stop="selectNext"
					@keydown.down.stop.prevent="selectNext"
					@keydown.k.stop="selectPrev"
					@keydown.up.stop.prevent="selectPrev"
					@keydown.space.stop="selected && toggleExpanded(selected)"
					@keydown.enter.stop="selected && handleOpenNdv(selected)"
				>
					<N8nResizeWrapper
						v-if="hasChat && (!props.isReadOnly || messages.length > 0)"
						:supported-directions="['right']"
						:is-resizing-enabled="isOpen"
						:width="chatPanelWidth"
						:style="{ width: `${chatPanelWidth}px` }"
						:class="$style.chat"
						:window="pipWindow"
						@resize="onChatPanelResize"
						@resizeend="onChatPanelResizeEnd"
					>
						<ChatMessagesPanel
							data-test-id="canvas-chat"
							:is-open="isOpen"
							:is-read-only="isReadOnly"
							:messages="messages"
							:session-id="currentSessionId"
							:past-chat-messages="previousChatMessages"
							:show-close-button="false"
							:is-new-logs-enabled="true"
							@close="onToggleOpen"
							@refresh-session="refreshSession"
							@display-execution="displayExecution"
							@send-message="sendMessage"
							@click-header="onToggleOpen(true)"
						/>
					</N8nResizeWrapper>
					<div ref="logsContainer" :class="$style.logsContainer">
						<N8nResizeWrapper
							:class="$style.overviewResizer"
							:width="overviewPanelWidth"
							:style="{ width: isLogDetailsVisuallyOpen ? `${overviewPanelWidth}px` : '' }"
							:supported-directions="['right']"
							:is-resizing-enabled="isLogDetailsOpen"
							:window="pipWindow"
							@resize="onOverviewPanelResize"
							@resizeend="handleResizeOverviewPanelEnd"
						>
							<LogsOverviewPanel
								:key="execution?.id ?? ''"
								:class="$style.logsOverview"
								:is-open="isOpen"
								:is-read-only="isReadOnly"
								:is-compact="isLogDetailsVisuallyOpen"
<<<<<<< HEAD
								:selected="selected"
								:execution="execution"
=======
								:selected="selectedLogEntry"
								:entries="entries"
								:execution="execution"
								:scroll-to-selection="
									manualLogEntrySelection.type !== 'selected' ||
									manualLogEntrySelection.id !== selectedLogEntry?.id
								"
>>>>>>> 0c4398fd
								:latest-node-info="latestNodeNameById"
								:flat-log-entries="flatLogEntries"
								@click-header="onToggleOpen(true)"
								@select="select"
								@clear-execution-data="resetExecutionData"
<<<<<<< HEAD
								@toggle-expanded="toggleExpanded"
								@open-ndv="handleOpenNdv"
=======
								@load-sub-execution="loadSubExecution"
>>>>>>> 0c4398fd
							>
								<template #actions>
									<LogsPanelActions
										v-if="!isLogDetailsVisuallyOpen"
										v-bind="logsPanelActionsProps"
									/>
								</template>
							</LogsOverviewPanel>
						</N8nResizeWrapper>
						<LogsDetailsPanel
<<<<<<< HEAD
							v-if="isLogDetailsVisuallyOpen && selected && workflow && execution"
							:class="$style.logDetails"
							:is-open="isOpen"
							:log-entry="selected"
							:workflow="workflow"
							:execution="execution"
							:window="pipWindow"
							:latest-info="latestNodeNameById[selected.node.id]"
							:panels="canvasStore.logDetailsPanel"
=======
							v-if="isLogDetailsVisuallyOpen && selectedLogEntry"
							:class="$style.logDetails"
							:is-open="isOpen"
							:log-entry="selectedLogEntry"
							:window="pipWindow"
							:latest-info="latestNodeNameById[selectedLogEntry.id]"
>>>>>>> 0c4398fd
							@click-header="onToggleOpen(true)"
							@toggle-input-open="canvasStore.toggleLogInputOpen"
							@toggle-output-open="canvasStore.toggleLogInputOpen"
						>
							<template #actions>
								<LogsPanelActions v-if="isLogDetailsVisuallyOpen" v-bind="logsPanelActionsProps" />
							</template>
						</LogsDetailsPanel>
					</div>
				</div>
			</N8nResizeWrapper>
		</div>
	</div>
</template>

<style lang="scss" module>
@media all and (display-mode: picture-in-picture) {
	.resizeWrapper {
		height: 100% !important;
		max-height: 100vh !important;
	}
}

.pipContent {
	height: 100%;
	position: relative;
	overflow: hidden;
}

.resizeWrapper {
	height: 100%;
	min-height: 0;
	flex-basis: 0;
	border-top: var(--border-base);
	background-color: var(--color-background-light);
}

.container {
	height: 100%;
	display: flex;
	flex-grow: 1;

	& > *:not(:last-child) {
		border-right: var(--border-base);
	}
}

.chat {
	flex-shrink: 0;
}

.logsContainer {
	width: 0;
	flex-grow: 1;
	display: flex;
	align-items: stretch;

	& > *:not(:last-child) {
		border-right: var(--border-base);
	}
}

.overviewResizer {
	flex-grow: 0;
	flex-shrink: 0;

	&:last-child {
		flex-grow: 1;
	}
}

.logsOverview {
	height: 100%;
}

.logsDetails {
	width: 0;
	flex-grow: 1;
}
</style><|MERGE_RESOLUTION|>--- conflicted
+++ resolved
@@ -54,22 +54,12 @@
 	displayExecution,
 } = useChatState(isOpen.value, props.isReadOnly);
 
-<<<<<<< HEAD
-const { workflow, execution, hasChat, latestNodeNameById, resetExecutionData } = useExecutionData();
-const { flatLogEntries, toggleExpanded } = useExpand(execution);
-const { selected, select, selectNext, selectPrev } = useSelection(execution, flatLogEntries);
-
-const isLogDetailsOpen = computed(() => isOpen.value && selected.value !== undefined);
-=======
 const { entries, execution, hasChat, latestNodeNameById, resetExecutionData, loadSubExecution } =
 	useExecutionData();
-
-const manualLogEntrySelection = ref<LogEntrySelection>({ type: 'initial' });
-const selectedLogEntry = computed(() =>
-	findSelectedLogEntry(manualLogEntrySelection.value as LogEntrySelection, entries.value),
-);
-const isLogDetailsOpen = computed(() => isOpen.value && selectedLogEntry.value !== undefined);
->>>>>>> 0c4398fd
+const { flatLogEntries, toggleExpanded } = useExpand(entries);
+const { selected, select, selectNext, selectPrev } = useSelection(entries, flatLogEntries);
+
+const isLogDetailsOpen = computed(() => isOpen.value && selected.value !== undefined);
 const isLogDetailsVisuallyOpen = computed(
 	() => isLogDetailsOpen.value && !isCollapsingDetailsPanel.value,
 );
@@ -81,14 +71,6 @@
 	onToggleOpen,
 }));
 
-<<<<<<< HEAD
-=======
-function handleSelectLogEntry(selected: LogEntry | undefined) {
-	manualLogEntrySelection.value =
-		selected === undefined ? { type: 'none' } : { type: 'selected', id: selected.id };
-}
-
->>>>>>> 0c4398fd
 function handleResizeOverviewPanelEnd() {
 	if (isOverviewPanelFullWidth.value) {
 		select(undefined);
@@ -179,29 +161,17 @@
 								:is-open="isOpen"
 								:is-read-only="isReadOnly"
 								:is-compact="isLogDetailsVisuallyOpen"
-<<<<<<< HEAD
 								:selected="selected"
 								:execution="execution"
-=======
-								:selected="selectedLogEntry"
 								:entries="entries"
-								:execution="execution"
-								:scroll-to-selection="
-									manualLogEntrySelection.type !== 'selected' ||
-									manualLogEntrySelection.id !== selectedLogEntry?.id
-								"
->>>>>>> 0c4398fd
 								:latest-node-info="latestNodeNameById"
 								:flat-log-entries="flatLogEntries"
 								@click-header="onToggleOpen(true)"
 								@select="select"
 								@clear-execution-data="resetExecutionData"
-<<<<<<< HEAD
 								@toggle-expanded="toggleExpanded"
 								@open-ndv="handleOpenNdv"
-=======
 								@load-sub-execution="loadSubExecution"
->>>>>>> 0c4398fd
 							>
 								<template #actions>
 									<LogsPanelActions
@@ -212,24 +182,13 @@
 							</LogsOverviewPanel>
 						</N8nResizeWrapper>
 						<LogsDetailsPanel
-<<<<<<< HEAD
-							v-if="isLogDetailsVisuallyOpen && selected && workflow && execution"
+							v-if="isLogDetailsVisuallyOpen && selected"
 							:class="$style.logDetails"
 							:is-open="isOpen"
 							:log-entry="selected"
-							:workflow="workflow"
-							:execution="execution"
 							:window="pipWindow"
-							:latest-info="latestNodeNameById[selected.node.id]"
+							:latest-info="latestNodeNameById[selected.id]"
 							:panels="canvasStore.logDetailsPanel"
-=======
-							v-if="isLogDetailsVisuallyOpen && selectedLogEntry"
-							:class="$style.logDetails"
-							:is-open="isOpen"
-							:log-entry="selectedLogEntry"
-							:window="pipWindow"
-							:latest-info="latestNodeNameById[selectedLogEntry.id]"
->>>>>>> 0c4398fd
 							@click-header="onToggleOpen(true)"
 							@toggle-input-open="canvasStore.toggleLogInputOpen"
 							@toggle-output-open="canvasStore.toggleLogInputOpen"
