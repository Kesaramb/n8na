import { renderComponent } from '@/__tests__/render';
import LogsOverviewPanel from './LogsOverviewPanel.vue';
import { setActivePinia } from 'pinia';
import { createTestingPinia, type TestingPinia } from '@pinia/testing';
import { mockedStore } from '@/__tests__/utils';
import { useWorkflowsStore } from '@/stores/workflows.store';
import { createRouter, createWebHistory } from 'vue-router';
import { h } from 'vue';
import { fireEvent, waitFor, within } from '@testing-library/vue';
import {
	aiChatExecutionResponse,
	aiChatWorkflow,
	aiManualExecutionResponse,
	aiManualWorkflow,
} from '../../__test__/data';
import { usePushConnectionStore } from '@/stores/pushConnection.store';
import { createTestWorkflowObject } from '@/__tests__/mocks';
<<<<<<< HEAD
import { createLogEntries, flattenLogEntries } from '@/components/RunDataAi/utils';
=======
import { createLogTree } from '@/components/RunDataAi/utils';
>>>>>>> 0c4398fd

describe('LogsOverviewPanel', () => {
	let pinia: TestingPinia;
	let workflowsStore: ReturnType<typeof mockedStore<typeof useWorkflowsStore>>;
	let pushConnectionStore: ReturnType<typeof mockedStore<typeof usePushConnectionStore>>;

	function render(props: Partial<InstanceType<typeof LogsOverviewPanel>['$props']>) {
		const logs = createLogEntries(
			createTestWorkflowObject(aiChatWorkflow),
			aiChatExecutionResponse.data?.resultData.runData ?? {},
		);
		const mergedProps: InstanceType<typeof LogsOverviewPanel>['$props'] = {
			isOpen: false,
			isReadOnly: false,
			isCompact: false,
<<<<<<< HEAD
			execution: {
				...aiChatExecutionResponse,
				tree: logs,
			},
			latestNodeInfo: {},
			flatLogEntries: flattenLogEntries(logs, {}),
=======
			scrollToSelection: false,
			entries: createLogTree(createTestWorkflowObject(aiChatWorkflow), aiChatExecutionResponse),
			latestNodeInfo: {},
			execution: aiChatExecutionResponse,
>>>>>>> 0c4398fd
			...props,
		};

		return renderComponent(LogsOverviewPanel, {
			props: mergedProps,
			global: {
				plugins: [
					createRouter({
						history: createWebHistory(),
						routes: [{ path: '/', component: () => h('div') }],
					}),
					pinia,
				],
			},
		});
	}

	beforeEach(() => {
		pinia = createTestingPinia({ stubActions: false, fakeApp: true });

		setActivePinia(pinia);

		workflowsStore = mockedStore(useWorkflowsStore);

		pushConnectionStore = mockedStore(usePushConnectionStore);
		pushConnectionStore.isConnected = true;
	});

	it('should not render body if the panel is not open', () => {
		const rendered = render({ isOpen: false });

		expect(rendered.queryByTestId('logs-overview-empty')).not.toBeInTheDocument();
	});

	it('should render empty text if there is no execution', () => {
		const rendered = render({ isOpen: true, entries: [], execution: undefined });

		expect(rendered.queryByTestId('logs-overview-empty')).toBeInTheDocument();
	});

	it('should render summary text and executed nodes if there is an execution', async () => {
		const rendered = render({ isOpen: true });
		const summary = within(rendered.container.querySelector('.summary')!);

		expect(summary.queryByText('Success in 1.999s')).toBeInTheDocument();
		expect(summary.queryByText('555 Tokens')).toBeInTheDocument();

		await fireEvent.click(rendered.getByText('Overview'));

		const tree = within(rendered.getByRole('tree'));

		await waitFor(() => expect(tree.queryAllByRole('treeitem')).toHaveLength(2));

		const row1 = within(tree.queryAllByRole('treeitem')[0]);

		expect(row1.queryByText('AI Agent')).toBeInTheDocument();
		expect(row1.queryByText('Success in 1.778s')).toBeInTheDocument();
		expect(row1.queryByText('Started 00:00:00.002, 26 Mar')).toBeInTheDocument();

		const row2 = within(tree.queryAllByRole('treeitem')[1]);

		expect(row2.queryByText('AI Model')).toBeInTheDocument();
		expect(row2.queryByText('Error')).toBeInTheDocument();
		expect(row2.queryByText('in 1.777s')).toBeInTheDocument();
		expect(row2.queryByText('Started 00:00:00.003, 26 Mar')).toBeInTheDocument();
		expect(row2.queryByText('555 Tokens')).toBeInTheDocument();
	});

	it('should trigger partial execution if the button is clicked', async () => {
		const spyRun = vi.spyOn(workflowsStore, 'runWorkflow');

		const logs = createLogEntries(
			createTestWorkflowObject(aiManualWorkflow),
			aiManualExecutionResponse.data?.resultData.runData ?? {},
		);
		const rendered = render({
			isOpen: true,
<<<<<<< HEAD
			execution: {
				...aiManualExecutionResponse,
				tree: logs,
			},
			flatLogEntries: flattenLogEntries(logs, {}),
=======
			entries: createLogTree(createTestWorkflowObject(aiManualWorkflow), aiManualExecutionResponse),
>>>>>>> 0c4398fd
		});
		const aiAgentRow = (await rendered.findAllByRole('treeitem'))[0];

		await fireEvent.click(within(aiAgentRow).getAllByLabelText('Execute step')[0]);
		await waitFor(() =>
			expect(spyRun).toHaveBeenCalledWith(expect.objectContaining({ destinationNode: 'AI Agent' })),
		);
	});
});<|MERGE_RESOLUTION|>--- conflicted
+++ resolved
@@ -15,11 +15,7 @@
 } from '../../__test__/data';
 import { usePushConnectionStore } from '@/stores/pushConnection.store';
 import { createTestWorkflowObject } from '@/__tests__/mocks';
-<<<<<<< HEAD
-import { createLogEntries, flattenLogEntries } from '@/components/RunDataAi/utils';
-=======
-import { createLogTree } from '@/components/RunDataAi/utils';
->>>>>>> 0c4398fd
+import { createLogTree, flattenLogEntries } from '@/components/RunDataAi/utils';
 
 describe('LogsOverviewPanel', () => {
 	let pinia: TestingPinia;
@@ -27,27 +23,15 @@
 	let pushConnectionStore: ReturnType<typeof mockedStore<typeof usePushConnectionStore>>;
 
 	function render(props: Partial<InstanceType<typeof LogsOverviewPanel>['$props']>) {
-		const logs = createLogEntries(
-			createTestWorkflowObject(aiChatWorkflow),
-			aiChatExecutionResponse.data?.resultData.runData ?? {},
-		);
+		const logs = createLogTree(createTestWorkflowObject(aiChatWorkflow), aiChatExecutionResponse);
 		const mergedProps: InstanceType<typeof LogsOverviewPanel>['$props'] = {
 			isOpen: false,
 			isReadOnly: false,
 			isCompact: false,
-<<<<<<< HEAD
-			execution: {
-				...aiChatExecutionResponse,
-				tree: logs,
-			},
-			latestNodeInfo: {},
 			flatLogEntries: flattenLogEntries(logs, {}),
-=======
-			scrollToSelection: false,
-			entries: createLogTree(createTestWorkflowObject(aiChatWorkflow), aiChatExecutionResponse),
+			entries: logs,
 			latestNodeInfo: {},
 			execution: aiChatExecutionResponse,
->>>>>>> 0c4398fd
 			...props,
 		};
 
@@ -83,7 +67,12 @@
 	});
 
 	it('should render empty text if there is no execution', () => {
-		const rendered = render({ isOpen: true, entries: [], execution: undefined });
+		const rendered = render({
+			isOpen: true,
+			flatLogEntries: [],
+			entries: [],
+			execution: undefined,
+		});
 
 		expect(rendered.queryByTestId('logs-overview-empty')).toBeInTheDocument();
 	});
@@ -119,21 +108,15 @@
 	it('should trigger partial execution if the button is clicked', async () => {
 		const spyRun = vi.spyOn(workflowsStore, 'runWorkflow');
 
-		const logs = createLogEntries(
+		const logs = createLogTree(
 			createTestWorkflowObject(aiManualWorkflow),
-			aiManualExecutionResponse.data?.resultData.runData ?? {},
+			aiManualExecutionResponse,
 		);
 		const rendered = render({
 			isOpen: true,
-<<<<<<< HEAD
-			execution: {
-				...aiManualExecutionResponse,
-				tree: logs,
-			},
+			execution: aiManualExecutionResponse,
+			entries: logs,
 			flatLogEntries: flattenLogEntries(logs, {}),
-=======
-			entries: createLogTree(createTestWorkflowObject(aiManualWorkflow), aiManualExecutionResponse),
->>>>>>> 0c4398fd
 		});
 		const aiAgentRow = (await rendered.findAllByRole('treeitem'))[0];
 
