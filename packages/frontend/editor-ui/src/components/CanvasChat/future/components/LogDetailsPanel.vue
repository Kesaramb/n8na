<script setup lang="ts">
import ExecutionSummary from '@/components/CanvasChat/future/components/ExecutionSummary.vue';
import PanelHeader from '@/components/CanvasChat/future/components/PanelHeader.vue';
import RunDataView from '@/components/CanvasChat/future/components/RunDataView.vue';
import { useResizablePanel } from '@/components/CanvasChat/future/composables/useResizablePanel';
import { LOG_DETAILS_CONTENT, type LogDetailsContent } from '@/components/CanvasChat/types/logs';
import NodeIcon from '@/components/NodeIcon.vue';
import { useI18n } from '@/composables/useI18n';
import { useTelemetry } from '@/composables/useTelemetry';
import { useNodeTypesStore } from '@/stores/nodeTypes.store';
<<<<<<< HEAD
import { N8nButton, N8nResizeWrapper } from '@n8n/design-system';
import { type Workflow } from 'n8n-workflow';
import { computed, ref, useTemplateRef } from 'vue';
import { type IExecutionResponse } from '@/Interface';
import NodeName from '@/components/CanvasChat/future/components/NodeName.vue';
import {
	getSubtreeTotalConsumedTokens,
	type LatestNodeInfo,
	type LogEntry,
} from '@/components/RunDataAi/utils';
=======
import { useWorkflowsStore } from '@/stores/workflows.store';
import { N8nButton, N8nResizeWrapper, N8nText } from '@n8n/design-system';
import { useLocalStorage } from '@vueuse/core';
import { type ITaskData } from 'n8n-workflow';
import { computed, useTemplateRef } from 'vue';
>>>>>>> 29203819

const MIN_IO_PANEL_WIDTH = 200;

const { isOpen, logEntry, workflow, execution, window, latestInfo } = defineProps<{
	isOpen: boolean;
	logEntry: LogEntry;
	workflow: Workflow;
	execution: IExecutionResponse;
	window?: Window;
	latestInfo?: LatestNodeInfo;
}>();

const emit = defineEmits<{ clickHeader: [] }>();

defineSlots<{ actions: {} }>();

const locale = useI18n();
const telemetry = useTelemetry();
const nodeTypeStore = useNodeTypesStore();

<<<<<<< HEAD
const content = ref<LogDetailsContent>(LOG_DETAILS_CONTENT.BOTH);
const type = computed(() => nodeTypeStore.getNodeType(logEntry.node.type));
=======
const content = useLocalStorage<LogDetailsContent>(
	'N8N_LOGS_DETAIL_PANEL_CONTENT',
	LOG_DETAILS_CONTENT.OUTPUT,
	{ writeDefaults: false },
);

const node = computed<INodeUi | undefined>(() => workflowsStore.nodesByName[logEntry.node]);
const type = computed(() => (node.value ? nodeTypeStore.getNodeType(node.value.type) : undefined));
const runData = computed<ITaskData | undefined>(
	() =>
		(workflowsStore.workflowExecutionData?.data?.resultData.runData[logEntry.node] ?? [])[
			logEntry.runIndex
		],
);
>>>>>>> 29203819
const consumedTokens = computed(() => getSubtreeTotalConsumedTokens(logEntry));
const isTriggerNode = computed(() => type.value?.group.includes('trigger'));
const container = useTemplateRef<HTMLElement>('container');
const resizer = useResizablePanel('N8N_LOGS_INPUT_PANEL_WIDTH', {
	container,
	defaultSize: (size) => size / 2,
	minSize: MIN_IO_PANEL_WIDTH,
	maxSize: (size) => size - MIN_IO_PANEL_WIDTH,
	allowCollapse: true,
	allowFullSize: true,
});
const shouldResize = computed(() => content.value === LOG_DETAILS_CONTENT.BOTH);

function handleToggleInput(open?: boolean) {
	const wasOpen = [LOG_DETAILS_CONTENT.INPUT, LOG_DETAILS_CONTENT.BOTH].includes(content.value);

	if (open === wasOpen) {
		return;
	}

	content.value = wasOpen ? LOG_DETAILS_CONTENT.OUTPUT : LOG_DETAILS_CONTENT.BOTH;

	telemetry.track('User toggled log view sub pane', {
		pane: 'input',
		newState: wasOpen ? 'hidden' : 'visible',
	});
}

function handleToggleOutput(open?: boolean) {
	const wasOpen = [LOG_DETAILS_CONTENT.OUTPUT, LOG_DETAILS_CONTENT.BOTH].includes(content.value);

	if (open === wasOpen) {
		return;
	}

	content.value = wasOpen ? LOG_DETAILS_CONTENT.INPUT : LOG_DETAILS_CONTENT.BOTH;

	telemetry.track('User toggled log view sub pane', {
		pane: 'output',
		newState: wasOpen ? 'hidden' : 'visible',
	});
}

function handleResizeEnd() {
	if (resizer.isCollapsed.value) {
		handleToggleInput(false);
	}

	if (resizer.isFullSize.value) {
		handleToggleOutput(false);
	}

	resizer.onResizeEnd();
}
</script>

<template>
	<div ref="container" :class="$style.container" data-test-id="log-details">
		<PanelHeader
			data-test-id="log-details-header"
			:class="$style.header"
			@click="emit('clickHeader')"
		>
			<template #title>
				<div :class="$style.title">
					<NodeIcon :node-type="type" :size="16" :class="$style.icon" />
					<NodeName
						:latest-name="latestInfo?.name ?? logEntry.node.name"
						:name="logEntry.node.name"
						:is-deleted="latestInfo?.deleted ?? false"
					/>
					<ExecutionSummary
						v-if="isOpen"
						:class="$style.executionSummary"
						:status="logEntry.runData.executionStatus ?? 'unknown'"
						:consumed-tokens="consumedTokens"
						:time-took="logEntry.runData.executionTime"
					/>
				</div>
			</template>
			<template #actions>
				<div v-if="isOpen && !isTriggerNode" :class="$style.actions">
					<N8nButton
						size="mini"
						type="secondary"
						:class="content === LOG_DETAILS_CONTENT.OUTPUT ? '' : $style.pressed"
						@click.stop="handleToggleInput"
					>
						{{ locale.baseText('logs.details.header.actions.input') }}
					</N8nButton>
					<N8nButton
						size="mini"
						type="secondary"
						:class="content === LOG_DETAILS_CONTENT.INPUT ? '' : $style.pressed"
						@click.stop="handleToggleOutput"
					>
						{{ locale.baseText('logs.details.header.actions.output') }}
					</N8nButton>
				</div>
				<slot name="actions" />
			</template>
		</PanelHeader>
		<div v-if="isOpen" :class="$style.content" data-test-id="logs-details-body">
			<N8nResizeWrapper
				v-if="!isTriggerNode && content !== LOG_DETAILS_CONTENT.OUTPUT"
				:class="{
					[$style.inputResizer]: true,
					[$style.collapsed]: resizer.isCollapsed.value,
					[$style.full]: resizer.isFullSize.value,
				}"
				:width="resizer.size.value"
				:style="shouldResize ? { width: `${resizer.size.value ?? 0}px` } : undefined"
				:supported-directions="['right']"
				:is-resizing-enabled="shouldResize"
				:window="window"
				@resize="resizer.onResize"
				@resizeend="handleResizeEnd"
			>
				<RunDataView
					data-test-id="log-details-input"
					pane-type="input"
					:title="locale.baseText('logs.details.header.actions.input')"
					:log-entry="logEntry"
					:workflow="workflow"
					:execution="execution"
				/>
			</N8nResizeWrapper>
			<RunDataView
				v-if="isTriggerNode || content !== LOG_DETAILS_CONTENT.INPUT"
				data-test-id="log-details-output"
				pane-type="output"
				:class="$style.outputPanel"
				:title="locale.baseText('logs.details.header.actions.output')"
				:log-entry="logEntry"
				:workflow="workflow"
				:execution="execution"
			/>
		</div>
	</div>
</template>

<style lang="scss" module>
.container {
	flex-grow: 1;
	flex-shrink: 1;
	display: flex;
	flex-direction: column;
	align-items: stretch;
	overflow: hidden;
}

.header {
	padding: var(--spacing-2xs);
}

.actions {
	display: flex;
	align-items: center;
	gap: var(--spacing-2xs);
	padding-inline-end: var(--spacing-2xs);

	.pressed {
		background-color: var(--color-button-secondary-focus-outline);
	}
}

.title {
	display: flex;
	align-items: center;
	flex-shrink: 1;
}

.icon {
	margin-right: var(--spacing-2xs);
}

.executionSummary {
	flex-shrink: 1;
}

.content {
	flex-shrink: 1;
	flex-grow: 1;
	display: flex;
	align-items: stretch;
	overflow: hidden;
}

.outputPanel {
	width: 0;
	flex-grow: 1;
}

.inputResizer {
	overflow: hidden;
	flex-shrink: 0;

	&:not(:is(:last-child, .collapsed, .full)) {
		border-right: var(--border-base);
	}
}
</style><|MERGE_RESOLUTION|>--- conflicted
+++ resolved
@@ -8,10 +8,7 @@
 import { useI18n } from '@/composables/useI18n';
 import { useTelemetry } from '@/composables/useTelemetry';
 import { useNodeTypesStore } from '@/stores/nodeTypes.store';
-<<<<<<< HEAD
-import { N8nButton, N8nResizeWrapper } from '@n8n/design-system';
 import { type Workflow } from 'n8n-workflow';
-import { computed, ref, useTemplateRef } from 'vue';
 import { type IExecutionResponse } from '@/Interface';
 import NodeName from '@/components/CanvasChat/future/components/NodeName.vue';
 import {
@@ -19,13 +16,9 @@
 	type LatestNodeInfo,
 	type LogEntry,
 } from '@/components/RunDataAi/utils';
-=======
-import { useWorkflowsStore } from '@/stores/workflows.store';
-import { N8nButton, N8nResizeWrapper, N8nText } from '@n8n/design-system';
+import { N8nButton, N8nResizeWrapper } from '@n8n/design-system';
 import { useLocalStorage } from '@vueuse/core';
-import { type ITaskData } from 'n8n-workflow';
 import { computed, useTemplateRef } from 'vue';
->>>>>>> 29203819
 
 const MIN_IO_PANEL_WIDTH = 200;
 
@@ -46,25 +39,13 @@
 const telemetry = useTelemetry();
 const nodeTypeStore = useNodeTypesStore();
 
-<<<<<<< HEAD
-const content = ref<LogDetailsContent>(LOG_DETAILS_CONTENT.BOTH);
-const type = computed(() => nodeTypeStore.getNodeType(logEntry.node.type));
-=======
 const content = useLocalStorage<LogDetailsContent>(
 	'N8N_LOGS_DETAIL_PANEL_CONTENT',
 	LOG_DETAILS_CONTENT.OUTPUT,
 	{ writeDefaults: false },
 );
 
-const node = computed<INodeUi | undefined>(() => workflowsStore.nodesByName[logEntry.node]);
-const type = computed(() => (node.value ? nodeTypeStore.getNodeType(node.value.type) : undefined));
-const runData = computed<ITaskData | undefined>(
-	() =>
-		(workflowsStore.workflowExecutionData?.data?.resultData.runData[logEntry.node] ?? [])[
-			logEntry.runIndex
-		],
-);
->>>>>>> 29203819
+const type = computed(() => nodeTypeStore.getNodeType(logEntry.node.type));
 const consumedTokens = computed(() => getSubtreeTotalConsumedTokens(logEntry));
 const isTriggerNode = computed(() => type.value?.group.includes('trigger'));
 const container = useTemplateRef<HTMLElement>('container');
