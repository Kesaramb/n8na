--- conflicted
+++ resolved
@@ -109,21 +109,13 @@
 		<NodeIcon :node-type="type" :size="16" :class="$style.icon" />
 		<NodeName
 			:class="$style.name"
-<<<<<<< HEAD
 			:latest-name="latestInfo?.name ?? props.data.node.name"
 			:name="props.data.node.name"
 			:is-error="isError"
 			:is-deleted="latestInfo?.deleted ?? false"
 		/>
-		<N8nText tag="div" color="text-light" size="small" :class="$style.timeTook">
+		<N8nText v-if="!isCompact" tag="div" color="text-light" size="small" :class="$style.timeTook">
 			<I18nT v-if="isSettled" keypath="logs.overview.body.summaryText">
-=======
-			:color="isError ? 'danger' : undefined"
-			>{{ node.name }}
-		</N8nText>
-		<N8nText v-if="!isCompact" tag="div" color="text-light" size="small" :class="$style.timeTook">
-			<I18nT v-if="isSettled && runData" keypath="logs.overview.body.summaryText">
->>>>>>> 29203819
 				<template #status>
 					<N8nText v-if="isError" color="danger" :bold="true" size="small">
 						<N8nIcon icon="exclamation-triangle" :class="$style.errorIcon" />{{
