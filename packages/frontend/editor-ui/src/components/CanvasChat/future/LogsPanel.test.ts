--- conflicted
+++ resolved
@@ -23,10 +23,7 @@
 import { deepCopy } from 'n8n-workflow';
 import { createTestTaskData } from '@/__tests__/mocks';
 import { useLogsStore } from '@/stores/logs.store';
-<<<<<<< HEAD
 import { useUIStore } from '@/stores/ui.store';
-=======
->>>>>>> 1935e62a
 
 describe('LogsPanel', () => {
 	const VIEWPORT_HEIGHT = 800;
@@ -37,10 +34,7 @@
 	let nodeTypeStore: ReturnType<typeof mockedStore<typeof useNodeTypesStore>>;
 	let logsStore: ReturnType<typeof mockedStore<typeof useLogsStore>>;
 	let ndvStore: ReturnType<typeof mockedStore<typeof useNDVStore>>;
-<<<<<<< HEAD
 	let uiStore: ReturnType<typeof mockedStore<typeof useUIStore>>;
-=======
->>>>>>> 1935e62a
 
 	function render() {
 		return renderComponent(LogsPanel, {
@@ -75,11 +69,8 @@
 
 		ndvStore = mockedStore(useNDVStore);
 
-<<<<<<< HEAD
 		uiStore = mockedStore(useUIStore);
 
-=======
->>>>>>> 1935e62a
 		Object.defineProperty(document.body, 'offsetHeight', {
 			configurable: true,
 			get() {
@@ -387,7 +378,21 @@
 		expect(rendered.queryByTestId('log-details-output')).not.toBeInTheDocument();
 	});
 
-<<<<<<< HEAD
+	it('should allow to select previous and next row via keyboard shortcut', async () => {
+		logsStore.toggleOpen(true);
+		workflowsStore.setWorkflow(aiChatWorkflow);
+		workflowsStore.setWorkflowExecutionData(aiChatExecutionResponse);
+
+		const rendered = render();
+		const overview = rendered.getByTestId('logs-overview');
+
+		expect(await rendered.findByRole('treeitem', { selected: true })).toHaveTextContent(/AI Model/);
+		await fireEvent.keyDown(overview, { key: 'K' });
+		expect(await rendered.findByRole('treeitem', { selected: true })).toHaveTextContent(/AI Agent/);
+		await fireEvent.keyDown(overview, { key: 'J' });
+		expect(await rendered.findByRole('treeitem', { selected: true })).toHaveTextContent(/AI Model/);
+	});
+
 	describe('selection', () => {
 		beforeEach(() => {
 			logsStore.toggleOpen(true);
@@ -442,20 +447,5 @@
 			await rerender({});
 			expect(await findByRole('treeitem', { selected: true })).toHaveTextContent(/AI Model/);
 		});
-=======
-	it('should allow to select previous and next row via keyboard shortcut', async () => {
-		logsStore.toggleOpen(true);
-		workflowsStore.setWorkflow(aiChatWorkflow);
-		workflowsStore.setWorkflowExecutionData(aiChatExecutionResponse);
-
-		const rendered = render();
-		const overview = rendered.getByTestId('logs-overview');
-
-		expect(await rendered.findByRole('treeitem', { selected: true })).toHaveTextContent(/AI Model/);
-		await fireEvent.keyDown(overview, { key: 'K' });
-		expect(await rendered.findByRole('treeitem', { selected: true })).toHaveTextContent(/AI Agent/);
-		await fireEvent.keyDown(overview, { key: 'J' });
-		expect(await rendered.findByRole('treeitem', { selected: true })).toHaveTextContent(/AI Model/);
->>>>>>> 1935e62a
 	});
 });