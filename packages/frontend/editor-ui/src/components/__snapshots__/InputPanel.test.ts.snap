--- conflicted
+++ resolved
@@ -160,10 +160,10 @@
       </div>
       <!--v-if-->
     </div>
-<<<<<<< HEAD
     <div
       data-v-2e5cd75c=""
     >
+      <!--v-if-->
       <!--v-if-->
       <!--v-if-->
       <!--v-if-->
@@ -172,16 +172,6 @@
       
       <!--v-if-->
     </div>
-=======
-    <!--v-if-->
-    <!--v-if-->
-    <!--v-if-->
-    <!--v-if-->
-    <!--v-if-->
-    
-    
-    <!--v-if-->
->>>>>>> d520059e
     <div
       class="dataContainer"
       data-test-id="ndv-data-container"
