--- conflicted
+++ resolved
@@ -1,13 +1,7 @@
 <script lang="ts" setup>
 import { computed } from 'vue';
-<<<<<<< HEAD
 import { useI18n } from '@n8n/i18n';
-import { ResourceType } from '@/utils/projects.utils';
-import { splitName } from '@/utils/projects.utils';
-=======
-import { useI18n } from '@/composables/useI18n';
 import { ResourceType, splitName } from '@/utils/projects.utils';
->>>>>>> 1daf0ff1
 import type { Project, ProjectIcon as BadgeIcon } from '@/types/projects.types';
 import { ProjectTypes } from '@/types/projects.types';
 import type {
