<script setup lang="ts">
import { useTemplateRef, computed, onBeforeUnmount, onMounted, ref, watch } from 'vue';
import type {
	INodeParameters,
	INodeProperties,
	NodeConnectionType,
	NodeParameterValue,
	INodeCredentialDescription,
	PublicInstalledPackage,
} from 'n8n-workflow';
import { NodeConnectionTypes, NodeHelpers, deepCopy } from 'n8n-workflow';
import type {
	CurlToJSONResponse,
	INodeUi,
	INodeUpdatePropertiesInformation,
	IUpdateInformation,
} from '@/Interface';

import {
	BASE_NODE_SURVEY_URL,
	COMMUNITY_NODES_INSTALLATION_DOCS_URL,
	CUSTOM_NODES_DOCS_URL,
	NDV_UI_OVERHAUL_EXPERIMENT,
} from '@/constants';

import ParameterInputList from '@/components/ParameterInputList.vue';
import NodeCredentials from '@/components/NodeCredentials.vue';
import NodeSettingsTabs, { type Tab } from '@/components/NodeSettingsTabs.vue';
import NodeWebhooks from '@/components/NodeWebhooks.vue';
import NDVSubConnections from '@/components/NDVSubConnections.vue';
import NodeSettingsHeader from '@/components/NodeSettingsHeader.vue';
import get from 'lodash/get';

import NodeExecuteButton from './NodeExecuteButton.vue';
import { nameIsParameter } from '@/utils/nodeSettingsUtils';
import { isCommunityPackageName } from '@/utils/nodeTypesUtils';
import { useWorkflowsStore } from '@/stores/workflows.store';
import { useNDVStore } from '@/stores/ndv.store';
import { useNodeTypesStore } from '@/stores/nodeTypes.store';
import { useHistoryStore } from '@/stores/history.store';
import { RenameNodeCommand } from '@/models/history';
import { useCredentialsStore } from '@/stores/credentials.store';
<<<<<<< HEAD
=======
import { useCommunityNodesStore } from '@/stores/communityNodes.store';
>>>>>>> 0237d8b8
import { useUsersStore } from '@/stores/users.store';
import type { EventBus } from '@n8n/utils/event-bus';
import { useExternalHooks } from '@/composables/useExternalHooks';
import { useNodeHelpers } from '@/composables/useNodeHelpers';
import { useI18n } from '@n8n/i18n';
import { useTelemetry } from '@/composables/useTelemetry';
import { importCurlEventBus, ndvEventBus } from '@/event-bus';
import { ProjectTypes } from '@/types/projects.types';
import FreeAiCreditsCallout from '@/components/FreeAiCreditsCallout.vue';
import { usePostHog } from '@/stores/posthog.store';
import { shouldShowParameter } from './canvas/experimental/experimentalNdv.utils';
import { useResizeObserver } from '@vueuse/core';
import { useNodeSettingsParameters } from '@/composables/useNodeSettingsParameters';
import { I18nT } from 'vue-i18n';

const props = withDefaults(
	defineProps<{
		eventBus: EventBus;
		dragging: boolean;
		pushRef: string;
		readOnly: boolean;
		foreignCredentials: string[];
		blockUI: boolean;
		executable: boolean;
		inputSize: number;
		activeNode?: INodeUi;
		isEmbeddedInCanvas?: boolean;
		noWheel?: boolean;
	}>(),
	{
		foreignCredentials: () => [],
		readOnly: false,
		executable: true,
		inputSize: 0,
		blockUI: false,
		activeNode: undefined,
		isEmbeddedInCanvas: false,
		noWheel: false,
	},
);

const emit = defineEmits<{
	stopExecution: [];
	redrawRequired: [];
	valueChanged: [value: IUpdateInformation];
	switchSelectedNode: [nodeName: string];
	openConnectionNodeCreator: [
		nodeName: string,
		connectionType: NodeConnectionType,
		connectionIndex?: number,
	];
	activate: [];
	execute: [];
}>();

const slots = defineSlots<{ actions?: {} }>();

const nodeValues = ref<INodeParameters>({
	color: '#ff0000',
	alwaysOutputData: false,
	executeOnce: false,
	notesInFlow: false,
	onError: 'stopWorkflow',
	retryOnFail: false,
	maxTries: 3,
	waitBetweenTries: 1000,
	notes: '',
	parameters: {},
});

const nodeTypesStore = useNodeTypesStore();
const ndvStore = useNDVStore();
const workflowsStore = useWorkflowsStore();
const credentialsStore = useCredentialsStore();
const historyStore = useHistoryStore();
const posthogStore = usePostHog();

const telemetry = useTelemetry();
const nodeHelpers = useNodeHelpers();
const externalHooks = useExternalHooks();
const i18n = useI18n();
const nodeSettingsParameters = useNodeSettingsParameters();

const nodeParameterWrapper = useTemplateRef('nodeParameterWrapper');
const shouldShowStaticScrollbar = ref(false);

if (props.isEmbeddedInCanvas) {
	useResizeObserver(nodeParameterWrapper, () => {
		shouldShowStaticScrollbar.value =
			(nodeParameterWrapper.value?.scrollHeight ?? 0) >
			(nodeParameterWrapper.value?.offsetHeight ?? 0);
	});
}

const nodeValid = ref(true);
const openPanel = ref<Tab>('params');

// Used to prevent nodeValues from being overwritten by defaults on reopening ndv
const nodeValuesInitialized = ref(false);

const hiddenIssuesInputs = ref<string[]>([]);
const nodeSettings = ref<INodeProperties[]>([]);
const subConnections = ref<InstanceType<typeof NDVSubConnections> | null>(null);

const installedPackage = ref<PublicInstalledPackage | undefined>(undefined);

const currentWorkflowInstance = computed(() => workflowsStore.getCurrentWorkflow());
const currentWorkflow = computed(() =>
	workflowsStore.getWorkflowById(currentWorkflowInstance.value.id),
);
const hasForeignCredential = computed(() => props.foreignCredentials.length > 0);
const isHomeProjectTeam = computed(
	() => currentWorkflow.value?.homeProject?.type === ProjectTypes.Team,
);
const isReadOnly = computed(
	() => props.readOnly || (hasForeignCredential.value && !isHomeProjectTeam.value),
);
const node = computed(() => props.activeNode ?? ndvStore.activeNode);

const nodeType = computed(() =>
	node.value ? nodeTypesStore.getNodeType(node.value.type, node.value.typeVersion) : null,
);

const isTriggerNode = computed(() => !!node.value && nodeTypesStore.isTriggerNode(node.value.type));

const isToolNode = computed(() => !!node.value && nodeTypesStore.isToolNode(node.value.type));

const isExecutable = computed(() =>
	nodeHelpers.isNodeExecutable(node.value, props.executable, props.foreignCredentials),
);

const nodeTypeVersions = computed(() => {
	if (!node.value) return [];
	return nodeTypesStore.getNodeVersions(node.value.type);
});

const latestVersion = computed(() => Math.max(...nodeTypeVersions.value));

const isLatestNodeVersion = computed(
	() => !node.value?.typeVersion || latestVersion.value === node.value.typeVersion,
);

const executeButtonTooltip = computed(() => {
	if (
		node.value &&
		isLatestNodeVersion.value &&
		props.inputSize > 1 &&
		!nodeHelpers.isSingleExecution(node.value.type, node.value.parameters)
	) {
		return i18n.baseText('nodeSettings.executeButtonTooltip.times', {
			interpolate: { inputSize: props.inputSize },
		});
	}
	return '';
});

const nodeVersionTag = computed(() => {
	if (!nodeType.value || nodeType.value.hidden) {
		return i18n.baseText('nodeSettings.deprecated');
	}

	if (isLatestNodeVersion.value) {
		return i18n.baseText('nodeSettings.latest');
	}

	return i18n.baseText('nodeSettings.latestVersion', {
		interpolate: { version: latestVersion.value.toString() },
	});
});

const parameters = computed(() => {
	if (nodeType.value === null) {
		return [];
	}

	return nodeType.value?.properties ?? [];
});

const parametersSetting = computed(() => parameters.value.filter((item) => item.isNodeSetting));

const parametersNoneSetting = computed(() => {
	// The connection hint notice is visually hidden via CSS in NodeDetails.vue when the node has output connections
	const paramsToShow = parameters.value.filter((item) => !item.isNodeSetting);

	return props.isEmbeddedInCanvas ? parameters.value.filter(shouldShowParameter) : paramsToShow;
});

const isDisplayingCredentials = computed(
	() =>
		credentialsStore
			.getCredentialTypesNodeDescriptions('', nodeType.value)
			.filter((credentialTypeDescription) => displayCredentials(credentialTypeDescription)).length >
		0,
);

const showNoParametersNotice = computed(
	() =>
		!isDisplayingCredentials.value &&
		parametersNoneSetting.value.filter((item) => item.type !== 'notice').length === 0,
);

const outputPanelEditMode = computed(() => ndvStore.outputPanelEditMode);

const isCommunityNode = computed(() => !!node.value && isCommunityPackageName(node.value.type));
const packageName = computed(() => node.value?.type.split('.')[0] ?? '');

const usedCredentials = computed(() =>
	Object.values(workflowsStore.usedCredentials).filter((credential) =>
		Object.values(node.value?.credentials || []).find(
			(nodeCredential) => nodeCredential.id === credential.id,
		),
	),
);

const credentialOwnerName = computed(() => {
	const credential = usedCredentials.value
		? Object.values(usedCredentials.value).find(
				(credential) => credential.id === props.foreignCredentials[0],
			)
		: undefined;

	return credentialsStore.getCredentialOwnerName(credential);
});

const isNDVV2 = computed(() =>
	posthogStore.isVariantEnabled(
		NDV_UI_OVERHAUL_EXPERIMENT.name,
		NDV_UI_OVERHAUL_EXPERIMENT.variant,
	),
);

const featureRequestUrl = computed(() => {
	if (!nodeType.value) {
		return '';
	}
	return `${BASE_NODE_SURVEY_URL}${nodeType.value.name}`;
});

const valueChanged = (parameterData: IUpdateInformation) => {
	let newValue: NodeParameterValue;

	if (parameterData.hasOwnProperty('value')) {
		// New value is given
		newValue = parameterData.value as string | number;
	} else {
		// Get new value from nodeData where it is set already
		newValue = get(nodeValues.value, parameterData.name) as NodeParameterValue;
	}
	// Save the node name before we commit the change because
	// we need the old name to rename the node properly
	const nodeNameBefore = parameterData.node || node.value?.name;

	if (!nodeNameBefore) {
		return;
	}

	const _node = workflowsStore.getNodeByName(nodeNameBefore);

	if (_node === null) {
		return;
	}

	if (parameterData.name === 'onError') {
		// If that parameter changes, we need to redraw the connections, as the error output may need to be added or removed
		emit('redrawRequired');
	}

	if (parameterData.name === 'name') {
		// Name of node changed so we have to set also the new node name as active

		// Update happens in NodeView so emit event
		const sendData = {
			value: newValue,
			oldValue: nodeNameBefore,
			name: parameterData.name,
		};
		emit('valueChanged', sendData);
	} else if (parameterData.name === 'parameters') {
		const _nodeType = nodeTypesStore.getNodeType(_node.type, _node.typeVersion);
		if (!_nodeType) {
			return;
		}

		// Get only the parameters which are different to the defaults
		let nodeParameters = NodeHelpers.getNodeParameters(
			_nodeType.properties,
			_node.parameters,
			false,
			false,
			_node,
			_nodeType,
		);

		const oldNodeParameters = Object.assign({}, nodeParameters);

		// Copy the data because it is the data of vuex so make sure that
		// we do not edit it directly
		nodeParameters = deepCopy(nodeParameters);

		if (parameterData.value && typeof parameterData.value === 'object') {
			for (const [parameterName, parameterValue] of Object.entries(parameterData.value)) {
				newValue = parameterValue;

				const parameterPath = nodeSettingsParameters.updateParameterByPath(
					parameterName,
					newValue,
					nodeParameters,
					_nodeType,
					_node.typeVersion,
				);

				void externalHooks.run('nodeSettings.valueChanged', {
					parameterPath,
					newValue,
					parameters: parameters.value,
					oldNodeParameters,
				});
			}
		}

		// Get the parameters with the now new defaults according to the
		// from the user actually defined parameters
		nodeParameters = NodeHelpers.getNodeParameters(
			_nodeType.properties,
			nodeParameters as INodeParameters,
			true,
			false,
			_node,
			_nodeType,
		);

		for (const key of Object.keys(nodeParameters as object)) {
			if (nodeParameters?.[key] !== null && nodeParameters?.[key] !== undefined) {
				nodeSettingsParameters.setValue(
					nodeValues,
					`parameters.${key}`,
					nodeParameters[key] as string,
				);
			}
		}

		if (nodeParameters) {
			const updateInformation: IUpdateInformation = {
				name: _node.name,
				value: nodeParameters,
			};

			workflowsStore.setNodeParameters(updateInformation);

			nodeHelpers.updateNodeParameterIssuesByName(_node.name);
			nodeHelpers.updateNodeCredentialIssuesByName(_node.name);
		}
	} else if (nameIsParameter(parameterData)) {
		// A node parameter changed
		nodeSettingsParameters.updateNodeParameter(
			nodeValues,
			parameterData,
			newValue,
			_node,
			isToolNode.value,
		);
	} else {
		// A property on the node itself changed

		// Update data in settings
		nodeValues.value = {
			...nodeValues.value,
			[parameterData.name]: newValue,
		};

		// Update data in vuex
		const updateInformation = {
			name: _node.name,
			key: parameterData.name,
			value: newValue,
		};

		workflowsStore.setNodeValue(updateInformation);
	}
};

const setHttpNodeParameters = (parameters: CurlToJSONResponse) => {
	try {
		valueChanged({
			node: node.value?.name,
			name: 'parameters',
			value: parameters as unknown as INodeParameters,
		});
	} catch {}
};

const onSwitchSelectedNode = (node: string) => {
	emit('switchSelectedNode', node);
};

const onOpenConnectionNodeCreator = (
	nodeName: string,
	connectionType: NodeConnectionType,
	connectionIndex: number = 0,
) => {
	emit('openConnectionNodeCreator', nodeName, connectionType, connectionIndex);
};

const populateHiddenIssuesSet = () => {
	if (!node.value || !workflowsStore.isNodePristine(node.value.name)) return;
	hiddenIssuesInputs.value.push('credentials');
	parametersNoneSetting.value.forEach((parameter) => {
		hiddenIssuesInputs.value.push(parameter.name);
	});
	workflowsStore.setNodePristine(node.value.name, false);
};

const populateSettings = () => {
	if (isExecutable.value && !isTriggerNode.value) {
		nodeSettings.value.push(
			...([
				{
					displayName: i18n.baseText('nodeSettings.alwaysOutputData.displayName'),
					name: 'alwaysOutputData',
					type: 'boolean',
					default: false,
					noDataExpression: true,
					description: i18n.baseText('nodeSettings.alwaysOutputData.description'),
					isNodeSetting: true,
				},
				{
					displayName: i18n.baseText('nodeSettings.executeOnce.displayName'),
					name: 'executeOnce',
					type: 'boolean',
					default: false,
					noDataExpression: true,
					description: i18n.baseText('nodeSettings.executeOnce.description'),
					isNodeSetting: true,
				},
				{
					displayName: i18n.baseText('nodeSettings.retryOnFail.displayName'),
					name: 'retryOnFail',
					type: 'boolean',
					default: false,
					noDataExpression: true,
					description: i18n.baseText('nodeSettings.retryOnFail.description'),
					isNodeSetting: true,
				},
				{
					displayName: i18n.baseText('nodeSettings.maxTries.displayName'),
					name: 'maxTries',
					type: 'number',
					typeOptions: {
						minValue: 2,
						maxValue: 5,
					},
					default: 3,
					displayOptions: {
						show: {
							retryOnFail: [true],
						},
					},
					noDataExpression: true,
					description: i18n.baseText('nodeSettings.maxTries.description'),
					isNodeSetting: true,
				},
				{
					displayName: i18n.baseText('nodeSettings.waitBetweenTries.displayName'),
					name: 'waitBetweenTries',
					type: 'number',
					typeOptions: {
						minValue: 0,
						maxValue: 5000,
					},
					default: 1000,
					displayOptions: {
						show: {
							retryOnFail: [true],
						},
					},
					noDataExpression: true,
					description: i18n.baseText('nodeSettings.waitBetweenTries.description'),
					isNodeSetting: true,
				},
				{
					displayName: i18n.baseText('nodeSettings.onError.displayName'),
					name: 'onError',
					type: 'options',
					options: [
						{
							name: i18n.baseText('nodeSettings.onError.options.stopWorkflow.displayName'),
							value: 'stopWorkflow',
							description: i18n.baseText('nodeSettings.onError.options.stopWorkflow.description'),
						},
						{
							name: i18n.baseText('nodeSettings.onError.options.continueRegularOutput.displayName'),
							value: 'continueRegularOutput',
							description: i18n.baseText(
								'nodeSettings.onError.options.continueRegularOutput.description',
							),
						},
						{
							name: i18n.baseText('nodeSettings.onError.options.continueErrorOutput.displayName'),
							value: 'continueErrorOutput',
							description: i18n.baseText(
								'nodeSettings.onError.options.continueErrorOutput.description',
							),
						},
					],
					default: 'stopWorkflow',
					description: i18n.baseText('nodeSettings.onError.description'),
					noDataExpression: true,
					isNodeSetting: true,
				},
			] as INodeProperties[]),
		);
	}
	nodeSettings.value.push(
		...([
			{
				displayName: i18n.baseText('nodeSettings.notes.displayName'),
				name: 'notes',
				type: 'string',
				typeOptions: {
					rows: 5,
				},
				default: '',
				noDataExpression: true,
				description: i18n.baseText('nodeSettings.notes.description'),
				isNodeSetting: true,
			},
			{
				displayName: i18n.baseText('nodeSettings.notesInFlow.displayName'),
				name: 'notesInFlow',
				type: 'boolean',
				default: false,
				noDataExpression: true,
				description: i18n.baseText('nodeSettings.notesInFlow.description'),
				isNodeSetting: true,
			},
		] as INodeProperties[]),
	);
};

const onParameterBlur = (parameterName: string) => {
	hiddenIssuesInputs.value = hiddenIssuesInputs.value.filter((name) => name !== parameterName);
};

const onWorkflowActivate = () => {
	hiddenIssuesInputs.value = [];
	emit('activate');
};

const onNodeExecute = () => {
	hiddenIssuesInputs.value = [];
	subConnections.value?.showNodeInputsIssues();
	emit('execute');
};

const credentialSelected = (updateInformation: INodeUpdatePropertiesInformation) => {
	// Update the values on the node
	workflowsStore.updateNodeProperties(updateInformation);

	const node = workflowsStore.getNodeByName(updateInformation.name);

	if (node) {
		// Update the issues
		nodeHelpers.updateNodeCredentialIssues(node);
	}

	void externalHooks.run('nodeSettings.credentialSelected', { updateInformation });
};

const nameChanged = (name: string) => {
	if (node.value) {
		historyStore.pushCommandToUndo(new RenameNodeCommand(node.value.name, name, Date.now()));
	}
	valueChanged({
		value: name,
		name: 'name',
	});
};

const setNodeValues = () => {
	// No node selected
	if (!node.value) {
		nodeValuesInitialized.value = true;
		return;
	}

	if (nodeType.value !== null) {
		nodeValid.value = true;

		const foundNodeSettings = [];
		if (node.value.color) {
			foundNodeSettings.push('color');
			nodeValues.value = {
				...nodeValues.value,
				color: node.value.color,
			};
		}

		if (node.value.notes) {
			foundNodeSettings.push('notes');
			nodeValues.value = {
				...nodeValues.value,
				notes: node.value.notes,
			};
		}

		if (node.value.alwaysOutputData) {
			foundNodeSettings.push('alwaysOutputData');
			nodeValues.value = {
				...nodeValues.value,
				alwaysOutputData: node.value.alwaysOutputData,
			};
		}

		if (node.value.executeOnce) {
			foundNodeSettings.push('executeOnce');
			nodeValues.value = {
				...nodeValues.value,
				executeOnce: node.value.executeOnce,
			};
		}

		if (node.value.continueOnFail) {
			foundNodeSettings.push('onError');
			nodeValues.value = {
				...nodeValues.value,
				onError: 'continueRegularOutput',
			};
		}

		if (node.value.onError) {
			foundNodeSettings.push('onError');
			nodeValues.value = {
				...nodeValues.value,
				onError: node.value.onError,
			};
		}

		if (node.value.notesInFlow) {
			foundNodeSettings.push('notesInFlow');
			nodeValues.value = {
				...nodeValues.value,
				notesInFlow: node.value.notesInFlow,
			};
		}

		if (node.value.retryOnFail) {
			foundNodeSettings.push('retryOnFail');
			nodeValues.value = {
				...nodeValues.value,
				retryOnFail: node.value.retryOnFail,
			};
		}

		if (node.value.maxTries) {
			foundNodeSettings.push('maxTries');
			nodeValues.value = {
				...nodeValues.value,
				maxTries: node.value.maxTries,
			};
		}

		if (node.value.waitBetweenTries) {
			foundNodeSettings.push('waitBetweenTries');
			nodeValues.value = {
				...nodeValues.value,
				waitBetweenTries: node.value.waitBetweenTries,
			};
		}

		// Set default node settings
		for (const nodeSetting of nodeSettings.value) {
			if (!foundNodeSettings.includes(nodeSetting.name)) {
				// Set default value
				nodeValues.value = {
					...nodeValues.value,
					[nodeSetting.name]: nodeSetting.default,
				};
			}
		}

		nodeValues.value = {
			...nodeValues.value,
			parameters: deepCopy(node.value.parameters),
		};
	} else {
		nodeValid.value = false;
	}

	nodeValuesInitialized.value = true;
};

const onMissingNodeTextClick = (event: MouseEvent) => {
	if ((event.target as Element).localName === 'a') {
		telemetry.track('user clicked cnr browse button', {
			source: 'cnr missing node modal',
		});
	}
};

const onMissingNodeLearnMoreLinkClick = () => {
	telemetry.track('user clicked cnr docs link', {
		source: 'missing node modal source',
		package_name: node.value?.type.split('.')[0],
		node_type: node.value?.type,
	});
};

const onStopExecution = () => {
	emit('stopExecution');
};

const openSettings = () => {
	openPanel.value = 'settings';
};

const onTabSelect = (tab: Tab) => {
	openPanel.value = tab;
};

const onFeatureRequestClick = () => {
	window.open(featureRequestUrl.value, '_blank');
	if (node.value) {
		telemetry.track('User clicked ndv link', {
			node_type: node.value.type,
			workflow_id: workflowsStore.workflowId,
			push_ref: props.pushRef,
			pane: NodeConnectionTypes.Main,
			type: 'i-wish-this-node-would',
		});
	}
};

watch(node, () => {
	setNodeValues();
});

onMounted(async () => {
	populateHiddenIssuesSet();
	populateSettings();
	setNodeValues();
	props.eventBus?.on('openSettings', openSettings);
	if (node.value !== null) {
		nodeHelpers.updateNodeParameterIssues(node.value, nodeType.value);
	}
	importCurlEventBus.on('setHttpNodeParameters', setHttpNodeParameters);
	ndvEventBus.on('updateParameterValue', valueChanged);

	if (isCommunityNode.value && useUsersStore().isInstanceOwner) {
		installedPackage.value = await useCommunityNodesStore().getInstalledPackage(packageName.value);
	}
});

onBeforeUnmount(() => {
	props.eventBus?.off('openSettings', openSettings);
	importCurlEventBus.off('setHttpNodeParameters', setHttpNodeParameters);
	ndvEventBus.off('updateParameterValue', valueChanged);
});

function displayCredentials(credentialTypeDescription: INodeCredentialDescription): boolean {
	if (credentialTypeDescription.displayOptions === undefined) {
		// If it is not defined no need to do a proper check
		return true;
	}

	return (
		!!node.value &&
		nodeHelpers.displayParameter(node.value.parameters, credentialTypeDescription, '', node.value)
	);
}

function handleWheelEvent(event: WheelEvent) {
	if (event.ctrlKey) {
		event.preventDefault();
	}
}
</script>

<template>
	<div
		:class="{
			'node-settings': true,
			dragging: dragging,
			embedded: props.isEmbeddedInCanvas,
		}"
		@keydown.stop
	>
		<div v-if="!isNDVV2" :class="$style.header">
			<div class="header-side-menu">
				<NodeTitle
					v-if="node"
					class="node-name"
					:model-value="node.name"
					:node-type="nodeType"
					:read-only="isReadOnly"
					@update:model-value="nameChanged"
				/>
				<template v-if="isExecutable || slots.actions">
					<NodeExecuteButton
						v-if="isExecutable && !blockUI && node && nodeValid"
						data-test-id="node-execute-button"
						:node-name="node.name"
						:disabled="outputPanelEditMode.enabled && !isTriggerNode"
						:tooltip="executeButtonTooltip"
						size="small"
						telemetry-source="parameters"
						@execute="onNodeExecute"
						@stop-execution="onStopExecution"
						@value-changed="valueChanged"
					/>
					<slot name="actions" />
				</template>
			</div>
			<NodeSettingsTabs
				v-if="node && nodeValid"
				:model-value="openPanel"
				:node-type="nodeType"
				:push-ref="pushRef"
				@update:model-value="onTabSelect"
			/>
		</div>
		<NodeSettingsHeader
			v-else-if="node"
			:selected-tab="openPanel"
			:node-name="node.name"
			:node-type="nodeType"
			:execute-button-tooltip="executeButtonTooltip"
			:hide-execute="!isExecutable || blockUI || !node || !nodeValid"
			:disable-execute="outputPanelEditMode.enabled && !isTriggerNode"
			:hide-tabs="!nodeValid"
			:push-ref="pushRef"
			@execute="onNodeExecute"
			@stop-execution="onStopExecution"
			@value-changed="valueChanged"
			@tab-changed="onTabSelect"
		/>
		<div v-if="node && !nodeValid" class="node-is-not-valid">
			<p :class="$style.warningIcon">
				<n8n-icon icon="triangle-alert" />
			</p>
			<div class="missingNodeTitleContainer mt-s mb-xs">
				<n8n-text size="large" color="text-dark" bold>
					{{ i18n.baseText('nodeSettings.communityNodeUnknown.title') }}
				</n8n-text>
			</div>
			<div v-if="isCommunityNode" :class="$style.descriptionContainer">
				<div class="mb-l">
					<I18nT
						keypath="nodeSettings.communityNodeUnknown.description"
						tag="span"
						scope="global"
						@click="onMissingNodeTextClick"
					>
						<template #action>
							<a
								:href="`https://www.npmjs.com/package/${node.type.split('.')[0]}`"
								target="_blank"
								>{{ node.type.split('.')[0] }}</a
							>
						</template>
					</I18nT>
				</div>
				<n8n-link
					:to="COMMUNITY_NODES_INSTALLATION_DOCS_URL"
					@click="onMissingNodeLearnMoreLinkClick"
				>
					{{ i18n.baseText('nodeSettings.communityNodeUnknown.installLink.text') }}
				</n8n-link>
			</div>
			<I18nT v-else keypath="nodeSettings.nodeTypeUnknown.description" tag="span" scope="global">
				<template #action>
					<a
						:href="CUSTOM_NODES_DOCS_URL"
						target="_blank"
						v-text="i18n.baseText('nodeSettings.nodeTypeUnknown.description.customNode')"
					/>
				</template>
			</I18nT>
		</div>
		<div
			v-if="node && nodeValid"
			ref="nodeParameterWrapper"
			:class="[
				'node-parameters-wrapper',
				shouldShowStaticScrollbar ? 'with-static-scrollbar' : '',
				noWheel && shouldShowStaticScrollbar ? 'nowheel' : '',
				{ 'ndv-v2': isNDVV2 },
			]"
			data-test-id="node-parameters"
			@wheel="noWheel ? handleWheelEvent : undefined"
		>
			<n8n-notice
				v-if="hasForeignCredential && !isHomeProjectTeam"
				:content="
					i18n.baseText('nodeSettings.hasForeignCredential', {
						interpolate: { owner: credentialOwnerName },
					})
				"
			/>
			<FreeAiCreditsCallout />
			<div v-show="openPanel === 'params'">
				<NodeWebhooks :node="node" :node-type-description="nodeType" />

				<ParameterInputList
					v-if="nodeValuesInitialized"
					:parameters="parametersNoneSetting"
					:hide-delete="true"
					:node-values="nodeValues"
					:is-read-only="isReadOnly"
					:hidden-issues-inputs="hiddenIssuesInputs"
					path="parameters"
					:node="props.activeNode"
					@value-changed="valueChanged"
					@activate="onWorkflowActivate"
					@parameter-blur="onParameterBlur"
				>
					<NodeCredentials
						v-if="!isEmbeddedInCanvas"
						:node="node"
						:readonly="isReadOnly"
						:show-all="true"
						:hide-issues="hiddenIssuesInputs.includes('credentials')"
						@credential-selected="credentialSelected"
						@value-changed="valueChanged"
						@blur="onParameterBlur"
					/>
				</ParameterInputList>
				<div v-if="showNoParametersNotice" class="no-parameters">
					<n8n-text>
						{{ i18n.baseText('nodeSettings.thisNodeDoesNotHaveAnyParameters') }}
					</n8n-text>
				</div>

				<div
					v-if="nodeHelpers.isCustomApiCallSelected(nodeValues)"
					class="parameter-item parameter-notice"
					data-test-id="node-parameters-http-notice"
				>
					<n8n-notice
						:content="
							i18n.baseText('nodeSettings.useTheHttpRequestNode', {
								interpolate: { nodeTypeDisplayName: nodeType?.displayName ?? '' },
							})
						"
					/>
				</div>
			</div>
			<div v-show="openPanel === 'settings'">
				<CommunityNodeUpdateInfo
					v-if="isCommunityNode && installedPackage?.updateAvailable"
					data-test-id="update-available"
				/>
				<ParameterInputList
					:parameters="parametersSetting"
					:node-values="nodeValues"
					:is-read-only="isReadOnly"
					:hide-delete="true"
					:hidden-issues-inputs="hiddenIssuesInputs"
					path="parameters"
					@value-changed="valueChanged"
					@parameter-blur="onParameterBlur"
				/>
				<ParameterInputList
					:parameters="nodeSettings"
					:hide-delete="true"
					:node-values="nodeValues"
					:is-read-only="isReadOnly"
					:hidden-issues-inputs="hiddenIssuesInputs"
					path=""
					@value-changed="valueChanged"
					@parameter-blur="onParameterBlur"
				/>
				<div class="node-version" data-test-id="node-version">
					{{
						i18n.baseText('nodeSettings.nodeVersion', {
							interpolate: {
								node: nodeType?.displayName as string,
								version: (node.typeVersion ?? latestVersion).toString(),
							},
						})
					}}
					<span>({{ nodeVersionTag }})</span>
				</div>
			</div>
			<div v-if="isNDVV2 && featureRequestUrl" :class="$style.featureRequest">
				<a target="_blank" @click="onFeatureRequestClick">
					<N8nIcon icon="lightbulb" />
					{{ i18n.baseText('ndv.featureRequest') }}
				</a>
			</div>
		</div>
		<NDVSubConnections
			v-if="node && !props.isEmbeddedInCanvas"
			ref="subConnections"
			:root-node="node"
			@switch-selected-node="onSwitchSelectedNode"
			@open-connection-node-creator="onOpenConnectionNodeCreator"
		/>
		<n8n-block-ui :show="blockUI" />
		<CommunityNodeFooter
			v-if="openPanel === 'settings' && isCommunityNode"
			:package-name="packageName"
			:show-manage="useUsersStore().isInstanceOwner"
		/>
	</div>
</template>

<style lang="scss" module>
.header {
	background-color: var(--color-background-base);
}

.warningIcon {
	color: var(--color-text-lighter);
	font-size: var(--font-size-2xl);
}

.descriptionContainer {
	display: flex;
	flex-direction: column;
}

.featureRequest {
	margin-top: auto;
	align-self: center;

	a {
		display: inline-flex;
		align-items: center;
		gap: var(--spacing-4xs);
		margin-top: var(--spacing-xl);

		font-size: var(--font-size-3xs);
		font-weight: var(--font-weight-bold);
		color: var(--color-text-light);
	}
}
</style>

<style lang="scss" scoped>
.node-settings {
	display: flex;
	flex-direction: column;
	overflow: hidden;
	background-color: var(--color-background-xlight);
	height: 100%;
	width: 100%;

	.no-parameters {
		margin-top: var(--spacing-xs);
	}

	.header-side-menu {
		padding: var(--spacing-s) var(--spacing-s) var(--spacing-s) var(--spacing-s);
		font-size: var(--font-size-l);
		display: flex;
		justify-content: space-between;

		.node-name {
			padding-top: var(--spacing-5xs);
		}
	}

	&.embedded .header-side-menu {
		padding: var(--spacing-xs);
	}

	.node-is-not-valid {
		height: 75%;
		padding: 10px;
		display: flex;
		flex-direction: column;
		align-items: center;
		justify-content: center;
		text-align: center;
		line-height: var(--font-line-height-regular);
	}

	.node-parameters-wrapper {
		display: flex;
		flex-direction: column;
		overflow-y: auto;
		padding: 0 var(--spacing-m) var(--spacing-l) var(--spacing-m);
		flex-grow: 1;

		&.ndv-v2 {
			padding: 0 var(--spacing-s) var(--spacing-l) var(--spacing-s);
		}
	}

	&.embedded .node-parameters-wrapper {
		padding: 0 var(--spacing-xs) var(--spacing-xs) var(--spacing-xs);
	}

	&.embedded .node-parameters-wrapper.with-static-scrollbar {
		padding: 0 var(--spacing-2xs) var(--spacing-xs) var(--spacing-xs);

		@supports not (selector(::-webkit-scrollbar)) {
			scrollbar-width: thin;
		}
		@supports selector(::-webkit-scrollbar) {
			&::-webkit-scrollbar {
				width: var(--spacing-2xs);
			}
			&::-webkit-scrollbar-thumb {
				border-radius: var(--spacing-2xs);
				background: var(--color-foreground-dark);
				border: var(--spacing-5xs) solid var(--color-background-xlight);
			}
		}
	}

	&.dragging {
		border-color: var(--color-primary);
		box-shadow: 0px 6px 16px rgba(255, 74, 51, 0.15);
	}
}

.parameter-content {
	font-size: 0.9em;
	margin-right: -15px;
	margin-left: -15px;
	input {
		width: calc(100% - 35px);
		padding: 5px;
	}
	select {
		width: calc(100% - 20px);
		padding: 5px;
	}

	&:before {
		display: table;
		content: ' ';
		position: relative;
		box-sizing: border-box;
		clear: both;
	}
}

.parameter-wrapper {
	padding: 0 1em;
}

.color-reset-button-wrapper {
	position: relative;
}
.color-reset-button {
	position: absolute;
	right: 7px;
	top: -25px;
}

.node-version {
	border-top: var(--border-base);
	font-size: var(--font-size-xs);
	font-size: var(--font-size-2xs);
	padding: var(--spacing-xs) 0 var(--spacing-2xs) 0;
	color: var(--color-text-light);
}

.parameter-value {
	input.expression {
		border-style: dashed;
		border-color: #ff9600;
		display: inline-block;
		position: relative;
		width: 100%;
		box-sizing: border-box;
		background-color: #793300;
	}
}
</style><|MERGE_RESOLUTION|>--- conflicted
+++ resolved
@@ -40,10 +40,7 @@
 import { useHistoryStore } from '@/stores/history.store';
 import { RenameNodeCommand } from '@/models/history';
 import { useCredentialsStore } from '@/stores/credentials.store';
-<<<<<<< HEAD
-=======
 import { useCommunityNodesStore } from '@/stores/communityNodes.store';
->>>>>>> 0237d8b8
 import { useUsersStore } from '@/stores/users.store';
 import type { EventBus } from '@n8n/utils/event-bus';
 import { useExternalHooks } from '@/composables/useExternalHooks';
