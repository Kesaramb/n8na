--- conflicted
+++ resolved
@@ -600,13 +600,10 @@
 			:node-type="nodeType"
 			:push-ref="pushRef"
 			:sub-title="subTitle"
-<<<<<<< HEAD
 			:extra-tabs-class-name="extraTabsClassName"
-=======
 			:include-action="parametersByTab.action.length > 0"
 			:include-credential="isDisplayingCredentials"
 			:has-credential-issue="!areAllCredentialsSet"
->>>>>>> 4deb0b2d
 			@name-changed="nameChanged"
 			@tab-changed="onTabSelect"
 			@dblclick-title="emit('dblclickHeader', $event)"
