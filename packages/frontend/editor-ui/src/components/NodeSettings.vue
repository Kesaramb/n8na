--- conflicted
+++ resolved
@@ -7,7 +7,7 @@
 	NodeParameterValue,
 	INodeCredentialDescription,
 } from 'n8n-workflow';
-import { NodeHelpers, deepCopy } from 'n8n-workflow';
+import { NodeConnectionTypes, NodeHelpers, deepCopy } from 'n8n-workflow';
 import type {
 	CurlToJSONResponse,
 	INodeUi,
@@ -24,10 +24,7 @@
 
 import ParameterInputList from '@/components/ParameterInputList.vue';
 import NodeCredentials from '@/components/NodeCredentials.vue';
-<<<<<<< HEAD
 import NodeSettingsTabs, { type Tab } from '@/components/NodeSettingsTabs.vue';
-=======
->>>>>>> 830e0685
 import NodeWebhooks from '@/components/NodeWebhooks.vue';
 import NDVSubConnections from '@/components/NDVSubConnections.vue';
 import NodeSettingsHeader from '@/components/NodeSettingsHeader.vue';
@@ -49,13 +46,10 @@
 import { importCurlEventBus, ndvEventBus } from '@/event-bus';
 import { ProjectTypes } from '@/types/projects.types';
 import FreeAiCreditsCallout from '@/components/FreeAiCreditsCallout.vue';
-<<<<<<< HEAD
 import { usePostHog } from '@/stores/posthog.store';
-=======
 import { shouldShowParameter } from './canvas/experimental/experimentalNdv.utils';
 import { useResizeObserver } from '@vueuse/core';
 import { useNodeSettingsParameters } from '@/composables/useNodeSettingsParameters';
->>>>>>> 830e0685
 
 const props = withDefaults(
 	defineProps<{
@@ -125,23 +119,7 @@
 }
 
 const nodeValid = ref(true);
-<<<<<<< HEAD
 const openPanel = ref<Tab>('params');
-const nodeValues = ref<INodeParameters>({
-	color: '#ff0000',
-	alwaysOutputData: false,
-	executeOnce: false,
-	notesInFlow: false,
-	onError: 'stopWorkflow',
-	retryOnFail: false,
-	maxTries: 3,
-	waitBetweenTries: 1000,
-	notes: '',
-	parameters: {},
-});
-=======
-const openPanel = ref<'params' | 'settings'>('params');
->>>>>>> 830e0685
 
 // Used to prevent nodeValues from being overwritten by defaults on reopening ndv
 const nodeValuesInitialized = ref(false);
@@ -267,7 +245,6 @@
 	return credentialsStore.getCredentialOwnerName(credential);
 });
 
-<<<<<<< HEAD
 const isNDVV2 = computed(() =>
 	posthogStore.isVariantEnabled(
 		NDV_UI_OVERHAUL_EXPERIMENT.name,
@@ -276,134 +253,12 @@
 );
 
 const featureRequestUrl = computed(() => {
-	if (!props.nodeType) {
+	if (!nodeType.value) {
 		return '';
 	}
-	return `${BASE_NODE_SURVEY_URL}${props.nodeType.name}`;
+	return `${BASE_NODE_SURVEY_URL}${nodeType.value.name}`;
 });
 
-const setValue = (name: string, value: NodeParameterValue) => {
-	const nameParts = name.split('.');
-	let lastNamePart: string | undefined = nameParts.pop();
-
-	let isArray = false;
-	if (lastNamePart !== undefined && lastNamePart.includes('[')) {
-		// It includes an index so we have to extract it
-		const lastNameParts = lastNamePart.match(/(.*)\[(\d+)\]$/);
-		if (lastNameParts) {
-			nameParts.push(lastNameParts[1]);
-			lastNamePart = lastNameParts[2];
-			isArray = true;
-		}
-	}
-
-	// Set the value so that everything updates correctly in the UI
-	if (nameParts.length === 0) {
-		// Data is on top level
-		if (value === null) {
-			// Property should be deleted
-			if (lastNamePart) {
-				const { [lastNamePart]: removedNodeValue, ...remainingNodeValues } = nodeValues.value;
-				nodeValues.value = remainingNodeValues;
-			}
-		} else {
-			// Value should be set
-			nodeValues.value = {
-				...nodeValues.value,
-				[lastNamePart as string]: value,
-			};
-		}
-	} else {
-		// Data is on lower level
-		if (value === null) {
-			// Property should be deleted
-			let tempValue = get(nodeValues.value, nameParts.join('.')) as
-				| INodeParameters
-				| INodeParameters[];
-
-			if (lastNamePart && !Array.isArray(tempValue)) {
-				const { [lastNamePart]: removedNodeValue, ...remainingNodeValues } = tempValue;
-				tempValue = remainingNodeValues;
-			}
-
-			if (isArray && Array.isArray(tempValue) && tempValue.length === 0) {
-				// If a value from an array got delete and no values are left
-				// delete also the parent
-				lastNamePart = nameParts.pop();
-				tempValue = get(nodeValues.value, nameParts.join('.')) as INodeParameters;
-				if (lastNamePart) {
-					const { [lastNamePart]: removedArrayNodeValue, ...remainingArrayNodeValues } = tempValue;
-					tempValue = remainingArrayNodeValues;
-				}
-			}
-		} else {
-			// Value should be set
-			if (typeof value === 'object') {
-				set(
-					get(nodeValues.value, nameParts.join('.')) as Record<string, unknown>,
-					lastNamePart as string,
-					deepCopy(value),
-				);
-			} else {
-				set(
-					get(nodeValues.value, nameParts.join('.')) as Record<string, unknown>,
-					lastNamePart as string,
-					value,
-				);
-			}
-		}
-	}
-
-	nodeValues.value = { ...nodeValues.value };
-};
-
-/**
- * Removes node values that are not valid options for the given parameter.
- * This can happen when there are multiple node parameters with the same name
- * but different options and display conditions
- * @param nodeType The node type description
- * @param nodeParameterValues Current node parameter values
- * @param updatedParameter The parameter that was updated. Will be used to determine which parameters to remove based on their display conditions and option values
- */
-const removeMismatchedOptionValues = (
-	nodeType: INodeTypeDescription,
-	nodeParameterValues: INodeParameters | null,
-	updatedParameter: { name: string; value: NodeParameterValue },
-) => {
-	nodeType.properties.forEach((prop) => {
-		const displayOptions = prop.displayOptions;
-		// Not processing parameters that are not set or don't have options
-		if (!nodeParameterValues?.hasOwnProperty(prop.name) || !displayOptions || !prop.options) {
-			return;
-		}
-		// Only process the parameters that depend on the updated parameter
-		const showCondition = displayOptions.show?.[updatedParameter.name];
-		const hideCondition = displayOptions.hide?.[updatedParameter.name];
-		if (showCondition === undefined && hideCondition === undefined) {
-			return;
-		}
-
-		let hasValidOptions = true;
-
-		// Every value should be a possible option
-		if (isINodePropertyCollectionList(prop.options) || isINodePropertiesList(prop.options)) {
-			hasValidOptions = Object.keys(nodeParameterValues).every(
-				(key) => (prop.options ?? []).find((option) => option.name === key) !== undefined,
-			);
-		} else if (isINodePropertyOptionsList(prop.options)) {
-			hasValidOptions = !!prop.options.find(
-				(option) => option.value === nodeParameterValues[prop.name],
-			);
-		}
-
-		if (!hasValidOptions && displayParameter(nodeParameterValues, prop, node.value, nodeType)) {
-			unset(nodeParameterValues as object, prop.name);
-		}
-	});
-};
-
-=======
->>>>>>> 830e0685
 const valueChanged = (parameterData: IUpdateInformation) => {
 	let newValue: NodeParameterValue;
 
