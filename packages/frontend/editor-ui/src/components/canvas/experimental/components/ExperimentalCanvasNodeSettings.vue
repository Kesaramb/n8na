<script setup lang="ts">
import NodeSettings from '@/components/NodeSettings.vue';
import { useCanvasOperations } from '@/composables/useCanvasOperations';
import { useNodeHelpers } from '@/composables/useNodeHelpers';
import { type IUpdateInformation } from '@/Interface';
import { useNDVStore } from '@/stores/ndv.store';
import { useUIStore } from '@/stores/ui.store';
import { useWorkflowsStore } from '@/stores/workflows.store';
import { computed } from 'vue';

const { nodeId, isReadOnly, subTitle } = defineProps<{
	nodeId: string;
	isReadOnly?: boolean;
	subTitle?: string;
}>();

defineSlots<{ actions?: {} }>();

const workflowsStore = useWorkflowsStore();
const uiStore = useUIStore();
const { renameNode } = useCanvasOperations();
const nodeHelpers = useNodeHelpers();
const ndvStore = useNDVStore();

const activeNode = computed(() => workflowsStore.getNodeById(nodeId));
const foreignCredentials = computed(() =>
	nodeHelpers.getForeignCredentialsIfSharingEnabled(activeNode.value?.credentials),
);
const isWorkflowRunning = computed(() => uiStore.isActionActive.workflowRunning);
const isExecutionWaitingForWebhook = computed(() => workflowsStore.executionWaitingForWebhook);
const blockUi = computed(() => isWorkflowRunning.value || isExecutionWaitingForWebhook.value);

function handleValueChanged(parameterData: IUpdateInformation) {
	if (parameterData.name === 'name' && parameterData.oldValue) {
		void renameNode(parameterData.oldValue as string, parameterData.value as string);
	}
}

function handleCaptureWheelEvent(event: WheelEvent) {
	if (event.ctrlKey) {
		// If the event is pinch, let it propagate and zoom canvas
		return;
	}

	if (
		event.currentTarget instanceof HTMLElement &&
		event.currentTarget.scrollHeight <= event.currentTarget.offsetHeight
	) {
		// If the settings pane doesn't have to scroll, let it propagate and move the canvas
		return;
	}

	// If the event has larger horizontal element, let it propagate and move the canvas
	if (Math.abs(event.deltaX) >= Math.abs(event.deltaY)) {
		return;
	}

	// Otherwise, let it scroll the settings pane
	event.stopImmediatePropagation();
}
</script>

<template>
	<NodeSettings
		:dragging="false"
		:active-node="activeNode"
		:push-ref="ndvStore.pushRef"
		:foreign-credentials="foreignCredentials"
		:read-only="isReadOnly"
<<<<<<< HEAD
		:block-u-i="false"
		:executable="!isReadOnly"
		:input-size="0"
=======
		:block-u-i="blockUi"
		:executable="!isReadOnly"
>>>>>>> 34991d6f
		is-embedded-in-canvas
		:sub-title="subTitle"
		@value-changed="handleValueChanged"
		@capture-wheel-body="handleCaptureWheelEvent"
	>
		<template #actions>
			<slot name="actions" />
		</template>
	</NodeSettings>
</template><|MERGE_RESOLUTION|>--- conflicted
+++ resolved
@@ -67,14 +67,8 @@
 		:push-ref="ndvStore.pushRef"
 		:foreign-credentials="foreignCredentials"
 		:read-only="isReadOnly"
-<<<<<<< HEAD
-		:block-u-i="false"
-		:executable="!isReadOnly"
-		:input-size="0"
-=======
 		:block-u-i="blockUi"
 		:executable="!isReadOnly"
->>>>>>> 34991d6f
 		is-embedded-in-canvas
 		:sub-title="subTitle"
 		@value-changed="handleValueChanged"
