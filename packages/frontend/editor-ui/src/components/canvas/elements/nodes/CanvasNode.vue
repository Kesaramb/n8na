<script lang="ts" setup>
import {
	computed,
	onBeforeUnmount,
	onMounted,
	provide,
	ref,
	toRef,
	useCssModule,
	watch,
} from 'vue';
import type {
	CanvasConnectionPort,
	CanvasElementPortWithRenderData,
	CanvasNodeData,
	CanvasNodeEventBusEvents,
	CanvasEventBusEvents,
} from '@/types';
import { CanvasConnectionMode, CanvasNodeRenderType } from '@/types';
<<<<<<< HEAD
import NodeIcon from '@/components/NodeIcon.vue';
=======
>>>>>>> 6f60d657
import CanvasNodeToolbar from '@/components/canvas/elements/nodes/CanvasNodeToolbar.vue';
import CanvasNodeRenderer from '@/components/canvas/elements/nodes/CanvasNodeRenderer.vue';
import CanvasHandleRenderer from '@/components/canvas/elements/handles/CanvasHandleRenderer.vue';
import { useNodeConnections } from '@/composables/useNodeConnections';
import { CanvasNodeKey } from '@/constants';
import { useContextMenu } from '@/composables/useContextMenu';
import type { NodeProps, XYPosition } from '@vue-flow/core';
import { Position } from '@vue-flow/core';
import { useCanvas } from '@/composables/useCanvas';
import {
	createCanvasConnectionHandleString,
	insertSpacersBetweenEndpoints,
} from '@/utils/canvasUtils';
import type { EventBus } from '@n8n/utils/event-bus';
import { createEventBus } from '@n8n/utils/event-bus';
import { isEqual } from 'lodash-es';
import CanvasNodeTrigger from '@/components/canvas/elements/nodes/render-types/parts/CanvasNodeTrigger.vue';
import type { INodeTypeDescription } from 'n8n-workflow';

type Props = NodeProps<CanvasNodeData> & {
	readOnly?: boolean;
	eventBus?: EventBus<CanvasEventBusEvents>;
	hovered?: boolean;
	nearbyHovered?: boolean;
	nodeTypeDescription: INodeTypeDescription;
	simulatedNodeTypeDescription?: INodeTypeDescription;
};

const slots = defineSlots<{
	toolbar?: (props: {
		inputs: (typeof mainInputs)['value'];
		outputs: (typeof mainOutputs)['value'];
		data: CanvasNodeData;
	}) => void;
}>();

const emit = defineEmits<{
	add: [id: string, handle: string];
	delete: [id: string];
	run: [id: string];
	select: [id: string, selected: boolean];
	toggle: [id: string];
	activate: [id: string];
	deactivate: [id: string];
	'open:contextmenu': [id: string, event: MouseEvent, source: 'node-button' | 'node-right-click'];
	update: [id: string, parameters: Record<string, unknown>];
	'update:inputs': [id: string];
	'update:outputs': [id: string];
	move: [id: string, position: XYPosition];
}>();

const style = useCssModule();

const props = defineProps<Props>();

const contextMenu = useContextMenu();

const { connectingHandle } = useCanvas();

/*
  Toolbar slot classes
*/
const nodeClasses = ref<string[]>([]);
const inputs = computed(() => props.data.inputs);
const outputs = computed(() => props.data.outputs);
const connections = computed(() => props.data.connections);
const {
	mainInputs,
	nonMainInputs,
	requiredNonMainInputs,
	mainOutputs,
	nonMainOutputs,
	isValidConnection,
} = useNodeConnections({
	inputs,
	outputs,
	connections,
});

const isDisabled = computed(() => props.data.disabled);

const classes = computed(() => ({
	[style.canvasNode]: true,
	[style.showToolbar]: showToolbar.value,
	hovered: props.hovered,
	selected: props.selected,
	...Object.fromEntries([...nodeClasses.value].map((c) => [c, true])),
}));

const renderType = computed<CanvasNodeRenderType>(() => props.data.render.type);

const dataTestId = computed(() =>
	[CanvasNodeRenderType.StickyNote, CanvasNodeRenderType.AddNodes].includes(renderType.value)
		? undefined
		: 'canvas-node',
);

/**
 * Event bus
 */

const canvasNodeEventBus = ref(createEventBus<CanvasNodeEventBusEvents>());

function emitCanvasNodeEvent(event: CanvasEventBusEvents['nodes:action']) {
	if (event.ids.includes(props.id) && canvasNodeEventBus.value) {
		canvasNodeEventBus.value.emit(event.action, event.payload);
	}
}

/**
 * Inputs
 */

const nonMainInputsWithSpacer = computed(() =>
	insertSpacersBetweenEndpoints(nonMainInputs.value, requiredNonMainInputs.value.length),
);

const mappedInputs = computed(() => {
	return [
		...mainInputs.value.map(mainInputsMappingFn),
		...nonMainInputsWithSpacer.value.map(nonMainInputsMappingFn),
	].filter((endpoint) => !!endpoint);
});

/**
 * Outputs
 */

const mappedOutputs = computed(() => {
	return [
		...mainOutputs.value.map(mainOutputsMappingFn),
		...nonMainOutputs.value.map(nonMainOutputsMappingFn),
	].filter((endpoint) => !!endpoint);
});

/**
 * Endpoints
 */

const createEndpointMappingFn =
	({
		mode,
		position,
		offsetAxis,
	}: {
		mode: CanvasConnectionMode;
		position: Position;
		offsetAxis: 'top' | 'left';
	}) =>
	(
		endpoint: CanvasConnectionPort | null,
		index: number,
		endpoints: Array<CanvasConnectionPort | null>,
	): CanvasElementPortWithRenderData | undefined => {
		if (!endpoint) {
			return;
		}

		const handleId = createCanvasConnectionHandleString({
			mode,
			type: endpoint.type,
			index: endpoint.index,
		});
		const handleType = mode === CanvasConnectionMode.Input ? 'target' : 'source';
		const connectionsCount = connections.value[mode][endpoint.type]?.[endpoint.index]?.length ?? 0;
		const isConnecting =
			connectingHandle.value?.nodeId === props.id &&
			connectingHandle.value?.handleType === handleType &&
			connectingHandle.value?.handleId === handleId;

		return {
			...endpoint,
			handleId,
			connectionsCount,
			isConnecting,
			position,
			offset: {
				[offsetAxis]: `${(100 / (endpoints.length + 1)) * (index + 1)}%`,
			},
		};
	};

const mainInputsMappingFn = createEndpointMappingFn({
	mode: CanvasConnectionMode.Input,
	position: Position.Left,
	offsetAxis: 'top',
});

const nonMainInputsMappingFn = createEndpointMappingFn({
	mode: CanvasConnectionMode.Input,
	position: Position.Bottom,
	offsetAxis: 'left',
});

const mainOutputsMappingFn = createEndpointMappingFn({
	mode: CanvasConnectionMode.Output,
	position: Position.Right,
	offsetAxis: 'top',
});

const nonMainOutputsMappingFn = createEndpointMappingFn({
	mode: CanvasConnectionMode.Output,
	position: Position.Top,
	offsetAxis: 'left',
});

/**
 * Events
 */

function onAdd(handle: string) {
	emit('add', props.id, handle);
}

function onDelete() {
	emit('delete', props.id);
}

function onRun() {
	emit('run', props.id);
}

function onDisabledToggle() {
	emit('toggle', props.id);
}

function onActivate() {
	emit('activate', props.id);
}

function onDeactivate() {
	emit('deactivate', props.id);
}

function onOpenContextMenuFromToolbar(event: MouseEvent) {
	emit('open:contextmenu', props.id, event, 'node-button');
}

function onOpenContextMenuFromNode(event: MouseEvent) {
	emit('open:contextmenu', props.id, event, 'node-right-click');
}
function onUpdate(parameters: Record<string, unknown>) {
	emit('update', props.id, parameters);
}

function onMove(position: XYPosition) {
	emit('move', props.id, position);
}

function onUpdateClass({ className, add = true }: CanvasNodeEventBusEvents['update:node:class']) {
	nodeClasses.value = add
		? [...new Set([...nodeClasses.value, className])]
		: nodeClasses.value.filter((c) => c !== className);
}

/**
 * Provide
 */

const id = toRef(props, 'id');
const data = toRef(props, 'data');
const label = toRef(props, 'label');
const selected = toRef(props, 'selected');
const readOnly = toRef(props, 'readOnly');

provide(CanvasNodeKey, {
	id,
	data,
	label,
	selected,
	readOnly,
	eventBus: canvasNodeEventBus,
});

const showToolbar = computed(() => {
	const target = contextMenu.target.value;
	return contextMenu.isOpen && target?.source === 'node-button' && target.nodeId === id.value;
});

/**
 * Lifecycle
 */

watch(
	() => props.selected,
	(value) => {
		emit('select', props.id, value);
	},
);

watch(inputs, (newValue, oldValue) => {
	if (!isEqual(newValue, oldValue)) {
		emit('update:inputs', props.id);
	}
});

watch(outputs, (newValue, oldValue) => {
	if (!isEqual(newValue, oldValue)) {
		emit('update:outputs', props.id);
	}
});

onMounted(() => {
	props.eventBus?.on('nodes:action', emitCanvasNodeEvent);
	canvasNodeEventBus.value?.on('update:node:class', onUpdateClass);
});

onBeforeUnmount(() => {
	props.eventBus?.off('nodes:action', emitCanvasNodeEvent);
	canvasNodeEventBus.value?.off('update:node:class', onUpdateClass);
});
</script>

<template>
	<div
		:class="classes"
		:data-test-id="dataTestId"
		:data-node-name="data.name"
		:data-node-type="data.type"
	>
		<template
			v-for="source in mappedOutputs"
			:key="`${source.handleId}(${source.index + 1}/${mappedOutputs.length})`"
		>
			<CanvasHandleRenderer
				v-bind="source"
				:mode="CanvasConnectionMode.Output"
				:is-read-only="readOnly"
				:is-valid-connection="isValidConnection"
				:data-node-name="data.name"
				data-test-id="canvas-node-output-handle"
				:data-index="source.index"
				:data-connection-type="source.type"
				@add="onAdd"
			/>
		</template>

		<template
			v-for="target in mappedInputs"
			:key="`${target.handleId}(${target.index + 1}/${mappedInputs.length})`"
		>
			<CanvasHandleRenderer
				v-bind="target"
				:mode="CanvasConnectionMode.Input"
				:is-read-only="readOnly"
				:is-valid-connection="isValidConnection"
				data-test-id="canvas-node-input-handle"
				:data-index="target.index"
				:data-connection-type="target.type"
				:data-node-name="data.name"
				@add="onAdd"
			/>
		</template>

		<template v-if="slots.toolbar">
			<slot name="toolbar" :inputs="mainInputs" :outputs="mainOutputs" :data="data" />
		</template>

		<CanvasNodeToolbar
			v-else
			data-test-id="canvas-node-toolbar"
			:read-only="readOnly"
			:class="$style.canvasNodeToolbar"
			@delete="onDelete"
			@toggle="onDisabledToggle"
			@run="onRun"
			@update="onUpdate"
			@open:contextmenu="onOpenContextMenuFromToolbar"
		/>

		<CanvasNodeRenderer
			@activate="onActivate"
			@deactivate="onDeactivate"
			@move="onMove"
			@update="onUpdate"
			@open:contextmenu="onOpenContextMenuFromNode"
<<<<<<< HEAD
		>
			<NodeIcon
				:node-type="simulatedNodeTypeDescription ?? nodeTypeDescription"
				:size="nodeIconSize"
				:shrink="false"
				:disabled="isDisabled"
			/>
			<!-- @TODO :color-default="iconColorDefault"-->
		</CanvasNodeRenderer>
=======
		/>
>>>>>>> 6f60d657

		<CanvasNodeTrigger
			v-if="
				props.data.render.type === CanvasNodeRenderType.Default && props.data.render.options.trigger
			"
			:name="data.name"
			:type="data.type"
			:hovered="nearbyHovered"
			:disabled="isDisabled"
			:read-only="readOnly"
			:class="$style.trigger"
		/>
	</div>
</template>

<style lang="scss" module>
.canvasNode {
	&:hover:not(:has(> .trigger:hover)), // exclude .trigger which has extended hit zone
	&:focus-within,
	&.showToolbar {
		.canvasNodeToolbar {
			opacity: 1;
		}
	}
}

.canvasNodeToolbar {
	transition: opacity 0.1s ease-in;
	position: absolute;
	top: 0;
	left: 50%;
	transform: translate(-50%, -100%);
	opacity: 0;
	z-index: 1;

	&:focus-within,
	&:hover {
		opacity: 1;
	}
}
</style><|MERGE_RESOLUTION|>--- conflicted
+++ resolved
@@ -17,10 +17,6 @@
 	CanvasEventBusEvents,
 } from '@/types';
 import { CanvasConnectionMode, CanvasNodeRenderType } from '@/types';
-<<<<<<< HEAD
-import NodeIcon from '@/components/NodeIcon.vue';
-=======
->>>>>>> 6f60d657
 import CanvasNodeToolbar from '@/components/canvas/elements/nodes/CanvasNodeToolbar.vue';
 import CanvasNodeRenderer from '@/components/canvas/elements/nodes/CanvasNodeRenderer.vue';
 import CanvasHandleRenderer from '@/components/canvas/elements/handles/CanvasHandleRenderer.vue';
@@ -46,7 +42,6 @@
 	hovered?: boolean;
 	nearbyHovered?: boolean;
 	nodeTypeDescription: INodeTypeDescription;
-	simulatedNodeTypeDescription?: INodeTypeDescription;
 };
 
 const slots = defineSlots<{
@@ -397,19 +392,7 @@
 			@move="onMove"
 			@update="onUpdate"
 			@open:contextmenu="onOpenContextMenuFromNode"
-<<<<<<< HEAD
-		>
-			<NodeIcon
-				:node-type="simulatedNodeTypeDescription ?? nodeTypeDescription"
-				:size="nodeIconSize"
-				:shrink="false"
-				:disabled="isDisabled"
-			/>
-			<!-- @TODO :color-default="iconColorDefault"-->
-		</CanvasNodeRenderer>
-=======
 		/>
->>>>>>> 6f60d657
 
 		<CanvasNodeTrigger
 			v-if="
