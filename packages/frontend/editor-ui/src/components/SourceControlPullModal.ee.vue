--- conflicted
+++ resolved
@@ -1,60 +1,19 @@
 <script lang="ts" setup>
-import ProjectCardBadge from '@/components/Projects/ProjectCardBadge.vue';
-import ProjectSharing from '@/components/Projects/ProjectSharing.vue';
 import { useLoadingService } from '@/composables/useLoadingService';
 import { useTelemetry } from '@/composables/useTelemetry';
 import { useToast } from '@/composables/useToast';
 import { SOURCE_CONTROL_PULL_MODAL_KEY, VIEWS } from '@/constants';
 import { sourceControlEventBus } from '@/event-bus/source-control';
 import EnvFeatureFlag from '@/features/env-feature-flag/EnvFeatureFlag.vue';
-<<<<<<< HEAD
-import type { WorkflowResource } from '@/Interface';
 import { useProjectsStore } from '@/stores/projects.store';
 import { useSourceControlStore } from '@/stores/sourceControl.store';
-import type { ProjectListItem, ProjectSharingData } from '@/types/projects.types';
-import { ResourceType } from '@/utils/projects.utils';
-=======
-import { useProjectsStore } from '@/stores/projects.store';
-import { useSourceControlStore } from '@/stores/sourceControl.store';
-import { useUIStore } from '@/stores/ui.store';
 import type { ProjectListItem } from '@/types/projects.types';
->>>>>>> 2b992588
 import {
 	getPullPriorityByStatus,
 	getStatusText,
 	getStatusTheme,
 	notifyUserAboutPullWorkFolderOutcome,
 } from '@/utils/sourceControlUtils';
-<<<<<<< HEAD
-import {
-	type SourceControlledFile,
-	SOURCE_CONTROL_FILE_STATUS,
-	SOURCE_CONTROL_FILE_TYPE,
-} from '@n8n/api-types';
-import {
-	N8nBadge,
-	N8nButton,
-	N8nHeading,
-	N8nIcon,
-	N8nInfoTip,
-	N8nInput,
-	N8nInputLabel,
-	N8nLink,
-	N8nOption,
-	N8nPopover,
-	N8nSelect,
-	N8nText,
-} from '@n8n/design-system';
-import { useI18n } from '@n8n/i18n';
-import type { EventBus } from '@n8n/utils/event-bus';
-import { createEventBus } from '@n8n/utils/event-bus';
-import { refDebounced } from '@vueuse/core';
-import dateformat from 'dateformat';
-import groupBy from 'lodash/groupBy';
-import orderBy from 'lodash/orderBy';
-import { computed, onBeforeMount, ref, onMounted } from 'vue';
-import { RouterLink, useRoute, useRouter } from 'vue-router';
-=======
 import { type SourceControlledFile, SOURCE_CONTROL_FILE_TYPE } from '@n8n/api-types';
 import { N8nBadge, N8nButton, N8nHeading, N8nInfoTip, N8nLink, N8nText } from '@n8n/design-system';
 import { useI18n } from '@n8n/i18n';
@@ -62,18 +21,13 @@
 import { createEventBus } from '@n8n/utils/event-bus';
 import dateformat from 'dateformat';
 import orderBy from 'lodash/orderBy';
-import { computed, onBeforeMount, ref } from 'vue';
-import { RouterLink } from 'vue-router';
->>>>>>> 2b992588
+import { computed, onBeforeMount, onMounted, ref } from 'vue';
+import { RouterLink, useRoute, useRouter } from 'vue-router';
 import { DynamicScroller, DynamicScrollerItem } from 'vue-virtual-scroller';
 import 'vue-virtual-scroller/dist/vue-virtual-scroller.css';
 import Modal from './Modal.vue';
 
 type SourceControlledFileType = SourceControlledFile['type'];
-<<<<<<< HEAD
-type SourceControlledFileStatus = SourceControlledFile['status'];
-=======
->>>>>>> 2b992588
 type SourceControlledFileWithProject = SourceControlledFile & { project?: ProjectListItem };
 
 const props = defineProps<{
@@ -86,25 +40,19 @@
 const i18n = useI18n();
 const sourceControlStore = useSourceControlStore();
 const projectsStore = useProjectsStore();
-<<<<<<< HEAD
 const route = useRoute();
 const router = useRouter();
-
 // Reactive status state - starts with props data or empty, then loads fresh data
 const status = ref<SourceControlledFile[]>(props.data.status || []);
 const isLoading = ref(false);
-
 // Load fresh source control status when modal opens
 async function loadSourceControlStatus() {
 	if (isLoading.value) return;
-
 	isLoading.value = true;
 	loadingService.startLoading();
 	loadingService.setLoadingText(i18n.baseText('settings.sourceControl.loading.checkingForChanges'));
-
 	try {
 		const freshStatus = await sourceControlStore.getAggregatedStatus();
-
 		if (!freshStatus.length) {
 			toast.showMessage({
 				title: 'No changes to pull',
@@ -115,7 +63,6 @@
 			close();
 			return;
 		}
-
 		status.value = freshStatus;
 	} catch (error) {
 		toast.showError(error, i18n.baseText('error'));
@@ -126,9 +73,6 @@
 		loadingService.setLoadingText(i18n.baseText('genericHelpers.loading'));
 	}
 }
-=======
->>>>>>> 2b992588
-
 onBeforeMount(() => {
 	void projectsStore.getAvailableProjects();
 });
@@ -138,52 +82,9 @@
 	typeof SOURCE_CONTROL_FILE_TYPE.workflow | typeof SOURCE_CONTROL_FILE_TYPE.credential
 >(SOURCE_CONTROL_FILE_TYPE.workflow);
 
-<<<<<<< HEAD
-// Filtering state
-const search = ref('');
-const debouncedSearch = refDebounced(search, 250);
-const filters = ref<{ status?: SourceControlledFileStatus; project: ProjectSharingData | null }>({
-	project: null,
-});
-
-const statusFilterOptions: Array<{ label: string; value: SourceControlledFileStatus }> = [
-	{
-		label: 'New',
-		value: SOURCE_CONTROL_FILE_STATUS.created,
-	},
-	{
-		label: 'Modified',
-		value: SOURCE_CONTROL_FILE_STATUS.modified,
-	},
-	{
-		label: 'Deleted',
-		value: SOURCE_CONTROL_FILE_STATUS.deleted,
-	},
-] as const;
-
-const projectsForFilters = computed(() => {
-	return projectsStore.availableProjects.filter(
-		// global admins role is empty...
-		(project) => !project.role || project.role === 'project:admin',
-	);
-});
-
-const filterCount = computed(() =>
-	Object.values(filters.value).reduce((acc, item) => (item ? acc + 1 : acc), 0),
-);
-
-const filtersApplied = computed(
-	() => Boolean(search.value) || Boolean(Object.values(filters.value).filter(Boolean).length),
-);
-
-const resetFilters = () => {
-	filters.value = { project: null };
-	search.value = '';
-};
-
 // Group files by type with project information
 const filesWithProjects = computed(() =>
-	status.value.map((file) => {
+	(props.data.status ?? []).map((file) => {
 		const project = projectsStore.availableProjects.find(({ id }) => id === file.owner?.projectId);
 		return { ...file, project };
 	}),
@@ -199,56 +100,13 @@
 		grouped[file.type]!.push(file);
 	});
 
-=======
-// Group files by type with project information
-const filesWithProjects = computed(() =>
-	props.data.status.map((file) => {
-		const project = projectsStore.availableProjects.find(({ id }) => id === file.owner?.projectId);
-		return { ...file, project };
-	}),
-);
-
-const groupedFilesByType = computed(() => {
-	const grouped: Partial<Record<SourceControlledFileType, SourceControlledFileWithProject[]>> = {};
-
-	filesWithProjects.value.forEach((file) => {
-		if (!grouped[file.type]) {
-			grouped[file.type] = [];
-		}
-		grouped[file.type]!.push(file);
-	});
-
->>>>>>> 2b992588
 	return grouped;
 });
 
 // Filtered workflows
 const filteredWorkflows = computed(() => {
 	const workflows = groupedFilesByType.value[SOURCE_CONTROL_FILE_TYPE.workflow] || [];
-<<<<<<< HEAD
-	const searchQuery = debouncedSearch.value.toLocaleLowerCase();
-
-	return workflows.filter((workflow) => {
-		if (!workflow.name.toLocaleLowerCase().includes(searchQuery)) {
-			return false;
-		}
-
-		// Project filter logic: if a project filter is set, only show items from that project
-		if (filters.value.project) {
-			// Item must have a project and it must match the filter
-			return workflow.project?.id === filters.value.project.id;
-		}
-
-		// Status filter (only applied when no project filter is active)
-		if (filters.value.status && filters.value.status !== workflow.status) {
-			return false;
-		}
-
-		return true;
-	});
-=======
 	return workflows;
->>>>>>> 2b992588
 });
 
 const sortedWorkflows = computed(() =>
@@ -262,34 +120,9 @@
 // Filtered credentials
 const filteredCredentials = computed(() => {
 	const credentials = groupedFilesByType.value[SOURCE_CONTROL_FILE_TYPE.credential] || [];
-<<<<<<< HEAD
-	const searchQuery = debouncedSearch.value.toLocaleLowerCase();
-
-	return credentials.filter((credential) => {
-		if (!credential.name.toLocaleLowerCase().includes(searchQuery)) {
-			return false;
-		}
-
-		// Project filter logic: if a project filter is set, only show items from that project
-		if (filters.value.project) {
-			// Item must have a project and it must match the filter
-			return credential.project?.id === filters.value.project.id;
-		}
-
-		// Status filter (only applied when no project filter is active)
-		if (filters.value.status && filters.value.status !== credential.status) {
-			return false;
-		}
-
-		return true;
-	});
-});
-
-=======
 	return credentials;
 });
 
->>>>>>> 2b992588
 const sortedCredentials = computed(() =>
 	orderBy(
 		filteredCredentials.value,
@@ -309,16 +142,6 @@
 	return [];
 });
 
-<<<<<<< HEAD
-const activeEntityLocale = computed(() => {
-	if (activeTab.value === SOURCE_CONTROL_FILE_TYPE.workflow) {
-		return 'generic.workflows';
-	}
-	return 'generic.credentials';
-});
-
-=======
->>>>>>> 2b992588
 const filtersNoResultText = computed(() => {
 	if (activeTab.value === SOURCE_CONTROL_FILE_TYPE.workflow) {
 		return i18n.baseText('workflows.noResults');
@@ -348,17 +171,6 @@
 
 	const variables = groupedFilesByType.value[SOURCE_CONTROL_FILE_TYPE.variables];
 	if (variables) {
-<<<<<<< HEAD
-		others.push(...variables);
-	}
-	const tags = groupedFilesByType.value[SOURCE_CONTROL_FILE_TYPE.tags];
-	if (tags) {
-		others.push(...tags);
-	}
-	const folders = groupedFilesByType.value[SOURCE_CONTROL_FILE_TYPE.folders];
-	if (folders) {
-		others.push(...folders);
-=======
 		others.push.apply(others, variables);
 	}
 	const tags = groupedFilesByType.value[SOURCE_CONTROL_FILE_TYPE.tags];
@@ -368,7 +180,6 @@
 	const folders = groupedFilesByType.value[SOURCE_CONTROL_FILE_TYPE.folders];
 	if (folders) {
 		others.push.apply(others, folders);
->>>>>>> 2b992588
 	}
 
 	return others;
@@ -411,34 +222,7 @@
 	});
 }
 
-<<<<<<< HEAD
-function castType(type: string): ResourceType {
-	if (type === SOURCE_CONTROL_FILE_TYPE.workflow) {
-		return ResourceType.Workflow;
-	}
-	return ResourceType.Credential;
-}
-
-function castProject(project: ProjectListItem): WorkflowResource {
-	// Create a properly typed object that satisfies WorkflowResource
-	// This is a workaround for the ProjectCardBadge component expecting WorkflowResource
-	const resource: WorkflowResource = {
-		homeProject: project,
-		id: '',
-		name: '',
-		active: false,
-		createdAt: '',
-		updatedAt: '',
-		isArchived: false,
-		readOnly: false,
-		resourceType: 'workflow',
-		sharedWithProjects: [],
-	};
-	return resource;
-}
-=======
 const workflowDiffEventBus = createEventBus();
->>>>>>> 2b992588
 
 function openDiffModal(id: string) {
 	telemetry.track('User clicks compare workflows', {
@@ -462,7 +246,6 @@
 		? 'min(80vh, 850px)'
 		: 'auto',
 );
-<<<<<<< HEAD
 
 // Load data when modal opens
 onMounted(() => {
@@ -471,161 +254,21 @@
 		void loadSourceControlStatus();
 	}
 });
-=======
->>>>>>> 2b992588
 </script>
 
 <template>
 	<Modal
-<<<<<<< HEAD
-		v-if="!isLoading"
-=======
->>>>>>> 2b992588
 		width="812px"
 		:event-bus="data.eventBus"
 		:name="SOURCE_CONTROL_PULL_MODAL_KEY"
 		:height="modalHeight"
 		:custom-class="$style.sourceControlPull"
-<<<<<<< HEAD
-		:before-close="close"
-=======
->>>>>>> 2b992588
 	>
 		<template #header>
 			<N8nHeading tag="h1" size="xlarge">
 				{{ i18n.baseText('settings.sourceControl.modals.pull.title') }}
 			</N8nHeading>
 
-<<<<<<< HEAD
-			<div v-if="tabs.some((tab) => tab.total > 0)" :class="[$style.filtersRow]" class="mt-l">
-				<div :class="[$style.filters]">
-					<N8nInput
-						v-model="search"
-						data-test-id="source-control-pull-search"
-						placeholder="Filter by title"
-						clearable
-						style="width: 234px"
-					>
-						<template #prefix>
-							<N8nIcon icon="search" />
-						</template>
-					</N8nInput>
-					<N8nPopover trigger="click" width="304" style="align-self: normal">
-						<template #reference>
-							<N8nButton
-								icon="funnel"
-								type="tertiary"
-								style="height: 100%"
-								:active="Boolean(filterCount)"
-								data-test-id="source-control-filter-dropdown"
-							>
-								<N8nBadge v-if="filterCount" theme="primary" class="mr-4xs">
-									{{ filterCount }}
-								</N8nBadge>
-							</N8nButton>
-						</template>
-						<N8nInputLabel
-							:label="i18n.baseText('workflows.filters.status')"
-							:bold="false"
-							size="small"
-							color="text-base"
-							class="mb-3xs"
-						/>
-						<N8nSelect
-							v-model="filters.status"
-							data-test-id="source-control-status-filter"
-							clearable
-						>
-							<N8nOption
-								v-for="option in statusFilterOptions"
-								:key="option.label"
-								data-test-id="source-control-status-filter-option"
-								v-bind="option"
-							/>
-						</N8nSelect>
-						<N8nInputLabel
-							:label="i18n.baseText('forms.resourceFiltersDropdown.owner')"
-							:bold="false"
-							size="small"
-							color="text-base"
-							class="mb-3xs mt-3xs"
-						/>
-						<ProjectSharing
-							v-model="filters.project"
-							data-test-id="source-control-pull-modal-project-search"
-							:projects="projectsForFilters"
-							:placeholder="i18n.baseText('forms.resourceFiltersDropdown.owner.placeholder')"
-							:empty-options-text="i18n.baseText('projects.sharing.noMatchingProjects')"
-						/>
-						<div v-if="filterCount" class="mt-s">
-							<N8nLink @click="resetFilters">
-								{{ i18n.baseText('forms.resourceFiltersDropdown.reset') }}
-							</N8nLink>
-						</div>
-					</N8nPopover>
-				</div>
-			</div>
-		</template>
-		<template #content>
-			<div v-if="!tabs.some((tab) => tab.total > 0)">
-				<N8nText tag="div" class="mb-xs">
-					{{ i18n.baseText('settings.sourceControl.modals.pull.description') }}
-					<br />
-					<N8nLink :to="i18n.baseText('settings.sourceControl.docs.using.pushPull.url')">
-						{{ i18n.baseText('settings.sourceControl.modals.push.description.learnMore') }}
-					</N8nLink>
-				</N8nText>
-			</div>
-			<div v-else style="display: flex; height: 100%">
-				<div :class="$style.tabs">
-					<template v-for="tab in tabs" :key="tab.value">
-						<button
-							type="button"
-							:class="[$style.tab, { [$style.tabActive]: activeTab === tab.value }]"
-							data-test-id="source-control-pull-modal-tab"
-							@click="activeTab = tab.value"
-						>
-							<div>{{ tab.label }}</div>
-							<N8nText tag="div" color="text-light">
-								{{ tab.total }} {{ tab.total === 1 ? 'item' : 'items' }}
-							</N8nText>
-						</button>
-					</template>
-				</div>
-				<div style="flex: 1">
-					<div :class="[$style.table]">
-						<div :class="[$style.tableHeader]">
-							<div :class="$style.headerTitle">
-								<N8nText>Title</N8nText>
-							</div>
-							<N8nInfoTip
-								v-if="filtersApplied"
-								class="p-xs"
-								:bold="false"
-								:class="$style.filtersApplied"
-							>
-								{{
-									i18n.baseText('settings.sourceControl.modals.push.filter', {
-										interpolate: {
-											count: `${activeDataSourceFiltered.length} / ${
-												activeTab === SOURCE_CONTROL_FILE_TYPE.workflow
-													? groupedFilesByType[SOURCE_CONTROL_FILE_TYPE.workflow]?.length || 0
-													: groupedFilesByType[SOURCE_CONTROL_FILE_TYPE.credential]?.length || 0
-											}`,
-											entity: i18n.baseText(activeEntityLocale).toLowerCase(),
-										},
-									})
-								}}
-								<N8nLink
-									size="small"
-									data-test-id="source-control-filters-reset"
-									@click="resetFilters"
-								>
-									{{ i18n.baseText('workflows.filters.active.reset') }}
-								</N8nLink>
-							</N8nInfoTip>
-						</div>
-=======
 			<div :class="[$style.filtersRow]" class="mt-l">
 				<N8nText tag="div" class="mb-xs">
 					{{ i18n.baseText('settings.sourceControl.modals.pull.description') }}
@@ -669,7 +312,6 @@
 								<N8nText>Title</N8nText>
 							</div>
 						</div>
->>>>>>> 2b992588
 						<div style="flex: 1; overflow: hidden">
 							<N8nInfoTip v-if="!activeDataSourceFiltered.length" class="p-xs" :bold="false">
 								{{ filtersNoResultText }}
@@ -690,29 +332,7 @@
 									>
 										<div :class="[$style.listItem]" data-test-id="pull-modal-item">
 											<div :class="[$style.itemContent]">
-<<<<<<< HEAD
-												<N8nText
-													v-if="file.status === SOURCE_CONTROL_FILE_STATUS.deleted"
-													color="text-light"
-												>
-													<span v-if="file.type === SOURCE_CONTROL_FILE_TYPE.workflow">
-														Deleted Workflow:
-													</span>
-													<span v-if="file.type === SOURCE_CONTROL_FILE_TYPE.credential">
-														Deleted Credential:
-													</span>
-													<strong>{{ file.name || file.id }}</strong>
-												</N8nText>
-												<N8nText
-													v-else
-													tag="div"
-													bold
-													color="text-dark"
-													:class="[$style.listItemName]"
-												>
-=======
 												<N8nText tag="div" bold color="text-dark" :class="[$style.listItemName]">
->>>>>>> 2b992588
 													<RouterLink
 														v-if="file.type === SOURCE_CONTROL_FILE_TYPE.credential"
 														target="_blank"
@@ -740,29 +360,7 @@
 												</N8nText>
 											</div>
 											<span :class="[$style.badges]">
-<<<<<<< HEAD
-												<template
-													v-if="
-														file.type === SOURCE_CONTROL_FILE_TYPE.workflow ||
-														file.type === SOURCE_CONTROL_FILE_TYPE.credential
-													"
-												>
-													<ProjectCardBadge
-														v-if="file.project"
-														data-test-id="source-control-pull-modal-project-badge"
-														:resource="castProject(file.project)"
-														:resource-type="castType(file.type)"
-														:resource-type-label="
-															i18n.baseText(`generic.${file.type}`).toLowerCase()
-														"
-														:personal-project="projectsStore.personalProject"
-														:show-badge-border="false"
-													/>
-												</template>
-												<N8nBadge :theme="getStatusTheme(file.status)">
-=======
 												<N8nBadge :theme="getStatusTheme(file.status)" style="height: 25px">
->>>>>>> 2b992588
 													{{ getStatusText(file.status) }}
 												</N8nBadge>
 												<EnvFeatureFlag name="SOURCE_CONTROL_WORKFLOW_DIFF">
@@ -827,7 +425,6 @@
 	align-items: center;
 	gap: 8px;
 	justify-content: space-between;
-<<<<<<< HEAD
 }
 
 .filters {
@@ -842,22 +439,6 @@
 	padding: 10px 16px;
 }
 
-=======
-}
-
-.filters {
-	display: flex;
-	align-items: center;
-	gap: 8px;
-}
-
-.headerTitle {
-	flex-shrink: 0;
-	margin-bottom: 0;
-	padding: 10px 16px;
-}
-
->>>>>>> 2b992588
 .filtersApplied {
 	border-top: var(--border-base);
 }
@@ -921,7 +502,6 @@
 	flex-direction: row;
 	justify-content: flex-end;
 	margin-top: 8px;
-<<<<<<< HEAD
 }
 
 .table {
@@ -943,29 +523,6 @@
 .tabs {
 	display: flex;
 	flex-direction: column;
-=======
-}
-
-.table {
-	height: 100%;
-	overflow: hidden;
-	display: flex;
-	flex-direction: column;
-	border: var(--border-base);
-	border-top-right-radius: 8px;
-	border-bottom-right-radius: 8px;
-}
-
-.tableHeader {
-	border-bottom: var(--border-base);
-	display: flex;
-	flex-direction: column;
-}
-
-.tabs {
-	display: flex;
-	flex-direction: column;
->>>>>>> 2b992588
 	gap: 4px;
 	width: 165px;
 	padding: var(--spacing-2xs);
