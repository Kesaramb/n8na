import {
	type LlmTokenUsageData,
	type IAiDataContent,
	type INodeUi,
	type IExecutionResponse,
} from '@/Interface';
import {
	AGENT_LANGCHAIN_NODE_TYPE,
	type INodeExecutionData,
	type ITaskData,
	type ITaskDataConnections,
	type NodeConnectionType,
	type Workflow,
<<<<<<< HEAD
	type ITaskStartedData,
=======
	type IRunExecutionData,
>>>>>>> 0c4398fd
} from 'n8n-workflow';
import { type LogEntrySelection } from '../CanvasChat/types/logs';
import { isProxy, isReactive, isRef, toRaw } from 'vue';
import { uniq } from 'lodash-es';

export interface AIResult {
	node: string;
	runIndex: number;
	data: IAiDataContent | undefined;
}

export interface TreeNode {
	parent?: TreeNode;
	node: string;
	id: string;
	children: TreeNode[];
	depth: number;
	startTime: number;
	runIndex: number;
	consumedTokens: LlmTokenUsageData;
}

function createNode(
	parent: TreeNode | undefined,
	nodeName: string,
	currentDepth: number,
	runIndex: number,
	r?: AIResult,
	children: TreeNode[] = [],
): TreeNode {
	return {
		parent,
		node: nodeName,
		id: `${nodeName}:${runIndex}`,
		depth: currentDepth,
		startTime: r?.data?.metadata?.startTime ?? 0,
		runIndex,
		children,
		consumedTokens: getConsumedTokens(r?.data),
	};
}

export function getTreeNodeData(
	nodeName: string,
	workflow: Workflow,
	aiData: AIResult[] | undefined,
	runIndex?: number,
): TreeNode[] {
	return getTreeNodeDataRec(undefined, nodeName, 0, workflow, aiData, runIndex);
}

function getTreeNodeDataRec(
	parent: TreeNode | undefined,
	nodeName: string,
	currentDepth: number,
	workflow: Workflow,
	aiData: AIResult[] | undefined,
	runIndex: number | undefined,
): TreeNode[] {
	const connections = workflow.connectionsByDestinationNode[nodeName];
	const resultData =
		aiData?.filter(
			(data) => data.node === nodeName && (runIndex === undefined || runIndex === data.runIndex),
		) ?? [];

	if (!connections) {
		return resultData.map((d) => createNode(parent, nodeName, currentDepth, d.runIndex, d));
	}

	// When at root depth, filter AI data to only show executions that were triggered by this node
	// This prevents duplicate entries in logs when a sub-node is connected to multiple root nodes
	// Nodes without source info or with empty source arrays are always included
	const filteredAiData =
		currentDepth === 0
			? aiData?.filter(({ data }) => {
					if (!data?.source || data.source.every((source) => source === null)) {
						return true;
					}

					return data.source.some(
						(source) =>
							source?.previousNode === nodeName &&
							(runIndex === undefined || source.previousNodeRun === runIndex),
					);
				})
			: aiData;

	// Get the first level of children
	const connectedSubNodes = workflow.getParentNodes(nodeName, 'ALL_NON_MAIN', 1);

	const treeNode = createNode(parent, nodeName, currentDepth, runIndex ?? 0);

	// Only include sub-nodes which have data
	const children = (filteredAiData ?? []).flatMap((data) =>
		connectedSubNodes.includes(data.node) && (runIndex === undefined || data.runIndex === runIndex)
			? getTreeNodeDataRec(treeNode, data.node, currentDepth + 1, workflow, aiData, data.runIndex)
			: [],
	);

	treeNode.children = children;

	if (resultData.length) {
		return resultData.map((r) =>
			createNode(parent, nodeName, currentDepth, r.runIndex, r, children),
		);
	}

	return [treeNode];
}

export function createAiData(
	nodeName: string,
	workflow: Workflow,
	getWorkflowResultDataByNodeName: (nodeName: string) => ITaskData[] | null,
): AIResult[] {
	return workflow
		.getParentNodes(nodeName, 'ALL_NON_MAIN')
		.flatMap((node) =>
			(getWorkflowResultDataByNodeName(node) ?? []).map((task, index) => ({ node, task, index })),
		)
		.sort((a, b) => {
			// Sort the data by execution index or start time
			if (a.task.executionIndex !== undefined && b.task.executionIndex !== undefined) {
				return a.task.executionIndex - b.task.executionIndex;
			}

			const aTime = a.task.startTime ?? 0;
			const bTime = b.task.startTime ?? 0;

			return aTime - bTime;
		})
		.map(({ node, task, index }) => ({
			data: getReferencedData(task, false, true)[0],
			node,
			runIndex: index,
		}));
}

export function getReferencedData(
	taskData: ITaskData,
	withInput: boolean,
	withOutput: boolean,
): IAiDataContent[] {
	if (!taskData) {
		return [];
	}

	const returnData: IAiDataContent[] = [];

	function addFunction(data: ITaskDataConnections | undefined, inOut: 'input' | 'output') {
		if (!data) {
			return;
		}

		Object.keys(data).map((type) => {
			returnData.push({
				data: data[type][0],
				inOut,
				type: type as NodeConnectionType,
				// Include source information in AI content to track which node triggered the execution
				// This enables filtering in the UI to show only relevant executions
				source: taskData.source,
				metadata: {
					executionTime: taskData.executionTime,
					startTime: taskData.startTime,
					subExecution: taskData.metadata?.subExecution,
				},
			});
		});
	}

	if (withInput) {
		addFunction(taskData.inputOverride, 'input');
	}
	if (withOutput) {
		addFunction(taskData.data, 'output');
	}

	return returnData;
}

const emptyTokenUsageData: LlmTokenUsageData = {
	completionTokens: 0,
	promptTokens: 0,
	totalTokens: 0,
	isEstimate: false,
};

function addTokenUsageData(one: LlmTokenUsageData, another: LlmTokenUsageData): LlmTokenUsageData {
	return {
		completionTokens: one.completionTokens + another.completionTokens,
		promptTokens: one.promptTokens + another.promptTokens,
		totalTokens: one.totalTokens + another.totalTokens,
		isEstimate: one.isEstimate || another.isEstimate,
	};
}

export function getConsumedTokens(outputRun: IAiDataContent | undefined): LlmTokenUsageData {
	if (!outputRun?.data) {
		return emptyTokenUsageData;
	}

	const tokenUsage = outputRun.data.reduce<LlmTokenUsageData>(
		(acc: LlmTokenUsageData, curr: INodeExecutionData) => {
			const tokenUsageData = curr.json?.tokenUsage ?? curr.json?.tokenUsageEstimate;

			if (!tokenUsageData) return acc;

			return addTokenUsageData(acc, {
				...(tokenUsageData as Omit<LlmTokenUsageData, 'isEstimate'>),
				isEstimate: !!curr.json.tokenUsageEstimate,
			});
		},
		emptyTokenUsageData,
	);

	return tokenUsage;
}

export function formatTokenUsageCount(
	usage: LlmTokenUsageData,
	field: 'total' | 'prompt' | 'completion',
) {
	const count =
		field === 'total'
			? usage.totalTokens
			: field === 'completion'
				? usage.completionTokens
				: usage.promptTokens;

	return usage.isEstimate ? `~${count}` : count.toLocaleString();
}

export interface LogEntry {
	parent?: LogEntry;
	node: INodeUi;
	id: string;
	children: LogEntry[];
	depth: number;
	runIndex: number;
	runData: ITaskData;
	consumedTokens: LlmTokenUsageData;
	workflow: Workflow;
	executionId: string;
	execution: IRunExecutionData;
}

export interface LogTreeCreationContext {
	parent: LogEntry | undefined;
	depth: number;
	workflow: Workflow;
	executionId: string;
	data: IRunExecutionData;
	workflows: Record<string, Workflow>;
	subWorkflowData: Record<string, IRunExecutionData>;
}

export interface LatestNodeInfo {
	disabled: boolean;
	deleted: boolean;
	name: string;
}

function getConsumedTokensV2(task: ITaskData): LlmTokenUsageData {
	if (!task.data) {
		return emptyTokenUsageData;
	}

	const tokenUsage = Object.values(task.data)
		.flat()
		.flat()
		.reduce<LlmTokenUsageData>((acc, curr) => {
			const tokenUsageData = curr?.json?.tokenUsage ?? curr?.json?.tokenUsageEstimate;

			if (!tokenUsageData) return acc;

			return addTokenUsageData(acc, {
				...(tokenUsageData as Omit<LlmTokenUsageData, 'isEstimate'>),
				isEstimate: !!curr?.json.tokenUsageEstimate,
			});
		}, emptyTokenUsageData);

	return tokenUsage;
}

function createNodeV2(
	node: INodeUi,
	context: LogTreeCreationContext,
	runIndex: number,
	runData: ITaskData,
	children: LogEntry[] = [],
): LogEntry {
	return {
		parent: context.parent,
		node,
		id: `${context.workflow.id}:${node.name}:${context.executionId}:${runIndex}`,
		depth: context.depth,
		runIndex,
		runData,
		children,
		consumedTokens: getConsumedTokensV2(runData),
		workflow: context.workflow,
		executionId: context.executionId,
		execution: context.data,
	};
}

export function getTreeNodeDataV2(
	nodeName: string,
	runData: ITaskData,
	runIndex: number | undefined,
	context: LogTreeCreationContext,
): LogEntry[] {
	const node = context.workflow.getNode(nodeName);

	return node ? getTreeNodeDataRecV2(node, runData, context, runIndex) : [];
}

function getChildNodes(
	treeNode: LogEntry,
	node: INodeUi,
	runIndex: number | undefined,
	context: LogTreeCreationContext,
) {
	if (hasSubExecution(treeNode)) {
		const workflowId = treeNode.runData.metadata?.subExecution?.workflowId;
		const executionId = treeNode.runData.metadata?.subExecution?.executionId;
		const workflow = workflowId ? context.workflows[workflowId] : undefined;
		const subWorkflowRunData = executionId ? context.subWorkflowData[executionId] : undefined;

		if (!workflow || !subWorkflowRunData || !executionId) {
			return [];
		}

		return createLogTreeRec({
			...context,
			parent: treeNode,
			depth: context.depth + 1,
			workflow,
			executionId,
			data: subWorkflowRunData,
		});
	}

	// Get the first level of children
	const connectedSubNodes = context.workflow.getParentNodes(node.name, 'ALL_NON_MAIN', 1);

	return connectedSubNodes.flatMap((subNodeName) =>
		(context.data.resultData.runData[subNodeName] ?? []).flatMap((t, index) => {
			// At root depth, filter out node executions that weren't triggered by this node
			// This prevents showing duplicate executions when a sub-node is connected to multiple parents
			// Only filter nodes that have source information with valid previousNode references
			const isMatched =
				context.depth === 0 && t.source.some((source) => source !== null)
					? t.source.some(
							(source) =>
								source?.previousNode === node.name &&
								(runIndex === undefined || source.previousNodeRun === runIndex),
						)
					: runIndex === undefined || index === runIndex;

			if (!isMatched) {
				return [];
			}

			const subNode = context.workflow.getNode(subNodeName);

			return subNode
				? getTreeNodeDataRecV2(
						subNode,
						t,
						{ ...context, depth: context.depth + 1, parent: treeNode },
						index,
					)
				: [];
		}),
	);
}

function getTreeNodeDataRecV2(
	node: INodeUi,
	runData: ITaskData,
	context: LogTreeCreationContext,
	runIndex: number | undefined,
): LogEntry[] {
<<<<<<< HEAD
	// Get the first level of children
	const connectedSubNodes = workflow.getParentNodes(node.name, 'ALL_NON_MAIN', 1);
	const treeNode = createNodeV2(parent, node, currentDepth, runIndex ?? 0, runData);

	const children = connectedSubNodes
		.flatMap((subNodeName) =>
			(data[subNodeName] ?? []).flatMap((t, index) => {
				// At root depth, filter out node executions that weren't triggered by this node
				// This prevents showing duplicate executions when a sub-node is connected to multiple parents
				// Only filter nodes that have source information with valid previousNode references
				const isMatched =
					currentDepth === 0 && t.source.some((source) => source !== null)
						? t.source.some(
								(source) =>
									source?.previousNode === node.name &&
									(runIndex === undefined || source.previousNodeRun === runIndex),
							)
						: runIndex === undefined || index === runIndex;

				if (!isMatched) {
					return [];
				}

				const subNode = workflow.getNode(subNodeName);

				return subNode
					? getTreeNodeDataRecV2(treeNode, subNode, t, currentDepth + 1, workflow, data, index)
					: [];
			}),
		)
		.sort(sortLogEntries);
=======
	const treeNode = createNodeV2(node, context, runIndex ?? 0, runData);
	const children = getChildNodes(treeNode, node, runIndex, context).sort((a, b) => {
		// Sort the data by execution index or start time
		if (a.runData.executionIndex !== undefined && b.runData.executionIndex !== undefined) {
			return a.runData.executionIndex - b.runData.executionIndex;
		}

		const aTime = a.runData.startTime ?? 0;
		const bTime = b.runData.startTime ?? 0;

		return aTime - bTime;
	});
>>>>>>> 0c4398fd

	treeNode.children = children;

	return [treeNode];
}

export function getTotalConsumedTokens(...usage: LlmTokenUsageData[]): LlmTokenUsageData {
	return usage.reduce(addTokenUsageData, emptyTokenUsageData);
}

export function getSubtreeTotalConsumedTokens(
	treeNode: LogEntry,
	includeSubWorkflow: boolean,
): LlmTokenUsageData {
	const executionId = treeNode.executionId;

	function calculate(currentNode: LogEntry): LlmTokenUsageData {
		if (!includeSubWorkflow && currentNode.executionId !== executionId) {
			return emptyTokenUsageData;
		}

		return getTotalConsumedTokens(
			currentNode.consumedTokens,
			...currentNode.children.map(calculate),
		);
	}

	return calculate(treeNode);
}

function findLogEntryToAutoSelectRec(subTree: LogEntry[], depth: number): LogEntry | undefined {
	for (const entry of subTree) {
		if (entry.runData?.error) {
			return entry;
		}

		const childAutoSelect = findLogEntryToAutoSelectRec(entry.children, depth + 1);

		if (childAutoSelect) {
			return childAutoSelect;
		}

		if (entry.node.type === AGENT_LANGCHAIN_NODE_TYPE) {
			return entry;
		}
	}

	return depth === 0 ? subTree[0] : undefined;
}

export function createLogTree(
	workflow: Workflow,
	response: IExecutionResponse,
	workflows: Record<string, Workflow> = {},
	subWorkflowData: Record<string, IRunExecutionData> = {},
) {
	return createLogTreeRec({
		parent: undefined,
		depth: 0,
		executionId: response.id,
		workflow,
		workflows,
		data: response.data ?? { resultData: { runData: {} } },
		subWorkflowData,
	});
}

function createLogTreeRec(context: LogTreeCreationContext) {
	const runs = Object.entries(context.data.resultData.runData)
		.flatMap(([nodeName, taskData]) =>
			context.workflow.getChildNodes(nodeName, 'ALL_NON_MAIN').length > 0 ||
			context.workflow.getNode(nodeName)?.disabled
				? [] // skip sub nodes and disabled nodes
				: taskData.map((task, runIndex) => ({
						nodeName,
						runData: task,
						runIndex,
						nodeHasMultipleRuns: taskData.length > 1,
					})),
		)
		.sort(sortLogEntries);

<<<<<<< HEAD
	return runs.flatMap((run) =>
		getTreeNodeDataV2(
			run.nodeName,
			run.runData,
			workflow,
			runData,
			run.nodeHasMultipleRuns ? run.runIndex : undefined,
		),
=======
			return a.nodeName === b.nodeName
				? a.runIndex - b.runIndex
				: a.task.startTime - b.task.startTime;
		});

	return runs.flatMap(({ nodeName, runIndex, task, nodeHasMultipleRuns }) =>
		getTreeNodeDataV2(nodeName, task, nodeHasMultipleRuns ? runIndex : undefined, context),
>>>>>>> 0c4398fd
	);
}

export function findLogEntryRec(id: string, entries: LogEntry[]): LogEntry | undefined {
	for (const entry of entries) {
		if (entry.id === id) {
			return entry;
		}

		const child = findLogEntryRec(id, entry.children);

		if (child) {
			return child;
		}
	}

	return undefined;
}

export function findSelectedLogEntry(
	selection: LogEntrySelection,
	entries: LogEntry[],
): LogEntry | undefined {
	switch (selection.type) {
		case 'initial':
			return findLogEntryToAutoSelectRec(entries, 0);
		case 'none':
			return undefined;
		case 'selected': {
			const entry = findLogEntryRec(selection.id, entries);

			if (entry) {
				return entry;
			}

			return findLogEntryToAutoSelectRec(entries, 0);
		}
	}
}

// eslint-disable-next-line @typescript-eslint/no-explicit-any
export function deepToRaw<T>(sourceObj: T): T {
	const seen = new WeakMap();

	// eslint-disable-next-line @typescript-eslint/no-explicit-any
	const objectIterator = (input: any): any => {
		if (seen.has(input)) {
			return input;
		}

		if (input !== null && typeof input === 'object') {
			seen.set(input, true);
		}

		if (Array.isArray(input)) {
			return input.map((item) => objectIterator(item));
		}

		if (isRef(input) || isReactive(input) || isProxy(input)) {
			return objectIterator(toRaw(input));
		}

		if (
			input !== null &&
			typeof input === 'object' &&
			Object.getPrototypeOf(input) === Object.prototype
		) {
			return Object.keys(input).reduce((acc, key) => {
				acc[key as keyof typeof acc] = objectIterator(input[key]);
				return acc;
			}, {} as T);
		}

		return input;
	};

	return objectIterator(sourceObj);
}

export function flattenLogEntries(
	entries: LogEntry[],
	collapsedEntryIds: Record<string, boolean>,
	ret: LogEntry[] = [],
): LogEntry[] {
	for (const entry of entries) {
		ret.push(entry);

		if (!collapsedEntryIds[entry.id]) {
			flattenLogEntries(entry.children, collapsedEntryIds, ret);
		}
	}

	return ret;
}

<<<<<<< HEAD
function sortLogEntries<T extends { runData: ITaskData }>(a: T, b: T) {
	// We rely on execution index only when startTime is different
	// Because it is reset to 0 when execution is waited, and therefore not necessarily unique
	if (a.runData.startTime === b.runData.startTime) {
		return a.runData.executionIndex - b.runData.executionIndex;
	}

	return a.runData.startTime - b.runData.startTime;
}

export function mergeStartData(
	startData: { [nodeName: string]: ITaskStartedData[] },
	response: IExecutionResponse,
): IExecutionResponse {
	if (!response.data) {
		return response;
	}

	const nodeNames = uniq(
		Object.keys(startData).concat(Object.keys(response.data.resultData.runData)),
	);
	const runData = Object.fromEntries(
		nodeNames.map<[string, ITaskData[]]>((nodeName) => {
			const tasks = response.data?.resultData.runData[nodeName] ?? [];
			const mergedTasks = tasks.concat(
				(startData[nodeName] ?? [])
					.filter((task) =>
						// To remove duplicate runs, we check start time in addition to execution index
						// because nodes such as Wait and Form emits multiple websocket events with
						// different execution index for a single run
						tasks.every(
							(t) => t.startTime < task.startTime && t.executionIndex !== task.executionIndex,
						),
					)
					.map<ITaskData>((task) => ({
						...task,
						executionTime: 0,
						executionStatus: 'running',
					})),
			);

			return [nodeName, mergedTasks];
		}),
	);

	return {
		...response,
		data: {
			...response.data,
			resultData: {
				...response.data.resultData,
				runData,
			},
		},
	};
=======
export function hasSubExecution(entry: LogEntry): boolean {
	return !!entry.runData.metadata?.subExecution;
}

export function getDefaultCollapsedEntries(entries: LogEntry[]): Record<string, boolean> {
	const ret: Record<string, boolean> = {};

	function collect(children: LogEntry[]) {
		for (const entry of children) {
			if (hasSubExecution(entry) && entry.children.length === 0) {
				ret[entry.id] = true;
			}

			collect(entry.children);
		}
	}

	collect(entries);

	return ret;
}

export function getDepth(entry: LogEntry): number {
	let depth = 0;
	let currentEntry = entry;

	while (currentEntry.parent !== undefined) {
		currentEntry = currentEntry.parent;
		depth++;
	}

	return depth;
>>>>>>> 0c4398fd
}<|MERGE_RESOLUTION|>--- conflicted
+++ resolved
@@ -11,11 +11,8 @@
 	type ITaskDataConnections,
 	type NodeConnectionType,
 	type Workflow,
-<<<<<<< HEAD
 	type ITaskStartedData,
-=======
 	type IRunExecutionData,
->>>>>>> 0c4398fd
 } from 'n8n-workflow';
 import { type LogEntrySelection } from '../CanvasChat/types/logs';
 import { isProxy, isReactive, isRef, toRaw } from 'vue';
@@ -401,52 +398,8 @@
 	context: LogTreeCreationContext,
 	runIndex: number | undefined,
 ): LogEntry[] {
-<<<<<<< HEAD
-	// Get the first level of children
-	const connectedSubNodes = workflow.getParentNodes(node.name, 'ALL_NON_MAIN', 1);
-	const treeNode = createNodeV2(parent, node, currentDepth, runIndex ?? 0, runData);
-
-	const children = connectedSubNodes
-		.flatMap((subNodeName) =>
-			(data[subNodeName] ?? []).flatMap((t, index) => {
-				// At root depth, filter out node executions that weren't triggered by this node
-				// This prevents showing duplicate executions when a sub-node is connected to multiple parents
-				// Only filter nodes that have source information with valid previousNode references
-				const isMatched =
-					currentDepth === 0 && t.source.some((source) => source !== null)
-						? t.source.some(
-								(source) =>
-									source?.previousNode === node.name &&
-									(runIndex === undefined || source.previousNodeRun === runIndex),
-							)
-						: runIndex === undefined || index === runIndex;
-
-				if (!isMatched) {
-					return [];
-				}
-
-				const subNode = workflow.getNode(subNodeName);
-
-				return subNode
-					? getTreeNodeDataRecV2(treeNode, subNode, t, currentDepth + 1, workflow, data, index)
-					: [];
-			}),
-		)
-		.sort(sortLogEntries);
-=======
 	const treeNode = createNodeV2(node, context, runIndex ?? 0, runData);
-	const children = getChildNodes(treeNode, node, runIndex, context).sort((a, b) => {
-		// Sort the data by execution index or start time
-		if (a.runData.executionIndex !== undefined && b.runData.executionIndex !== undefined) {
-			return a.runData.executionIndex - b.runData.executionIndex;
-		}
-
-		const aTime = a.runData.startTime ?? 0;
-		const bTime = b.runData.startTime ?? 0;
-
-		return aTime - bTime;
-	});
->>>>>>> 0c4398fd
+	const children = getChildNodes(treeNode, node, runIndex, context).sort(sortLogEntries);
 
 	treeNode.children = children;
 
@@ -529,24 +482,8 @@
 		)
 		.sort(sortLogEntries);
 
-<<<<<<< HEAD
-	return runs.flatMap((run) =>
-		getTreeNodeDataV2(
-			run.nodeName,
-			run.runData,
-			workflow,
-			runData,
-			run.nodeHasMultipleRuns ? run.runIndex : undefined,
-		),
-=======
-			return a.nodeName === b.nodeName
-				? a.runIndex - b.runIndex
-				: a.task.startTime - b.task.startTime;
-		});
-
-	return runs.flatMap(({ nodeName, runIndex, task, nodeHasMultipleRuns }) =>
-		getTreeNodeDataV2(nodeName, task, nodeHasMultipleRuns ? runIndex : undefined, context),
->>>>>>> 0c4398fd
+	return runs.flatMap(({ nodeName, runIndex, runData, nodeHasMultipleRuns }) =>
+		getTreeNodeDataV2(nodeName, runData, nodeHasMultipleRuns ? runIndex : undefined, context),
 	);
 }
 
@@ -642,7 +579,6 @@
 	return ret;
 }
 
-<<<<<<< HEAD
 function sortLogEntries<T extends { runData: ITaskData }>(a: T, b: T) {
 	// We rely on execution index only when startTime is different
 	// Because it is reset to 0 when execution is waited, and therefore not necessarily unique
@@ -698,7 +634,8 @@
 			},
 		},
 	};
-=======
+}
+
 export function hasSubExecution(entry: LogEntry): boolean {
 	return !!entry.runData.metadata?.subExecution;
 }
@@ -731,5 +668,4 @@
 	}
 
 	return depth;
->>>>>>> 0c4398fd
 }