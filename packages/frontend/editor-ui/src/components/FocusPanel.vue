<script setup lang="ts">
import { useFocusPanelStore } from '@/stores/focusPanel.store';
import { useNodeTypesStore } from '@/stores/nodeTypes.store';
<<<<<<< HEAD
import { N8nText, N8nInput } from '@n8n/design-system';
import { computed, nextTick, ref, watch } from 'vue';
=======
import { N8nText, N8nInput, N8nResizeWrapper } from '@n8n/design-system';
import { computed, nextTick, ref } from 'vue';
>>>>>>> c1b00809
import { useI18n } from '@n8n/i18n';
import {
	formatAsExpression,
	getParameterTypeOption,
	isValidParameterOption,
	parseFromExpression,
} from '@/utils/nodeSettingsUtils';
import { isValueExpression } from '@/utils/nodeTypesUtils';
import { useNodeHelpers } from '@/composables/useNodeHelpers';
import { useNodeSettingsParameters } from '@/composables/useNodeSettingsParameters';
import { useResolvedExpression } from '@/composables/useResolvedExpression';
import { useDeviceSupport } from '@n8n/composables/useDeviceSupport';
import {
	AI_TRANSFORM_NODE_TYPE,
	type CodeExecutionMode,
	type CodeNodeEditorLanguage,
	type EditorType,
	HTML_NODE_TYPE,
	isResourceLocatorValue,
} from 'n8n-workflow';
import { useEnvironmentsStore } from '@/stores/environments.ee.store';
import { useDebounce } from '@/composables/useDebounce';
import { htmlEditorEventBus } from '@/event-bus';
import { hasFocusOnInput, isFocusableEl } from '@/utils/typesUtils';
import type { ResizeData, TargetNodeParameterContext } from '@/Interface';
import { useThrottleFn } from '@vueuse/core';

defineOptions({ name: 'FocusPanel' });

const props = defineProps<{
	isCanvasReadOnly: boolean;
}>();

const emit = defineEmits<{
	focus: [];
	saveKeyboardShortcut: [event: KeyboardEvent];
}>();

// ESLint: false positive
// eslint-disable-next-line @typescript-eslint/no-redundant-type-constituents
const inputField = ref<InstanceType<typeof N8nInput> | HTMLElement>();

const locale = useI18n();
const nodeHelpers = useNodeHelpers();
const focusPanelStore = useFocusPanelStore();
const nodeTypesStore = useNodeTypesStore();
const nodeSettingsParameters = useNodeSettingsParameters();
const environmentsStore = useEnvironmentsStore();
const deviceSupport = useDeviceSupport();
const { debounce } = useDebounce();

const focusedNodeParameter = computed(() => focusPanelStore.focusedNodeParameters[0]);
const resolvedParameter = computed(() =>
	focusedNodeParameter.value && focusPanelStore.isRichParameter(focusedNodeParameter.value)
		? focusedNodeParameter.value
		: undefined,
);

const focusPanelActive = computed(() => focusPanelStore.focusPanelActive);
const focusPanelWidth = computed(() => focusPanelStore.focusPanelWidth);

const isDisabled = computed(() => {
	if (!resolvedParameter.value) return false;

	// shouldDisplayNodeParameter returns true if disabledOptions exists and matches, OR if disabledOptions doesn't exist
	return (
		!!resolvedParameter.value.parameter.disabledOptions &&
		nodeSettingsParameters.shouldDisplayNodeParameter(
			resolvedParameter.value.node.parameters,
			resolvedParameter.value.node,
			resolvedParameter.value.parameter,
			resolvedParameter.value.parameterPath.split('.').slice(1, -1).join('.'),
			'disabledOptions',
		)
	);
});

const isDisplayed = computed(() => {
	if (!resolvedParameter.value) return true;

	return nodeSettingsParameters.shouldDisplayNodeParameter(
		resolvedParameter.value.node.parameters,
		resolvedParameter.value.node,
		resolvedParameter.value.parameter,
		resolvedParameter.value.parameterPath.split('.').slice(1, -1).join('.'),
		'displayOptions',
	);
});

const isExecutable = computed(() => {
	if (!resolvedParameter.value) return false;

	if (!isDisplayed.value) return false;

	const foreignCredentials = nodeHelpers.getForeignCredentialsIfSharingEnabled(
		resolvedParameter.value.node.credentials,
	);
	return nodeHelpers.isNodeExecutable(
		resolvedParameter.value.node,
		!props.isCanvasReadOnly,
		foreignCredentials,
	);
});

function getTypeOption<T>(optionName: string): T | undefined {
	return resolvedParameter.value
		? getParameterTypeOption<T>(resolvedParameter.value.parameter, optionName)
		: undefined;
}

const codeEditorMode = computed<CodeExecutionMode>(() => {
	return resolvedParameter.value?.node.parameters.mode as CodeExecutionMode;
});

const editorType = computed<EditorType | 'json' | 'code' | 'cssEditor' | undefined>(() => {
	return getTypeOption('editor') ?? undefined;
});

const editorLanguage = computed<CodeNodeEditorLanguage>(() => {
	if (editorType.value === 'json' || resolvedParameter.value?.parameter.type === 'json')
		return 'json' as CodeNodeEditorLanguage;

	return getTypeOption('editorLanguage') ?? 'javaScript';
});

const editorRows = computed(() => getTypeOption<number>('rows'));

const isToolNode = computed(() =>
	resolvedParameter.value ? nodeTypesStore.isToolNode(resolvedParameter.value?.node.type) : false,
);

const isHtmlNode = computed(
	() => !!resolvedParameter.value && resolvedParameter.value.node.type === HTML_NODE_TYPE,
);

const expressionModeEnabled = computed(
	() =>
		resolvedParameter.value &&
		isValueExpression(resolvedParameter.value.parameter, resolvedParameter.value.value),
);

const expression = computed(() => {
	if (!expressionModeEnabled.value) return '';
	return isResourceLocatorValue(resolvedParameter.value)
		? resolvedParameter.value.value
		: resolvedParameter.value;
});

const shouldCaptureForPosthog = computed(
	() => resolvedParameter.value?.node.type === AI_TRANSFORM_NODE_TYPE,
);

const isReadOnly = computed(() => props.isCanvasReadOnly || isDisabled.value);

const resolvedAdditionalExpressionData = computed(() => {
	return {
		$vars: environmentsStore.variablesAsObject,
	};
});

const targetNodeParameterContext = computed<TargetNodeParameterContext | undefined>(() => {
	if (!resolvedParameter.value) return undefined;
	return {
		nodeName: resolvedParameter.value.node.name,
		parameterPath: resolvedParameter.value.parameterPath,
	};
});

const { resolvedExpression } = useResolvedExpression({
	expression,
	additionalData: resolvedAdditionalExpressionData,
	stringifyObject:
		resolvedParameter.value && resolvedParameter.value.parameter.type !== 'multiOptions',
});

function valueChanged(value: string) {
	if (resolvedParameter.value === undefined) {
		return;
	}

	nodeSettingsParameters.updateNodeParameter(
		{ value, name: resolvedParameter.value.parameterPath as `parameters.${string}` },
		value,
		resolvedParameter.value.node,
		isToolNode.value,
	);
}

async function setFocus() {
	await nextTick();

	if (inputField.value) {
		if (hasFocusOnInput(inputField.value)) {
			inputField.value.focusOnInput();
		} else if (isFocusableEl(inputField.value)) {
			inputField.value.focus();
		}
	}

	emit('focus');
}

function optionSelected(command: string) {
	if (!resolvedParameter.value) return;

	switch (command) {
		case 'resetValue': {
			if (typeof resolvedParameter.value.parameter.default === 'string') {
				valueChanged(resolvedParameter.value.parameter.default);
			}
			void setFocus();
			break;
		}

		case 'addExpression': {
			const newValue = formatAsExpression(
				resolvedParameter.value.value,
				resolvedParameter.value.parameter.type,
			);
			valueChanged(typeof newValue === 'string' ? newValue : newValue.value);
			void setFocus();
			break;
		}

		case 'removeExpression': {
			const newValue = parseFromExpression(
				resolvedParameter.value.value,
				resolvedExpression.value,
				resolvedParameter.value.parameter.type,
				resolvedParameter.value.parameter.default,
				(resolvedParameter.value.parameter.options ?? []).filter(isValidParameterOption),
			);
			if (typeof newValue === 'string') {
				valueChanged(newValue);
			} else if (newValue && typeof (newValue as { value?: unknown }).value === 'string') {
				valueChanged((newValue as { value: string }).value);
			}
			void setFocus();
			break;
		}

		case 'formatHtml':
			htmlEditorEventBus.emit('format-html');
			break;
	}
}

const valueChangedDebounced = debounce(valueChanged, { debounceTime: 0 });

<<<<<<< HEAD
// Wait for editor to mount before focusing
function focusWithDelay() {
	setTimeout(() => {
		void setFocus();
	}, 50);
}

function handleKeydown(event: KeyboardEvent) {
	if (event.key === 's' && deviceSupport.isCtrlKeyPressed(event)) {
		event.stopPropagation();
		event.preventDefault();
		if (isReadOnly.value) return;

		emit('saveKeyboardShortcut', event);
	}
}

const registerKeyboardListener = () => {
	document.addEventListener('keydown', handleKeydown, true);
};

const unregisterKeyboardListener = () => {
	document.removeEventListener('keydown', handleKeydown, true);
};

watch([() => focusPanelStore.lastFocusTimestamp, () => expressionModeEnabled.value], () =>
	focusWithDelay(),
);

watch(
	() => focusPanelStore.focusPanelActive,
	(newValue) => {
		if (newValue) {
			registerKeyboardListener();
		} else {
			unregisterKeyboardListener();
		}
	},
	{ immediate: true },
);
=======
function onResize(event: ResizeData) {
	focusPanelStore.updateWidth(event.width);
}

const onResizeThrottle = useThrottleFn(onResize, 10);
>>>>>>> c1b00809
</script>

<template>
	<div v-if="focusPanelActive" :class="$style.wrapper" @keydown.stop>
		<N8nResizeWrapper
			:width="focusPanelWidth"
			:supported-directions="['left']"
			:min-width="300"
			:max-width="1000"
			:grid-size="8"
			:style="{ width: `${focusPanelWidth}px` }"
			@resize="onResizeThrottle"
		>
			<div :class="$style.container">
				<div :class="$style.header">
					<N8nText size="small" :bold="true">
						{{ locale.baseText('nodeView.focusPanel.title') }}
					</N8nText>
					<div :class="$style.closeButton" @click="focusPanelStore.closeFocusPanel">
						<n8n-icon icon="arrow-right" color="text-base" />
					</div>
				</div>
				<div v-if="resolvedParameter" :class="$style.content">
					<div :class="$style.tabHeader">
						<div :class="$style.tabHeaderText">
							<N8nText color="text-dark" size="small">
								{{ resolvedParameter.parameter.displayName }}
							</N8nText>
							<N8nText color="text-base" size="xsmall">{{ resolvedParameter.node.name }}</N8nText>
						</div>
						<NodeExecuteButton
							data-test-id="node-execute-button"
							:node-name="resolvedParameter.node.name"
							:tooltip="`Execute ${resolvedParameter.node.name}`"
							:disabled="!isExecutable"
							size="small"
							icon="play"
							:square="true"
							:hide-label="true"
							telemetry-source="focus"
						></NodeExecuteButton>
					</div>
					<div :class="$style.parameterDetailsWrapper">
						<div :class="$style.parameterOptionsWrapper">
							<div></div>
							<ParameterOptions
								v-if="isDisplayed"
								:parameter="resolvedParameter.parameter"
								:value="resolvedParameter.value"
								:is-read-only="isReadOnly"
								@update:model-value="optionSelected"
							/>
						</div>
						<div v-if="typeof resolvedParameter.value === 'string'" :class="$style.editorContainer">
							<div v-if="!isDisplayed" :class="[$style.content, $style.emptyContent]">
								<div :class="$style.emptyText">
									<N8nText color="text-base">
										{{ locale.baseText('nodeView.focusPanel.missingParameter') }}
									</N8nText>
								</div>
							</div>
							<ExpressionEditorModalInput
								v-else-if="expressionModeEnabled"
								ref="inputField"
								:model-value="resolvedParameter.value"
								:class="$style.editor"
								:is-read-only="isReadOnly"
								:path="resolvedParameter.parameterPath"
								data-test-id="expression-modal-input"
								:target-node-parameter-context="targetNodeParameterContext"
								@change="valueChangedDebounced($event.value)"
							/>
							<template v-else-if="['json', 'string'].includes(resolvedParameter.parameter.type)">
								<CodeNodeEditor
									v-if="editorType === 'codeNodeEditor'"
									:id="resolvedParameter.parameterPath"
									:mode="codeEditorMode"
									:model-value="resolvedParameter.value"
									:default-value="resolvedParameter.parameter.default"
									:language="editorLanguage"
									:is-read-only="isReadOnly"
									:target-node-parameter-context="targetNodeParameterContext"
									fill-parent
									:disable-ask-ai="true"
									@update:model-value="valueChangedDebounced" />
								<HtmlEditor
									v-else-if="editorType === 'htmlEditor'"
									:model-value="resolvedParameter.value"
									:is-read-only="isReadOnly"
									:rows="editorRows"
									:disable-expression-coloring="!isHtmlNode"
									:disable-expression-completions="!isHtmlNode"
									fullscreen
									@update:model-value="valueChangedDebounced" />
								<CssEditor
									v-else-if="editorType === 'cssEditor'"
									:model-value="resolvedParameter.value"
									:is-read-only="isReadOnly"
									:rows="editorRows"
									fullscreen
									@update:model-value="valueChangedDebounced" />
								<SqlEditor
									v-else-if="editorType === 'sqlEditor'"
									:model-value="resolvedParameter.value"
									:dialect="getTypeOption('sqlDialect')"
									:is-read-only="isReadOnly"
									:rows="editorRows"
									fullscreen
									@update:model-value="valueChangedDebounced" />
								<JsEditor
									v-else-if="editorType === 'jsEditor'"
									:model-value="resolvedParameter.value"
									:is-read-only="isReadOnly"
									:rows="editorRows"
									:posthog-capture="shouldCaptureForPosthog"
									fill-parent
									@update:model-value="valueChangedDebounced" />
								<JsonEditor
									v-else-if="resolvedParameter.parameter.type === 'json'"
									:model-value="resolvedParameter.value"
									:is-read-only="isReadOnly"
									:rows="editorRows"
									fullscreen
									fill-parent
									@update:model-value="valueChangedDebounced" />
								<N8nInput
									v-else
									ref="inputField"
									:model-value="resolvedParameter.value"
									:class="$style.editor"
									:readonly="isReadOnly"
									type="textarea"
									resize="none"
									@update:model-value="valueChangedDebounced"
								></N8nInput
							></template>
						</div>
					</div>
<<<<<<< HEAD
					<ExpressionEditorModalInput
						v-else-if="expressionModeEnabled"
						ref="inputField"
						:model-value="resolvedParameter.value"
						:class="$style.editor"
						:is-read-only="isReadOnly"
						:path="resolvedParameter.parameterPath"
						data-test-id="expression-modal-input"
						:target-node-parameter-context="targetNodeParameterContext"
						@change="valueChangedDebounced($event.value)"
					/>
					<template v-else-if="['json', 'string'].includes(resolvedParameter.parameter.type)">
						<CodeNodeEditor
							v-if="editorType === 'codeNodeEditor'"
							:id="resolvedParameter.parameterPath"
							ref="inputField"
							:class="$style.heightFull"
							:mode="codeEditorMode"
							:model-value="resolvedParameter.value"
							:default-value="resolvedParameter.parameter.default"
							:language="editorLanguage"
							:is-read-only="isReadOnly"
							:target-node-parameter-context="targetNodeParameterContext"
							fill-parent
							:disable-ask-ai="true"
							@update:model-value="valueChangedDebounced" />
						<HtmlEditor
							v-else-if="editorType === 'htmlEditor'"
							ref="inputField"
							:model-value="resolvedParameter.value"
							:is-read-only="isReadOnly"
							:rows="editorRows"
							:disable-expression-coloring="!isHtmlNode"
							:disable-expression-completions="!isHtmlNode"
							fullscreen
							@update:model-value="valueChangedDebounced" />
						<CssEditor
							v-else-if="editorType === 'cssEditor'"
							ref="inputField"
							:model-value="resolvedParameter.value"
							:is-read-only="isReadOnly"
							:rows="editorRows"
							fullscreen
							@update:model-value="valueChangedDebounced" />
						<SqlEditor
							v-else-if="editorType === 'sqlEditor'"
							ref="inputField"
							:model-value="resolvedParameter.value"
							:dialect="getTypeOption('sqlDialect')"
							:is-read-only="isReadOnly"
							:rows="editorRows"
							fullscreen
							@update:model-value="valueChangedDebounced" />
						<JsEditor
							v-else-if="editorType === 'jsEditor'"
							ref="inputField"
							:model-value="resolvedParameter.value"
							:is-read-only="isReadOnly"
							:rows="editorRows"
							:posthog-capture="shouldCaptureForPosthog"
							fill-parent
							@update:model-value="valueChangedDebounced" />
						<JsonEditor
							v-else-if="resolvedParameter.parameter.type === 'json'"
							ref="inputField"
							:model-value="resolvedParameter.value"
							:is-read-only="isReadOnly"
							:rows="editorRows"
							fullscreen
							fill-parent
							@update:model-value="valueChangedDebounced" />
						<N8nInput
							v-else
							ref="inputField"
							:model-value="resolvedParameter.value"
							:class="$style.editor"
							:readonly="isReadOnly"
							type="textarea"
							resize="none"
							@update:model-value="valueChangedDebounced"
						></N8nInput
					></template>
=======
				</div>
				<div v-else :class="[$style.content, $style.emptyContent]">
					<div :class="$style.emptyText">
						<N8nText color="text-base">
							{{ locale.baseText('nodeView.focusPanel.noParameters') }}
						</N8nText>
					</div>
>>>>>>> c1b00809
				</div>
			</div>
		</N8nResizeWrapper>
	</div>
</template>

<style lang="scss" module>
.wrapper {
	display: flex;
	flex-direction: row nowrap;
	border-left: 1px solid var(--color-foreground-base);
	background: var(--color-foreground-light);
	overflow-y: hidden;
	height: 100%;
}

.container {
	display: flex;
	flex-direction: column;
	height: 100%;
}

.closeButton:hover {
	cursor: pointer;
}

.header {
	display: flex;
	padding: var(--spacing-2xs);
	justify-content: space-between;
	border-bottom: 1px solid var(--color-foreground-base);
	background: var(--color-foreground-xlight);
}

.content {
	display: flex;
	flex-direction: column;
	height: 100%;
	width: 100%;

	&.emptyContent {
		text-align: center;
		justify-content: center;
		align-items: center;

		.emptyText {
			max-width: 300px;
		}
	}

	.tabHeader {
		display: flex;
		justify-content: space-between;
		align-items: center;
		border-bottom: 1px solid var(--color-foreground-base);
		padding: var(--spacing-2xs);

		.tabHeaderText {
			display: flex;
			gap: var(--spacing-4xs);
			align-items: baseline;
		}

		.buttonWrapper {
			display: flex;
			padding: 6px 8px 6px 34px;
			justify-content: flex-end;
		}
	}

	.parameterDetailsWrapper {
		display: flex;
		height: 100%;
		flex-direction: column;
		gap: var(--spacing-2xs);
		padding: var(--spacing-2xs);

		.parameterOptionsWrapper {
			display: flex;
			justify-content: space-between;
		}

		.editorContainer {
			height: 100%;
			overflow-y: auto;

			.editor {
				display: flex;
				height: 100%;
				width: 100%;
				font-size: var(--font-size-2xs);

				:global(.cm-editor) {
					width: 100%;
				}
			}
		}
	}
}

.heightFull {
	height: 100%;
}
</style><|MERGE_RESOLUTION|>--- conflicted
+++ resolved
@@ -1,13 +1,8 @@
 <script setup lang="ts">
 import { useFocusPanelStore } from '@/stores/focusPanel.store';
 import { useNodeTypesStore } from '@/stores/nodeTypes.store';
-<<<<<<< HEAD
-import { N8nText, N8nInput } from '@n8n/design-system';
+import { N8nText, N8nInput, N8nResizeWrapper } from '@n8n/design-system';
 import { computed, nextTick, ref, watch } from 'vue';
-=======
-import { N8nText, N8nInput, N8nResizeWrapper } from '@n8n/design-system';
-import { computed, nextTick, ref } from 'vue';
->>>>>>> c1b00809
 import { useI18n } from '@n8n/i18n';
 import {
 	formatAsExpression,
@@ -257,7 +252,6 @@
 
 const valueChangedDebounced = debounce(valueChanged, { debounceTime: 0 });
 
-<<<<<<< HEAD
 // Wait for editor to mount before focusing
 function focusWithDelay() {
 	setTimeout(() => {
@@ -298,13 +292,12 @@
 	},
 	{ immediate: true },
 );
-=======
+
 function onResize(event: ResizeData) {
 	focusPanelStore.updateWidth(event.width);
 }
 
 const onResizeThrottle = useThrottleFn(onResize, 10);
->>>>>>> c1b00809
 </script>
 
 <template>
@@ -381,6 +374,8 @@
 								<CodeNodeEditor
 									v-if="editorType === 'codeNodeEditor'"
 									:id="resolvedParameter.parameterPath"
+									ref="inputField"
+									:class="$style.heightFull"
 									:mode="codeEditorMode"
 									:model-value="resolvedParameter.value"
 									:default-value="resolvedParameter.parameter.default"
@@ -392,6 +387,7 @@
 									@update:model-value="valueChangedDebounced" />
 								<HtmlEditor
 									v-else-if="editorType === 'htmlEditor'"
+									ref="inputField"
 									:model-value="resolvedParameter.value"
 									:is-read-only="isReadOnly"
 									:rows="editorRows"
@@ -401,6 +397,7 @@
 									@update:model-value="valueChangedDebounced" />
 								<CssEditor
 									v-else-if="editorType === 'cssEditor'"
+									ref="inputField"
 									:model-value="resolvedParameter.value"
 									:is-read-only="isReadOnly"
 									:rows="editorRows"
@@ -408,6 +405,7 @@
 									@update:model-value="valueChangedDebounced" />
 								<SqlEditor
 									v-else-if="editorType === 'sqlEditor'"
+									ref="inputField"
 									:model-value="resolvedParameter.value"
 									:dialect="getTypeOption('sqlDialect')"
 									:is-read-only="isReadOnly"
@@ -416,6 +414,7 @@
 									@update:model-value="valueChangedDebounced" />
 								<JsEditor
 									v-else-if="editorType === 'jsEditor'"
+									ref="inputField"
 									:model-value="resolvedParameter.value"
 									:is-read-only="isReadOnly"
 									:rows="editorRows"
@@ -424,6 +423,7 @@
 									@update:model-value="valueChangedDebounced" />
 								<JsonEditor
 									v-else-if="resolvedParameter.parameter.type === 'json'"
+									ref="inputField"
 									:model-value="resolvedParameter.value"
 									:is-read-only="isReadOnly"
 									:rows="editorRows"
@@ -443,90 +443,6 @@
 							></template>
 						</div>
 					</div>
-<<<<<<< HEAD
-					<ExpressionEditorModalInput
-						v-else-if="expressionModeEnabled"
-						ref="inputField"
-						:model-value="resolvedParameter.value"
-						:class="$style.editor"
-						:is-read-only="isReadOnly"
-						:path="resolvedParameter.parameterPath"
-						data-test-id="expression-modal-input"
-						:target-node-parameter-context="targetNodeParameterContext"
-						@change="valueChangedDebounced($event.value)"
-					/>
-					<template v-else-if="['json', 'string'].includes(resolvedParameter.parameter.type)">
-						<CodeNodeEditor
-							v-if="editorType === 'codeNodeEditor'"
-							:id="resolvedParameter.parameterPath"
-							ref="inputField"
-							:class="$style.heightFull"
-							:mode="codeEditorMode"
-							:model-value="resolvedParameter.value"
-							:default-value="resolvedParameter.parameter.default"
-							:language="editorLanguage"
-							:is-read-only="isReadOnly"
-							:target-node-parameter-context="targetNodeParameterContext"
-							fill-parent
-							:disable-ask-ai="true"
-							@update:model-value="valueChangedDebounced" />
-						<HtmlEditor
-							v-else-if="editorType === 'htmlEditor'"
-							ref="inputField"
-							:model-value="resolvedParameter.value"
-							:is-read-only="isReadOnly"
-							:rows="editorRows"
-							:disable-expression-coloring="!isHtmlNode"
-							:disable-expression-completions="!isHtmlNode"
-							fullscreen
-							@update:model-value="valueChangedDebounced" />
-						<CssEditor
-							v-else-if="editorType === 'cssEditor'"
-							ref="inputField"
-							:model-value="resolvedParameter.value"
-							:is-read-only="isReadOnly"
-							:rows="editorRows"
-							fullscreen
-							@update:model-value="valueChangedDebounced" />
-						<SqlEditor
-							v-else-if="editorType === 'sqlEditor'"
-							ref="inputField"
-							:model-value="resolvedParameter.value"
-							:dialect="getTypeOption('sqlDialect')"
-							:is-read-only="isReadOnly"
-							:rows="editorRows"
-							fullscreen
-							@update:model-value="valueChangedDebounced" />
-						<JsEditor
-							v-else-if="editorType === 'jsEditor'"
-							ref="inputField"
-							:model-value="resolvedParameter.value"
-							:is-read-only="isReadOnly"
-							:rows="editorRows"
-							:posthog-capture="shouldCaptureForPosthog"
-							fill-parent
-							@update:model-value="valueChangedDebounced" />
-						<JsonEditor
-							v-else-if="resolvedParameter.parameter.type === 'json'"
-							ref="inputField"
-							:model-value="resolvedParameter.value"
-							:is-read-only="isReadOnly"
-							:rows="editorRows"
-							fullscreen
-							fill-parent
-							@update:model-value="valueChangedDebounced" />
-						<N8nInput
-							v-else
-							ref="inputField"
-							:model-value="resolvedParameter.value"
-							:class="$style.editor"
-							:readonly="isReadOnly"
-							type="textarea"
-							resize="none"
-							@update:model-value="valueChangedDebounced"
-						></N8nInput
-					></template>
-=======
 				</div>
 				<div v-else :class="[$style.content, $style.emptyContent]">
 					<div :class="$style.emptyText">
@@ -534,7 +450,6 @@
 							{{ locale.baseText('nodeView.focusPanel.noParameters') }}
 						</N8nText>
 					</div>
->>>>>>> c1b00809
 				</div>
 			</div>
 		</N8nResizeWrapper>
