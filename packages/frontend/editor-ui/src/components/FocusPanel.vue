<script setup lang="ts">
import { useFocusPanelStore } from '@/stores/focusPanel.store';
import { useNodeTypesStore } from '@/stores/nodeTypes.store';
<<<<<<< HEAD
import { N8nText, N8nInput } from '@n8n/design-system';
import { computed, nextTick, ref, toRef } from 'vue';
=======
import { N8nText, N8nInput, N8nResizeWrapper } from '@n8n/design-system';
import { computed, nextTick, ref } from 'vue';
>>>>>>> c1b00809
import { useI18n } from '@n8n/i18n';
import {
	formatAsExpression,
	getParameterTypeOption,
	isValidParameterOption,
	parseFromExpression,
} from '@/utils/nodeSettingsUtils';
import { isValueExpression } from '@/utils/nodeTypesUtils';
import { useNodeHelpers } from '@/composables/useNodeHelpers';
import { useNodeSettingsParameters } from '@/composables/useNodeSettingsParameters';
import { useResolvedExpression } from '@/composables/useResolvedExpression';
import {
	AI_TRANSFORM_NODE_TYPE,
	type CodeExecutionMode,
	type CodeNodeEditorLanguage,
	type EditorType,
	HTML_NODE_TYPE,
	isResourceLocatorValue,
} from 'n8n-workflow';
import { useEnvironmentsStore } from '@/stores/environments.ee.store';
import { useDebounce } from '@/composables/useDebounce';
import { htmlEditorEventBus } from '@/event-bus';
import { hasFocusOnInput, isFocusableEl } from '@/utils/typesUtils';
import type { ResizeData, TargetNodeParameterContext } from '@/Interface';
import { useThrottleFn } from '@vueuse/core';

defineOptions({ name: 'FocusPanel' });

const props = defineProps<{
	isCanvasReadOnly: boolean;
}>();

const emit = defineEmits<{
	focus: [];
}>();

// ESLint: false positive
// eslint-disable-next-line @typescript-eslint/no-redundant-type-constituents
const inputField = ref<InstanceType<typeof N8nInput> | HTMLElement>();

const locale = useI18n();
const nodeHelpers = useNodeHelpers();
const focusPanelStore = useFocusPanelStore();
const nodeTypesStore = useNodeTypesStore();
const nodeSettingsParameters = useNodeSettingsParameters();
const environmentsStore = useEnvironmentsStore();
const { debounce } = useDebounce();

const focusedNodeParameter = computed(() => focusPanelStore.focusedNodeParameters[0]);
const resolvedParameter = computed(() =>
	focusedNodeParameter.value && focusPanelStore.isRichParameter(focusedNodeParameter.value)
		? focusedNodeParameter.value
		: undefined,
);

const focusPanelActive = computed(() => focusPanelStore.focusPanelActive);
const focusPanelWidth = computed(() => focusPanelStore.focusPanelWidth);

const isDisabled = computed(() => {
	if (!resolvedParameter.value) return false;

	// shouldDisplayNodeParameter returns true if disabledOptions exists and matches, OR if disabledOptions doesn't exist
	return (
		!!resolvedParameter.value.parameter.disabledOptions &&
		nodeSettingsParameters.shouldDisplayNodeParameter(
			resolvedParameter.value.node.parameters,
			resolvedParameter.value.node,
			resolvedParameter.value.parameter,
			resolvedParameter.value.parameterPath.split('.').slice(1, -1).join('.'),
			'disabledOptions',
		)
	);
});

const isDisplayed = computed(() => {
	if (!resolvedParameter.value) return true;

	return nodeSettingsParameters.shouldDisplayNodeParameter(
		resolvedParameter.value.node.parameters,
		resolvedParameter.value.node,
		resolvedParameter.value.parameter,
		resolvedParameter.value.parameterPath.split('.').slice(1, -1).join('.'),
		'displayOptions',
	);
});

const isExecutable = computed(() => {
	if (!resolvedParameter.value) return false;

	if (!isDisplayed.value) return false;

	const foreignCredentials = nodeHelpers.getForeignCredentialsIfSharingEnabled(
		resolvedParameter.value.node.credentials,
	);
	return nodeHelpers.isNodeExecutable(
		resolvedParameter.value.node,
		!props.isCanvasReadOnly,
		foreignCredentials,
	);
});

function getTypeOption<T>(optionName: string): T | undefined {
	return resolvedParameter.value
		? getParameterTypeOption<T>(resolvedParameter.value.parameter, optionName)
		: undefined;
}

const codeEditorMode = computed<CodeExecutionMode>(() => {
	return resolvedParameter.value?.node.parameters.mode as CodeExecutionMode;
});

const editorType = computed<EditorType | 'json' | 'code' | 'cssEditor' | undefined>(() => {
	return getTypeOption('editor') ?? undefined;
});

const editorLanguage = computed<CodeNodeEditorLanguage>(() => {
	if (editorType.value === 'json' || resolvedParameter.value?.parameter.type === 'json')
		return 'json' as CodeNodeEditorLanguage;

	return getTypeOption('editorLanguage') ?? 'javaScript';
});

const editorRows = computed(() => getTypeOption<number>('rows'));

const isToolNode = computed(() =>
	resolvedParameter.value ? nodeTypesStore.isToolNode(resolvedParameter.value?.node.type) : false,
);

const isHtmlNode = computed(
	() => !!resolvedParameter.value && resolvedParameter.value.node.type === HTML_NODE_TYPE,
);

const expressionModeEnabled = computed(
	() =>
		resolvedParameter.value &&
		isValueExpression(resolvedParameter.value.parameter, resolvedParameter.value.value),
);

const expression = computed(() => {
	if (!expressionModeEnabled.value) return '';
	return isResourceLocatorValue(resolvedParameter.value)
		? resolvedParameter.value.value
		: resolvedParameter.value;
});

const shouldCaptureForPosthog = computed(
	() => resolvedParameter.value?.node.type === AI_TRANSFORM_NODE_TYPE,
);

const isReadOnly = computed(() => props.isCanvasReadOnly || isDisabled.value);

const resolvedAdditionalExpressionData = computed(() => {
	return {
		$vars: environmentsStore.variablesAsObject,
	};
});

const targetNodeParameterContext = computed<TargetNodeParameterContext | undefined>(() => {
	if (!resolvedParameter.value) return undefined;
	return {
		nodeName: resolvedParameter.value.node.name,
		parameterPath: resolvedParameter.value.parameterPath,
	};
});

const { resolvedExpression } = useResolvedExpression({
	expression,
	additionalData: resolvedAdditionalExpressionData,
	stringifyObject:
		resolvedParameter.value && resolvedParameter.value.parameter.type !== 'multiOptions',
});

function valueChanged(value: string) {
	if (resolvedParameter.value === undefined) {
		return;
	}

	nodeSettingsParameters.updateNodeParameter(
		toRef(resolvedParameter.value.node.parameters),
		{ value, name: resolvedParameter.value.parameterPath as `parameters.${string}` },
		value,
		resolvedParameter.value.node,
		isToolNode.value,
	);
}

async function setFocus() {
	await nextTick();

	if (inputField.value) {
		if (hasFocusOnInput(inputField.value)) {
			inputField.value.focusOnInput();
		} else if (isFocusableEl(inputField.value)) {
			inputField.value.focus();
		}
	}

	emit('focus');
}

function optionSelected(command: string) {
	if (!resolvedParameter.value) return;

	switch (command) {
		case 'resetValue':
			return (
				typeof resolvedParameter.value.parameter.default === 'string' &&
				valueChanged(resolvedParameter.value.parameter.default)
			);

		case 'addExpression': {
			const newValue = formatAsExpression(
				resolvedParameter.value.value,
				resolvedParameter.value.parameter.type,
			);
			valueChanged(typeof newValue === 'string' ? newValue : newValue.value);
			void setFocus();
			break;
		}

		case 'removeExpression': {
			const newValue = parseFromExpression(
				resolvedParameter.value.value,
				resolvedExpression.value,
				resolvedParameter.value.parameter.type,
				resolvedParameter.value.parameter.default,
				(resolvedParameter.value.parameter.options ?? []).filter(isValidParameterOption),
			);
			if (typeof newValue === 'string') {
				valueChanged(newValue);
			} else if (newValue && typeof (newValue as { value?: unknown }).value === 'string') {
				valueChanged((newValue as { value: string }).value);
			}
			void setFocus();
			break;
		}

		case 'formatHtml':
			htmlEditorEventBus.emit('format-html');
			return;
	}
}

const valueChangedDebounced = debounce(valueChanged, { debounceTime: 0 });

function onResize(event: ResizeData) {
	focusPanelStore.updateWidth(event.width);
}

const onResizeThrottle = useThrottleFn(onResize, 10);
</script>

<template>
	<div v-if="focusPanelActive" :class="$style.wrapper" @keydown.stop>
		<N8nResizeWrapper
			:width="focusPanelWidth"
			:supported-directions="['left']"
			:min-width="300"
			:max-width="1000"
			:grid-size="8"
			:style="{ width: `${focusPanelWidth}px` }"
			@resize="onResizeThrottle"
		>
			<div :class="$style.container">
				<div :class="$style.header">
					<N8nText size="small" :bold="true">
						{{ locale.baseText('nodeView.focusPanel.title') }}
					</N8nText>
					<div :class="$style.closeButton" @click="focusPanelStore.closeFocusPanel">
						<n8n-icon icon="arrow-right" color="text-base" />
					</div>
				</div>
				<div v-if="resolvedParameter" :class="$style.content">
					<div :class="$style.tabHeader">
						<div :class="$style.tabHeaderText">
							<N8nText color="text-dark" size="small">
								{{ resolvedParameter.parameter.displayName }}
							</N8nText>
							<N8nText color="text-base" size="xsmall">{{ resolvedParameter.node.name }}</N8nText>
						</div>
						<NodeExecuteButton
							data-test-id="node-execute-button"
							:node-name="resolvedParameter.node.name"
							:tooltip="`Execute ${resolvedParameter.node.name}`"
							:disabled="!isExecutable"
							size="small"
							icon="play"
							:square="true"
							:hide-label="true"
							telemetry-source="focus"
						></NodeExecuteButton>
					</div>
					<div :class="$style.parameterDetailsWrapper">
						<div :class="$style.parameterOptionsWrapper">
							<div></div>
							<ParameterOptions
								v-if="isDisplayed"
								:parameter="resolvedParameter.parameter"
								:value="resolvedParameter.value"
								:is-read-only="isReadOnly"
								@update:model-value="optionSelected"
							/>
						</div>
						<div v-if="typeof resolvedParameter.value === 'string'" :class="$style.editorContainer">
							<div v-if="!isDisplayed" :class="[$style.content, $style.emptyContent]">
								<div :class="$style.emptyText">
									<N8nText color="text-base">
										{{ locale.baseText('nodeView.focusPanel.missingParameter') }}
									</N8nText>
								</div>
							</div>
							<ExpressionEditorModalInput
								v-else-if="expressionModeEnabled"
								ref="inputField"
								:model-value="resolvedParameter.value"
								:class="$style.editor"
								:is-read-only="isReadOnly"
								:path="resolvedParameter.parameterPath"
								data-test-id="expression-modal-input"
								:target-node-parameter-context="targetNodeParameterContext"
								@change="valueChangedDebounced($event.value)"
							/>
							<template v-else-if="['json', 'string'].includes(resolvedParameter.parameter.type)">
								<CodeNodeEditor
									v-if="editorType === 'codeNodeEditor'"
									:id="resolvedParameter.parameterPath"
									:mode="codeEditorMode"
									:model-value="resolvedParameter.value"
									:default-value="resolvedParameter.parameter.default"
									:language="editorLanguage"
									:is-read-only="isReadOnly"
									:target-node-parameter-context="targetNodeParameterContext"
									fill-parent
									:disable-ask-ai="true"
									@update:model-value="valueChangedDebounced" />
								<HtmlEditor
									v-else-if="editorType === 'htmlEditor'"
									:model-value="resolvedParameter.value"
									:is-read-only="isReadOnly"
									:rows="editorRows"
									:disable-expression-coloring="!isHtmlNode"
									:disable-expression-completions="!isHtmlNode"
									fullscreen
									@update:model-value="valueChangedDebounced" />
								<CssEditor
									v-else-if="editorType === 'cssEditor'"
									:model-value="resolvedParameter.value"
									:is-read-only="isReadOnly"
									:rows="editorRows"
									fullscreen
									@update:model-value="valueChangedDebounced" />
								<SqlEditor
									v-else-if="editorType === 'sqlEditor'"
									:model-value="resolvedParameter.value"
									:dialect="getTypeOption('sqlDialect')"
									:is-read-only="isReadOnly"
									:rows="editorRows"
									fullscreen
									@update:model-value="valueChangedDebounced" />
								<JsEditor
									v-else-if="editorType === 'jsEditor'"
									:model-value="resolvedParameter.value"
									:is-read-only="isReadOnly"
									:rows="editorRows"
									:posthog-capture="shouldCaptureForPosthog"
									fill-parent
									@update:model-value="valueChangedDebounced" />
								<JsonEditor
									v-else-if="resolvedParameter.parameter.type === 'json'"
									:model-value="resolvedParameter.value"
									:is-read-only="isReadOnly"
									:rows="editorRows"
									fullscreen
									fill-parent
									@update:model-value="valueChangedDebounced" />
								<N8nInput
									v-else
									ref="inputField"
									:model-value="resolvedParameter.value"
									:class="$style.editor"
									:readonly="isReadOnly"
									type="textarea"
									resize="none"
									@update:model-value="valueChangedDebounced"
								></N8nInput
							></template>
						</div>
					</div>
				</div>
				<div v-else :class="[$style.content, $style.emptyContent]">
					<div :class="$style.emptyText">
						<N8nText color="text-base">
							{{ locale.baseText('nodeView.focusPanel.noParameters') }}
						</N8nText>
					</div>
				</div>
			</div>
		</N8nResizeWrapper>
	</div>
</template>

<style lang="scss" module>
.wrapper {
	display: flex;
	flex-direction: row nowrap;
	border-left: 1px solid var(--color-foreground-base);
	background: var(--color-foreground-light);
	overflow-y: hidden;
	height: 100%;
}

.container {
	display: flex;
	flex-direction: column;
	height: 100%;
}

.closeButton:hover {
	cursor: pointer;
}

.header {
	display: flex;
	padding: var(--spacing-2xs);
	justify-content: space-between;
	border-bottom: 1px solid var(--color-foreground-base);
	background: var(--color-foreground-xlight);
}

.content {
	display: flex;
	flex-direction: column;
	height: 100%;
	width: 100%;

	&.emptyContent {
		text-align: center;
		justify-content: center;
		align-items: center;

		.emptyText {
			max-width: 300px;
		}
	}

	.tabHeader {
		display: flex;
		justify-content: space-between;
		align-items: center;
		border-bottom: 1px solid var(--color-foreground-base);
		padding: var(--spacing-2xs);

		.tabHeaderText {
			display: flex;
			gap: var(--spacing-4xs);
			align-items: baseline;
		}

		.buttonWrapper {
			display: flex;
			padding: 6px 8px 6px 34px;
			justify-content: flex-end;
		}
	}

	.parameterDetailsWrapper {
		display: flex;
		height: 100%;
		flex-direction: column;
		gap: var(--spacing-2xs);
		padding: var(--spacing-2xs);

		.parameterOptionsWrapper {
			display: flex;
			justify-content: space-between;
		}

		.editorContainer {
			height: 100%;
			overflow-y: auto;

			.editor {
				display: flex;
				height: 100%;
				width: 100%;
				font-size: var(--font-size-2xs);

				:global(.cm-editor) {
					width: 100%;
				}
			}
		}
	}
}
</style><|MERGE_RESOLUTION|>--- conflicted
+++ resolved
@@ -1,13 +1,8 @@
 <script setup lang="ts">
 import { useFocusPanelStore } from '@/stores/focusPanel.store';
 import { useNodeTypesStore } from '@/stores/nodeTypes.store';
-<<<<<<< HEAD
-import { N8nText, N8nInput } from '@n8n/design-system';
+import { N8nText, N8nInput, N8nResizeWrapper } from '@n8n/design-system';
 import { computed, nextTick, ref, toRef } from 'vue';
-=======
-import { N8nText, N8nInput, N8nResizeWrapper } from '@n8n/design-system';
-import { computed, nextTick, ref } from 'vue';
->>>>>>> c1b00809
 import { useI18n } from '@n8n/i18n';
 import {
 	formatAsExpression,
