--- conflicted
+++ resolved
@@ -1,14 +1,9 @@
 import { createComponentRenderer } from '@/__tests__/render';
 import CredentialEdit from '@/components/CredentialEdit/CredentialEdit.vue';
 import { createTestingPinia } from '@pinia/testing';
-<<<<<<< HEAD
 import { CREDENTIAL_EDIT_MODAL_KEY } from '@/constants';
 import { STORES } from '@n8n/stores';
-import { cleanupAppModals, createAppModals, retry } from '@/__tests__/utils';
-=======
-import { CREDENTIAL_EDIT_MODAL_KEY, STORES } from '@/constants';
 import { cleanupAppModals, createAppModals, retry, mockedStore } from '@/__tests__/utils';
->>>>>>> 570d1e7a
 import { useCredentialsStore } from '@/stores/credentials.store';
 import type { ICredentialsResponse } from '@/Interface';
 import { within } from '@testing-library/vue';
