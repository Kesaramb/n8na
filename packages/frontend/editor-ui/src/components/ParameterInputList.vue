<script setup lang="ts">
import type {
	CalloutActionType,
	INodeParameters,
	INodeProperties,
	NodeParameterValueType,
} from 'n8n-workflow';
import { ADD_FORM_NOTICE, getParameterValueByPath, NodeHelpers } from 'n8n-workflow';
import { computed, defineAsyncComponent, onErrorCaptured, ref, watch, type WatchSource } from 'vue';

import type { INodeUi, IUpdateInformation } from '@/Interface';

import AssignmentCollection from '@/components/AssignmentCollection/AssignmentCollection.vue';
import ButtonParameter from '@/components/ButtonParameter/ButtonParameter.vue';
import FilterConditions from '@/components/FilterConditions/FilterConditions.vue';
import ImportCurlParameter from '@/components/ImportCurlParameter.vue';
import MultipleParameter from '@/components/MultipleParameter.vue';
import ParameterInputFull from '@/components/ParameterInputFull.vue';
import ResourceMapper from '@/components/ResourceMapper/ResourceMapper.vue';
import { useI18n } from '@n8n/i18n';
<<<<<<< HEAD
import { useNodeHelpers } from '@/composables/useNodeHelpers';
import { resolveExpression, useWorkflowHelpers } from '@/composables/useWorkflowHelpers';
=======
import { useNodeSettingsParameters } from '@/composables/useNodeSettingsParameters';
import { useWorkflowHelpers } from '@/composables/useWorkflowHelpers';
>>>>>>> f252a391
import { useMessage } from '@/composables/useMessage';
import {
	FORM_NODE_TYPE,
	FORM_TRIGGER_NODE_TYPE,
	KEEP_AUTH_IN_NDV_FOR_NODES,
	MODAL_CONFIRM,
	WAIT_NODE_TYPE,
} from '@/constants';
import { useNDVStore } from '@/stores/ndv.store';
import { useNodeTypesStore } from '@/stores/nodeTypes.store';

import { captureException } from '@sentry/vue';
import { computedWithControl } from '@vueuse/core';
import get from 'lodash/get';
import {
	N8nCallout,
	N8nIcon,
	N8nIconButton,
	N8nInputLabel,
	N8nLink,
	N8nNotice,
	N8nText,
} from '@n8n/design-system';
import { storeToRefs } from 'pinia';
import { useCalloutHelpers } from '@/composables/useCalloutHelpers';
<<<<<<< HEAD
import { useWorkflowsStore } from '@/stores/workflows.store';
=======
import { getParameterTypeOption } from '@/utils/nodeSettingsUtils';
>>>>>>> f252a391

const LazyFixedCollectionParameter = defineAsyncComponent(
	async () => await import('./FixedCollectionParameter.vue'),
);
const LazyCollectionParameter = defineAsyncComponent(
	async () => await import('./CollectionParameter.vue'),
);

// Parameter issues are displayed within the inputs themselves, but some parameters need to show them in the label UI
const showIssuesInLabelFor = ['fixedCollection'];

type Props = {
	node: INodeUi;
	nodeValues: INodeParameters;
	parameters: INodeProperties[];
	path?: string;
	hideDelete?: boolean;
	indent?: boolean;
	isReadOnly?: boolean;
	hiddenIssuesInputs?: string[];
	entryIndex?: number;
};

const props = withDefaults(defineProps<Props>(), { path: '', hiddenIssuesInputs: () => [] });
const emit = defineEmits<{
	activate: [];
	valueChanged: [value: IUpdateInformation];
	parameterFocus: [name: string];
	parameterBlur: [name: string];
}>();

const nodeTypesStore = useNodeTypesStore();
const ndvStore = useNDVStore();
const workflowsStore = useWorkflowsStore();

const message = useMessage();
const nodeSettingsParameters = useNodeSettingsParameters();
const asyncLoadingError = ref(false);
const workflowHelpers = useWorkflowHelpers();
const i18n = useI18n();
const { dismissCallout, isCalloutDismissed, openRagStarterTemplate, isRagStarterCalloutVisible } =
	useCalloutHelpers();

const { activeNode } = storeToRefs(ndvStore);

onErrorCaptured((e, component) => {
	if (
		!['LazyFixedCollectionParameter', 'LazyCollectionParameter'].includes(
			component?.$options.name as string,
		)
	) {
		return;
	}
	asyncLoadingError.value = true;
	console.error(e);
	captureException(e, {
		tags: {
			asyncLoadingError: true,
		},
	});
	// Don't propagate the error further
	return false;
});

<<<<<<< HEAD
const nodeType = computed(() =>
	nodeTypesStore.getNodeType(props.node.type, props.node.typeVersion),
);
=======
const node = computed(() => props.node ?? ndvStore.activeNode);

const nodeType = computed(() => {
	if (node.value) {
		return nodeTypesStore.getNodeType(node.value.type, node.value.typeVersion);
	}
	return null;
});
>>>>>>> f252a391

const filteredParameters = computedWithControl(
	[() => props.parameters, () => props.nodeValues] as WatchSource[],
	() => {
		const parameters = props.parameters.filter((parameter: INodeProperties) =>
			shouldDisplayNodeParameter(parameter),
		);

		if (props.node.type === FORM_TRIGGER_NODE_TYPE) {
			return updateFormTriggerParameters(parameters, props.node.name);
		}

		if (props.node.type === FORM_NODE_TYPE) {
			return updateFormParameters(parameters, props.node.name);
		}

		if (props.node.type === WAIT_NODE_TYPE && props.node.parameters.resume === 'form') {
			return updateWaitParameters(parameters, props.node.name);
		}

		return parameters;
	},
);

const filteredParameterNames = computed(() => {
	return filteredParameters.value.map((parameter) => parameter.name);
});

const credentialsParameterIndex = computed(() => {
	return filteredParameters.value.findIndex((parameter) => parameter.type === 'credentials');
});

const indexToShowSlotAt = computed(() => {
	if (credentialsParameterIndex.value !== -1) {
		return credentialsParameterIndex.value;
	}

	let index = 0;
	// For nodes that use old credentials UI, keep credentials below authentication field in NDV
	// otherwise credentials will use auth filed position since the auth field is moved to credentials modal
	const fieldOffset = KEEP_AUTH_IN_NDV_FOR_NODES.includes(nodeType.value?.name || '') ? 1 : 0;
	const credentialsDependencies = getCredentialsDependencies();

	filteredParameters.value.forEach((prop, propIndex) => {
		if (credentialsDependencies.has(prop.name)) {
			index = propIndex + fieldOffset;
		}
	});

	return Math.min(index, filteredParameters.value.length - 1);
});

watch(filteredParameterNames, (newValue, oldValue) => {
	if (newValue === undefined) {
		return;
	}
	// After a parameter does not get displayed anymore make sure that its value gets removed
	// Is only needed for the edge-case when a parameter gets displayed depending on another field
	// which contains an expression.
	for (const parameter of oldValue) {
		if (!newValue.includes(parameter)) {
			const parameterData = {
				name: `${props.path}.${parameter}`,
				node: ndvStore.activeNode?.name || '',
				value: undefined,
			};
			emit('valueChanged', parameterData);
		}
	}
});

function updateFormTriggerParameters(parameters: INodeProperties[], triggerName: string) {
	const workflow = workflowsStore.getCurrentWorkflow();
	const connectedNodes = workflow.getChildNodes(triggerName);

	const hasFormPage = connectedNodes.some((nodeName) => {
		const _node = workflow.getNode(nodeName);
		return _node && _node.type === FORM_NODE_TYPE;
	});

	if (hasFormPage) {
		const triggerParameters: INodeProperties[] = [];

		for (const parameter of parameters) {
			if (parameter.name === 'responseMode') {
				triggerParameters.push({
					displayName: 'On submission, the user will be taken to the next form node',
					name: 'formResponseModeNotice',
					type: 'notice',
					default: '',
				});

				continue;
			}

			if (parameter.name === ADD_FORM_NOTICE) continue;

			if (parameter.name === 'options') {
				const options = (parameter.options as INodeProperties[]).filter(
					(option) => option.name !== 'respondWithOptions',
				);
				triggerParameters.push({
					...parameter,
					options,
				});
				continue;
			}

			triggerParameters.push(parameter);
		}
		return triggerParameters;
	}

	return parameters;
}

function updateWaitParameters(parameters: INodeProperties[], nodeName: string) {
	const workflow = workflowsStore.getCurrentWorkflow();
	const parentNodes = workflow.getParentNodes(nodeName);

	const formTriggerName = parentNodes.find(
		(_node) => workflow.nodes[_node].type === FORM_TRIGGER_NODE_TYPE,
	);
	if (!formTriggerName) return parameters;

	const connectedNodes = workflow.getChildNodes(formTriggerName);

	const hasFormPage = connectedNodes.some((_nodeName) => {
		const _node = workflow.getNode(_nodeName);
		return _node && _node.type === FORM_NODE_TYPE;
	});

	if (hasFormPage) {
		const waitNodeParameters: INodeProperties[] = [];

		for (const parameter of parameters) {
			if (parameter.name === 'options') {
				const options = (parameter.options as INodeProperties[]).filter(
					(option) => option.name !== 'respondWithOptions' && option.name !== 'webhookSuffix',
				);
				waitNodeParameters.push({
					...parameter,
					options,
				});
				continue;
			}

			waitNodeParameters.push(parameter);
		}
		return waitNodeParameters;
	}

	return parameters;
}

function updateFormParameters(parameters: INodeProperties[], nodeName: string) {
	const workflow = workflowsStore.getCurrentWorkflow();
	const parentNodes = workflow.getParentNodes(nodeName);

	const formTriggerName = parentNodes.find(
		(_node) => workflow.nodes[_node].type === FORM_TRIGGER_NODE_TYPE,
	);

	if (formTriggerName) return parameters.filter((parameter) => parameter.name !== 'triggerNotice');

	return parameters;
}

function onParameterFocus(parameterName: string) {
	emit('parameterFocus', parameterName);
}

function onParameterBlur(parameterName: string) {
	emit('parameterBlur', parameterName);
}

function getCredentialsDependencies() {
	const dependencies = new Set();

	// Get names of all fields that credentials rendering depends on (using displayOptions > show)
	if (nodeType.value?.credentials) {
		for (const cred of nodeType.value.credentials) {
			if (cred.displayOptions?.show) {
				Object.keys(cred.displayOptions.show).forEach((fieldName) => dependencies.add(fieldName));
			}
		}
	}
	return dependencies;
}

function multipleValues(parameter: INodeProperties): boolean {
	return getParameterTypeOption(parameter, 'multipleValues') === true;
}

function getPath(parameterName: string): string {
	return (props.path ? `${props.path}.` : '') + parameterName;
}

function deleteOption(optionName: string): void {
	const parameterData = {
		name: getPath(optionName),
		value: undefined,
	};

	// TODO: If there is only one option it should delete the whole one

	emit('valueChanged', parameterData);
}

function shouldDisplayNodeParameter(
	parameter: INodeProperties,
	displayKey: 'displayOptions' | 'disabledOptions' = 'displayOptions',
): boolean {
<<<<<<< HEAD
	if (parameter.type === 'hidden') {
		return false;
	}

	if (
		nodeHelpers.isCustomApiCallSelected(props.nodeValues) &&
		mustHideDuringCustomApiCall(parameter, props.nodeValues)
	) {
		return false;
	}

	// Hide authentication related fields since it will now be part of credentials modal
	if (
		!KEEP_AUTH_IN_NDV_FOR_NODES.includes(props.node.type) &&
		mainNodeAuthField.value &&
		(parameter.name === mainNodeAuthField.value?.name || shouldHideAuthRelatedParameter(parameter))
	) {
		return false;
	}

	if (parameter[displayKey] === undefined) {
		// If it is not defined no need to do a proper check
		return true;
	}

	const nodeValues: INodeParameters = {};
	let rawValues = props.nodeValues;
	if (props.path) {
		rawValues = get(props.nodeValues, props.path) as INodeParameters;
	}

	if (!rawValues) {
		return false;
	}
	// Resolve expressions
	const resolveKeys = Object.keys(rawValues);
	let key: string;
	let i = 0;
	let parameterGotResolved = false;
	do {
		key = resolveKeys.shift() as string;
		const value = rawValues[key];
		if (typeof value === 'string' && value?.charAt(0) === '=') {
			// Contains an expression that
			if (
				value.includes('$parameter') &&
				resolveKeys.some((parameterName) => value.includes(parameterName))
			) {
				// Contains probably an expression of a missing parameter so skip
				resolveKeys.push(key);
				continue;
			} else {
				// Contains probably no expression with a missing parameter so resolve
				try {
					nodeValues[key] = resolveExpression(value, nodeValues, {
						workflow: workflowsStore.getCurrentWorkflow(),
						executionData: workflowsStore.workflowExecutionData,
						contextNodeName: props.node.name,
					}) as NodeParameterValue;
				} catch (e) {
					// If expression is invalid ignore
					nodeValues[key] = '';
				}
				parameterGotResolved = true;
			}
		} else {
			// Does not contain an expression, add directly
			nodeValues[key] = rawValues[key];
		}
		// TODO: Think about how to calculate this best
		if (i++ > 50) {
			// Make sure we do not get caught
			break;
		}
	} while (resolveKeys.length !== 0);

	if (parameterGotResolved) {
		if (props.path) {
			rawValues = deepCopy(props.nodeValues);
			set(rawValues, props.path, nodeValues);
			return nodeHelpers.displayParameter(rawValues, parameter, props.path, props.node, displayKey);
		} else {
			return nodeHelpers.displayParameter(nodeValues, parameter, '', props.node, displayKey);
		}
	}

	return nodeHelpers.displayParameter(
=======
	return nodeSettingsParameters.shouldDisplayNodeParameter(
>>>>>>> f252a391
		props.nodeValues,
		node.value,
		parameter,
		props.path,
<<<<<<< HEAD
		props.node,
=======
>>>>>>> f252a391
		displayKey,
	);
}

function valueChanged(parameterData: IUpdateInformation): void {
	emit('valueChanged', parameterData);
}

function onNoticeAction(action: string) {
	if (action === 'activate') {
		emit('activate');
	}
}

function getParameterIssues(parameter: INodeProperties): string[] {
	if (!props.node || !showIssuesInLabelFor.includes(parameter.type)) {
		return [];
	}
	const issues = NodeHelpers.getParameterIssues(
		parameter,
		props.node.parameters,
		'',
		props.node,
		nodeType.value,
	);

	return issues.parameters?.[parameter.name] ?? [];
}

function shouldShowOptions(parameter: INodeProperties): boolean {
	return parameter.type !== 'resourceMapper';
}

function getDependentParametersValues(parameter: INodeProperties): string | null {
	const loadOptionsDependsOn = getParameterTypeOption<string[] | undefined>(
		parameter,
		'loadOptionsDependsOn',
	);

	if (loadOptionsDependsOn === undefined) {
		return null;
	}

	// Get the resolved parameter values of the current node
	const currentNodeParameters = ndvStore.activeNode?.parameters;
	try {
		const resolvedNodeParameters = workflowHelpers.resolveParameter(currentNodeParameters, {
			workflow: workflowsStore.getCurrentWorkflow(),
			executionData: workflowsStore.workflowExecutionData,
			contextNodeName: props.node.name,
		});

		const returnValues: string[] = [];
		for (const parameterPath of loadOptionsDependsOn) {
			returnValues.push(get(resolvedNodeParameters, parameterPath) as string);
		}

		return returnValues.join('|');
	} catch {
		return null;
	}
}

function getParameterValue<T extends NodeParameterValueType = NodeParameterValueType>(
	name: string,
): T {
	return getParameterValueByPath(props.nodeValues, name, props.path) as T;
}

function isRagStarterCallout(parameter: INodeProperties): boolean {
	return parameter.type === 'callout' && parameter.name === 'ragStarterCallout';
}

function isCalloutVisible(parameter: INodeProperties): boolean {
	if (isCalloutDismissed(parameter.name)) return false;

	if (isRagStarterCallout(parameter)) {
		return isRagStarterCalloutVisible.value;
	}

	return true;
}

async function onCalloutAction(action: CalloutActionType) {
	if (action === 'openRagStarterTemplate') {
		await openRagStarterTemplate(activeNode.value?.type ?? 'no active node');
	}
}

const onCalloutDismiss = async (parameter: INodeProperties) => {
	const dismissConfirmed = await message.confirm(
		i18n.baseText('parameterInputList.callout.dismiss.confirm.text'),
		{
			showClose: true,
			confirmButtonText: i18n.baseText(
				'parameterInputList.callout.dismiss.confirm.confirmButtonText',
			),
			cancelButtonText: i18n.baseText(
				'parameterInputList.callout.dismiss.confirm.cancelButtonText',
			),
		},
	);

	if (dismissConfirmed !== MODAL_CONFIRM) {
		return;
	}

	await dismissCallout(parameter.name);
};
</script>

<template>
	<div class="parameter-input-list-wrapper">
		<div
			v-for="(parameter, index) in filteredParameters"
			:key="parameter.name"
			:class="{ indent }"
			data-test-id="parameter-item"
		>
			<slot v-if="indexToShowSlotAt === index" />

			<div
				v-if="multipleValues(parameter) === true && parameter.type !== 'fixedCollection'"
				class="parameter-item"
			>
				<MultipleParameter
					:parameter="parameter"
					:values="getParameterValue(parameter.name)"
					:node-values="nodeValues"
					:path="getPath(parameter.name)"
					:is-read-only="isReadOnly"
					:node="node"
					@value-changed="valueChanged"
				/>
			</div>

			<ImportCurlParameter
				v-else-if="parameter.type === 'curlImport'"
				:is-read-only="isReadOnly"
				@value-changed="valueChanged"
			/>

			<N8nNotice
				v-else-if="parameter.type === 'notice'"
				:class="['parameter-item', parameter.typeOptions?.containerClass ?? '']"
				:content="i18n.nodeText(activeNode?.type).inputLabelDisplayName(parameter, path)"
				@action="onNoticeAction"
			/>

			<template v-else-if="parameter.type === 'callout'">
				<N8nCallout
					v-if="isCalloutVisible(parameter)"
					:class="['parameter-item', parameter.typeOptions?.containerClass ?? '']"
					theme="secondary"
				>
					<N8nText size="small">
						<N8nText
							v-n8n-html="i18n.nodeText(activeNode?.type).inputLabelDisplayName(parameter, path)"
							size="small"
						/>
						<template v-if="parameter.typeOptions?.calloutAction">
							{{ ' ' }}
							<N8nLink
								v-if="parameter.typeOptions?.calloutAction"
								theme="secondary"
								size="small"
								:bold="true"
								:underline="true"
								@click="onCalloutAction(parameter.typeOptions.calloutAction.type)"
							>
								{{ parameter.typeOptions.calloutAction.label }}
							</N8nLink>
						</template>
					</N8nText>

					<template #trailingContent>
						<N8nIcon
							icon="x"
							title="Dismiss"
							size="medium"
							type="secondary"
							class="callout-dismiss"
							data-test-id="callout-dismiss-icon"
							@click="onCalloutDismiss(parameter)"
						/>
					</template>
				</N8nCallout>
			</template>

			<div v-else-if="parameter.type === 'button'" class="parameter-item">
				<ButtonParameter
					:parameter="parameter"
					:path="path"
					:value="getParameterValue(parameter.name)"
					:is-read-only="isReadOnly"
					@value-changed="valueChanged"
				/>
			</div>

			<div
				v-else-if="['collection', 'fixedCollection'].includes(parameter.type)"
				class="multi-parameter"
			>
				<N8nInputLabel
					:label="i18n.nodeText(activeNode?.type).inputLabelDisplayName(parameter, path)"
					:tooltip-text="i18n.nodeText(activeNode?.type).inputLabelDescription(parameter, path)"
					size="small"
					:underline="true"
					:input-name="parameter.name"
					color="text-dark"
				>
					<template
						v-if="
							showIssuesInLabelFor.includes(parameter.type) &&
							getParameterIssues(parameter).length > 0
						"
						#issues
					>
						<N8nTooltip>
							<template #content>
								<span v-for="(issue, i) in getParameterIssues(parameter)" :key="i">{{
									issue
								}}</span>
							</template>
							<N8nIcon icon="triangle-alert" size="small" color="danger" />
						</N8nTooltip>
					</template>
				</N8nInputLabel>
				<Suspense v-if="!asyncLoadingError">
					<template #default>
						<LazyCollectionParameter
							v-if="parameter.type === 'collection'"
							:parameter="parameter"
							:values="getParameterValue(parameter.name)"
							:node-values="nodeValues"
							:path="getPath(parameter.name)"
							:is-read-only="isReadOnly"
							:node="node"
							@value-changed="valueChanged"
						/>
						<LazyFixedCollectionParameter
							v-else-if="parameter.type === 'fixedCollection'"
							:parameter="parameter"
							:values="getParameterValue(parameter.name)"
							:node-values="nodeValues"
							:path="getPath(parameter.name)"
							:is-read-only="isReadOnly"
							@value-changed="valueChanged"
						/>
					</template>
					<template #fallback>
						<N8nText size="small" class="async-notice">
							<N8nIcon icon="refresh-cw" size="xsmall" :spin="true" />
							{{ i18n.baseText('parameterInputList.loadingFields') }}
						</N8nText>
					</template>
				</Suspense>
				<N8nText v-else size="small" color="danger" class="async-notice">
					<N8nIcon icon="triangle-alert" size="xsmall" />
					{{ i18n.baseText('parameterInputList.loadingError') }}
				</N8nText>
				<N8nIconButton
					v-if="hideDelete !== true && !isReadOnly && !parameter.isNodeSetting"
					type="tertiary"
					text
					size="small"
					icon="trash-2"
					class="icon-button"
					:title="i18n.baseText('parameterInputList.delete')"
					@click="deleteOption(parameter.name)"
				></N8nIconButton>
			</div>
			<ResourceMapper
				v-else-if="parameter.type === 'resourceMapper'"
				:parameter="parameter"
				:node="node"
				:path="getPath(parameter.name)"
				:dependent-parameters-values="getDependentParametersValues(parameter)"
				:is-read-only="isReadOnly"
				input-size="small"
				label-size="small"
				@value-changed="valueChanged"
			/>
			<FilterConditions
				v-else-if="parameter.type === 'filter'"
				:parameter="parameter"
				:value="getParameterValue(parameter.name)"
				:path="getPath(parameter.name)"
				:node="node"
				:read-only="isReadOnly"
				@value-changed="valueChanged"
			/>
			<AssignmentCollection
				v-else-if="parameter.type === 'assignmentCollection'"
				:parameter="parameter"
				:value="getParameterValue(parameter.name)"
				:path="getPath(parameter.name)"
				:node="node"
				:is-read-only="isReadOnly"
				:default-type="parameter.typeOptions?.assignment?.defaultType"
				:disable-type="parameter.typeOptions?.assignment?.disableType"
				@value-changed="valueChanged"
			/>
			<div v-else-if="credentialsParameterIndex !== index" class="parameter-item">
				<N8nIconButton
					v-if="hideDelete !== true && !isReadOnly && !parameter.isNodeSetting"
					type="tertiary"
					text
					size="small"
					icon="trash-2"
					class="icon-button"
					:title="i18n.baseText('parameterInputList.delete')"
					@click="deleteOption(parameter.name)"
				></N8nIconButton>

				<ParameterInputFull
					:parameter="parameter"
					:hide-issues="hiddenIssuesInputs.includes(parameter.name)"
					:value="getParameterValue(parameter.name)"
					:display-options="shouldShowOptions(parameter)"
					:path="getPath(parameter.name)"
					:is-read-only="
						isReadOnly ||
						(parameter.disabledOptions && shouldDisplayNodeParameter(parameter, 'disabledOptions'))
					"
					:hide-label="false"
					:node-values="nodeValues"
					:node="props.node"
					@update="valueChanged"
					@focus="onParameterFocus(parameter.name)"
					@blur="onParameterBlur(parameter.name)"
				/>
			</div>
		</div>
		<div v-if="filteredParameters.length === 0" :class="{ indent }">
			<slot />
		</div>
	</div>
</template>

<style lang="scss">
.parameter-input-list-wrapper {
	--disabled-fill: var(--color-background-base);
	.icon-button {
		position: absolute;
		opacity: 0;
		top: -3px;
		left: calc(-0.5 * var(--spacing-xs));
		transition: opacity 100ms ease-in;
		Button {
			color: var(--color-icon-base);
		}
	}
	.icon-button > Button:hover {
		color: var(--color-icon-hover);
	}

	.indent > div {
		padding-left: var(--spacing-s);
	}

	.multi-parameter {
		position: relative;
		margin: var(--spacing-xs) 0;

		.parameter-info {
			display: none;
		}
	}

	.parameter-item {
		position: relative;
		margin: var(--spacing-xs) 0;
	}
	.parameter-item:hover > .icon-button,
	.multi-parameter:hover > .icon-button {
		opacity: 1;
	}

	.parameter-notice {
		background-color: var(--color-warning-tint-2);
		color: $custom-font-black;
		margin: 0.3em 0;
		padding: 0.7em;

		a {
			font-weight: var(--font-weight-bold);
		}
	}

	.async-notice {
		display: block;
		padding: var(--spacing-3xs) 0;
	}

	.callout-dismiss {
		margin-left: var(--spacing-xs);
		line-height: 1;
		cursor: pointer;
	}
	.callout-dismiss:hover {
		color: var(--color-icon-hover);
	}
}
</style><|MERGE_RESOLUTION|>--- conflicted
+++ resolved
@@ -18,13 +18,8 @@
 import ParameterInputFull from '@/components/ParameterInputFull.vue';
 import ResourceMapper from '@/components/ResourceMapper/ResourceMapper.vue';
 import { useI18n } from '@n8n/i18n';
-<<<<<<< HEAD
-import { useNodeHelpers } from '@/composables/useNodeHelpers';
-import { resolveExpression, useWorkflowHelpers } from '@/composables/useWorkflowHelpers';
-=======
+import { useWorkflowHelpers } from '@/composables/useWorkflowHelpers';
 import { useNodeSettingsParameters } from '@/composables/useNodeSettingsParameters';
-import { useWorkflowHelpers } from '@/composables/useWorkflowHelpers';
->>>>>>> f252a391
 import { useMessage } from '@/composables/useMessage';
 import {
 	FORM_NODE_TYPE,
@@ -50,11 +45,8 @@
 } from '@n8n/design-system';
 import { storeToRefs } from 'pinia';
 import { useCalloutHelpers } from '@/composables/useCalloutHelpers';
-<<<<<<< HEAD
 import { useWorkflowsStore } from '@/stores/workflows.store';
-=======
 import { getParameterTypeOption } from '@/utils/nodeSettingsUtils';
->>>>>>> f252a391
 
 const LazyFixedCollectionParameter = defineAsyncComponent(
 	async () => await import('./FixedCollectionParameter.vue'),
@@ -119,20 +111,9 @@
 	return false;
 });
 
-<<<<<<< HEAD
 const nodeType = computed(() =>
 	nodeTypesStore.getNodeType(props.node.type, props.node.typeVersion),
 );
-=======
-const node = computed(() => props.node ?? ndvStore.activeNode);
-
-const nodeType = computed(() => {
-	if (node.value) {
-		return nodeTypesStore.getNodeType(node.value.type, node.value.typeVersion);
-	}
-	return null;
-});
->>>>>>> f252a391
 
 const filteredParameters = computedWithControl(
 	[() => props.parameters, () => props.nodeValues] as WatchSource[],
@@ -346,105 +327,11 @@
 	parameter: INodeProperties,
 	displayKey: 'displayOptions' | 'disabledOptions' = 'displayOptions',
 ): boolean {
-<<<<<<< HEAD
-	if (parameter.type === 'hidden') {
-		return false;
-	}
-
-	if (
-		nodeHelpers.isCustomApiCallSelected(props.nodeValues) &&
-		mustHideDuringCustomApiCall(parameter, props.nodeValues)
-	) {
-		return false;
-	}
-
-	// Hide authentication related fields since it will now be part of credentials modal
-	if (
-		!KEEP_AUTH_IN_NDV_FOR_NODES.includes(props.node.type) &&
-		mainNodeAuthField.value &&
-		(parameter.name === mainNodeAuthField.value?.name || shouldHideAuthRelatedParameter(parameter))
-	) {
-		return false;
-	}
-
-	if (parameter[displayKey] === undefined) {
-		// If it is not defined no need to do a proper check
-		return true;
-	}
-
-	const nodeValues: INodeParameters = {};
-	let rawValues = props.nodeValues;
-	if (props.path) {
-		rawValues = get(props.nodeValues, props.path) as INodeParameters;
-	}
-
-	if (!rawValues) {
-		return false;
-	}
-	// Resolve expressions
-	const resolveKeys = Object.keys(rawValues);
-	let key: string;
-	let i = 0;
-	let parameterGotResolved = false;
-	do {
-		key = resolveKeys.shift() as string;
-		const value = rawValues[key];
-		if (typeof value === 'string' && value?.charAt(0) === '=') {
-			// Contains an expression that
-			if (
-				value.includes('$parameter') &&
-				resolveKeys.some((parameterName) => value.includes(parameterName))
-			) {
-				// Contains probably an expression of a missing parameter so skip
-				resolveKeys.push(key);
-				continue;
-			} else {
-				// Contains probably no expression with a missing parameter so resolve
-				try {
-					nodeValues[key] = resolveExpression(value, nodeValues, {
-						workflow: workflowsStore.getCurrentWorkflow(),
-						executionData: workflowsStore.workflowExecutionData,
-						contextNodeName: props.node.name,
-					}) as NodeParameterValue;
-				} catch (e) {
-					// If expression is invalid ignore
-					nodeValues[key] = '';
-				}
-				parameterGotResolved = true;
-			}
-		} else {
-			// Does not contain an expression, add directly
-			nodeValues[key] = rawValues[key];
-		}
-		// TODO: Think about how to calculate this best
-		if (i++ > 50) {
-			// Make sure we do not get caught
-			break;
-		}
-	} while (resolveKeys.length !== 0);
-
-	if (parameterGotResolved) {
-		if (props.path) {
-			rawValues = deepCopy(props.nodeValues);
-			set(rawValues, props.path, nodeValues);
-			return nodeHelpers.displayParameter(rawValues, parameter, props.path, props.node, displayKey);
-		} else {
-			return nodeHelpers.displayParameter(nodeValues, parameter, '', props.node, displayKey);
-		}
-	}
-
-	return nodeHelpers.displayParameter(
-=======
 	return nodeSettingsParameters.shouldDisplayNodeParameter(
->>>>>>> f252a391
 		props.nodeValues,
-		node.value,
 		parameter,
 		props.path,
-<<<<<<< HEAD
 		props.node,
-=======
->>>>>>> f252a391
 		displayKey,
 	);
 }
