--- conflicted
+++ resolved
@@ -113,15 +113,7 @@
 		];
 	}
 
-<<<<<<< HEAD
-	const parameterActions = [
-		{
-			label: resetValueLabel.value,
-			value: 'resetValue',
-			disabled: isDefault.value,
-		},
-	];
-=======
+
 	const resetAction = {
 		label: resetValueLabel.value,
 		value: 'resetValue',
@@ -134,7 +126,6 @@
 	);
 
 	const parameterActions = [hasResetAction ? resetAction : []].flat();
->>>>>>> f2ca2df9
 
 	if (
 		hasRemoteMethod.value ||
@@ -248,10 +239,7 @@
 
 .focusButton {
 	&:hover {
-<<<<<<< HEAD
-=======
 		cursor: pointer;
->>>>>>> f2ca2df9
 		color: var(--color-primary);
 	}
 }
