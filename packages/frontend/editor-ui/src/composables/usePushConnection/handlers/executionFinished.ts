--- conflicted
+++ resolved
@@ -17,13 +17,8 @@
 import { parse } from 'flatted';
 import { useToast } from '@/composables/useToast';
 import type { useRouter } from 'vue-router';
-<<<<<<< HEAD
 import { useI18n } from '@n8n/i18n';
-import { TelemetryHelpers } from 'n8n-workflow';
-=======
-import { useI18n } from '@/composables/useI18n';
 import { TelemetryHelpers, EVALUATION_TRIGGER_NODE_TYPE } from 'n8n-workflow';
->>>>>>> 1daf0ff1
 import type { IWorkflowBase, ExpressionError, IDataObject, IRunExecutionData } from 'n8n-workflow';
 import { codeNodeEditorEventBus, globalLinkActionsEventBus } from '@/event-bus';
 import { getTriggerNodeServiceName } from '@/utils/nodeTypesUtils';
