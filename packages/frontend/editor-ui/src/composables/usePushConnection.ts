--- conflicted
+++ resolved
@@ -250,11 +250,7 @@
 					workflowId,
 					data: parse(rawData),
 					status,
-<<<<<<< HEAD
-					startedAt: workflowsStore.workflowExecutionData?.startedAt as Date,
-=======
 					startedAt: workflowsStore.workflowExecutionData?.startedAt ?? new Date(),
->>>>>>> d1710a1d
 					stoppedAt: new Date(),
 				};
 			} else {
