import type {
	IExecutionPushResponse,
	IExecutionResponse,
	IStartRunData,
	IWorkflowDb,
} from '@/Interface';

import type {
	IRunData,
	IRunExecutionData,
	ITaskData,
	IPinData,
	Workflow,
	StartNodeData,
	IRun,
	INode,
	IDataObject,
	IWorkflowBase,
} from 'n8n-workflow';
import { NodeConnectionTypes, TelemetryHelpers } from 'n8n-workflow';
import { retry } from '@n8n/utils/retry';

import { useToast } from '@/composables/useToast';
import { useNodeHelpers } from '@/composables/useNodeHelpers';

import {
	CHAT_TRIGGER_NODE_TYPE,
	IN_PROGRESS_EXECUTION_ID,
	SINGLE_WEBHOOK_TRIGGERS,
} from '@/constants';

import { useRootStore } from '@/stores/root.store';
import { useWorkflowsStore } from '@/stores/workflows.store';
import { displayForm } from '@/utils/executionUtils';
import { useExternalHooks } from '@/composables/useExternalHooks';
import { useWorkflowHelpers } from '@/composables/useWorkflowHelpers';
import type { useRouter } from 'vue-router';
import { isEmpty } from '@/utils/typesUtils';
import { useI18n } from '@/composables/useI18n';
import { get } from 'lodash-es';
import { useExecutionsStore } from '@/stores/executions.store';
import { useTelemetry } from './useTelemetry';
import { useSettingsStore } from '@/stores/settings.store';
import { usePushConnectionStore } from '@/stores/pushConnection.store';
import { useNodeDirtiness } from '@/composables/useNodeDirtiness';

export function useRunWorkflow(useRunWorkflowOpts: { router: ReturnType<typeof useRouter> }) {
	const nodeHelpers = useNodeHelpers();
	const workflowHelpers = useWorkflowHelpers({ router: useRunWorkflowOpts.router });
	const i18n = useI18n();
	const toast = useToast();
	const telemetry = useTelemetry();
	const externalHooks = useExternalHooks();
	const settingsStore = useSettingsStore();

	const rootStore = useRootStore();
	const pushConnectionStore = usePushConnectionStore();
	const workflowsStore = useWorkflowsStore();
	const executionsStore = useExecutionsStore();
	const { dirtinessByName } = useNodeDirtiness();

	// Starts to execute a workflow on server
	async function runWorkflowApi(runData: IStartRunData): Promise<IExecutionPushResponse> {
		if (!pushConnectionStore.isConnected) {
			// Do not start if the connection to server is not active
			// because then it can not receive the data as it executes.
			throw new Error(i18n.baseText('workflowRun.noActiveConnectionToTheServer'));
		}

		workflowsStore.subWorkflowExecutionError = null;

		// Set the execution as started, but still waiting for the execution to be retrieved
		workflowsStore.setActiveExecutionId(null);

		let response: IExecutionPushResponse;
		try {
			response = await workflowsStore.runWorkflow(runData);
		} catch (error) {
			workflowsStore.setActiveExecutionId(undefined);
			throw error;
		}

<<<<<<< HEAD
		const workflowExecutionIdIsNew = workflowsStore.previousExecutionId !== response.executionId;
		const workflowExecutionIdIsPending = workflowsStore.activeExecutionId === null;
		if (response.executionId && workflowExecutionIdIsNew && workflowExecutionIdIsPending) {
=======
		if (
			response.executionId !== undefined &&
			workflowsStore.previousExecutionId !== response.executionId
		) {
>>>>>>> 8325ca1a
			workflowsStore.setActiveExecutionId(response.executionId);
		}

		if (response.waitingForWebhook === true && workflowsStore.nodesIssuesExist) {
			workflowsStore.setActiveExecutionId(undefined);
			throw new Error(i18n.baseText('workflowRun.showError.resolveOutstandingIssues'));
		}

		if (response.waitingForWebhook === true) {
			workflowsStore.executionWaitingForWebhook = true;
		}

		return response;
	}

	async function runWorkflow(options: {
		destinationNode?: string;
		triggerNode?: string;
		nodeData?: ITaskData;
		source?: string;
	}): Promise<IExecutionPushResponse | undefined> {
		if (workflowsStore.activeExecutionId) {
			return;
		}

		const workflow = workflowHelpers.getCurrentWorkflow();

		toast.clearAllStickyNotifications();

		try {
			// Get the direct parents of the node
			let directParentNodes: string[] = [];
			if (options.destinationNode !== undefined) {
				directParentNodes = workflow.getParentNodes(
					options.destinationNode,
					NodeConnectionTypes.Main,
					-1,
				);
			}

			const runData = workflowsStore.getWorkflowRunData;

			if (workflowsStore.isNewWorkflow) {
				await workflowHelpers.saveCurrentWorkflow();
			}

			const workflowData = await workflowHelpers.getWorkflowDataToSave();

			const consolidatedData = consolidateRunDataAndStartNodes(
				directParentNodes,
				runData,
				workflowData.pinData,
				workflow,
			);

			const { startNodeNames } = consolidatedData;
			const destinationNodeType = options.destinationNode
				? workflowsStore.getNodeByName(options.destinationNode)?.type
				: '';

			let { runData: newRunData } = consolidatedData;
			let executedNode: string | undefined;
			let triggerToStartFrom: IStartRunData['triggerToStartFrom'];
			if (
				startNodeNames.length === 0 &&
				'destinationNode' in options &&
				options.destinationNode !== undefined
			) {
				executedNode = options.destinationNode;
				startNodeNames.push(options.destinationNode);
			} else if (options.triggerNode && options.nodeData) {
				startNodeNames.push(
					...workflow.getChildNodes(options.triggerNode, NodeConnectionTypes.Main, 1),
				);
				newRunData = { [options.triggerNode]: [options.nodeData] };
				executedNode = options.triggerNode;
			}

			if (options.triggerNode) {
				triggerToStartFrom = {
					name: options.triggerNode,
					data: options.nodeData,
				};
			}

			// If the destination node is specified, check if it is a chat node or has a chat parent
			if (
				options.destinationNode &&
				(workflowsStore.checkIfNodeHasChatParent(options.destinationNode) ||
					destinationNodeType === CHAT_TRIGGER_NODE_TYPE) &&
				options.source !== 'RunData.ManualChatMessage'
			) {
				const startNode = workflow.getStartNode(options.destinationNode);
				if (startNode && startNode.type === CHAT_TRIGGER_NODE_TYPE) {
					// Check if the chat node has input data or pin data
					const chatHasInputData =
						nodeHelpers.getNodeInputData(startNode, 0, 0, 'input')?.length > 0;
					const chatHasPinData = !!workflowData.pinData?.[startNode.name];

					// If the chat node has no input data or pin data, open the chat modal
					// and halt the execution
					if (!chatHasInputData && !chatHasPinData) {
						workflowsStore.chatPartialExecutionDestinationNode = options.destinationNode;
						workflowsStore.toggleLogsPanelOpen(true);
						return;
					}
				}
			}

			const triggers = workflowData.nodes.filter(
				(node) => node.type.toLowerCase().includes('trigger') && !node.disabled,
			);

			//if no destination node is specified
			//and execution is not triggered from chat
			//and there are other triggers in the workflow
			//disable chat trigger node to avoid modal opening and webhook creation
			if (
				!options.destinationNode &&
				options.source !== 'RunData.ManualChatMessage' &&
				workflowData.nodes.some((node) => node.type === CHAT_TRIGGER_NODE_TYPE)
			) {
				const otherTriggers = triggers.filter((node) => node.type !== CHAT_TRIGGER_NODE_TYPE);

				if (otherTriggers.length) {
					const chatTriggerNode = workflowData.nodes.find(
						(node) => node.type === CHAT_TRIGGER_NODE_TYPE,
					);
					if (chatTriggerNode) {
						chatTriggerNode.disabled = true;
					}
				}
			}

			// partial executions must have a destination node
			const isPartialExecution = options.destinationNode !== undefined;
			const version = settingsStore.partialExecutionVersion;

			// TODO: this will be redundant once we cleanup the partial execution v1
			const startNodes: StartNodeData[] = startNodeNames.map((name) => {
				// Find for each start node the source data
				let sourceData = get(runData, [name, 0, 'source', 0], null);
				if (sourceData === null) {
					const parentNodes = workflow.getParentNodes(name, NodeConnectionTypes.Main, 1);
					const executeData = workflowHelpers.executeData(
						parentNodes,
						name,
						NodeConnectionTypes.Main,
						0,
					);
					sourceData = get(executeData, ['source', NodeConnectionTypes.Main, 0], null);
				}
				return {
					name,
					sourceData,
				};
			});

			const singleWebhookTrigger = triggers.find((node) =>
				SINGLE_WEBHOOK_TRIGGERS.includes(node.type),
			);

			if (
				singleWebhookTrigger &&
				workflowsStore.isWorkflowActive &&
				!workflowData.pinData?.[singleWebhookTrigger.name]
			) {
				toast.showMessage({
					title: i18n.baseText('workflowRun.showError.deactivate'),
					message: i18n.baseText('workflowRun.showError.productionActive', {
						interpolate: { nodeName: singleWebhookTrigger.name },
					}),
					type: 'error',
				});
				return undefined;
			}

			const startRunData: IStartRunData = {
				workflowData,
				// With the new partial execution version the backend decides what run
				// data to use and what to ignore.
				runData: !isPartialExecution
					? // if it's a full execution we don't want to send any run data
						undefined
					: version === 2
						? // With the new partial execution version the backend decides
							//what run data to use and what to ignore.
							(runData ?? undefined)
						: // for v0 we send the run data the FE constructed
							newRunData,
				startNodes,
				triggerToStartFrom,
			};

			if ('destinationNode' in options) {
				startRunData.destinationNode = options.destinationNode;
			}

			if (startRunData.runData) {
				const nodeNames = Object.entries(dirtinessByName.value).flatMap(([nodeName, dirtiness]) =>
					dirtiness ? [nodeName] : [],
				);

				startRunData.dirtyNodeNames = nodeNames.length > 0 ? nodeNames : undefined;
			}

			// Init the execution data to represent the start of the execution
			// that data which gets reused is already set and data of newly executed
			// nodes can be added as it gets pushed in
			const executionData: IExecutionResponse = {
				id: IN_PROGRESS_EXECUTION_ID,
				finished: false,
				mode: 'manual',
				status: 'running',
				createdAt: new Date(),
				startedAt: new Date(),
				stoppedAt: undefined,
				workflowId: workflow.id,
				executedNode,
				triggerNode: triggerToStartFrom?.name,
				data: {
					resultData: {
						runData: startRunData.runData ?? {},
						pinData: workflowData.pinData,
						workflowData,
					},
				} as IRunExecutionData,
				workflowData: {
					id: workflowsStore.workflowId,
					name: workflowData.name!,
					active: workflowData.active!,
					createdAt: 0,
					updatedAt: 0,
					...workflowData,
				} as IWorkflowDb,
			};
			workflowsStore.setWorkflowExecutionData(executionData);
			nodeHelpers.updateNodesExecutionIssues();

			workflowHelpers.setDocumentTitle(workflow.name as string, 'EXECUTING');
			const runWorkflowApiResponse = await runWorkflowApi(startRunData);
			const pinData = workflowData.pinData ?? {};

			const getTestUrl = (() => {
				return (node: INode) => {
					const path =
						node.parameters.path ||
						(node.parameters.options as IDataObject)?.path ||
						node.webhookId;
					return `${rootStore.formTestUrl}/${path as string}`;
				};
			})();

			try {
				displayForm({
					nodes: workflowData.nodes,
					runData: workflowsStore.getWorkflowExecution?.data?.resultData?.runData,
					destinationNode: options.destinationNode,
					triggerNode: options.triggerNode,
					pinData,
					directParentNodes,
					source: options.source,
					getTestUrl,
				});
			} catch (error) {}

			await externalHooks.run('workflowRun.runWorkflow', {
				nodeName: options.destinationNode,
				source: options.source,
			});

			return runWorkflowApiResponse;
		} catch (error) {
			workflowHelpers.setDocumentTitle(workflow.name as string, 'ERROR');
			toast.showError(error, i18n.baseText('workflowRun.showError.title'));
			return undefined;
		}
	}

	function consolidateRunDataAndStartNodes(
		directParentNodes: string[],
		runData: IRunData | null,
		pinData: IPinData | undefined,
		workflow: Workflow,
	): { runData: IRunData | undefined; startNodeNames: string[] } {
		const startNodeNames = new Set<string>();
		let newRunData: IRunData | undefined;

		if (runData !== null && Object.keys(runData).length !== 0) {
			newRunData = {};
			// Go over the direct parents of the node
			for (const directParentNode of directParentNodes) {
				// Go over the parents of that node so that we can get a start
				// node for each of the branches
				const parentNodes = workflow.getParentNodes(directParentNode, NodeConnectionTypes.Main);

				// Add also the enabled direct parent to be checked
				if (workflow.nodes[directParentNode].disabled) continue;

				parentNodes.push(directParentNode);

				for (const parentNode of parentNodes) {
					// We want to execute nodes that don't have run data neither pin data
					// in addition, if a node failed we want to execute it again
					if (
						(!runData[parentNode]?.length && !pinData?.[parentNode]?.length) ||
						runData[parentNode]?.[0]?.error !== undefined
					) {
						// When we hit a node which has no data we stop and set it
						// as a start node the execution from and then go on with other
						// direct input nodes
						startNodeNames.add(parentNode);
						break;
					}
					if (runData[parentNode] && !runData[parentNode]?.[0]?.error) {
						newRunData[parentNode] = runData[parentNode]?.slice(0, 1);
					}
				}
			}

			if (isEmpty(newRunData)) {
				// If there is no data for any of the parent nodes make sure
				// that run data is empty that it runs regularly
				newRunData = undefined;
			}
		}

		return { runData: newRunData, startNodeNames: [...startNodeNames] };
	}

	async function stopCurrentExecution() {
		const executionId = workflowsStore.activeExecutionId;
		if (!executionId) {
			return;
		}

		try {
			await executionsStore.stopCurrentExecution(executionId);
		} catch (error) {
			// Execution stop might fail when the execution has already finished. Let's treat this here.
			const execution = await workflowsStore.getExecution(executionId);

			if (execution === undefined) {
				// execution finished but was not saved (e.g. due to low connectivity)
				toast.showMessage({
					title: i18n.baseText('nodeView.showMessage.stopExecutionCatch.unsaved.title'),
					message: i18n.baseText('nodeView.showMessage.stopExecutionCatch.unsaved.message'),
					type: 'success',
				});
			} else if (execution?.finished) {
				// execution finished before it could be stopped
				const executedData = {
					data: execution.data,
					finished: execution.finished,
					mode: execution.mode,
					startedAt: execution.startedAt,
					stoppedAt: execution.stoppedAt,
				} as IRun;
				workflowsStore.setWorkflowExecutionData(executedData as IExecutionResponse);
				toast.showMessage({
					title: i18n.baseText('nodeView.showMessage.stopExecutionCatch.title'),
					message: i18n.baseText('nodeView.showMessage.stopExecutionCatch.message'),
					type: 'success',
				});
			} else {
				toast.showError(error, i18n.baseText('nodeView.showError.stopExecution.title'));
			}
		} finally {
			// Wait for websocket event to update the execution status to 'canceled'
			await retry(
				async () => {
					if (workflowsStore.workflowExecutionData?.status !== 'running') {
						workflowsStore.markExecutionAsStopped();
						return true;
					}

					return false;
				},
				250,
				10,
			);
		}
	}

	async function stopWaitingForWebhook() {
		try {
			await workflowsStore.removeTestWebhook(workflowsStore.workflowId);
		} catch (error) {
			toast.showError(error, i18n.baseText('nodeView.showError.stopWaitingForWebhook.title'));
			return;
		}
	}

	async function runEntireWorkflow(source: 'node' | 'main', triggerNode?: string) {
		const workflow = workflowHelpers.getCurrentWorkflow();

		void workflowHelpers.getWorkflowDataToSave().then((workflowData) => {
			const telemetryPayload = {
				workflow_id: workflow.id,
				node_graph_string: JSON.stringify(
					TelemetryHelpers.generateNodesGraph(
						workflowData as IWorkflowBase,
						workflowHelpers.getNodeTypes(),
						{ isCloudDeployment: settingsStore.isCloudDeployment },
					).nodeGraph,
				),
				button_type: source,
			};
			telemetry.track('User clicked execute workflow button', telemetryPayload);
			void externalHooks.run('nodeView.onRunWorkflow', telemetryPayload);
		});

		void runWorkflow({ triggerNode });
	}

	return {
		consolidateRunDataAndStartNodes,
		runEntireWorkflow,
		runWorkflow,
		runWorkflowApi,
		stopCurrentExecution,
		stopWaitingForWebhook,
	};
}<|MERGE_RESOLUTION|>--- conflicted
+++ resolved
@@ -80,16 +80,9 @@
 			throw error;
 		}
 
-<<<<<<< HEAD
 		const workflowExecutionIdIsNew = workflowsStore.previousExecutionId !== response.executionId;
 		const workflowExecutionIdIsPending = workflowsStore.activeExecutionId === null;
 		if (response.executionId && workflowExecutionIdIsNew && workflowExecutionIdIsPending) {
-=======
-		if (
-			response.executionId !== undefined &&
-			workflowsStore.previousExecutionId !== response.executionId
-		) {
->>>>>>> 8325ca1a
 			workflowsStore.setActiveExecutionId(response.executionId);
 		}
 
