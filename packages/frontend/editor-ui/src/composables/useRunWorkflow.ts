--- conflicted
+++ resolved
@@ -163,6 +163,7 @@
 			let triggerToStartFrom: IStartRunData['triggerToStartFrom'];
 			if (
 				startNodeNames.length === 0 &&
+directParentNodes.length === 0 &&
 				'destinationNode' in options &&
 				options.destinationNode !== undefined
 			) {
@@ -237,17 +238,7 @@
 			const version = settingsStore.partialExecutionVersion;
 
 			// TODO: this will be redundant once we cleanup the partial execution v1
-<<<<<<< HEAD
 			const startNodes: StartNodeData[] = sortNodesByYPosition(startNodeNames).map((name) => {
-				// Find for each start node the source data
-				let sourceData = get(runData, [name, 0, 'source', 0], null);
-				if (sourceData === null) {
-					const parentNodes = workflow.getParentNodes(name, NodeConnectionTypes.Main, 1);
-					const executeData = workflowHelpers.executeData(
-						parentNodes,
-=======
-			const startNodes: StartNodeData[] = startNodeNames
-				.map((name) => {
 					// Find for each start node the source data
 					let sourceData = get(runData, [name, 0, 'source', 0], null);
 					if (sourceData === null) {
@@ -261,7 +252,6 @@
 						sourceData = get(executeData, ['source', NodeConnectionTypes.Main, 0], null);
 					}
 					return {
->>>>>>> 7754a2d6
 						name,
 						sourceData,
 					};
