--- conflicted
+++ resolved
@@ -1,13 +1,8 @@
+import { PiPWindowSymbol } from '@/constants';
 import { useDeviceSupport } from '@n8n/composables/useDeviceSupport';
-<<<<<<< HEAD
 import { useActiveElement, useEventListener } from '@vueuse/core';
 import type { MaybeRefOrGetter } from 'vue';
-import { computed, toValue } from 'vue';
-=======
-import type { MaybeRef, Ref } from 'vue';
-import { computed, inject, ref, unref } from 'vue';
-import { PiPWindowSymbol } from '@/constants';
->>>>>>> 830e0685
+import { computed, inject, ref, toValue } from 'vue';
 
 type KeyboardEventHandler =
 	| ((event: KeyboardEvent) => void)
