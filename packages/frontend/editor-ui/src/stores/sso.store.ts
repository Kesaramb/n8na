<<<<<<< HEAD
import type { SamlPreferences } from '@n8n/api-types';
import { computed, ref } from 'vue';
=======
import type { OidcConfigDto } from '@n8n/api-types';
import { type SamlPreferences } from '@n8n/api-types';
import { computed, reactive } from 'vue';
import { useRoute } from 'vue-router';
>>>>>>> b1305fe5
import { defineStore } from 'pinia';
import { useRootStore } from '@n8n/stores/useRootStore';
import * as ssoApi from '@n8n/rest-api-client/api/sso';
import type { SamlPreferencesExtractedData } from '@n8n/rest-api-client/api/sso';
import * as ldapApi from '@n8n/rest-api-client/api/ldap';
import type { LdapConfig } from '@n8n/rest-api-client/api/ldap';
import type { IDataObject } from 'n8n-workflow';
import { UserManagementAuthenticationMethod } from '@/Interface';

export const useSSOStore = defineStore('sso', () => {
	const rootStore = useRootStore();

<<<<<<< HEAD
	const isLoading = ref(false);

	const authenticationMethod = ref<UserManagementAuthenticationMethod | undefined>(undefined);

	const initialize = (options: {
		authenticationMethod: UserManagementAuthenticationMethod;
		config: {
			ldap?: Pick<LdapConfig, 'loginLabel' | 'loginEnabled'>;
			saml?: Pick<SamlPreferences, 'loginLabel' | 'loginEnabled'>;
		};
		features: {
			saml: boolean;
			ldap: boolean;
		};
	}) => {
		authenticationMethod.value = options.authenticationMethod;

		isEnterpriseLdapEnabled.value = options.features.ldap;
		if (options.config.ldap) {
			ldap.value.loginEnabled = options.config.ldap.loginEnabled;
			ldap.value.loginLabel = options.config.ldap.loginLabel;
		}

		isEnterpriseSamlEnabled.value = options.features.saml;
		if (options.config.saml) {
			saml.value.loginEnabled = options.config.saml.loginEnabled;
			saml.value.loginLabel = options.config.saml.loginLabel;
		}
	};

	/**
	 * LDAP Configuration
	 */

	const ldap = ref<Pick<LdapConfig, 'loginLabel' | 'loginEnabled'>>({
		loginLabel: '',
		loginEnabled: false,
	});

	const isEnterpriseLdapEnabled = ref(false);

	const isLdapLoginEnabled = computed(() => ldap.value.loginEnabled);

	const ldapLoginLabel = computed(() => ldap.value.loginLabel);

	const getLdapConfig = async () => {
		const rootStore = useRootStore();
		return await ldapApi.getLdapConfig(rootStore.restApiContext);
	};

	const getLdapSynchronizations = async (pagination: { page: number }) => {
		const rootStore = useRootStore();
		return await ldapApi.getLdapSynchronizations(rootStore.restApiContext, pagination);
	};

	const testLdapConnection = async () => {
		const rootStore = useRootStore();
		return await ldapApi.testLdapConnection(rootStore.restApiContext);
	};

	const updateLdapConfig = async (ldapConfig: LdapConfig) => {
		const rootStore = useRootStore();
		return await ldapApi.updateLdapConfig(rootStore.restApiContext, ldapConfig);
	};

	const runLdapSync = async (data: IDataObject) => {
		const rootStore = useRootStore();
		return await ldapApi.runLdapSync(rootStore.restApiContext, data);
	};

	/**
	 * SAML Configuration
	 */

	const saml = ref<Pick<SamlPreferences, 'loginLabel' | 'loginEnabled'>>({
		loginLabel: '',
		loginEnabled: false,
	});

	const samlConfig = ref<(SamlPreferences & SamlPreferencesExtractedData) | undefined>(undefined);

	const setLoading = (loading: boolean) => {
		isLoading.value = loading;
	};
=======
	const state = reactive({
		samlConfig: undefined as (SamlPreferences & SamlPreferencesExtractedData) | undefined,
		oidcConfig: undefined as OidcConfigDto | undefined,
	});

	const samlConfig = computed(() => state.samlConfig);

	const oidcConfig = computed(() => state.oidcConfig);
>>>>>>> b1305fe5

	const isDefaultAuthenticationSaml = computed(
		() => authenticationMethod.value === UserManagementAuthenticationMethod.Saml,
	);

	const isSamlLoginEnabled = computed({
		get: () => saml.value.loginEnabled,
		set: (value: boolean) => {
			saml.value.loginEnabled = value;
			void toggleLoginEnabled(value);
		},
	});

<<<<<<< HEAD
	const isEnterpriseSamlEnabled = ref(false);
=======
	const isOidcLoginEnabled = computed({
		get: () => settingsStore.isOidcLoginEnabled,
		set: (value: boolean) => {
			settingsStore.setSettings({
				...settingsStore.settings,
				sso: {
					...settingsStore.settings.sso,
					oidc: {
						...settingsStore.settings.sso.oidc,
						loginEnabled: value,
					},
				},
			});
		},
	});

	const isEnterpriseSamlEnabled = computed(
		() => settingsStore.isEnterpriseFeatureEnabled[EnterpriseEditionFeature.Saml],
	);

	const isEnterpriseOidcEnabled = computed(
		() => settingsStore.isEnterpriseFeatureEnabled[EnterpriseEditionFeature.Oidc],
	);

	const isDefaultAuthenticationSaml = computed(() => settingsStore.isDefaultAuthenticationSaml);

	const isDefaultAuthenticationOidc = computed(() => settingsStore.isDefaultAuthenticationOidc);
>>>>>>> b1305fe5

	const showSsoLoginButton = computed(
		() =>
			(isSamlLoginEnabled.value &&
				isEnterpriseSamlEnabled.value &&
				isDefaultAuthenticationSaml.value) ||
			(isOidcLoginEnabled.value &&
				isEnterpriseOidcEnabled.value &&
				isDefaultAuthenticationOidc.value),
	);

	const getSSORedirectUrl = async (existingRedirect?: string) =>
		await ssoApi.initSSO(rootStore.restApiContext, existingRedirect);

	const toggleLoginEnabled = async (enabled: boolean) =>
		await ssoApi.toggleSamlConfig(rootStore.restApiContext, { loginEnabled: enabled });

	const getSamlMetadata = async () => await ssoApi.getSamlMetadata(rootStore.restApiContext);

<<<<<<< HEAD
=======
	// const getOidcRedirectLUrl = async () => await ssoApi)

>>>>>>> b1305fe5
	const getSamlConfig = async () => {
		const config = await ssoApi.getSamlConfig(rootStore.restApiContext);
		samlConfig.value = config;
		return config;
	};

	const saveSamlConfig = async (config: Partial<SamlPreferences>) =>
		await ssoApi.saveSamlConfig(rootStore.restApiContext, config);

	const testSamlConfig = async () => await ssoApi.testSamlConfig(rootStore.restApiContext);

	const getOidcConfig = async () => {
		const oidcConfig = await ssoApi.getOidcConfig(rootStore.restApiContext);
		state.oidcConfig = oidcConfig;
		return oidcConfig;
	};

	const saveOidcConfig = async (config: OidcConfigDto) => {
		const savedConfig = await ssoApi.saveOidcConfig(rootStore.restApiContext, config);
		state.oidcConfig = savedConfig;
		return savedConfig;
	};

	return {
<<<<<<< HEAD
		isLoading,
		authenticationMethod,
		showSsoLoginButton,
		setLoading,
		initialize,

		saml,
		samlConfig,
		isEnterpriseSamlEnabled,
		isDefaultAuthenticationSaml,
		isSamlLoginEnabled,
=======
		isEnterpriseOidcEnabled,
		isSamlLoginEnabled,
		isOidcLoginEnabled,
		isEnterpriseSamlEnabled,
		isDefaultAuthenticationSaml,
		isDefaultAuthenticationOidc,
		showSsoLoginButton,
		samlConfig,
		oidcConfig,
		userData,
>>>>>>> b1305fe5
		getSSORedirectUrl,
		getSamlMetadata,
		getSamlConfig,
		saveSamlConfig,
		testSamlConfig,
<<<<<<< HEAD

		ldap,
		isLdapLoginEnabled,
		ldapLoginLabel,
		getLdapConfig,
		getLdapSynchronizations,
		testLdapConnection,
		updateLdapConfig,
		runLdapSync,
=======
		updateUser,
		getOidcConfig,
		saveOidcConfig,
>>>>>>> b1305fe5
	};
});<|MERGE_RESOLUTION|>--- conflicted
+++ resolved
@@ -1,12 +1,6 @@
-<<<<<<< HEAD
-import type { SamlPreferences } from '@n8n/api-types';
-import { computed, ref } from 'vue';
-=======
 import type { OidcConfigDto } from '@n8n/api-types';
 import { type SamlPreferences } from '@n8n/api-types';
-import { computed, reactive } from 'vue';
-import { useRoute } from 'vue-router';
->>>>>>> b1305fe5
+import { computed, ref } from 'vue';
 import { defineStore } from 'pinia';
 import { useRootStore } from '@n8n/stores/useRootStore';
 import * as ssoApi from '@n8n/rest-api-client/api/sso';
@@ -19,145 +13,7 @@
 export const useSSOStore = defineStore('sso', () => {
 	const rootStore = useRootStore();
 
-<<<<<<< HEAD
-	const isLoading = ref(false);
-
 	const authenticationMethod = ref<UserManagementAuthenticationMethod | undefined>(undefined);
-
-	const initialize = (options: {
-		authenticationMethod: UserManagementAuthenticationMethod;
-		config: {
-			ldap?: Pick<LdapConfig, 'loginLabel' | 'loginEnabled'>;
-			saml?: Pick<SamlPreferences, 'loginLabel' | 'loginEnabled'>;
-		};
-		features: {
-			saml: boolean;
-			ldap: boolean;
-		};
-	}) => {
-		authenticationMethod.value = options.authenticationMethod;
-
-		isEnterpriseLdapEnabled.value = options.features.ldap;
-		if (options.config.ldap) {
-			ldap.value.loginEnabled = options.config.ldap.loginEnabled;
-			ldap.value.loginLabel = options.config.ldap.loginLabel;
-		}
-
-		isEnterpriseSamlEnabled.value = options.features.saml;
-		if (options.config.saml) {
-			saml.value.loginEnabled = options.config.saml.loginEnabled;
-			saml.value.loginLabel = options.config.saml.loginLabel;
-		}
-	};
-
-	/**
-	 * LDAP Configuration
-	 */
-
-	const ldap = ref<Pick<LdapConfig, 'loginLabel' | 'loginEnabled'>>({
-		loginLabel: '',
-		loginEnabled: false,
-	});
-
-	const isEnterpriseLdapEnabled = ref(false);
-
-	const isLdapLoginEnabled = computed(() => ldap.value.loginEnabled);
-
-	const ldapLoginLabel = computed(() => ldap.value.loginLabel);
-
-	const getLdapConfig = async () => {
-		const rootStore = useRootStore();
-		return await ldapApi.getLdapConfig(rootStore.restApiContext);
-	};
-
-	const getLdapSynchronizations = async (pagination: { page: number }) => {
-		const rootStore = useRootStore();
-		return await ldapApi.getLdapSynchronizations(rootStore.restApiContext, pagination);
-	};
-
-	const testLdapConnection = async () => {
-		const rootStore = useRootStore();
-		return await ldapApi.testLdapConnection(rootStore.restApiContext);
-	};
-
-	const updateLdapConfig = async (ldapConfig: LdapConfig) => {
-		const rootStore = useRootStore();
-		return await ldapApi.updateLdapConfig(rootStore.restApiContext, ldapConfig);
-	};
-
-	const runLdapSync = async (data: IDataObject) => {
-		const rootStore = useRootStore();
-		return await ldapApi.runLdapSync(rootStore.restApiContext, data);
-	};
-
-	/**
-	 * SAML Configuration
-	 */
-
-	const saml = ref<Pick<SamlPreferences, 'loginLabel' | 'loginEnabled'>>({
-		loginLabel: '',
-		loginEnabled: false,
-	});
-
-	const samlConfig = ref<(SamlPreferences & SamlPreferencesExtractedData) | undefined>(undefined);
-
-	const setLoading = (loading: boolean) => {
-		isLoading.value = loading;
-	};
-=======
-	const state = reactive({
-		samlConfig: undefined as (SamlPreferences & SamlPreferencesExtractedData) | undefined,
-		oidcConfig: undefined as OidcConfigDto | undefined,
-	});
-
-	const samlConfig = computed(() => state.samlConfig);
-
-	const oidcConfig = computed(() => state.oidcConfig);
->>>>>>> b1305fe5
-
-	const isDefaultAuthenticationSaml = computed(
-		() => authenticationMethod.value === UserManagementAuthenticationMethod.Saml,
-	);
-
-	const isSamlLoginEnabled = computed({
-		get: () => saml.value.loginEnabled,
-		set: (value: boolean) => {
-			saml.value.loginEnabled = value;
-			void toggleLoginEnabled(value);
-		},
-	});
-
-<<<<<<< HEAD
-	const isEnterpriseSamlEnabled = ref(false);
-=======
-	const isOidcLoginEnabled = computed({
-		get: () => settingsStore.isOidcLoginEnabled,
-		set: (value: boolean) => {
-			settingsStore.setSettings({
-				...settingsStore.settings,
-				sso: {
-					...settingsStore.settings.sso,
-					oidc: {
-						...settingsStore.settings.sso.oidc,
-						loginEnabled: value,
-					},
-				},
-			});
-		},
-	});
-
-	const isEnterpriseSamlEnabled = computed(
-		() => settingsStore.isEnterpriseFeatureEnabled[EnterpriseEditionFeature.Saml],
-	);
-
-	const isEnterpriseOidcEnabled = computed(
-		() => settingsStore.isEnterpriseFeatureEnabled[EnterpriseEditionFeature.Oidc],
-	);
-
-	const isDefaultAuthenticationSaml = computed(() => settingsStore.isDefaultAuthenticationSaml);
-
-	const isDefaultAuthenticationOidc = computed(() => settingsStore.isDefaultAuthenticationOidc);
->>>>>>> b1305fe5
 
 	const showSsoLoginButton = computed(
 		() =>
@@ -172,16 +28,71 @@
 	const getSSORedirectUrl = async (existingRedirect?: string) =>
 		await ssoApi.initSSO(rootStore.restApiContext, existingRedirect);
 
+	const initialize = (options: {
+		authenticationMethod: UserManagementAuthenticationMethod;
+		config: {
+			ldap?: Pick<LdapConfig, 'loginLabel' | 'loginEnabled'>;
+			saml?: Pick<SamlPreferences, 'loginLabel' | 'loginEnabled'>;
+			oidc?: Pick<OidcConfigDto, 'loginLabel' | 'loginEnabled' | 'loginUrl' | 'callbackUrl'>;
+		};
+		features: {
+			saml: boolean;
+			ldap: boolean;
+			oidc: boolean;
+		};
+	}) => {
+		authenticationMethod.value = options.authenticationMethod;
+
+		isEnterpriseLdapEnabled.value = options.features.ldap;
+		if (options.config.ldap) {
+			ldap.value.loginEnabled = options.config.ldap.loginEnabled;
+			ldap.value.loginLabel = options.config.ldap.loginLabel;
+		}
+
+		isEnterpriseSamlEnabled.value = options.features.saml;
+		if (options.config.saml) {
+			saml.value.loginEnabled = options.config.saml.loginEnabled;
+			saml.value.loginLabel = options.config.saml.loginLabel;
+		}
+
+		isEnterpriseOidcEnabled.value = options.features.oidc;
+		if (options.config.oidc) {
+			oidc.value.loginEnabled = options.config.oidc.loginEnabled;
+			oidc.value.loginUrl = options.config.oidc.loginUrl || '';
+			oidc.value.callbackUrl = options.config.oidc.callbackUrl || '';
+		}
+	};
+
+	/**
+	 * SAML
+	 */
+
+	const saml = ref<Pick<SamlPreferences, 'loginLabel' | 'loginEnabled'>>({
+		loginLabel: '',
+		loginEnabled: false,
+	});
+
+	const samlConfig = ref<SamlPreferences & SamlPreferencesExtractedData>();
+
+	const isSamlLoginEnabled = computed({
+		get: () => saml.value.loginEnabled,
+		set: (value: boolean) => {
+			saml.value.loginEnabled = value;
+			void toggleLoginEnabled(value);
+		},
+	});
+
+	const isEnterpriseSamlEnabled = ref(false);
+
+	const isDefaultAuthenticationSaml = computed(
+		() => authenticationMethod.value === UserManagementAuthenticationMethod.Saml,
+	);
+
 	const toggleLoginEnabled = async (enabled: boolean) =>
 		await ssoApi.toggleSamlConfig(rootStore.restApiContext, { loginEnabled: enabled });
 
 	const getSamlMetadata = async () => await ssoApi.getSamlMetadata(rootStore.restApiContext);
 
-<<<<<<< HEAD
-=======
-	// const getOidcRedirectLUrl = async () => await ssoApi)
-
->>>>>>> b1305fe5
 	const getSamlConfig = async () => {
 		const config = await ssoApi.getSamlConfig(rootStore.restApiContext);
 		samlConfig.value = config;
@@ -193,62 +104,114 @@
 
 	const testSamlConfig = async () => await ssoApi.testSamlConfig(rootStore.restApiContext);
 
+	/**
+	 * OIDC
+	 */
+
+	const oidc = ref<Pick<OidcConfigDto, 'loginUrl' | 'loginEnabled' | 'callbackUrl'>>({
+		loginUrl: '',
+		loginEnabled: false,
+		callbackUrl: '',
+	});
+
+	const oidcConfig = ref<OidcConfigDto | undefined>();
+
+	const isEnterpriseOidcEnabled = ref(false);
+
 	const getOidcConfig = async () => {
-		const oidcConfig = await ssoApi.getOidcConfig(rootStore.restApiContext);
-		state.oidcConfig = oidcConfig;
-		return oidcConfig;
+		const config = await ssoApi.getOidcConfig(rootStore.restApiContext);
+		oidcConfig.value = config;
+		return config;
 	};
 
 	const saveOidcConfig = async (config: OidcConfigDto) => {
 		const savedConfig = await ssoApi.saveOidcConfig(rootStore.restApiContext, config);
-		state.oidcConfig = savedConfig;
+		oidcConfig.value = savedConfig;
 		return savedConfig;
 	};
 
+	const isOidcLoginEnabled = computed({
+		get: () => oidc.value.loginEnabled,
+		set: (value: boolean) => {
+			oidc.value.loginEnabled = value;
+		},
+	});
+
+	const isDefaultAuthenticationOidc = computed(
+		() => authenticationMethod.value === UserManagementAuthenticationMethod.Oidc,
+	);
+
+	/**
+	 * LDAP Configuration
+	 */
+
+	const ldap = ref<Pick<LdapConfig, 'loginLabel' | 'loginEnabled'>>({
+		loginLabel: '',
+		loginEnabled: false,
+	});
+
+	const isEnterpriseLdapEnabled = ref(false);
+
+	const isLdapLoginEnabled = computed(() => ldap.value.loginEnabled);
+
+	const ldapLoginLabel = computed(() => ldap.value.loginLabel);
+
+	const getLdapConfig = async () => {
+		const rootStore = useRootStore();
+		return await ldapApi.getLdapConfig(rootStore.restApiContext);
+	};
+
+	const getLdapSynchronizations = async (pagination: { page: number }) => {
+		const rootStore = useRootStore();
+		return await ldapApi.getLdapSynchronizations(rootStore.restApiContext, pagination);
+	};
+
+	const testLdapConnection = async () => {
+		const rootStore = useRootStore();
+		return await ldapApi.testLdapConnection(rootStore.restApiContext);
+	};
+
+	const updateLdapConfig = async (ldapConfig: LdapConfig) => {
+		const rootStore = useRootStore();
+		return await ldapApi.updateLdapConfig(rootStore.restApiContext, ldapConfig);
+	};
+
+	const runLdapSync = async (data: IDataObject) => {
+		const rootStore = useRootStore();
+		return await ldapApi.runLdapSync(rootStore.restApiContext, data);
+	};
+
 	return {
-<<<<<<< HEAD
-		isLoading,
-		authenticationMethod,
 		showSsoLoginButton,
-		setLoading,
+		getSSORedirectUrl,
 		initialize,
 
 		saml,
 		samlConfig,
+		isSamlLoginEnabled,
 		isEnterpriseSamlEnabled,
 		isDefaultAuthenticationSaml,
-		isSamlLoginEnabled,
-=======
-		isEnterpriseOidcEnabled,
-		isSamlLoginEnabled,
-		isOidcLoginEnabled,
-		isEnterpriseSamlEnabled,
-		isDefaultAuthenticationSaml,
-		isDefaultAuthenticationOidc,
-		showSsoLoginButton,
-		samlConfig,
-		oidcConfig,
-		userData,
->>>>>>> b1305fe5
-		getSSORedirectUrl,
 		getSamlMetadata,
 		getSamlConfig,
 		saveSamlConfig,
 		testSamlConfig,
-<<<<<<< HEAD
+
+		oidc,
+		oidcConfig,
+		isOidcLoginEnabled,
+		isEnterpriseOidcEnabled,
+		isDefaultAuthenticationOidc,
+		getOidcConfig,
+		saveOidcConfig,
 
 		ldap,
 		isLdapLoginEnabled,
+		isEnterpriseLdapEnabled,
 		ldapLoginLabel,
 		getLdapConfig,
 		getLdapSynchronizations,
 		testLdapConnection,
 		updateLdapConfig,
 		runLdapSync,
-=======
-		updateUser,
-		getOidcConfig,
-		saveOidcConfig,
->>>>>>> b1305fe5
 	};
 });