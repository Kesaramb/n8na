--- conflicted
+++ resolved
@@ -502,12 +502,9 @@
 		getSettings,
 		setSettings,
 		initialize,
-<<<<<<< HEAD
 		partialExecutionVersion,
 		loadedModules,
 		getModuleSettings,
 		moduleSettings,
-=======
->>>>>>> e93fd1a6
 	};
 });