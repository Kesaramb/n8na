--- conflicted
+++ resolved
@@ -392,7 +392,18 @@
 		currentUserCloudInfo.value = null;
 	};
 
-<<<<<<< HEAD
+	const submitContactEmail = async (email: string, agree: boolean) => {
+		if (currentUser.value) {
+			return await onboardingApi.submitEmailOnSignup(
+				rootStore.instanceId,
+				currentUser.value,
+				email ?? currentUser.value.email,
+				agree,
+			);
+		}
+		return null;
+	};
+
 	const usersList = useAsyncState(
 		async (filter?: UsersListFilterDto) =>
 			await usersApi.getUsersList(rootStore.restApiContext, filter),
@@ -402,19 +413,6 @@
 		},
 		{ immediate: false, resetOnExecute: false },
 	);
-=======
-	const submitContactEmail = async (email: string, agree: boolean) => {
-		if (currentUser.value) {
-			return await onboardingApi.submitEmailOnSignup(
-				rootStore.instanceId,
-				currentUser.value,
-				email ?? currentUser.value.email,
-				agree,
-			);
-		}
-		return null;
-	};
->>>>>>> b1305fe5
 
 	return {
 		initialized,
@@ -464,12 +462,9 @@
 		updateGlobalRole,
 		reset,
 		setEasyAIWorkflowOnboardingDone,
-<<<<<<< HEAD
-		usersList,
-=======
 		isCalloutDismissed,
 		setCalloutDismissed,
 		submitContactEmail,
->>>>>>> b1305fe5
+		usersList,
 	};
 });