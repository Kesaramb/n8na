--- conflicted
+++ resolved
@@ -687,8 +687,55 @@
 		});
 	});
 
-<<<<<<< HEAD
-=======
+	describe('updateNodeAtIndex', () => {
+		it.each([
+			{
+				description: 'should update node at given index with provided data',
+				nodeIndex: 0,
+				nodeData: { name: 'Updated Node' },
+				initialNodes: [{ name: 'Original Node' }],
+				expectedNodes: [{ name: 'Updated Node' }],
+				expectedResult: true,
+			},
+			{
+				description: 'should not update node if index is invalid',
+				nodeIndex: -1,
+				nodeData: { name: 'Updated Node' },
+				initialNodes: [{ name: 'Original Node' }],
+				expectedNodes: [{ name: 'Original Node' }],
+				expectedResult: false,
+			},
+			{
+				description: 'should return false if node data is unchanged',
+				nodeIndex: 0,
+				nodeData: { name: 'Original Node' },
+				initialNodes: [{ name: 'Original Node' }],
+				expectedNodes: [{ name: 'Original Node' }],
+				expectedResult: false,
+			},
+			{
+				description: 'should update multiple properties of a node',
+				nodeIndex: 0,
+				nodeData: { name: 'Updated Node', type: 'newType' },
+				initialNodes: [{ name: 'Original Node', type: 'oldType' }],
+				expectedNodes: [{ name: 'Updated Node', type: 'newType' }],
+				expectedResult: true,
+			},
+		])('$description', ({ nodeIndex, nodeData, initialNodes, expectedNodes, expectedResult }) => {
+			workflowsStore.workflow.nodes = initialNodes as unknown as IWorkflowDb['nodes'];
+
+			const result = workflowsStore.updateNodeAtIndex(nodeIndex, nodeData);
+
+			expect(result).toBe(expectedResult);
+			expect(workflowsStore.workflow.nodes).toEqual(expectedNodes);
+		});
+
+		it('should throw error if out of bounds', () => {
+			workflowsStore.workflow.nodes = [];
+			expect(() => workflowsStore.updateNodeAtIndex(0, { name: 'Updated Node' })).toThrowError();
+		});
+	});
+
 	describe('setNodes()', () => {
 		it('should transform credential-only nodes', () => {
 			const setNodeId = '1';
@@ -717,7 +764,6 @@
 		});
 	});
 
->>>>>>> 3d332ab0
 	describe('updateNodeAtIndex', () => {
 		it.each([
 			{
