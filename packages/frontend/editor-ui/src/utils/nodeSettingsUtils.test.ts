import { describe, it, expect, afterAll } from 'vitest';
import { mock } from 'vitest-mock-extended';
import type {
	IConnections,
	NodeParameterValueType,
	IDataObject,
	INodeTypeDescription,
	INodePropertyOptions,
<<<<<<< HEAD
	INodeParameters,
=======
	INodeProperties,
>>>>>>> c1b00809
} from 'n8n-workflow';
import {
	updateDynamicConnections,
	updateParameterByPath,
	nameIsParameter,
	formatAsExpression,
	parseFromExpression,
<<<<<<< HEAD
	setValue,
=======
	shouldSkipParamValidation,
>>>>>>> c1b00809
} from './nodeSettingsUtils';
import { CUSTOM_API_CALL_KEY, SWITCH_NODE_TYPE } from '@/constants';
import type { INodeUi, IUpdateInformation } from '@/Interface';
import { type Ref, ref } from 'vue';

describe('updateDynamicConnections', () => {
	afterAll(() => {
		vi.clearAllMocks();
	});

	it('should remove extra outputs when the number of outputs decreases', () => {
		const node = mock<INodeUi>({
			name: 'TestNode',
			type: SWITCH_NODE_TYPE,
			parameters: { numberOutputs: 3 },
		});

		const connections = mock<IConnections>({
			TestNode: {
				main: [[{ node: 'Node1' }], [{ node: 'Node2' }], [{ node: 'Node3' }]],
			},
		});

		const parameterData = mock<IUpdateInformation<number>>({
			name: 'parameters.numberOutputs',
			value: 2,
		});

		const updatedConnections = updateDynamicConnections(node, connections, parameterData);

		expect(updatedConnections?.TestNode.main).toHaveLength(2);
	});

	it('should splice connections when a rule is removed', () => {
		const node = mock<INodeUi>({
			name: 'TestNode',
			type: SWITCH_NODE_TYPE,
			parameters: {
				rules: { values: [{}, {}, {}] },
				options: {},
			},
		});

		const connections = mock<IConnections>({
			TestNode: {
				main: [[{ node: 'Node1' }], [{ node: 'Node2' }], [{ node: 'Node3' }]],
			},
		});

		const parameterData = mock<IUpdateInformation<number>>({
			name: 'parameters.rules.values[1]',
			value: undefined,
		});

		const updatedConnections = updateDynamicConnections(node, connections, parameterData);

		expect(updatedConnections?.TestNode.main).toHaveLength(2);
		expect(updatedConnections?.TestNode.main[1]?.[0].node).toEqual('Node3');
	});

	it('should handle fallbackOutput === "extra" and all rules removed', () => {
		const node = mock<INodeUi>({
			name: 'TestNode',
			type: SWITCH_NODE_TYPE,
			parameters: {
				options: { fallbackOutput: 'extra' },
			},
		});

		const connections = mock<IConnections>({
			TestNode: {
				main: [[{ node: 'Node1' }], [{ node: 'Node2' }], [{ node: 'Node3' }]],
			},
		});

		const parameterData = mock<IUpdateInformation<number>>({
			name: 'parameters.rules.values',
			value: undefined,
		});

		const updatedConnections = updateDynamicConnections(node, connections, parameterData);

		expect(updatedConnections?.TestNode.main).toHaveLength(1);
		expect(updatedConnections?.TestNode.main[0]?.[0].node).toEqual('Node3');
	});

	it('should add a new connection when a rule is added', () => {
		const node = mock<INodeUi>({
			name: 'TestNode',
			type: SWITCH_NODE_TYPE,
			parameters: {
				rules: { values: [{}, {}] },
				options: { fallbackOutput: 'none' },
			},
		});

		const connections = mock<IConnections>({
			TestNode: {
				main: [[{ node: 'Node1' }], [{ node: 'Node2' }]],
			},
		});

		const parameterData = mock<IUpdateInformation<NodeParameterValueType>>({
			name: 'parameters.rules.values',
			value: [{}, {}, {}],
		});

		const updatedConnections = updateDynamicConnections(node, connections, parameterData);

		expect(updatedConnections?.TestNode.main).toHaveLength(3);
		expect(updatedConnections?.TestNode.main[2]).toEqual([]);
	});

	it('should handle extra output when rule is added and fallbackOutput is extra', () => {
		const node = mock<INodeUi>({
			name: 'TestNode',
			type: SWITCH_NODE_TYPE,
			parameters: {
				rules: { values: [{}, {}] },
				options: { fallbackOutput: 'extra' },
			},
		});

		const connections = mock<IConnections>({
			TestNode: {
				main: [[{ node: 'Node1' }], [{ node: 'Node2' }], [{ node: 'Node3' }]],
			},
		});

		const parameterData = mock<IUpdateInformation<NodeParameterValueType>>({
			name: 'parameters.rules.values',
			value: [{}, {}, {}],
		});

		const updatedConnections = updateDynamicConnections(node, connections, parameterData);

		expect(updatedConnections?.TestNode.main).toHaveLength(4);
		expect(updatedConnections?.TestNode.main[2]).toEqual([]);
		expect(updatedConnections?.TestNode.main[3]?.[0].node).toEqual('Node3');
	});

	it('should maintain correct connections after rules are reordered', () => {
		const node = mock<INodeUi>({
			name: 'TestNode',
			type: SWITCH_NODE_TYPE,
			parameters: {
				rules: { values: [{ id: 'rule1' }, { id: 'rule2' }, { id: 'rule3' }] },
				options: { fallbackOutput: 'extra' },
			},
		});

		const connections = mock<IConnections>({
			TestNode: {
				main: [
					[{ node: 'Node1' }],
					[{ node: 'Node2' }],
					[{ node: 'Node3' }],
					[{ node: 'Fallback' }],
				],
			},
		});

		const currentRules = (node.parameters.rules as { values?: IDataObject[] })?.values;
		const reorderedRules = [currentRules?.[2], currentRules?.[0], currentRules?.[1]];

		const parameterData = mock<IUpdateInformation<NodeParameterValueType>>({
			name: 'parameters.rules.values',
			value: reorderedRules,
		});

		const updatedConnections = updateDynamicConnections(node, connections, parameterData);

		expect(updatedConnections?.TestNode.main).toHaveLength(4);
		expect(updatedConnections?.TestNode.main[0]?.[0].node).toEqual('Node3');
		expect(updatedConnections?.TestNode.main[1]?.[0].node).toEqual('Node1');
		expect(updatedConnections?.TestNode.main[2]?.[0].node).toEqual('Node2');
		expect(updatedConnections?.TestNode.main[3]?.[0].node).toEqual('Fallback');
	});
	it('should return null if no conditions are met', () => {
		const node = mock<INodeUi>({
			name: 'TestNode',
			type: 'otherNodeType',
		});

		const connections = mock<IConnections>({
			TestNode: { main: [] },
		});

		const parameterData = mock<IUpdateInformation<number>>({
			name: 'parameters.otherParameter',
			value: 3,
		});

		const result = updateDynamicConnections(node, connections, parameterData);

		expect(result).toBeNull();
	});
});

describe('updateParameterByPath', () => {
	afterEach(() => {
		vi.clearAllMocks();
	});

	it('should update a parameter value by path', () => {
		const nodeParameters = {
			rules: { values: [{ id: 'rule1' }, { id: 'rule2' }] },
		};

		const nodeType = mock<INodeTypeDescription>({
			properties: [],
		});

		const parameterPath = 'parameters.rules.values[1].id';
		const newValue = 'updatedRule2';

		const updatedPath = updateParameterByPath(parameterPath, newValue, nodeParameters, nodeType, 1);

		expect(updatedPath).toBe('rules.values[1].id');
		expect(nodeParameters.rules.values[1].id).toBe('updatedRule2');
	});

	it('should remove a parameter value if newValue is undefined', () => {
		const nodeParameters = {
			rules: { values: [{ id: 'rule1' }, { id: 'rule2' }] },
		};

		const nodeType = mock<INodeTypeDescription>({
			properties: [],
		});

		const parameterPath = 'parameters.rules.values[1]';
		const newValue = undefined;

		const updatedPath = updateParameterByPath(parameterPath, newValue, nodeParameters, nodeType, 1);

		expect(updatedPath).toBe('rules.values[1]');
		expect(nodeParameters.rules.values).toHaveLength(1);
		expect(nodeParameters.rules.values[0].id).toBe('rule1');
	});

	it('should add a new parameter value if path does not exist', () => {
		const nodeParameters = {
			rules: { values: [{ id: 'rule1' }] },
		};

		const nodeType = mock<INodeTypeDescription>({
			properties: [],
		});

		const parameterPath = 'parameters.rules.values[1].id';
		const newValue = 'newRule';

		const updatedPath = updateParameterByPath(parameterPath, newValue, nodeParameters, nodeType, 1);

		expect(updatedPath).toBe('rules.values[1].id');
		expect(nodeParameters.rules.values[1].id).toBe('newRule');
	});

	it('should handle array deletion when newValue is undefined and path is an array', () => {
		const nodeParameters = {
			arrayParam: ['value1', 'value2', 'value3'],
		};

		const nodeType = mock<INodeTypeDescription>({
			properties: [],
		});

		const parameterPath = 'parameters.arrayParam[1]';
		const newValue = undefined;

		const updatedPath = updateParameterByPath(parameterPath, newValue, nodeParameters, nodeType, 1);

		expect(updatedPath).toBe('arrayParam[1]');
		expect(nodeParameters.arrayParam).toHaveLength(2);
		expect(nodeParameters.arrayParam).toEqual(['value1', 'value3']);
	});
});

describe('nameIsParameter', () => {
	it.each([
		['', false],
		['parameters', false],
		['parameters.', true],
		['parameters.path.to.some', true],
		['', false],
	])('%s should be %s', (input, expected) => {
		const result = nameIsParameter({ name: input } as never);
		expect(result).toBe(expected);
	});

	it('should reject path on other input', () => {
		const result = nameIsParameter({
			name: 'aName',
			value: 'parameters.path.to.parameters',
		} as never);
		expect(result).toBe(false);
	});
});

describe('formatAsExpression', () => {
	it('wraps string value with "="', () => {
		expect(formatAsExpression('foo', 'string')).toBe('=foo');
	});

	it('wraps number value with "={{ }}"', () => {
		expect(formatAsExpression(42, 'number')).toBe('={{ 42 }}');
	});

	it('wraps boolean value with "={{ }}"', () => {
		expect(formatAsExpression(true, 'boolean')).toBe('={{ true }}');
	});

	it('wraps multiOptions value with "={{ }}" and stringifies', () => {
		expect(formatAsExpression(['a', 'b'], 'multiOptions')).toBe('={{ ["a","b"] }}');
	});

	it('returns "={{ 0 }}" for number with empty value', () => {
		expect(formatAsExpression('', 'number')).toBe('={{ 0 }}');
		expect(formatAsExpression('[Object: null]', 'number')).toBe('={{ 0 }}');
	});

	it('wraps non-string, non-number, non-boolean value with "={{ }}"', () => {
		expect(formatAsExpression({ foo: 'bar' }, 'string')).toBe('={{ [object Object] }}');
	});

	it('handles resourceLocator value', () => {
		const value = { __rl: true, value: 'abc', mode: 'url' };
		expect(formatAsExpression(value, 'resourceLocator')).toEqual({
			__rl: true,
			value: '=abc',
			mode: 'url',
		});
	});

	it('handles resourceLocator value as string', () => {
		expect(formatAsExpression('abc', 'resourceLocator')).toEqual({
			__rl: true,
			value: '=abc',
			mode: '',
		});
	});
});

describe('parseFromExpression', () => {
	it('removes expression from multiOptions string value', () => {
		const options: INodePropertyOptions[] = [
			{ name: 'Option A', value: 'a' },
			{ name: 'Option B', value: 'b' },
			{ name: 'Option C', value: 'c' },
		];
		expect(parseFromExpression('', 'a,b,c', 'multiOptions', [], options)).toEqual(['a', 'b', 'c']);
		expect(parseFromExpression('', 'a,x', 'multiOptions', [], options)).toEqual(['a']);
	});

	it('removes expression from resourceLocator value', () => {
		const modelValue = { __rl: true, value: '=abc', mode: 'url' };
		expect(parseFromExpression(modelValue, 'abc', 'resourceLocator', '', [])).toEqual({
			__rl: true,
			value: 'abc',
			mode: 'url',
		});
	});

	it('removes leading "=" from string parameter', () => {
		expect(parseFromExpression('=foo', undefined, 'string', '', [])).toBe('foo');
		expect(parseFromExpression('==bar', undefined, 'string', '', [])).toBe('bar');
		expect(parseFromExpression('', undefined, 'string', '', [])).toBeNull();
	});

	it('returns value if defined and not string/resourceLocator/multiOptions', () => {
		expect(parseFromExpression(123, 456, 'number', 0, [])).toBe(456);
		expect(parseFromExpression(true, false, 'boolean', true, [])).toBe(false);
	});

	it('returns defaultValue for number/boolean if value is undefined', () => {
		expect(parseFromExpression(123, undefined, 'number', 0, [])).toBe(0);
		expect(parseFromExpression(true, undefined, 'boolean', false, [])).toBe(false);
	});

	it('returns null for other types if value is undefined', () => {
		expect(parseFromExpression({}, undefined, 'json', null, [])).toBeNull();
	});
});

<<<<<<< HEAD
describe('setValue', () => {
	let nodeValues: Ref<INodeParameters>;
	beforeEach(() => {
		nodeValues = ref({
			color: '#ff0000',
			alwaysOutputData: false,
			executeOnce: false,
			notesInFlow: false,
			onError: 'stopWorkflow',
			retryOnFail: false,
			maxTries: 3,
			waitBetweenTries: 1000,
			notes: '',
			parameters: {},
		});
	});

	it('mutates nodeValues as expected', () => {
		setValue(nodeValues, 'color', '#ffffff');

		expect(nodeValues.value.color).toBe('#ffffff');
		expect(nodeValues.value.parameters).toEqual({});

		setValue(nodeValues, 'parameters.key', 3);

		expect(nodeValues.value.parameters).toEqual({ key: 3 });

		nodeValues.value = { parameters: { some: { nested: {} } } };
		setValue(nodeValues, 'parameters.some.nested.key', true);

		expect(nodeValues.value.parameters).toEqual({
			some: { nested: { key: true } },
		});

		setValue(nodeValues, 'parameters', null);

		expect(nodeValues.value.parameters).toBe(undefined);

		setValue(nodeValues, 'newProperty', 'newValue');

		expect(nodeValues.value.newProperty).toBe('newValue');
=======
describe('shouldSkipParamValidation', () => {
	describe('CUSTOM_API_CALL_KEY detection', () => {
		it('should skip validation when value is CUSTOM_API_CALL_KEY', () => {
			const parameter: INodeProperties = {
				name: 'testParam',
				displayName: 'Test Parameter',
				type: 'string',
				default: '',
			};

			const result = shouldSkipParamValidation(parameter, CUSTOM_API_CALL_KEY);
			expect(result).toBe(true);
		});

		it('should skip validation when value is a string containing CUSTOM_API_CALL_KEY', () => {
			const parameter: INodeProperties = {
				name: 'testParam',
				displayName: 'Test Parameter',
				type: 'string',
				default: '',
			};

			const valueWithKey = `some prefix ${CUSTOM_API_CALL_KEY} some suffix`;
			const result = shouldSkipParamValidation(parameter, valueWithKey);
			expect(result).toBe(true);
		});

		it('should not skip validation when value is a string not containing CUSTOM_API_CALL_KEY', () => {
			const parameter: INodeProperties = {
				name: 'testParam',
				displayName: 'Test Parameter',
				type: 'string',
				default: '',
			};

			const result = shouldSkipParamValidation(parameter, 'regular string value');
			expect(result).toBe(false);
		});
	});

	describe('options parameter type with allowArbitraryValues', () => {
		it('should skip validation for options parameter with allowArbitraryValues=true', () => {
			const parameter: INodeProperties = {
				name: 'optionsParam',
				displayName: 'Options Parameter',
				type: 'options',
				options: [
					{ name: 'Option 1', value: 'option1' },
					{ name: 'Option 2', value: 'option2' },
				],
				allowArbitraryValues: true,
				default: '',
			};

			const result = shouldSkipParamValidation(parameter, 'arbitrary_value');
			expect(result).toBe(true);
		});

		it('should not skip validation for options parameter with allowArbitraryValues=false', () => {
			const parameter: INodeProperties = {
				name: 'optionsParam',
				displayName: 'Options Parameter',
				type: 'options',
				options: [
					{ name: 'Option 1', value: 'option1' },
					{ name: 'Option 2', value: 'option2' },
				],
				allowArbitraryValues: false,
				default: '',
			};

			const result = shouldSkipParamValidation(parameter, 'arbitrary_value');
			expect(result).toBe(false);
		});

		it('should not skip validation for options parameter with allowArbitraryValues=undefined', () => {
			const parameter: INodeProperties = {
				name: 'optionsParam',
				displayName: 'Options Parameter',
				type: 'options',
				options: [
					{ name: 'Option 1', value: 'option1' },
					{ name: 'Option 2', value: 'option2' },
				],
				default: '',
			};

			const result = shouldSkipParamValidation(parameter, 'arbitrary_value');
			expect(result).toBe(false);
		});
	});

	describe('multiOptions parameter type with allowArbitraryValues', () => {
		it('should skip validation for multiOptions parameter with allowArbitraryValues=true', () => {
			const parameter: INodeProperties = {
				name: 'multiOptionsParam',
				displayName: 'Multi Options Parameter',
				type: 'multiOptions',
				options: [
					{ name: 'Option 1', value: 'option1' },
					{ name: 'Option 2', value: 'option2' },
				],
				allowArbitraryValues: true,
				default: [],
			};

			const result = shouldSkipParamValidation(parameter, ['arbitrary_value']);
			expect(result).toBe(true);
		});

		it('should not skip validation for multiOptions parameter with allowArbitraryValues=false', () => {
			const parameter: INodeProperties = {
				name: 'multiOptionsParam',
				displayName: 'Multi Options Parameter',
				type: 'multiOptions',
				options: [
					{ name: 'Option 1', value: 'option1' },
					{ name: 'Option 2', value: 'option2' },
				],
				allowArbitraryValues: false,
				default: [],
			};

			const result = shouldSkipParamValidation(parameter, ['arbitrary_value']);
			expect(result).toBe(false);
		});
	});

	describe('non-options parameter types', () => {
		const nonOptionsParameterTypes = [
			'string',
			'number',
			'boolean',
			'json',
			'dateTime',
			'color',
		] as Array<INodeProperties['type']>;

		nonOptionsParameterTypes.forEach((type) => {
			it(`should not skip validation for ${type} parameter type regardless of allowArbitraryValues`, () => {
				const parameter: INodeProperties = {
					name: 'testParam',
					displayName: 'Test Parameter',
					type,
					allowArbitraryValues: true,
					default: '',
				};

				const result = shouldSkipParamValidation(parameter, 'test_value');
				expect(result).toBe(false);
			});
		});
>>>>>>> c1b00809
	});
});<|MERGE_RESOLUTION|>--- conflicted
+++ resolved
@@ -6,11 +6,8 @@
 	IDataObject,
 	INodeTypeDescription,
 	INodePropertyOptions,
-<<<<<<< HEAD
 	INodeParameters,
-=======
 	INodeProperties,
->>>>>>> c1b00809
 } from 'n8n-workflow';
 import {
 	updateDynamicConnections,
@@ -18,11 +15,8 @@
 	nameIsParameter,
 	formatAsExpression,
 	parseFromExpression,
-<<<<<<< HEAD
 	setValue,
-=======
 	shouldSkipParamValidation,
->>>>>>> c1b00809
 } from './nodeSettingsUtils';
 import { CUSTOM_API_CALL_KEY, SWITCH_NODE_TYPE } from '@/constants';
 import type { INodeUi, IUpdateInformation } from '@/Interface';
@@ -408,7 +402,161 @@
 	});
 });
 
-<<<<<<< HEAD
+describe('shouldSkipParamValidation', () => {
+	describe('CUSTOM_API_CALL_KEY detection', () => {
+		it('should skip validation when value is CUSTOM_API_CALL_KEY', () => {
+			const parameter: INodeProperties = {
+				name: 'testParam',
+				displayName: 'Test Parameter',
+				type: 'string',
+				default: '',
+			};
+
+			const result = shouldSkipParamValidation(parameter, CUSTOM_API_CALL_KEY);
+			expect(result).toBe(true);
+		});
+
+		it('should skip validation when value is a string containing CUSTOM_API_CALL_KEY', () => {
+			const parameter: INodeProperties = {
+				name: 'testParam',
+				displayName: 'Test Parameter',
+				type: 'string',
+				default: '',
+			};
+
+			const valueWithKey = `some prefix ${CUSTOM_API_CALL_KEY} some suffix`;
+			const result = shouldSkipParamValidation(parameter, valueWithKey);
+			expect(result).toBe(true);
+		});
+
+		it('should not skip validation when value is a string not containing CUSTOM_API_CALL_KEY', () => {
+			const parameter: INodeProperties = {
+				name: 'testParam',
+				displayName: 'Test Parameter',
+				type: 'string',
+				default: '',
+			};
+
+			const result = shouldSkipParamValidation(parameter, 'regular string value');
+			expect(result).toBe(false);
+		});
+	});
+
+	describe('options parameter type with allowArbitraryValues', () => {
+		it('should skip validation for options parameter with allowArbitraryValues=true', () => {
+			const parameter: INodeProperties = {
+				name: 'optionsParam',
+				displayName: 'Options Parameter',
+				type: 'options',
+				options: [
+					{ name: 'Option 1', value: 'option1' },
+					{ name: 'Option 2', value: 'option2' },
+				],
+				allowArbitraryValues: true,
+				default: '',
+			};
+
+			const result = shouldSkipParamValidation(parameter, 'arbitrary_value');
+			expect(result).toBe(true);
+		});
+
+		it('should not skip validation for options parameter with allowArbitraryValues=false', () => {
+			const parameter: INodeProperties = {
+				name: 'optionsParam',
+				displayName: 'Options Parameter',
+				type: 'options',
+				options: [
+					{ name: 'Option 1', value: 'option1' },
+					{ name: 'Option 2', value: 'option2' },
+				],
+				allowArbitraryValues: false,
+				default: '',
+			};
+
+			const result = shouldSkipParamValidation(parameter, 'arbitrary_value');
+			expect(result).toBe(false);
+		});
+
+		it('should not skip validation for options parameter with allowArbitraryValues=undefined', () => {
+			const parameter: INodeProperties = {
+				name: 'optionsParam',
+				displayName: 'Options Parameter',
+				type: 'options',
+				options: [
+					{ name: 'Option 1', value: 'option1' },
+					{ name: 'Option 2', value: 'option2' },
+				],
+				default: '',
+			};
+
+			const result = shouldSkipParamValidation(parameter, 'arbitrary_value');
+			expect(result).toBe(false);
+		});
+	});
+
+	describe('multiOptions parameter type with allowArbitraryValues', () => {
+		it('should skip validation for multiOptions parameter with allowArbitraryValues=true', () => {
+			const parameter: INodeProperties = {
+				name: 'multiOptionsParam',
+				displayName: 'Multi Options Parameter',
+				type: 'multiOptions',
+				options: [
+					{ name: 'Option 1', value: 'option1' },
+					{ name: 'Option 2', value: 'option2' },
+				],
+				allowArbitraryValues: true,
+				default: [],
+			};
+
+			const result = shouldSkipParamValidation(parameter, ['arbitrary_value']);
+			expect(result).toBe(true);
+		});
+
+		it('should not skip validation for multiOptions parameter with allowArbitraryValues=false', () => {
+			const parameter: INodeProperties = {
+				name: 'multiOptionsParam',
+				displayName: 'Multi Options Parameter',
+				type: 'multiOptions',
+				options: [
+					{ name: 'Option 1', value: 'option1' },
+					{ name: 'Option 2', value: 'option2' },
+				],
+				allowArbitraryValues: false,
+				default: [],
+			};
+
+			const result = shouldSkipParamValidation(parameter, ['arbitrary_value']);
+			expect(result).toBe(false);
+		});
+	});
+
+	describe('non-options parameter types', () => {
+		const nonOptionsParameterTypes = [
+			'string',
+			'number',
+			'boolean',
+			'json',
+			'dateTime',
+			'color',
+		] as Array<INodeProperties['type']>;
+
+		nonOptionsParameterTypes.forEach((type) => {
+			it(`should not skip validation for ${type} parameter type regardless of allowArbitraryValues`, () => {
+				const parameter: INodeProperties = {
+					name: 'testParam',
+					displayName: 'Test Parameter',
+					type,
+					allowArbitraryValues: true,
+					default: '',
+				};
+
+				const result = shouldSkipParamValidation(parameter, 'test_value');
+				expect(result).toBe(false);
+			});
+		});
+	});
+});
+
 describe('setValue', () => {
 	let nodeValues: Ref<INodeParameters>;
 	beforeEach(() => {
@@ -450,159 +598,5 @@
 		setValue(nodeValues, 'newProperty', 'newValue');
 
 		expect(nodeValues.value.newProperty).toBe('newValue');
-=======
-describe('shouldSkipParamValidation', () => {
-	describe('CUSTOM_API_CALL_KEY detection', () => {
-		it('should skip validation when value is CUSTOM_API_CALL_KEY', () => {
-			const parameter: INodeProperties = {
-				name: 'testParam',
-				displayName: 'Test Parameter',
-				type: 'string',
-				default: '',
-			};
-
-			const result = shouldSkipParamValidation(parameter, CUSTOM_API_CALL_KEY);
-			expect(result).toBe(true);
-		});
-
-		it('should skip validation when value is a string containing CUSTOM_API_CALL_KEY', () => {
-			const parameter: INodeProperties = {
-				name: 'testParam',
-				displayName: 'Test Parameter',
-				type: 'string',
-				default: '',
-			};
-
-			const valueWithKey = `some prefix ${CUSTOM_API_CALL_KEY} some suffix`;
-			const result = shouldSkipParamValidation(parameter, valueWithKey);
-			expect(result).toBe(true);
-		});
-
-		it('should not skip validation when value is a string not containing CUSTOM_API_CALL_KEY', () => {
-			const parameter: INodeProperties = {
-				name: 'testParam',
-				displayName: 'Test Parameter',
-				type: 'string',
-				default: '',
-			};
-
-			const result = shouldSkipParamValidation(parameter, 'regular string value');
-			expect(result).toBe(false);
-		});
-	});
-
-	describe('options parameter type with allowArbitraryValues', () => {
-		it('should skip validation for options parameter with allowArbitraryValues=true', () => {
-			const parameter: INodeProperties = {
-				name: 'optionsParam',
-				displayName: 'Options Parameter',
-				type: 'options',
-				options: [
-					{ name: 'Option 1', value: 'option1' },
-					{ name: 'Option 2', value: 'option2' },
-				],
-				allowArbitraryValues: true,
-				default: '',
-			};
-
-			const result = shouldSkipParamValidation(parameter, 'arbitrary_value');
-			expect(result).toBe(true);
-		});
-
-		it('should not skip validation for options parameter with allowArbitraryValues=false', () => {
-			const parameter: INodeProperties = {
-				name: 'optionsParam',
-				displayName: 'Options Parameter',
-				type: 'options',
-				options: [
-					{ name: 'Option 1', value: 'option1' },
-					{ name: 'Option 2', value: 'option2' },
-				],
-				allowArbitraryValues: false,
-				default: '',
-			};
-
-			const result = shouldSkipParamValidation(parameter, 'arbitrary_value');
-			expect(result).toBe(false);
-		});
-
-		it('should not skip validation for options parameter with allowArbitraryValues=undefined', () => {
-			const parameter: INodeProperties = {
-				name: 'optionsParam',
-				displayName: 'Options Parameter',
-				type: 'options',
-				options: [
-					{ name: 'Option 1', value: 'option1' },
-					{ name: 'Option 2', value: 'option2' },
-				],
-				default: '',
-			};
-
-			const result = shouldSkipParamValidation(parameter, 'arbitrary_value');
-			expect(result).toBe(false);
-		});
-	});
-
-	describe('multiOptions parameter type with allowArbitraryValues', () => {
-		it('should skip validation for multiOptions parameter with allowArbitraryValues=true', () => {
-			const parameter: INodeProperties = {
-				name: 'multiOptionsParam',
-				displayName: 'Multi Options Parameter',
-				type: 'multiOptions',
-				options: [
-					{ name: 'Option 1', value: 'option1' },
-					{ name: 'Option 2', value: 'option2' },
-				],
-				allowArbitraryValues: true,
-				default: [],
-			};
-
-			const result = shouldSkipParamValidation(parameter, ['arbitrary_value']);
-			expect(result).toBe(true);
-		});
-
-		it('should not skip validation for multiOptions parameter with allowArbitraryValues=false', () => {
-			const parameter: INodeProperties = {
-				name: 'multiOptionsParam',
-				displayName: 'Multi Options Parameter',
-				type: 'multiOptions',
-				options: [
-					{ name: 'Option 1', value: 'option1' },
-					{ name: 'Option 2', value: 'option2' },
-				],
-				allowArbitraryValues: false,
-				default: [],
-			};
-
-			const result = shouldSkipParamValidation(parameter, ['arbitrary_value']);
-			expect(result).toBe(false);
-		});
-	});
-
-	describe('non-options parameter types', () => {
-		const nonOptionsParameterTypes = [
-			'string',
-			'number',
-			'boolean',
-			'json',
-			'dateTime',
-			'color',
-		] as Array<INodeProperties['type']>;
-
-		nonOptionsParameterTypes.forEach((type) => {
-			it(`should not skip validation for ${type} parameter type regardless of allowArbitraryValues`, () => {
-				const parameter: INodeProperties = {
-					name: 'testParam',
-					displayName: 'Test Parameter',
-					type,
-					allowArbitraryValues: true,
-					default: '',
-				};
-
-				const result = shouldSkipParamValidation(parameter, 'test_value');
-				expect(result).toBe(false);
-			});
-		});
->>>>>>> c1b00809
 	});
 });