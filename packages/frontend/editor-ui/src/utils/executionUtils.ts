import {
	MANUAL_TRIGGER_NODE_TYPE,
	SEND_AND_WAIT_OPERATION,
	TRIMMED_TASK_DATA_CONNECTIONS_KEY,
} from 'n8n-workflow';
import type {
	ITaskData,
	ExecutionStatus,
	IDataObject,
	INode,
	IPinData,
	IRunData,
	ExecutionError,
	INodeTypeBaseDescription,
} from 'n8n-workflow';
import type {
	ExecutionFilterType,
	ExecutionsQueryFilter,
	IExecutionFlattedResponse,
	IExecutionResponse,
	INodeUi,
} from '@/Interface';
import { isEmpty } from '@/utils/typesUtils';
import {
	CORE_NODES_CATEGORY,
	ERROR_TRIGGER_NODE_TYPE,
	FORM_NODE_TYPE,
	FORM_TRIGGER_NODE_TYPE,
	GITHUB_NODE_TYPE,
	SCHEDULE_TRIGGER_NODE_TYPE,
	WEBHOOK_NODE_TYPE,
	WORKFLOW_TRIGGER_NODE_TYPE,
} from '../constants';
import { useWorkflowsStore } from '@/stores/workflows.store';
import { useRootStore } from '@n8n/stores/useRootStore';
import { i18n } from '@n8n/i18n';
import { h } from 'vue';
import NodeExecutionErrorMessage from '@/components/NodeExecutionErrorMessage.vue';
import { parse } from 'flatted';

export function getDefaultExecutionFilters(): ExecutionFilterType {
	return {
		workflowId: 'all',
		status: 'all',
		startDate: '',
		endDate: '',
		tags: [],
		annotationTags: [],
		metadata: [],
		vote: 'all',
	};
}

export const executionFilterToQueryFilter = (
	filter: Partial<ExecutionFilterType>,
): ExecutionsQueryFilter => {
	const queryFilter: IDataObject = {};
	if (filter.workflowId !== 'all') {
		queryFilter.workflowId = filter.workflowId;
	}

	if (!isEmpty(filter.tags)) {
		queryFilter.tags = filter.tags;
	}

	if (!isEmpty(filter.annotationTags)) {
		queryFilter.annotationTags = filter.annotationTags;
	}

	if (filter.vote !== 'all') {
		queryFilter.vote = filter.vote;
	}

	if (!isEmpty(filter.metadata)) {
		queryFilter.metadata = filter.metadata;
	}

	if (!!filter.startDate) {
		queryFilter.startedAfter = filter.startDate;
	}

	if (!!filter.endDate) {
		queryFilter.startedBefore = filter.endDate;
	}

	switch (filter.status as ExecutionStatus) {
		case 'waiting':
			queryFilter.status = ['waiting'];
			break;
		case 'error':
			queryFilter.status = ['crashed', 'error'];
			break;
		case 'success':
			queryFilter.status = ['success'];
			break;
		case 'running':
			queryFilter.status = ['running', 'new'];
			break;
		case 'canceled':
			queryFilter.status = ['canceled'];
			break;
		case 'new':
			queryFilter.status = ['new'];
			break;
	}

	return queryFilter;
};

let formPopupWindow: boolean = false;

export const openFormPopupWindow = (url: string) => {
	if (!formPopupWindow) {
		const height = 700;
		const width = window.innerHeight - 50;
		const left = (window.innerWidth - height) / 2;
		const top = 50;
		const features = `width=${height},height=${width},left=${left},top=${top},resizable=yes,scrollbars=yes`;
		const windowName = `form-waiting-since-${Date.now()}`;
		window.open(url, windowName, features);
		formPopupWindow = true;
	}
};

export const clearPopupWindowState = () => (formPopupWindow = false);

export async function displayForm({
	nodes,
	runData,
	pinData,
	destinationNode,
	triggerNode,
	directParentNodes,
	source,
	getTestUrl,
}: {
	nodes: INode[];
	runData: IRunData | undefined;
	pinData: IPinData;
	destinationNode: string | undefined;
	triggerNode: string | undefined;
	directParentNodes: string[];
	source: string | undefined;
	getTestUrl: (node: INode) => string;
}) {
	for (const node of nodes) {
		if (triggerNode !== undefined && triggerNode !== node.name) continue;

		const hasNodeRun = runData && runData?.hasOwnProperty(node.name);

		if (hasNodeRun || pinData[node.name]) continue;

		if (![FORM_TRIGGER_NODE_TYPE].includes(node.type)) continue;

		if (destinationNode && destinationNode !== node.name && !directParentNodes.includes(node.name))
			continue;

		if (node.name === destinationNode || !node.disabled) {
			let testUrl = '';
			if (node.type === FORM_TRIGGER_NODE_TYPE) testUrl = getTestUrl(node);

			try {
				const res = await fetch(testUrl, { method: 'GET' });
				if (!res.ok) continue;
			} catch (error) {
				continue;
			}

			if (testUrl && source !== 'RunData.ManualChatMessage') {
				clearPopupWindowState();
				openFormPopupWindow(testUrl);
			}
		}
	}
}

export const waitingNodeTooltip = (node: INodeUi | null | undefined) => {
	if (!node) return '';
	try {
		const resume = node?.parameters?.resume;

		if (node?.type === GITHUB_NODE_TYPE && node.parameters?.operation === 'dispatchAndWait') {
			const resumeUrl = `${useRootStore().webhookWaitingUrl}/${useWorkflowsStore().activeExecutionId}`;
			const message = i18n.baseText('ndv.output.githubNodeWaitingForWebhook');
			return `${message}<a href="${resumeUrl}" target="_blank">${resumeUrl}</a>`;
		}
		if (resume) {
			if (!['webhook', 'form'].includes(resume as string)) {
				return i18n.baseText('ndv.output.waitNodeWaiting.description.timer');
			}

			const { webhookSuffix } = (node.parameters.options ?? {}) as { webhookSuffix: string };
			const suffix = webhookSuffix && typeof webhookSuffix !== 'object' ? `/${webhookSuffix}` : '';

			let message = '';
			let resumeUrl = '';

			if (resume === 'form') {
				resumeUrl = `${useRootStore().formWaitingUrl}/${useWorkflowsStore().activeExecutionId}${suffix}`;
				message = i18n.baseText('ndv.output.waitNodeWaiting.description.form');
			}

			if (resume === 'webhook') {
				resumeUrl = `${useRootStore().webhookWaitingUrl}/${useWorkflowsStore().activeExecutionId}${suffix}`;
				message = i18n.baseText('ndv.output.waitNodeWaiting.description.webhook');
			}

			if (message && resumeUrl) {
				return `${message}<a href="${resumeUrl}" target="_blank">${resumeUrl}</a>`;
			}
		}

		if (node?.type === FORM_NODE_TYPE) {
			const message = i18n.baseText('ndv.output.waitNodeWaiting.description.form');
			const resumeUrl = `${useRootStore().formWaitingUrl}/${useWorkflowsStore().activeExecutionId}`;
			return `${message}<a href="${resumeUrl}" target="_blank">${resumeUrl}</a>`;
		}

		if (node?.parameters.operation === SEND_AND_WAIT_OPERATION) {
			return i18n.baseText('ndv.output.sendAndWaitWaitingApproval');
		}
	} catch (error) {
		// do not throw error if could not compose tooltip
	}

	return '';
};

/**
 * Check whether task data contains a trimmed item.
 *
 * In manual executions in scaling mode, the payload in push messages may be
 * arbitrarily large. To protect Redis as it relays run data from workers to
 * main process, we set a limit on payload size. If the payload is oversize,
 * we replace it with a placeholder, which is later overridden on execution
 * finish, when the client receives the full data.
 */
export function hasTrimmedItem(taskData: ITaskData[]) {
	return taskData[0]?.data?.main?.[0]?.[0]?.json?.[TRIMMED_TASK_DATA_CONNECTIONS_KEY] ?? false;
}

/**
 * Check whether run data contains any trimmed items.
 *
 * See {@link hasTrimmedItem} for more details.
 */
export function hasTrimmedData(runData: IRunData) {
	return Object.keys(runData).some((nodeName) => hasTrimmedItem(runData[nodeName]));
}

export function executionRetryMessage(executionStatus: ExecutionStatus):
	| {
			title: string;
			type: 'error' | 'info' | 'success';
	  }
	| undefined {
	if (executionStatus === 'success') {
		return {
			title: i18n.baseText('executionsList.showMessage.retrySuccess.title'),
			type: 'success',
		};
	}

	if (executionStatus === 'waiting') {
		return {
			title: i18n.baseText('executionsList.showMessage.retryWaiting.title'),
			type: 'info',
		};
	}

	if (executionStatus === 'running') {
		return {
			title: i18n.baseText('executionsList.showMessage.retryRunning.title'),
			type: 'info',
		};
	}

	if (executionStatus === 'crashed') {
		return {
			title: i18n.baseText('executionsList.showMessage.retryCrashed.title'),
			type: 'error',
		};
	}

	if (executionStatus === 'canceled') {
		return {
			title: i18n.baseText('executionsList.showMessage.retryCanceled.title'),
			type: 'error',
		};
	}

	if (executionStatus === 'error') {
		return {
			title: i18n.baseText('executionsList.showMessage.retryError.title'),
			type: 'error',
		};
	}

	return undefined;
}

/**
 * Returns the error message from the execution object if it exists,
 * or a fallback error message otherwise
 */
export function getExecutionErrorMessage({
	error,
	lastNodeExecuted,
}: {
	error?: ExecutionError;
	lastNodeExecuted?: string;
}): string {
	let errorMessage: string;

	if (lastNodeExecuted && error) {
		errorMessage = error.message ?? error.description ?? '';
	} else {
		errorMessage = i18n.baseText('pushConnection.executionError', {
			interpolate: { error: '!' },
		});

		if (error?.message) {
			let nodeName: string | undefined;
			if ('node' in error) {
				nodeName = typeof error.node === 'string' ? error.node : error.node?.name;
			}

			const receivedError = nodeName ? `${nodeName}: ${error.message}` : error.message;
			errorMessage = i18n.baseText('pushConnection.executionError', {
				interpolate: {
					error: `.${i18n.baseText('pushConnection.executionError.details', {
						interpolate: {
							details: receivedError,
						},
					})}`,
				},
			});
		}
	}

	return errorMessage;
}

export function getExecutionErrorToastConfiguration({
	error,
	lastNodeExecuted,
}: {
	error: ExecutionError;
	lastNodeExecuted?: string;
}) {
	const message = getExecutionErrorMessage({ error, lastNodeExecuted });

	if (error.name === 'SubworkflowOperationError') {
		return { title: error.message, message: error.description ?? '' };
	}

	if (
		(error.name === 'NodeOperationError' || error.name === 'NodeApiError') &&
		error.functionality === 'configuration-node'
	) {
		// If the error is a configuration error of the node itself doesn't get executed so we can't use lastNodeExecuted for the title
		const nodeErrorName = 'node' in error && error.node?.name ? error.node.name : '';

		return {
			title: nodeErrorName ? `Error in sub-node ‘${nodeErrorName}‘` : 'Problem executing workflow',
			message: h(NodeExecutionErrorMessage, {
				errorMessage: error.description ?? message,
				nodeName: nodeErrorName,
			}),
		};
	}

	return {
		title: lastNodeExecuted
			? `Problem in node ‘${lastNodeExecuted}‘`
			: 'Problem executing workflow',
		message,
	};
}

<<<<<<< HEAD
export function findTriggerNodeToAutoSelect(
	triggerNodes: INodeUi[],
	getNodeType: (type: string, typeVersion: number) => INodeTypeBaseDescription | null,
) {
	const autoSelectPriorities: Record<string, number | undefined> = {
		[FORM_TRIGGER_NODE_TYPE]: 10,
		[WEBHOOK_NODE_TYPE]: 9,
		// ..."Other apps"
		[SCHEDULE_TRIGGER_NODE_TYPE]: 7,
		[MANUAL_TRIGGER_NODE_TYPE]: 6,
		[WORKFLOW_TRIGGER_NODE_TYPE]: 5,
		[ERROR_TRIGGER_NODE_TYPE]: 4,
	};

	function isCoreNode(node: INodeUi): boolean {
		const nodeType = getNodeType(node.type, node.typeVersion);

		return nodeType?.codex?.categories?.includes(CORE_NODES_CATEGORY) ?? false;
	}

	return triggerNodes
		.toSorted((a, b) => {
			const aPriority = autoSelectPriorities[a.type] ?? (isCoreNode(a) ? 0 : 8);
			const bPriority = autoSelectPriorities[b.type] ?? (isCoreNode(b) ? 0 : 8);

			return bPriority - aPriority;
		})
		.find((node) => !node.disabled);
=======
/**
 * Unflattens the Execution data.
 *
 * @param {IExecutionFlattedResponse} fullExecutionData The data to unflatten
 */
export function unflattenExecutionData(fullExecutionData: IExecutionFlattedResponse) {
	// Unflatten the data
	const returnData: IExecutionResponse = {
		...fullExecutionData,
		workflowData: fullExecutionData.workflowData,
		data: parse(fullExecutionData.data),
	};

	returnData.finished = returnData.finished ? returnData.finished : false;

	if (fullExecutionData.id) {
		returnData.id = fullExecutionData.id;
	}

	return returnData;
>>>>>>> 3e91f325
}<|MERGE_RESOLUTION|>--- conflicted
+++ resolved
@@ -378,7 +378,28 @@
 	};
 }
 
-<<<<<<< HEAD
+/**
+ * Unflattens the Execution data.
+ *
+ * @param {IExecutionFlattedResponse} fullExecutionData The data to unflatten
+ */
+export function unflattenExecutionData(fullExecutionData: IExecutionFlattedResponse) {
+	// Unflatten the data
+	const returnData: IExecutionResponse = {
+		...fullExecutionData,
+		workflowData: fullExecutionData.workflowData,
+		data: parse(fullExecutionData.data),
+	};
+
+	returnData.finished = returnData.finished ? returnData.finished : false;
+
+	if (fullExecutionData.id) {
+		returnData.id = fullExecutionData.id;
+	}
+
+	return returnData;
+}
+
 export function findTriggerNodeToAutoSelect(
 	triggerNodes: INodeUi[],
 	getNodeType: (type: string, typeVersion: number) => INodeTypeBaseDescription | null,
@@ -407,26 +428,4 @@
 			return bPriority - aPriority;
 		})
 		.find((node) => !node.disabled);
-=======
-/**
- * Unflattens the Execution data.
- *
- * @param {IExecutionFlattedResponse} fullExecutionData The data to unflatten
- */
-export function unflattenExecutionData(fullExecutionData: IExecutionFlattedResponse) {
-	// Unflatten the data
-	const returnData: IExecutionResponse = {
-		...fullExecutionData,
-		workflowData: fullExecutionData.workflowData,
-		data: parse(fullExecutionData.data),
-	};
-
-	returnData.finished = returnData.finished ? returnData.finished : false;
-
-	if (fullExecutionData.id) {
-		returnData.id = fullExecutionData.id;
-	}
-
-	return returnData;
->>>>>>> 3e91f325
 }