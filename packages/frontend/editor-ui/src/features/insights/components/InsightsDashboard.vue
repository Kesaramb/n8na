--- conflicted
+++ resolved
@@ -4,15 +4,7 @@
 import { useInsightsStore } from '@/features/insights/insights.store';
 import type { InsightsSummaryType } from '@n8n/api-types';
 import { computed, defineAsyncComponent, watch } from 'vue';
-<<<<<<< HEAD
-import { useRoute, useRouter, type LocationQuery } from 'vue-router';
-=======
 import { useRoute, type LocationQuery } from 'vue-router';
-import type { InsightsSummaryType } from '@n8n/api-types';
-import { useInsightsStore } from '@/features/insights/insights.store';
-import InsightsSummary from '@/features/insights/components/InsightsSummary.vue';
-import { useI18n } from '@/composables/useI18n';
->>>>>>> 2c03284a
 
 const InsightsPaywall = defineAsyncComponent(
 	async () => await import('@/features/insights/components/InsightsPaywall.vue'),
@@ -128,36 +120,12 @@
 						:data="insightsStore.charts.state"
 					/>
 				</div>
-<<<<<<< HEAD
-			</div>
-
-			<div>
-				<InsightsSummary
-					:summary="insightsStore.summary.state"
-					:loading="insightsStore.summary.isLoading"
-					:class="$style.insightsBanner"
-				/>
-				<div :class="$style.insightsContent">
-					<div :class="$style.insightsChartWrapper">
-						<template v-if="insightsStore.charts.isLoading"> loading </template>
-						<component
-							:is="chartComponents[props.insightType]"
-							v-else
-							:type="props.insightType"
-							:data="insightsStore.charts.state"
-						/>
-					</div>
-					<div :class="$style.insightsTableWrapper">
-						<InsightsTableWorkflows
-							:data="insightsStore.table.state"
-							:loading="insightsStore.table.isLoading"
-							@update:options="fetchPaginatedTableData"
-						/>
-					</div>
-=======
 				<div :class="$style.insightsTableWrapper">
-					<InsightsTableWorkflows :data="insightsStore.table.state" />
->>>>>>> 2c03284a
+					<InsightsTableWorkflows
+						:data="insightsStore.table.state"
+						:loading="insightsStore.table.isLoading"
+						@update:options="fetchPaginatedTableData"
+					/>
 				</div>
 			</div>
 			<InsightsPaywall v-else data-test-id="insights-dashboard-unlicensed" />
