--- conflicted
+++ resolved
@@ -139,19 +139,10 @@
 		<N8nText v-if="!isCompact" tag="div" color="text-light" size="small" :class="$style.timeTook">
 			<I18nT v-if="timeText !== undefined" :keypath="statusTextKeyPath">
 				<template #status>
-<<<<<<< HEAD
 					<N8nText :color="isError ? 'danger' : undefined" :bold="isError" size="small">
 						<AnimatedSpinner v-if="isRunning" :class="$style.statusTextIcon" />
 						<N8nIcon v-else-if="isWaiting" icon="status-waiting" :class="$style.statusTextIcon" />
-						<N8nIcon
-							v-else-if="isError"
-							icon="exclamation-triangle"
-							:class="$style.statusTextIcon"
-						/>
-=======
-					<N8nText v-if="isError" color="danger" :bold="true" size="small">
-						<N8nIcon icon="triangle-alert" :class="$style.errorIcon" />
->>>>>>> 9517d11a
+						<N8nIcon v-else-if="isError" icon="triangle-alert" :class="$style.statusTextIcon" />
 						{{ statusText }}
 					</N8nText>
 				</template>
