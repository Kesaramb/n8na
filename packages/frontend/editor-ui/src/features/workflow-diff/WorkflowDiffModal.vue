--- conflicted
+++ resolved
@@ -387,7 +387,6 @@
 									</N8nRadioButtons>
 									<div>
 										<ul v-if="activeTab === 'nodes'">
-<<<<<<< HEAD
 											<template v-if="nodeChanges.length > 0">
 												<ElDropdownItem
 													v-for="change in nodeChanges"
@@ -400,7 +399,7 @@
 												>
 													<DiffBadge :type="change.status" />
 													<NodeIcon :node-type="change.type" :size="16" class="ml-2xs mr-4xs" />
-													{{ change.node.name }}
+													<span :class="$style.nodeName">{{ change.node.name }}</span>
 												</ElDropdownItem>
 											</template>
 											<li v-else :class="$style.emptyState">
@@ -430,7 +429,9 @@
 																	:size="16"
 																	class="ml-2xs mr-4xs"
 																/>
-																{{ change[1].connection.source?.name }}
+																<span :class="$style.nodeName">{{
+																change[1].connection.source?.name
+															}}</span>
 															</ElDropdownItem>
 															<div :class="$style.separator"></div>
 															<ElDropdownItem
@@ -448,7 +449,9 @@
 																	:size="16"
 																	class="ml-2xs mr-4xs"
 																/>
-																{{ change[1].connection.target?.name }}
+																<span :class="$style.nodeName">{{
+																change[1].connection.target?.name
+															}}</span>
 															</ElDropdownItem>
 														</ul>
 													</div>
@@ -458,70 +461,6 @@
 												<N8nText color="text-base" size="small">{{
 													i18n.baseText('workflowDiff.noChanges')
 												}}</N8nText>
-=======
-											<ElDropdownItem
-												v-for="change in nodeChanges"
-												:key="change.node.id"
-												:class="{
-													[$style.clickableChange]: true,
-													[$style.clickableChangeActive]: selectedDetailId === change.node.id,
-												}"
-												@click.prevent="setSelectedDetailId(change.node.id, activeTab)"
-											>
-												<DiffBadge :type="change.status" />
-												<NodeIcon :node-type="change.type" :size="16" class="ml-2xs mr-4xs" />
-												<span :class="$style.nodeName">{{ change.node.name }}</span>
-											</ElDropdownItem>
-										</ul>
-										<ul v-if="activeTab === 'connectors'" :class="$style.changes">
-											<li v-for="change in connectionsDiff" :key="change[0]">
-												<div>
-													<DiffBadge :type="change[1].status" />
-												</div>
-												<div style="flex: 1; min-width: 0">
-													<ul :class="$style.changesNested">
-														<ElDropdownItem
-															:class="{
-																[$style.clickableChange]: true,
-																[$style.clickableChangeActive]:
-																	selectedDetailId === change[1].connection.source?.id,
-															}"
-															@click.prevent="
-																setSelectedDetailId(change[1].connection.source?.id, activeTab)
-															"
-														>
-															<NodeIcon
-																:node-type="change[1].connection.sourceType"
-																:size="16"
-																class="ml-2xs mr-4xs"
-															/>
-															<span :class="$style.nodeName">{{
-																change[1].connection.source?.name
-															}}</span>
-														</ElDropdownItem>
-														<div :class="$style.separator"></div>
-														<ElDropdownItem
-															:class="{
-																[$style.clickableChange]: true,
-																[$style.clickableChangeActive]:
-																	selectedDetailId === change[1].connection.target?.id,
-															}"
-															@click.prevent="
-																setSelectedDetailId(change[1].connection.target?.id, activeTab)
-															"
-														>
-															<NodeIcon
-																:node-type="change[1].connection.targetType"
-																:size="16"
-																class="ml-2xs mr-4xs"
-															/>
-															<span :class="$style.nodeName">{{
-																change[1].connection.target?.name
-															}}</span>
-														</ElDropdownItem>
-													</ul>
-												</div>
->>>>>>> 743c1208
 											</li>
 										</ul>
 										<ul v-if="activeTab === 'settings'">
@@ -748,15 +687,12 @@
 	border-radius: 4px;
 	padding: var(--spacing-xs) var(--spacing-2xs);
 	line-height: unset;
-<<<<<<< HEAD
+	min-width: 0;
 	transition: background-color 0.2s ease;
 
 	&:hover {
 		background-color: var(--color-background-xlight);
 	}
-=======
-	min-width: 0;
->>>>>>> 743c1208
 }
 
 .clickableChangeActive {
