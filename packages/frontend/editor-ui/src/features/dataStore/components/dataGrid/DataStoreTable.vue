<script setup lang="ts">
import { onMounted, ref } from 'vue';
import orderBy from 'lodash/orderBy';
import type {
	DataStore,
	DataStoreColumn,
	DataStoreColumnCreatePayload,
	DataStoreRow,
} from '@/features/dataStore/datastore.types';
import { AgGridVue } from 'ag-grid-vue3';
import { AllCommunityModule, ModuleRegistry } from 'ag-grid-community';
import type {
	GridApi,
	GridReadyEvent,
	ColDef,
	ColumnMovedEvent,
	ValueGetterParams,
	CellValueChangedEvent,
	RowSelectionOptions,
} from 'ag-grid-community';
import { n8nTheme } from '@/features/dataStore/components/dataGrid/n8nTheme';
import AddColumnPopover from '@/features/dataStore/components/dataGrid/AddColumnPopover.vue';
import { useDataStoreStore } from '@/features/dataStore/dataStore.store';
import { useI18n } from '@n8n/i18n';
import { useToast } from '@/composables/useToast';
import ColumnHeader from '@/features/dataStore/components/dataGrid/ColumnHeader.vue';
import { DEFAULT_ID_COLUMN_NAME } from '@/features/dataStore/constants';
import {
	getDefaultValueForType,
	mapToAGCellType,
} from '@/features/dataStore/composables/useDataStoreTypes';

// Register all Community features
ModuleRegistry.registerModules([AllCommunityModule]);

type Props = {
	dataStore: DataStore;
};

const props = defineProps<Props>();

const emit = defineEmits<{
	toggleSave: [value: boolean];
}>();

const i18n = useI18n();
const toast = useToast();

const dataStoreStore = useDataStoreStore();

// AG Grid State
const gridApi = ref<GridApi | null>(null);
const colDefs = ref<ColDef[]>([]);
const rowData = ref<DataStoreRow[]>([]);
const rowSelection = ref<RowSelectionOptions | 'single' | 'multiple'>({
	mode: 'singleRow',
	enableClickSelection: true,
	checkboxes: false,
});

const contentLoading = ref(false);

// Shared config for all columns
const defaultColumnDef = {
	flex: 1,
	sortable: false,
	filter: false,
};

// Pagination
const currentPage = ref(1);
const pageSize = ref(20);
const pageSizeOptions = ref([10, 20, 50]);
const totalItems = ref(0);

// Data store content
const rows = ref<DataStoreRow[]>([]);

const onGridReady = (params: GridReadyEvent) => {
	gridApi.value = params.api;
};

const setCurrentPage = async (page: number) => {
	currentPage.value = page;
	await fetchDataStoreContent();
};

const setPageSize = async (size: number) => {
	pageSize.value = size;
	currentPage.value = 1; // Reset to first page on page size change
	await fetchDataStoreContent();
};

const onDeleteColumn = async (columnId: string) => {
	// TODO: how can we skip doing this in all handlers?
	if (!gridApi.value) return;

	const columnToDeleteIndex = colDefs.value.findIndex((col) => col.colId === columnId);
	const columnToDelete = colDefs.value[columnToDeleteIndex];
	colDefs.value = colDefs.value.filter((def) => def.colId !== columnId);
	rowData.value = rowData.value.map((row) => {
		const { [columnToDelete.field!]: _, ...rest } = row;
		return rest;
	});
	if (gridApi.value) {
		gridApi.value.setGridOption('columnDefs', colDefs.value);
		gridApi.value.setGridOption('rowData', rowData.value);
	}
	try {
		await dataStoreStore.deleteDataStoreColumn(props.dataStore.id, columnId);
	} catch (error: unknown) {
		toast.showError(error as Error, i18n.baseText('dataStore.deleteColumn.error'));
		colDefs.value.splice(columnToDeleteIndex, 0, columnToDelete);
	}
};

const onAddColumn = async ({ column }: { column: DataStoreColumnCreatePayload }) => {
	emit('toggleSave', true);
	try {
		const newColumn = await dataStoreStore.addDataStoreColumn(props.dataStore.id, column);
		if (!newColumn) {
			throw new Error(i18n.baseText('generic.unknownError'));
		}
		colDefs.value.push(createColumnDef(newColumn));
		rowData.value = rowData.value.map((row) => {
			return { ...row, [newColumn.name]: getDefaultValueForType(newColumn.type) };
		});
		if (gridApi.value) {
			gridApi.value.setGridOption('columnDefs', colDefs.value);
			gridApi.value.setGridOption('rowData', rowData.value);
		}
	} catch (error) {
		toast.showError(error, i18n.baseText('dataStore.addColumn.error'));
	} finally {
		emit('toggleSave', false);
	}
};

const createColumnDef = (col: DataStoreColumn) => {
	const columnDef: ColDef = {
		colId: col.id,
		field: col.name,
		headerName: col.name,
		// TODO: Avoid hard-coding this
		editable: col.name !== DEFAULT_ID_COLUMN_NAME,
		cellDataType: mapToAGCellType(col.type),
		valueGetter: (params: ValueGetterParams<DataStoreRow>) => {
			// If the value is null, return the default value for the column type
			if (params.data?.[col.name] === null) {
				return getDefaultValueForType(col.type);
			}
			// Parse dates
			if (col.type === 'date') {
				return new Date(params.data?.[col.name] as string);
			}
			return params.data?.[col.name];
		},
<<<<<<< HEAD
		headerComponent: ColumnHeader,
=======
		headerComponent: col.name !== DEFAULT_ID_COLUMN_NAME ? ColumnHeader : undefined,
>>>>>>> f3a1bd02
		headerComponentParams: { onDelete: onDeleteColumn },
		suppressMovable: col.name === DEFAULT_ID_COLUMN_NAME,
	};
	// Enable large text editor for text columns
	if (col.type === 'string') {
		columnDef.cellEditor = 'agLargeTextCellEditor';
		columnDef.cellEditorPopup = true;
	}
	// Setup date editor
	if (col.type === 'date') {
		columnDef.cellEditor = 'agDateCellEditor';
	}
	return columnDef;
};

const onAddRowClick = async () => {
	try {
		// Go to last page if we are not there already
		if (currentPage.value * pageSize.value < totalItems.value) {
			await setCurrentPage(Math.floor(totalItems.value / pageSize.value));
		}
		const inserted = await dataStoreStore.insertEmptyRow(props.dataStore);
		if (!inserted) {
			throw new Error(i18n.baseText('generic.unknownError'));
		}
		await fetchDataStoreContent();
		emit('toggleSave', true);
	} catch (error) {
		toast.showError(error, i18n.baseText('dataStore.addRow.error'));
	} finally {
		emit('toggleSave', false);
	}
};

const onColumnMoved = async (moveEvent: ColumnMovedEvent) => {
	console.log(moveEvent);
	if (!moveEvent.finished || moveEvent.source !== 'uiColumnMoved') {
		return;
	}

	try {
		await dataStoreStore.moveDataStoreColumn(
			props.dataStore.id,
			moveEvent.column?.getColId() ?? '',
			(moveEvent.toIndex ?? 0) - 1,
		);
	} catch (error) {
		toast.showError(error, i18n.baseText('dataStore.moveColumn.error'));
		// TODO: revert the move
	}
};

const initColumnDefinitions = () => {
	colDefs.value = [
		// Always add the ID column, it's not returned by the back-end but all data stores have it
		// We use it as a placeholder for new datastores
		createColumnDef({
			index: 0,
			id: DEFAULT_ID_COLUMN_NAME,
			name: DEFAULT_ID_COLUMN_NAME,
			type: 'string',
		}),
		// Append other columns
		...orderBy(props.dataStore.columns, 'index').map(createColumnDef),
	];
};

const fetchDataStoreContent = async () => {
	try {
		contentLoading.value = true;
		const fetchedRows = await dataStoreStore.fetchDataStoreContent(
			props.dataStore.id,
			props.dataStore.projectId ?? '',
			currentPage.value,
			pageSize.value,
		);
		rows.value = fetchedRows.data;
		totalItems.value = fetchedRows.count;
		rowData.value = rows.value;
	} catch (error) {
		toast.showError(error, i18n.baseText('dataStore.fetchContent.error'));
	} finally {
		contentLoading.value = false;
		if (gridApi.value) {
			gridApi.value.refreshHeader();
		}
	}
};

const initialize = async () => {
	initColumnDefinitions();
	await fetchDataStoreContent();
};

const onCellValueChanged = async (params: CellValueChangedEvent) => {
	const { data } = params;
	try {
		emit('toggleSave', true);
		await dataStoreStore.upsertRow(props.dataStore.id, props.dataStore.projectId ?? '', data);
	} catch (error) {
		// TODO: Revert to old value if failed
		toast.showError(error, i18n.baseText('dataStore.updateRow.error'));
	} finally {
		emit('toggleSave', false);
	}
};

onMounted(async () => {
	await initialize();
});

const initColumnDefinitions = () => {
	colDefs.value = [
		// Always add the ID column, it's not returned by the back-end but all data stores have it
		// We use it as a placeholder for new datastores
		createColumnDef({
			index: 0,
			id: DEFAULT_ID_COLUMN_NAME,
			name: DEFAULT_ID_COLUMN_NAME,
			type: 'string',
		}),
		// Append other columns
		...props.dataStore.columns.map(createColumnDef),
	];
};

const fetchDataStoreContent = async () => {
	try {
		contentLoading.value = true;
		const fetchedRows = await dataStoreStore.fetchDataStoreContent(
			props.dataStore.id,
			props.dataStore.projectId ?? '',
			currentPage.value,
			pageSize.value,
		);
		rows.value = fetchedRows.data;
		totalItems.value = fetchedRows.count;
		rowData.value = rows.value;
	} catch (error) {
		toast.showError(error, i18n.baseText('dataStore.fetchContent.error'));
	} finally {
		contentLoading.value = false;
		if (gridApi.value) {
			gridApi.value.refreshHeader();
		}
	}
};

const initialize = async () => {
	initColumnDefinitions();
	await fetchDataStoreContent();
};

const onCellValueChanged = async (params: CellValueChangedEvent) => {
	const { data } = params;
	try {
		emit('toggleSave', true);
		await dataStoreStore.upsertRow(props.dataStore.id, props.dataStore.projectId ?? '', data);
	} catch (error) {
		// TODO: Revert to old value if failed
		toast.showError(error, i18n.baseText('dataStore.updateRow.error'));
	} finally {
		emit('toggleSave', false);
	}
};

onMounted(async () => {
	await initialize();
});
</script>

<template>
	<div :class="$style.wrapper">
		<div :class="$style['grid-container']">
			<AgGridVue
				style="width: 100%"
				:row-data="rowData"
				:column-defs="colDefs"
				:default-col-def="defaultColumnDef"
				:dom-layout="'autoHeight'"
				:animate-rows="false"
				:theme="n8nTheme"
				:loading="contentLoading"
				:row-selection="rowSelection"
				@grid-ready="onGridReady"
				@cell-value-changed="onCellValueChanged"
				@column-moved="onColumnMoved"
			/>
			<AddColumnPopover
				:data-store="props.dataStore"
				:class="$style['add-column-popover']"
				@add-column="onAddColumn"
			/>
		</div>
		<div :class="$style.footer">
			<n8n-icon-button icon="plus" class="mb-xl" type="secondary" @click="onAddRowClick" />
			<el-pagination
				v-model:current-page="currentPage"
				v-model:page-size="pageSize"
				background
				:total="totalItems"
				:page-sizes="pageSizeOptions"
				layout="total, prev, pager, next, sizes"
				data-test-id="data-store-content-pagination"
				@update:current-page="setCurrentPage"
				@size-change="setPageSize"
			/>
		</div>
	</div>
</template>

<style module lang="scss">
.wrapper {
	display: flex;
	flex-direction: column;
	gap: var(--spacing-m);
	width: calc(100% - var(--spacing-m) * 2);
	align-items: center;
}

.grid-container {
	position: relative;
	display: flex;
	width: 100%;

	// AG Grid style overrides
	--ag-foreground-color: var(--color-text-base);
	--ag-accent-color: var(--color-primary);
	--ag-background-color: var(--color-background-xlight);
	--ag-border-color: var(--border-color-base);
	--ag-border-radius: var(--border-radius-base);
	--ag-wrapper-border-radius: 0;
	--ag-font-family: var(--font-family);
	--ag-font-size: var(--font-size-xs);
	--ag-row-height: calc(var(--ag-grid-size) * 0.8 + 32px);

	--ag-header-background-color: var(--color-background-base);
	--ag-header-font-size: var(--font-size-xs);
	--ag-header-font-weight: var(--font-weight-bold);
	--ag-header-foreground-color: var(--color-text-dark);
	--ag-cell-horizontal-padding: calc(var(--ag-grid-size) * 0.7);
	--ag-header-column-resize-handle-color: var(--border-color-base);
	--ag-header-column-resize-handle-height: 100%;
	--ag-header-height: calc(var(--ag-grid-size) * 0.8 + 32px);

	:global(.ag-header-cell-resize) {
		width: var(--spacing-4xs);
	}
	:global(.ag-row.ag-row-last) {
		border-bottom-color: var(--border-color-base);
	}
}

.add-column-popover {
	display: flex;
	position: absolute;
	right: -47px;
}

.footer {
	display: flex;
	width: 100%;
	justify-content: space-between;
	margin-bottom: var(--spacing-l);
	padding-right: var(--spacing-xl);

	:global(.el-pagination__sizes) {
		height: 100%;
		position: relative;
		top: -1px;

		input {
			height: 100%;
			min-height: 28px;
		}

		:global(.el-input__suffix) {
			width: var(--spacing-m);
		}
	}
}
</style><|MERGE_RESOLUTION|>--- conflicted
+++ resolved
@@ -155,11 +155,7 @@
 			}
 			return params.data?.[col.name];
 		},
-<<<<<<< HEAD
-		headerComponent: ColumnHeader,
-=======
 		headerComponent: col.name !== DEFAULT_ID_COLUMN_NAME ? ColumnHeader : undefined,
->>>>>>> f3a1bd02
 		headerComponentParams: { onDelete: onDeleteColumn },
 		suppressMovable: col.name === DEFAULT_ID_COLUMN_NAME,
 	};
