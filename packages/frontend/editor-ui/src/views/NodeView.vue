--- conflicted
+++ resolved
@@ -1633,7 +1633,6 @@
 	},
 );
 
-<<<<<<< HEAD
 watch(
 	() => {
 		return isLoading.value || isCanvasReadOnly.value || editableWorkflow.value.nodes.length !== 0;
@@ -1665,7 +1664,6 @@
 	},
 );
 
-=======
 // This keeps the selected node in sync if the URL is updated
 watch(
 	() => route.params.nodeId,
@@ -1695,7 +1693,6 @@
 		}
 	},
 );
->>>>>>> 9e270cf7
 onBeforeRouteLeave(async (to, from, next) => {
 	const toNodeViewTab = getNodeViewTab(to);
 
