--- conflicted
+++ resolved
@@ -54,15 +54,12 @@
 import { type ProjectSharingData, ProjectTypes } from '@/types/projects.types';
 import { FOLDER_LIST_ITEM_ACTIONS } from '@/components/Folders/constants';
 import { debounce } from 'lodash-es';
-<<<<<<< HEAD
+import { useMessage } from '@/composables/useMessage';
+import { useToast } from '@/composables/useToast';
+import { useFoldersStore } from '@/stores/folders.store';
 import { useInsightsStore } from '@/features/insights/insights.store';
 import InsightsSummary from '@/features/insights/InsightsSummary.vue';
 import { useAsyncState } from '@vueuse/core';
-=======
-import { useMessage } from '@/composables/useMessage';
-import { useToast } from '@/composables/useToast';
-import { useFoldersStore } from '@/stores/folders.store';
->>>>>>> 2cb9d9e2
 
 interface Filters extends BaseFilters {
 	status: string | boolean;
@@ -863,12 +860,9 @@
 		@sort="onSortUpdated"
 	>
 		<template #header>
-<<<<<<< HEAD
-			<ProjectHeader>
+			<ProjectHeader @create-folder="createFolderInCurrent">
 				<InsightsSummary v-if="isOverviewSubPage" :summaries="summaries" />
 			</ProjectHeader>
-=======
-			<ProjectHeader @create-folder="createFolderInCurrent" />
 		</template>
 		<template v-if="showFolders" #add-button>
 			<N8nTooltip placement="top">
@@ -890,7 +884,6 @@
 					@click="createFolderInCurrent"
 				/>
 			</N8nTooltip>
->>>>>>> 2cb9d9e2
 		</template>
 		<template #callout>
 			<N8nCallout
