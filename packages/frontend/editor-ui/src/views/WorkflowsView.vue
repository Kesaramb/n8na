<script lang="ts" setup>
import Draggable from '@/components/Draggable.vue';
import { FOLDER_LIST_ITEM_ACTIONS } from '@/components/Folders/constants';
import ResourcesListLayout from '@/components/layouts/ResourcesListLayout.vue';
import ProjectHeader from '@/components/Projects/ProjectHeader.vue';
import WorkflowCard from '@/components/WorkflowCard.vue';
import WorkflowTagsDropdown from '@/components/WorkflowTagsDropdown.vue';
import { useDebounce } from '@/composables/useDebounce';
import { useDocumentTitle } from '@/composables/useDocumentTitle';
import type { DragTarget, DropTarget } from '@/composables/useFolders';
import { useFolders } from '@/composables/useFolders';
import { useMessage } from '@/composables/useMessage';
import { useProjectPages } from '@/composables/useProjectPages';
import { useTelemetry } from '@/composables/useTelemetry';
import { useToast } from '@/composables/useToast';
import {
	COMMUNITY_PLUS_ENROLLMENT_MODAL,
	DEFAULT_WORKFLOW_PAGE_SIZE,
	EnterpriseEditionFeature,
	MODAL_CONFIRM,
	VIEWS,
} from '@/constants';
import InsightsSummary from '@/features/insights/components/InsightsSummary.vue';
import { useInsightsStore } from '@/features/insights/insights.store';
import type {
	BaseFilters,
	FolderListItem,
	FolderResource,
	Resource,
	SortingAndPaginationUpdates,
	UserAction,
	WorkflowListItem,
	WorkflowListResource,
	WorkflowResource,
} from '@/Interface';
import { useFoldersStore } from '@/stores/folders.store';
import { useProjectsStore } from '@/stores/projects.store';
import { useSettingsStore } from '@/stores/settings.store';
import { useSourceControlStore } from '@/stores/sourceControl.store';
import { useTagsStore } from '@/stores/tags.store';
import { useTemplatesStore } from '@/stores/templates.store';
import { useUIStore } from '@/stores/ui.store';
import { useUsageStore } from '@/stores/usage.store';
import { useUsersStore } from '@/stores/users.store';
import { useWorkflowsStore } from '@/stores/workflows.store';
import { type Project, type ProjectSharingData, ProjectTypes } from '@/types/projects.types';
import { getEasyAiWorkflowJson } from '@/utils/easyAiWorkflowUtils';
import {
	isExtraTemplateLinksExperimentEnabled,
	isPersonalizedTemplatesExperimentEnabled,
	TemplateClickSource,
	trackTemplatesClick,
} from '@/utils/experiments';
import {
	N8nButton,
	N8nCard,
	N8nHeading,
	N8nIcon,
	N8nInlineTextEdit,
	N8nInputLabel,
	N8nOption,
	N8nSelect,
	N8nText,
} from '@n8n/design-system';
import type { PathItem } from '@n8n/design-system/components/N8nBreadcrumbs/Breadcrumbs.vue';
import { useI18n } from '@n8n/i18n';
import { getResourcePermissions } from '@n8n/permissions';
import { createEventBus } from '@n8n/utils/event-bus';
import debounce from 'lodash/debounce';
import { type IUser, PROJECT_ROOT } from 'n8n-workflow';
import { computed, onBeforeUnmount, onMounted, ref, useTemplateRef, watch } from 'vue';
import { type LocationQueryRaw, useRoute, useRouter } from 'vue-router';
import { useAITemplatesStarterCollectionStore } from '@/experiments/aiTemplatesStarterCollection/stores/aiTemplatesStarterCollection.store';

const SEARCH_DEBOUNCE_TIME = 300;
const FILTERS_DEBOUNCE_TIME = 100;

interface Filters extends BaseFilters {
	status: string | boolean;
	showArchived: boolean;
	tags: string[];
}

const StatusFilter = {
	ALL: '',
	ACTIVE: 'active',
	DEACTIVATED: 'deactivated',
};

/** Maps sort values from the ResourcesListLayout component to values expected by workflows endpoint */
const WORKFLOWS_SORT_MAP = {
	lastUpdated: 'updatedAt:desc',
	lastCreated: 'createdAt:desc',
	nameAsc: 'name:asc',
	nameDesc: 'name:desc',
} as const;

const i18n = useI18n();
const route = useRoute();
const router = useRouter();
const message = useMessage();
const toast = useToast();
const folderHelpers = useFolders();

const sourceControlStore = useSourceControlStore();
const usersStore = useUsersStore();
const workflowsStore = useWorkflowsStore();
const settingsStore = useSettingsStore();
const projectsStore = useProjectsStore();
const telemetry = useTelemetry();
const uiStore = useUIStore();
const tagsStore = useTagsStore();
const foldersStore = useFoldersStore();
const usageStore = useUsageStore();
const insightsStore = useInsightsStore();
const templatesStore = useTemplatesStore();
const aiStarterTemplatesStore = useAITemplatesStarterCollectionStore();

const documentTitle = useDocumentTitle();
const { callDebounced } = useDebounce();
const projectPages = useProjectPages();

// We render component in a loading state until initialization is done
// This will prevent any additional workflow fetches while initializing
const loading = ref(true);
const breadcrumbsLoading = ref(false);
const filters = ref<Filters>({
	search: '',
	homeProject: '',
	status: StatusFilter.ALL,
	showArchived: false,
	tags: [],
});

const workflowListEventBus = createEventBus();

const workflowsAndFolders = ref<WorkflowListResource[]>([]);

const easyAICalloutVisible = ref(true);

const currentPage = ref(1);
const pageSize = ref(DEFAULT_WORKFLOW_PAGE_SIZE);
const currentSort = ref('updatedAt:desc');

const currentFolderId = ref<string | null>(null);

const showCardsBadge = ref(false);

/**
 * Folder actions
 * These can appear on the list header, and then they are applied to current folder
 * or on each folder card, and then they are applied to the clicked folder
 * 'onlyAvailableOn' is used to specify where the action should be available, if not specified it will be available on both
 */
const folderActions = computed<
	Array<UserAction<IUser> & { onlyAvailableOn?: 'mainBreadcrumbs' | 'card' }>
>(() => [
	{
		label: i18n.baseText('generic.open'),
		value: FOLDER_LIST_ITEM_ACTIONS.OPEN,
		disabled: false,
		onlyAvailableOn: 'card',
	},
	{
		label: i18n.baseText('folders.actions.create'),
		value: FOLDER_LIST_ITEM_ACTIONS.CREATE,
		disabled: readOnlyEnv.value || !hasPermissionToCreateFolders.value,
	},
	{
		label: i18n.baseText('folders.actions.create.workflow'),
		value: FOLDER_LIST_ITEM_ACTIONS.CREATE_WORKFLOW,
		disabled: readOnlyEnv.value || !hasPermissionToCreateWorkflows.value,
	},
	{
		label: i18n.baseText('generic.rename'),
		value: FOLDER_LIST_ITEM_ACTIONS.RENAME,
		disabled: readOnlyEnv.value || !hasPermissionToUpdateFolders.value,
	},
	{
		label: i18n.baseText('folders.actions.moveToFolder'),
		value: FOLDER_LIST_ITEM_ACTIONS.MOVE,
		disabled: readOnlyEnv.value || !hasPermissionToUpdateFolders.value,
	},
	{
		label: i18n.baseText('generic.delete'),
		value: FOLDER_LIST_ITEM_ACTIONS.DELETE,
		disabled: readOnlyEnv.value || !hasPermissionToDeleteFolders.value,
	},
]);

const folderCardActions = computed(
	(): Array<UserAction<IUser>> =>
		folderActions.value.filter(
			(action) => !action.onlyAvailableOn || action.onlyAvailableOn === 'card',
		),
);

const mainBreadcrumbsActions = computed(
	(): Array<UserAction<IUser>> =>
		folderActions.value.filter(
			(action) => !action.onlyAvailableOn || action.onlyAvailableOn === 'mainBreadcrumbs',
		),
);

const readOnlyEnv = computed(() => sourceControlStore.preferences.branchReadOnly);
const currentUser = computed(() => usersStore.currentUser ?? ({} as IUser));
const isShareable = computed(
	() => settingsStore.isEnterpriseFeatureEnabled[EnterpriseEditionFeature.Sharing],
);

const foldersEnabled = computed(() => {
	return settingsStore.isFoldersFeatureEnabled;
});

const teamProjectsEnabled = computed(() => {
	return projectsStore.isTeamProjectFeatureEnabled;
});

const showFolders = computed(() => {
	return foldersEnabled.value && !projectPages.isOverviewSubPage && !projectPages.isSharedSubPage;
});

const currentFolder = computed(() => {
	return currentFolderId.value ? foldersStore.breadcrumbsCache[currentFolderId.value] : null;
});

const currentFolderParent = computed(() => {
	return currentFolder.value?.parentFolder
		? foldersStore.breadcrumbsCache[currentFolder.value.parentFolder]
		: null;
});

const isDragging = computed(() => {
	return foldersStore.draggedElement !== null;
});

const isDragNDropEnabled = computed(() => {
	return !readOnlyEnv.value && hasPermissionToUpdateFolders.value;
});

const hasPermissionToCreateFolders = computed(() => {
	if (!currentProject.value) return false;
	return getResourcePermissions(currentProject.value.scopes).folder.create === true;
});

const hasPermissionToUpdateFolders = computed(() => {
	if (!currentProject.value) return false;
	return getResourcePermissions(currentProject.value.scopes).folder.update === true;
});

const hasPermissionToDeleteFolders = computed(() => {
	if (!currentProject.value) return false;
	return getResourcePermissions(currentProject.value.scopes).folder.delete === true;
});

const hasPermissionToCreateWorkflows = computed(() => {
	if (!currentProject.value) return false;
	return getResourcePermissions(currentProject.value.scopes).workflow.create === true;
});

const currentProject = computed(() => projectsStore.currentProject);

const projectName = computed(() => {
	if (currentProject.value?.type === ProjectTypes.Personal) {
		return i18n.baseText('projects.menu.personal');
	}
	return currentProject.value?.name;
});

const currentParentName = computed(() => {
	if (currentFolder.value) {
		return currentFolder.value.name;
	}
	return projectName.value;
});

const personalProject = computed<Project | null>(() => {
	return projectsStore.personalProject;
});

const workflowListResources = computed<Resource[]>(() => {
	const resources: Resource[] = (workflowsAndFolders.value || []).map((resource) => {
		if (resource.resource === 'folder') {
			return {
				resourceType: 'folder',
				id: resource.id,
				name: resource.name,
				createdAt: resource.createdAt.toString(),
				updatedAt: resource.updatedAt.toString(),
				homeProject: resource.homeProject,
				workflowCount: resource.workflowCount,
				subFolderCount: resource.subFolderCount,
				parentFolder: resource.parentFolder,
			} satisfies FolderResource;
		} else {
			return {
				resourceType: 'workflow',
				id: resource.id,
				name: resource.name,
				active: resource.active ?? false,
				isArchived: resource.isArchived,
				updatedAt: resource.updatedAt.toString(),
				createdAt: resource.createdAt.toString(),
				homeProject: resource.homeProject,
				scopes: resource.scopes,
				sharedWithProjects: resource.sharedWithProjects,
				readOnly: !getResourcePermissions(resource.scopes).workflow.update,
				tags: resource.tags,
				parentFolder: resource.parentFolder,
			} satisfies WorkflowResource;
		}
	});
	return resources;
});

const statusFilterOptions = computed(() => [
	{
		label: i18n.baseText('workflows.filters.status.all'),
		value: StatusFilter.ALL,
	},
	{
		label: i18n.baseText('workflows.filters.status.active'),
		value: StatusFilter.ACTIVE,
	},
	{
		label: i18n.baseText('workflows.filters.status.deactivated'),
		value: StatusFilter.DEACTIVATED,
	},
]);

const showEasyAIWorkflowCallout = computed(() => {
	const easyAIWorkflowOnboardingDone = usersStore.isEasyAIWorkflowOnboardingDone;
	return !easyAIWorkflowOnboardingDone;
});

const templatesCardEnabled = computed(() => {
	return isExtraTemplateLinksExperimentEnabled() && settingsStore.isTemplatesEnabled;
});

const projectPermissions = computed(() => {
	return getResourcePermissions(
		projectsStore.currentProject?.scopes ?? personalProject.value?.scopes,
	);
});

const emptyListDescription = computed(() => {
	if (readOnlyEnv.value) {
		return i18n.baseText('workflows.empty.description.readOnlyEnv');
	} else if (!projectPermissions.value.workflow.create) {
		return i18n.baseText('workflows.empty.description.noPermission');
	} else {
		return i18n.baseText('workflows.empty.description');
	}
});

const hasFilters = computed(() => {
	return !!(
		filters.value.search ||
		filters.value.status !== StatusFilter.ALL ||
		filters.value.showArchived ||
		filters.value.tags.length
	);
});

const isSelfHostedDeployment = computed(() => settingsStore.deploymentType === 'default');

const canUserRegisterCommunityPlus = computed(
	() => getResourcePermissions(usersStore.currentUser?.globalScopes).community.register,
);

const showRegisteredCommunityCTA = computed(
	() => isSelfHostedDeployment.value && !foldersEnabled.value && canUserRegisterCommunityPlus.value,
);

<<<<<<< HEAD
const experimentalShowSuggestedWorkflows = computed(() =>
	isPersonalizedTemplatesExperimentEnabled(),
);
=======
const showAIStarterCollectionCallout = computed(() => {
	return (
		!loading.value &&
		aiStarterTemplatesStore.isFeatureEnabled &&
		!aiStarterTemplatesStore.calloutDismissed &&
		!readOnlyEnv.value &&
		// We want to show the callout only if the user has permissions to create folders and workflows
		// but also on the overview page
		(projectPages.isOverviewSubPage ||
			(hasPermissionToCreateFolders.value && hasPermissionToCreateWorkflows.value))
	);
});
>>>>>>> 5ddf2907

/**
 * WATCHERS, STORE SUBSCRIPTIONS AND EVENT BUS HANDLERS
 */

watch([() => route.params?.projectId, () => route.name], async () => {
	loading.value = true;
});

watch(
	() => route.params?.folderId,
	async (newVal) => {
		currentFolderId.value = newVal as string;
		filters.value.search = '';
		saveFiltersOnQueryString();
		await fetchWorkflows();
	},
);

sourceControlStore.$onAction(({ name, after }) => {
	if (name !== 'pullWorkfolder') return;
	after(async () => await initialize());
});

const refreshWorkflows = async () => {
	await Promise.all([
		fetchWorkflows(),
		foldersStore.fetchTotalWorkflowsAndFoldersCount(route.params.projectId as string | undefined),
	]);
};

const onFolderDeleted = async (payload: {
	folderId: string;
	workflowCount: number;
	folderCount: number;
}) => {
	const folderInfo = foldersStore.getCachedFolder(payload.folderId);
	foldersStore.deleteFoldersFromCache([payload.folderId, folderInfo?.parentFolder ?? '']);
	// If the deleted folder is the current folder, navigate to the parent folder
	await foldersStore.fetchTotalWorkflowsAndFoldersCount(
		route.params.projectId as string | undefined,
	);

	if (currentFolderId.value === payload.folderId) {
		void router.push({
			name: VIEWS.PROJECTS_FOLDERS,
			params: { projectId: route.params.projectId, folderId: folderInfo?.parentFolder ?? '' },
		});
	} else {
		await fetchWorkflows();
	}
	telemetry.track('User deleted folder', {
		folder_id: payload.folderId,
		deleted_sub_folders: payload.folderCount,
		deleted_sub_workflows: payload.workflowCount,
	});
};

/**
 * LIFE-CYCLE HOOKS
 */

onMounted(async () => {
	documentTitle.set(i18n.baseText('workflows.heading'));
	void usersStore.showPersonalizationSurvey();

	workflowListEventBus.on('resource-moved', fetchWorkflows);
	workflowListEventBus.on('workflow-duplicated', fetchWorkflows);
	workflowListEventBus.on('folder-deleted', onFolderDeleted);
	workflowListEventBus.on('folder-moved', moveFolder);
	workflowListEventBus.on('folder-transferred', onFolderTransferred);
	workflowListEventBus.on('workflow-moved', onWorkflowMoved);
	workflowListEventBus.on('workflow-transferred', onWorkflowTransferred);
});

onBeforeUnmount(() => {
	workflowListEventBus.off('resource-moved', fetchWorkflows);
	workflowListEventBus.off('workflow-duplicated', fetchWorkflows);
	workflowListEventBus.off('folder-deleted', onFolderDeleted);
	workflowListEventBus.off('folder-moved', moveFolder);
	workflowListEventBus.off('folder-transferred', onFolderTransferred);
	workflowListEventBus.off('workflow-moved', onWorkflowMoved);
	workflowListEventBus.off('workflow-transferred', onWorkflowTransferred);
});

/**
 * METHODS
 */

// Main component fetch methods
const initialize = async () => {
	loading.value = true;
	await setFiltersFromQueryString();

	currentFolderId.value = route.params.folderId as string | null;
	const [, resourcesPage] = await Promise.all([
		usersStore.fetchUsers(),
		fetchWorkflows(),
		workflowsStore.fetchActiveWorkflows(),
		usageStore.getLicenseInfo(),
		foldersStore.fetchTotalWorkflowsAndFoldersCount(route.params.projectId as string | undefined),
		templatesStore.experimentalFetchSuggestedWorkflows(),
	]);
	breadcrumbsLoading.value = false;
	workflowsAndFolders.value = resourcesPage;
	loading.value = false;
};

/**
 * Fetches:
 * - Current workflows and folders page
 * - Total count of workflows and folders in the current project
 * - Path to the current folder (if not cached)
 */
const fetchWorkflows = async () => {
	// We debounce here so that fast enough fetches don't trigger
	// the placeholder graphics for a few milliseconds, which would cause a flicker
	const delayedLoading = debounce(() => {
		loading.value = true;
	}, 300);

	const routeProjectId = route.params?.projectId as string | undefined;
	const homeProjectFilter = filters.value.homeProject || undefined;
	const parentFolder = (route.params?.folderId as string) || undefined;

	const tags = filters.value.tags.length
		? filters.value.tags.map((tagId) => tagsStore.tagsById[tagId]?.name)
		: [];

	const activeFilter =
		filters.value.status === StatusFilter.ALL
			? undefined
			: filters.value.status === StatusFilter.ACTIVE;

	const archivedFilter = filters.value.showArchived ? undefined : false;

	// Only fetch folders if showFolders is enabled and there are not tags or active filter applied
	const fetchFolders = showFolders.value && !tags.length && activeFilter === undefined;

	try {
		const fetchedResources = await workflowsStore.fetchWorkflowsPage(
			routeProjectId ?? homeProjectFilter,
			currentPage.value,
			pageSize.value,
			currentSort.value,
			{
				name: filters.value.search || undefined,
				active: activeFilter,
				isArchived: archivedFilter,
				tags: tags.length ? tags : undefined,
				parentFolderId: getParentFolderId(parentFolder),
			},
			fetchFolders,
			projectPages.isSharedSubPage,
		);

		foldersStore.cacheFolders(
			fetchedResources
				.filter((resource) => resource.resource === 'folder')
				.map((r) => ({ id: r.id, name: r.name, parentFolder: r.parentFolder?.id })),
		);

		// This is for the case when user lands straight on a folder page
		const isCurrentFolderCached = foldersStore.breadcrumbsCache[parentFolder ?? ''] !== undefined;
		const needToFetchFolderPath = parentFolder && !isCurrentFolderCached && routeProjectId;

		if (needToFetchFolderPath) {
			breadcrumbsLoading.value = true;
			await foldersStore.getFolderPath(routeProjectId, parentFolder);
			breadcrumbsLoading.value = false;
		}

		workflowsAndFolders.value = fetchedResources;

		// Toggle ownership cards visibility only after we have fetched the workflows
		showCardsBadge.value =
			projectPages.isOverviewSubPage || projectPages.isSharedSubPage || filters.value.search !== '';

		return fetchedResources;
	} catch (error) {
		toast.showError(error, i18n.baseText('workflows.list.error.fetching'));
		// redirect to the project page if the folder is not found
		void router.push({ name: VIEWS.PROJECTS_FOLDERS, params: { projectId: routeProjectId } });
		return [];
	} finally {
		delayedLoading.cancel();
		loading.value = false;
		if (breadcrumbsLoading.value) {
			breadcrumbsLoading.value = false;
		}
	}
};

/**
 * Get parent folder id for filtering requests
 */
const getParentFolderId = (routeId?: string) => {
	// If parentFolder is defined in route, use it
	if (routeId !== null && routeId !== undefined) {
		return routeId;
	}

	// If we're on overview/shared page or searching, don't filter by parent folder
	if (projectPages.isOverviewSubPage || projectPages.isSharedSubPage || filters?.value.search) {
		return undefined;
	}

	// Default: 0 will only show one level of folders
	return PROJECT_ROOT;
};

// Filter and sort methods
const onFiltersUpdated = async () => {
	currentPage.value = 1;
	saveFiltersOnQueryString();
	if (!loading.value) {
		await callDebounced(fetchWorkflows, { debounceTime: FILTERS_DEBOUNCE_TIME, trailing: true });
	}
};

const onSearchUpdated = async (search: string) => {
	currentPage.value = 1;
	saveFiltersOnQueryString();
	if (search) {
		await callDebounced(fetchWorkflows, { debounceTime: SEARCH_DEBOUNCE_TIME, trailing: true });
	} else {
		// No need to debounce when clearing search
		await fetchWorkflows();
	}
};

const setPaginationAndSort = async (payload: SortingAndPaginationUpdates) => {
	if (payload.page) {
		currentPage.value = payload.page;
	}
	if (payload.pageSize) {
		pageSize.value = payload.pageSize;
	}
	if (payload.sort) {
		currentSort.value =
			WORKFLOWS_SORT_MAP[payload.sort as keyof typeof WORKFLOWS_SORT_MAP] ?? 'updatedAt:desc';
	}
	// Don't fetch workflows if we are loading
	// This will prevent unnecessary API calls when changing sort and pagination from url/local storage
	// when switching between projects
	if (!loading.value) {
		await callDebounced(fetchWorkflows, { debounceTime: FILTERS_DEBOUNCE_TIME, trailing: true });
	}
};

const onClickTag = async (tagId: string) => {
	if (!filters.value.tags.includes(tagId)) {
		filters.value.tags.push(tagId);
		currentPage.value = 1;
		saveFiltersOnQueryString();
		await fetchWorkflows();
	}
};

// Query string methods

const saveFiltersOnQueryString = () => {
	// Get current query parameters
	const currentQuery = { ...route.query };

	// Update filter parameters
	if (filters.value.search) {
		currentQuery.search = filters.value.search;
	} else {
		delete currentQuery.search;
	}

	if (filters.value.status !== StatusFilter.ALL) {
		currentQuery.status = (filters.value.status === StatusFilter.ACTIVE).toString();
	} else {
		delete currentQuery.status;
	}

	if (filters.value.showArchived) {
		currentQuery.showArchived = 'true';
	} else {
		delete currentQuery.showArchived;
	}

	if (filters.value.tags.length) {
		currentQuery.tags = filters.value.tags.join(',');
	} else {
		delete currentQuery.tags;
	}

	if (filters.value.homeProject) {
		currentQuery.homeProject = filters.value.homeProject;
	} else {
		delete currentQuery.homeProject;
	}

	void router.replace({
		query: Object.keys(currentQuery).length ? currentQuery : undefined,
	});
};

const setFiltersFromQueryString = async () => {
	const newQuery: LocationQueryRaw = { ...route.query };
	const { tags, status, search, homeProject, sort, showArchived } = route.query ?? {};

	// Helper to check if string value is not empty
	const isValidString = (value: unknown): value is string =>
		typeof value === 'string' && value.trim().length > 0;

	// Handle home project
	if (isValidString(homeProject)) {
		await projectsStore.getAvailableProjects();
		if (isValidProjectId(homeProject)) {
			newQuery.homeProject = homeProject;
			filters.value.homeProject = homeProject;
		} else {
			delete newQuery.homeProject;
		}
	} else {
		delete newQuery.homeProject;
	}

	// Handle search
	if (isValidString(search)) {
		newQuery.search = search;
		filters.value.search = search;
	} else {
		delete newQuery.search;
	}

	// Handle tags
	if (isValidString(tags)) {
		await tagsStore.fetchAll();
		const validTags = tags
			.split(',')
			.filter((tag) => tagsStore.allTags.map((t) => t.id).includes(tag));

		if (validTags.length) {
			newQuery.tags = validTags.join(',');
			filters.value.tags = validTags;
		} else {
			delete newQuery.tags;
		}
	} else {
		delete newQuery.tags;
	}

	// Handle status
	if (isValidString(status)) {
		newQuery.status = status;
		filters.value.status = status === 'true' ? StatusFilter.ACTIVE : StatusFilter.DEACTIVATED;
	} else {
		delete newQuery.status;
	}

	// Handle sort
	if (isValidString(sort)) {
		const newSort = WORKFLOWS_SORT_MAP[sort as keyof typeof WORKFLOWS_SORT_MAP] ?? 'updatedAt:desc';
		newQuery.sort = sort;
		currentSort.value = newSort;
	} else {
		delete newQuery.sort;
	}

	if (isValidString(showArchived)) {
		newQuery.showArchived = showArchived;
		filters.value.showArchived = showArchived === 'true';
	} else {
		delete newQuery.showArchived;
		filters.value.showArchived = false;
	}

	void router.replace({ query: newQuery });
};

// Misc methods

const addWorkflow = () => {
	uiStore.nodeViewInitialized = false;
	void router.push({
		name: VIEWS.NEW_WORKFLOW,
		query: { projectId: route.params?.projectId, parentFolderId: route.params?.folderId },
	});

	telemetry.track('User clicked add workflow button', {
		source: 'Workflows list',
	});
	trackEmptyCardClick('blank');
};

const openTemplatesRepository = async () => {
	trackTemplatesClick(TemplateClickSource.emptyInstanceCard);

	if (templatesStore.hasCustomTemplatesHost) {
		await router.push({ name: VIEWS.TEMPLATES });
		return;
	}

	window.open(templatesStore.websiteTemplateRepositoryURL, '_blank');
};

const trackEmptyCardClick = (option: 'blank' | 'templates' | 'courses') => {
	telemetry.track('User clicked empty page option', {
		option,
	});
};

function isValidProjectId(projectId: string) {
	return projectsStore.availableProjects.some((project) => project.id === projectId);
}

const createAIStarterWorkflows = async (source: 'card' | 'callout') => {
	try {
		const projectId = projectPages.isOverviewSubPage
			? personalProject.value?.id
			: (route.params.projectId as string);
		if (typeof projectId !== 'string') {
			toast.showError(new Error(), i18n.baseText('workflows.ai.starter.collection.error'));
			return;
		}
		const newFolder = await aiStarterTemplatesStore.createStarterWorkflows(
			projectId,
			currentFolderId.value ?? undefined,
		);
		// If we are on the overview page, navigate to the new folder
		if (projectPages.isOverviewSubPage) {
			await router.push({
				name: VIEWS.PROJECTS_FOLDERS,
				params: { projectId, folderId: newFolder.id },
			});
		} else {
			// If we are in a specific folder, just add the new folder to the list
			workflowsAndFolders.value.unshift({
				id: newFolder.id,
				name: newFolder.name,
				resource: 'folder',
				createdAt: newFolder.createdAt,
				updatedAt: newFolder.updatedAt,
				subFolderCount: 0,
				workflowCount: 3,
				parentFolder: newFolder.parentFolder,
			});
		}
		aiStarterTemplatesStore.trackUserCreatedStarterCollection(source);
	} catch (error) {
		toast.showError(error, i18n.baseText('workflows.ai.starter.collection.error'));
		return;
	}
};

const openAIWorkflow = async (source: string) => {
	dismissEasyAICallout();
	telemetry.track('User clicked test AI workflow', {
		source,
	});

	const easyAiWorkflowJson = getEasyAiWorkflowJson();

	await router.push({
		name: VIEWS.TEMPLATE_IMPORT,
		params: { id: easyAiWorkflowJson.meta.templateId },
		query: { fromJson: 'true', parentFolderId: route.params.folderId },
	});
};

const dismissStarterCollectionCallout = () => {
	aiStarterTemplatesStore.dismissCallout();
	aiStarterTemplatesStore.trackUserDismissedCallout();
};

const dismissEasyAICallout = () => {
	easyAICalloutVisible.value = false;
};

const onWorkflowActiveToggle = (data: { id: string; active: boolean }) => {
	const workflow: WorkflowListItem | undefined = workflowsAndFolders.value.find(
		(w): w is WorkflowListItem => w.id === data.id,
	);
	if (!workflow) return;
	workflow.active = data.active;
};

const getFolderListItem = (folderId: string): FolderListItem | undefined => {
	return workflowsAndFolders.value.find(
		(resource): resource is FolderListItem =>
			resource.resource === 'folder' && resource.id === folderId,
	);
};

const getFolderContent = async (folderId: string) => {
	const folderListItem = getFolderListItem(folderId);
	if (folderListItem) {
		return {
			workflowCount: folderListItem.workflowCount,
			subFolderCount: folderListItem.subFolderCount,
		};
	}
	try {
		// Fetch the folder content from API
		const content = await foldersStore.fetchFolderContent(currentProject.value?.id ?? '', folderId);
		return { workflowCount: content.totalWorkflows, subFolderCount: content.totalSubFolders };
	} catch (error) {
		toast.showMessage({
			title: i18n.baseText('folders.delete.error.message'),
			message: i18n.baseText('folders.not.found.message'),
			type: 'error',
		});
		return { workflowCount: 0, subFolderCount: 0 };
	}
};

/* Drag and drop methods */

const onFolderCardDrop = async (event: MouseEvent) => {
	const { draggedResource, dropTarget } = folderHelpers.handleDrop(event);
	if (!draggedResource || !dropTarget) return;
	await moveResourceOnDrop(draggedResource, dropTarget);
};

const onBreadCrumbsItemDrop = async (item: PathItem) => {
	if (!foldersStore.draggedElement) return;
	await moveResourceOnDrop(
		{
			id: foldersStore.draggedElement.id,
			type: foldersStore.draggedElement.type,
			name: foldersStore.draggedElement.name,
		},
		{
			id: item.id,
			type: 'folder',
			name: item.label,
		},
	);
	folderHelpers.onDragEnd();
};

const moveFolderToProjectRoot = async (id: string, name: string) => {
	if (!foldersStore.draggedElement) return;
	await moveResourceOnDrop(
		{
			id: foldersStore.draggedElement.id,
			type: foldersStore.draggedElement.type,
			name: foldersStore.draggedElement.name,
		},
		{
			id,
			type: 'project',
			name,
		},
	);
	folderHelpers.onDragEnd();
};

/**
 * Perform resource move on drop, also handles toast messages and updating the UI
 * @param draggedResource
 * @param dropTarget
 */
const moveResourceOnDrop = async (draggedResource: DragTarget, dropTarget: DropTarget) => {
	if (draggedResource.type === 'folder') {
		await moveFolder({
			folder: { id: draggedResource.id, name: draggedResource.name },
			newParent: { id: dropTarget.id, name: dropTarget.name, type: dropTarget.type },
			options: { skipFetch: true, skipNavigation: true },
		});
		// Remove the dragged folder from the list
		workflowsAndFolders.value = workflowsAndFolders.value.filter(
			(folder) => folder.id !== draggedResource.id,
		);
		// Increase the count of the target folder
		const targetFolder = getFolderListItem(dropTarget.id);
		if (targetFolder) {
			targetFolder.subFolderCount += 1;
		}
	} else if (draggedResource.type === 'workflow') {
		await onWorkflowMoved({
			workflow: {
				id: draggedResource.id,
				name: draggedResource.name,
				oldParentId: currentFolderId.value ?? '',
			},
			newParent: { id: dropTarget.id, name: dropTarget.name, type: dropTarget.type },
			options: { skipFetch: true },
		});
		// Remove the dragged workflow from the list
		workflowsAndFolders.value = workflowsAndFolders.value.filter(
			(workflow) => workflow.id !== draggedResource.id,
		);
		// Increase the count of the target folder
		const targetFolder = getFolderListItem(dropTarget.id);
		if (targetFolder) {
			targetFolder.workflowCount += 1;
		}
	}
};

// Breadcrumbs methods

const onBreadcrumbItemClick = (item: PathItem) => {
	if (item.href) {
		loading.value = true;
		void router
			.push(item.href)
			.then(() => {
				currentFolderId.value = item.id;
				loading.value = false;
			})
			.catch((error) => {
				toast.showError(error, i18n.baseText('folders.open.error.title'));
			});
	}
};

// Folder actions

// Main header action handlers
// These render next to the breadcrumbs and are applied to the current folder/project
const onBreadCrumbsAction = async (action: string) => {
	switch (action) {
		case FOLDER_LIST_ITEM_ACTIONS.CREATE:
			if (!route.params.projectId) return;
			const currentParent = currentFolder.value?.name || projectName.value;
			if (!currentParent) return;
			await createFolder({
				id: (route.params.folderId as string) ?? '-1',
				name: currentParent,
				type: currentFolder.value ? 'folder' : 'project',
			});
			break;
		case FOLDER_LIST_ITEM_ACTIONS.CREATE_WORKFLOW:
			addWorkflow();
			break;
		case FOLDER_LIST_ITEM_ACTIONS.DELETE:
			if (!route.params.folderId) return;
			const content = await getFolderContent(route.params.folderId as string);
			await deleteFolder(
				route.params.folderId as string,
				content.workflowCount,
				content.subFolderCount,
			);
			break;
		case FOLDER_LIST_ITEM_ACTIONS.RENAME:
			onNameToggle();
			break;
		case FOLDER_LIST_ITEM_ACTIONS.MOVE:
			if (!currentFolder.value) return;
			uiStore.openMoveToFolderModal(
				'folder',
				{
					id: currentFolder.value?.id,
					name: currentFolder.value?.name,
					parentFolderId: currentFolder.value?.parentFolder,
				},
				workflowListEventBus,
			);
			break;
		default:
			break;
	}
};

// Folder card action handlers
// These render on each folder card and are applied to the clicked folder
const onFolderCardAction = async (payload: { action: string; folderId: string }) => {
	const clickedFolder = foldersStore.getCachedFolder(payload.folderId);
	if (!clickedFolder) return;
	switch (payload.action) {
		case FOLDER_LIST_ITEM_ACTIONS.CREATE:
			await createFolder(
				{
					id: clickedFolder.id,
					name: clickedFolder.name,
					type: 'folder',
				},
				{ openAfterCreate: true },
			);
			break;
		case FOLDER_LIST_ITEM_ACTIONS.CREATE_WORKFLOW:
			currentFolderId.value = clickedFolder.id;
			void router.push({
				name: VIEWS.NEW_WORKFLOW,
				query: { projectId: route.params?.projectId, parentFolderId: clickedFolder.id },
			});
			break;
		case FOLDER_LIST_ITEM_ACTIONS.DELETE: {
			const content = await getFolderContent(clickedFolder.id);
			await deleteFolder(clickedFolder.id, content.workflowCount, content.subFolderCount);
			break;
		}
		case FOLDER_LIST_ITEM_ACTIONS.RENAME:
			await renameFolder(clickedFolder.id);
			break;
		case FOLDER_LIST_ITEM_ACTIONS.MOVE:
			uiStore.openMoveToFolderModal(
				'folder',
				{
					id: clickedFolder.id,
					name: clickedFolder.name,
					parentFolderId: clickedFolder.parentFolder,
				},
				workflowListEventBus,
			);
			break;
		default:
			break;
	}
};

// Reusable action handlers
// Both action handlers ultimately call these methods once folder to apply action to is determined
const createFolder = async (
	parent: { id: string; name: string; type: 'project' | 'folder' },
	options: { openAfterCreate: boolean } = { openAfterCreate: false },
) => {
	const promptResponsePromise = message.prompt(
		i18n.baseText('folders.add.to.parent.message', { interpolate: { parent: parent.name } }),
		{
			confirmButtonText: i18n.baseText('generic.create'),
			cancelButtonText: i18n.baseText('generic.cancel'),
			inputValidator: folderHelpers.validateFolderName,
			customClass: 'add-folder-modal',
		},
	);
	const promptResponse = await promptResponsePromise;
	if (promptResponse.action === MODAL_CONFIRM) {
		const folderName = promptResponse.value;
		try {
			const newFolder = await foldersStore.createFolder(
				folderName,
				route.params.projectId as string,
				parent.type === 'folder' ? parent.id : undefined,
			);

			const newFolderURL = router.resolve({
				name: VIEWS.PROJECTS_FOLDERS,
				params: { projectId: route.params.projectId, folderId: newFolder.id },
			}).href;
			toast.showToast({
				title: i18n.baseText('folders.add.success.title'),
				message: i18n.baseText('folders.add.success.message', {
					interpolate: {
						link: newFolderURL,
						folderName: newFolder.name,
					},
				}),
				onClick: (event: MouseEvent | undefined) => {
					if (event?.target instanceof HTMLAnchorElement) {
						event.preventDefault();
						void router.push(newFolderURL);
					}
				},
				type: 'success',
			});
			telemetry.track('User created folder', {
				folder_id: newFolder.id,
			});
			if (options.openAfterCreate) {
				// Navigate to parent folder id option specified by the caller
				await router.push({
					name: VIEWS.PROJECTS_FOLDERS,
					params: { projectId: route.params.projectId, folderId: parent.id },
				});
			} else {
				// If we are on an empty list, just add the new folder to the list
				if (!workflowsAndFolders.value.length) {
					workflowsAndFolders.value = [
						{
							id: newFolder.id,
							name: newFolder.name,
							resource: 'folder',
							createdAt: newFolder.createdAt,
							updatedAt: newFolder.updatedAt,
							homeProject: projectsStore.currentProject as ProjectSharingData,
							workflowCount: 0,
							subFolderCount: 0,
						},
					];
					foldersStore.cacheFolders([
						{ id: newFolder.id, name: newFolder.name, parentFolder: currentFolder.value?.id },
					]);
				} else {
					// Else fetch again with same filters & pagination applied
					await fetchWorkflows();
				}
			}
		} catch (error) {
			toast.showError(error, i18n.baseText('folders.create.error.title'));
		}
	}
};

const renameFolder = async (folderId: string) => {
	const folder = foldersStore.getCachedFolder(folderId);
	if (!folder || !currentProject.value) return;
	const promptResponsePromise = message.prompt(
		i18n.baseText('folders.rename.message', { interpolate: { folderName: folder.name } }),
		{
			confirmButtonText: i18n.baseText('generic.rename'),
			cancelButtonText: i18n.baseText('generic.cancel'),
			inputValue: folder.name,
			customClass: 'rename-folder-modal',
			inputValidator: folderHelpers.validateFolderName,
		},
	);
	const promptResponse = await promptResponsePromise;
	if (promptResponse.action === MODAL_CONFIRM) {
		const newFolderName = promptResponse.value;
		try {
			await foldersStore.renameFolder(currentProject.value?.id, folderId, newFolderName);
			foldersStore.breadcrumbsCache[folderId].name = newFolderName;
			toast.showMessage({
				title: i18n.baseText('folders.rename.success.message', {
					interpolate: { folderName: newFolderName },
				}),
				type: 'success',
			});
			await fetchWorkflows();
			telemetry.track('User renamed folder', {
				folder_id: folderId,
			});
		} catch (error) {
			toast.showError(error, i18n.baseText('folders.rename.error.title'));
		}
	}
};

const createFolderInCurrent = async () => {
	// Show the community plus enrollment modal if the user is self-hosted, and hasn't enabled folders
	if (showRegisteredCommunityCTA.value) {
		uiStore.openModalWithData({
			name: COMMUNITY_PLUS_ENROLLMENT_MODAL,
			data: { customHeading: i18n.baseText('folders.registeredCommunity.cta.heading') },
		});
		return;
	}
	if (!route.params.projectId) return;
	const currentParent = currentFolder.value?.name || projectName.value;
	if (!currentParent) return;
	await createFolder({
		id: (route.params.folderId as string) ?? '-1',
		name: currentParent,
		type: currentFolder.value ? 'folder' : 'project',
	});
};

const deleteFolder = async (folderId: string, workflowCount: number, subFolderCount: number) => {
	if (subFolderCount || workflowCount) {
		uiStore.openDeleteFolderModal(folderId, workflowListEventBus, {
			workflowCount,
			subFolderCount,
		});
	} else {
		await foldersStore.deleteFolder(route.params.projectId as string, folderId);
		toast.showMessage({
			title: i18n.baseText('folders.delete.success.message'),
			type: 'success',
		});
		await onFolderDeleted({ folderId, workflowCount, folderCount: subFolderCount });
	}
};

const moveFolder = async (payload: {
	folder: { id: string; name: string };
	newParent: { id: string; name: string; type: 'folder' | 'project' };
	options?: {
		skipFetch?: boolean;
		skipNavigation?: boolean;
	};
}) => {
	if (!route.params.projectId) return;

	try {
		await foldersStore.moveFolder(
			route.params.projectId as string,
			payload.folder.id,
			payload.newParent.type === 'folder' ? payload.newParent.id : '0',
		);
		const isCurrentFolder = currentFolderId.value === payload.folder.id;

		const newFolderURL = router.resolve({
			name: VIEWS.PROJECTS_FOLDERS,
			params: {
				projectId: route.params.projectId,
				folderId: payload.newParent.type === 'folder' ? payload.newParent.id : undefined,
			},
		}).href;
		if (isCurrentFolder && !payload.options?.skipNavigation) {
			// If we just moved the current folder, automatically navigate to the new folder
			void router.push(newFolderURL);
		} else {
			// Else show success message and update the list
			toast.showToast({
				title: i18n.baseText('folders.move.success.title'),
				message: i18n.baseText('folders.move.success.message', {
					interpolate: {
						folderName: payload.folder.name,
						newFolderName: payload.newParent.name,
					},
				}),
				onClick: (event: MouseEvent | undefined) => {
					if (event?.target instanceof HTMLAnchorElement) {
						event.preventDefault();
						void router.push(newFolderURL);
					}
				},
				type: 'success',
			});
			if (!payload.options?.skipFetch) {
				await fetchWorkflows();
			}
		}
	} catch (error) {
		toast.showError(error, i18n.baseText('folders.move.error.title'));
	}
};

const onFolderTransferred = async (payload: {
	source: {
		projectId: string;
		folder: { id: string; name: string };
	};
	destination: {
		projectId: string;
		parentFolder: { id: string | undefined; name: string };
		canAccess: boolean;
	};
	shareCredentials?: string[];
}) => {
	try {
		await foldersStore.moveFolderToProject(
			payload.source.projectId,
			payload.source.folder.id,
			payload.destination.projectId,
			payload.destination.parentFolder.id,
			payload.shareCredentials,
		);

		const isCurrentFolder = currentFolderId.value === payload.source.folder.id;
		const newFolderURL = router.resolve({
			name: VIEWS.PROJECTS_FOLDERS,
			params: {
				projectId: payload.destination.canAccess
					? payload.destination.projectId
					: payload.source.projectId,
				folderId: payload.destination.canAccess ? payload.source.folder.id : undefined,
			},
		}).href;

		if (isCurrentFolder) {
			if (payload.destination.canAccess) {
				// If we just moved the current folder and can access the destination navigate there
				void router.push(newFolderURL);
			} else {
				// Otherwise navigate to the workflows page of the source project
				void router.push({
					name: VIEWS.PROJECTS_WORKFLOWS,
					params: {
						projectId: payload.source.projectId,
					},
				});
			}
		} else {
			await refreshWorkflows();

			if (payload.destination.canAccess) {
				toast.showToast({
					title: i18n.baseText('folders.move.success.title'),
					message: i18n.baseText('folders.move.success.message', {
						interpolate: {
							folderName: payload.source.folder.name,
							newFolderName: payload.destination.parentFolder.name,
						},
					}),
					onClick: (event: MouseEvent | undefined) => {
						if (event?.target instanceof HTMLAnchorElement) {
							event.preventDefault();
							void router.push(newFolderURL);
						}
					},
					type: 'success',
				});
			} else {
				toast.showToast({
					title: i18n.baseText('folders.move.success.title'),
					message: i18n.baseText('folders.move.success.messageNoAccess', {
						interpolate: {
							folderName: payload.source.folder.name,
							newFolderName: payload.destination.parentFolder.name,
						},
					}),
					type: 'success',
				});
			}
		}
	} catch (error) {
		toast.showError(error, i18n.baseText('folders.move.error.title'));
	}
};

const moveWorkflowToFolder = async (payload: {
	id: string;
	name: string;
	parentFolderId?: string;
	sharedWithProjects?: ProjectSharingData[];
}) => {
	if (showRegisteredCommunityCTA.value) {
		uiStore.openModalWithData({
			name: COMMUNITY_PLUS_ENROLLMENT_MODAL,
			data: { customHeading: i18n.baseText('folders.registeredCommunity.cta.heading') },
		});
		return;
	}
	uiStore.openMoveToFolderModal(
		'workflow',
		{
			id: payload.id,
			name: payload.name,
			parentFolderId: payload.parentFolderId,
			sharedWithProjects: payload.sharedWithProjects,
		},
		workflowListEventBus,
	);
};

const onWorkflowTransferred = async (payload: {
	source: {
		projectId: string;
		workflow: { id: string; name: string };
	};
	destination: {
		projectId: string;
		parentFolder: { id: string | undefined; name: string };
		canAccess: boolean;
	};
	shareCredentials?: string[];
}) => {
	try {
		await projectsStore.moveResourceToProject(
			'workflow',
			payload.source.workflow.id,
			payload.destination.projectId,
			payload.destination.parentFolder.id,
			payload.shareCredentials,
		);

		await refreshWorkflows();

		if (payload.destination.canAccess) {
			toast.showToast({
				title: i18n.baseText('folders.move.workflow.success.title'),
				message: i18n.baseText('folders.move.workflow.success.message', {
					interpolate: {
						workflowName: payload.source.workflow.name,
						newFolderName: payload.destination.parentFolder.name,
					},
				}),
				onClick: (event: MouseEvent | undefined) => {
					if (event?.target instanceof HTMLAnchorElement) {
						event.preventDefault();
						void router.push({
							name: VIEWS.PROJECTS_FOLDERS,
							params: {
								projectId: payload.destination.projectId,
								folderId: payload.destination.parentFolder.id,
							},
						});
					}
				},
				type: 'success',
			});
		} else {
			toast.showToast({
				title: i18n.baseText('folders.move.workflow.success.title'),
				message: i18n.baseText('folders.move.workflow.success.messageNoAccess', {
					interpolate: {
						workflowName: payload.source.workflow.name,
						newFolderName: payload.destination.parentFolder.name,
					},
				}),
				type: 'success',
			});
		}
	} catch (error) {
		toast.showError(error, i18n.baseText('folders.move.workflow.error.title'));
	}
};

const onWorkflowMoved = async (payload: {
	workflow: { id: string; name: string; oldParentId: string };
	newParent: { id: string; name: string; type: 'folder' | 'project' };
	options?: {
		skipFetch?: boolean;
	};
}) => {
	if (!route.params.projectId) return;
	try {
		const newFolderURL = router.resolve({
			name: VIEWS.PROJECTS_FOLDERS,
			params: {
				projectId: route.params.projectId,
				folderId: payload.newParent.type === 'folder' ? payload.newParent.id : undefined,
			},
		}).href;
		const workflowResource = workflowsAndFolders.value.find(
			(resource): resource is WorkflowListItem => resource.id === payload.workflow.id,
		);
		await workflowsStore.updateWorkflow(payload.workflow.id, {
			parentFolderId: payload.newParent.type === 'folder' ? payload.newParent.id : '0',
			versionId: workflowResource?.versionId,
		});
		if (!payload.options?.skipFetch) {
			await fetchWorkflows();
		}
		toast.showToast({
			title: i18n.baseText('folders.move.workflow.success.title'),
			message: i18n.baseText('folders.move.workflow.success.message', {
				interpolate: {
					workflowName: payload.workflow.name,
					newFolderName: payload.newParent.name,
				},
			}),
			onClick: (event: MouseEvent | undefined) => {
				if (event?.target instanceof HTMLAnchorElement) {
					event.preventDefault();
					void router.push(newFolderURL);
				}
			},
			type: 'success',
		});
		telemetry.track('User moved content', {
			workflow_id: payload.workflow.id,
			source_folder_id: payload.workflow.oldParentId,
			destination_folder_id: payload.newParent.id,
		});
	} catch (error) {
		toast.showError(error, i18n.baseText('folders.move.workflow.error.title'));
	}
};

const onCreateWorkflowClick = () => {
	void router.push({
		name: VIEWS.NEW_WORKFLOW,
		query: {
			projectId: currentProject.value?.id,
			parentFolderId: route.params.folderId as string,
		},
	});
};

const renameInput = useTemplateRef('renameInput');
function onNameToggle() {
	setTimeout(() => {
		if (renameInput.value?.forceFocus) {
			renameInput.value.forceFocus();
		}
	}, 0);
}

const onNameSubmit = async (name: string) => {
	if (!currentFolder.value || !currentProject.value) return;

	const newName = name.trim();
	if (!newName) {
		toast.showMessage({
			title: i18n.baseText('renameAction.emptyName.title'),
			message: i18n.baseText('renameAction.emptyName.message'),
			type: 'error',
		});

		return;
	}

	if (newName === currentFolder.value.name) {
		renameInput.value?.forceCancel();
		return;
	}

	const validationResult = folderHelpers.validateFolderName(newName);
	if (typeof validationResult === 'string') {
		toast.showMessage({
			title: i18n.baseText('renameAction.invalidName.title'),
			message: validationResult,
			type: 'error',
		});
		renameInput.value?.forceCancel();
		return;
	} else {
		try {
			await foldersStore.renameFolder(currentProject.value?.id, currentFolder.value.id, newName);
			foldersStore.breadcrumbsCache[currentFolder.value.id].name = newName;
			toast.showMessage({
				title: i18n.baseText('folders.rename.success.message', {
					interpolate: { folderName: newName },
				}),
				type: 'success',
			});
			telemetry.track('User renamed folder', {
				folder_id: currentFolder.value.id,
			});
		} catch (error) {
			toast.showError(error, i18n.baseText('folders.rename.error.title'));
			renameInput.value?.forceCancel();
		}
	}
};
</script>

<template>
	<ResourcesListLayout
		v-model:filters="filters"
		resource-key="workflows"
		type="list-paginated"
		:resources="workflowListResources"
		:type-props="{ itemSize: 80 }"
		:shareable="isShareable"
		:initialize="initialize"
		:disabled="readOnlyEnv || !projectPermissions.workflow.create"
		:loading="false"
		:resources-refreshing="loading"
		:custom-page-size="DEFAULT_WORKFLOW_PAGE_SIZE"
		:total-items="workflowsStore.totalWorkflowCount"
		:dont-perform-sorting-and-filtering="true"
		:has-empty-state="foldersStore.totalWorkflowCount === 0 && !currentFolderId"
		@click:add="addWorkflow"
		@update:search="onSearchUpdated"
		@update:filters="onFiltersUpdated"
		@update:pagination-and-sort="setPaginationAndSort"
		@mouseleave="folderHelpers.resetDropTarget"
	>
		<template #header>
			<ProjectHeader @create-folder="createFolderInCurrent">
				<InsightsSummary
					v-if="projectPages.isOverviewSubPage && insightsStore.isSummaryEnabled"
					:loading="insightsStore.weeklySummary.isLoading"
					:summary="insightsStore.weeklySummary.state"
					time-range="week"
				/>
			</ProjectHeader>
		</template>
		<template v-if="foldersEnabled || showRegisteredCommunityCTA" #add-button>
			<N8nTooltip
				placement="top"
				:disabled="
					!(
						projectPages.isOverviewSubPage ||
						projectPages.isSharedSubPage ||
						(!readOnlyEnv && hasPermissionToCreateFolders)
					)
				"
			>
				<template #content>
					<span
						v-if="
							(projectPages.isOverviewSubPage || projectPages.isSharedSubPage) &&
							!showRegisteredCommunityCTA
						"
					>
						<span v-if="teamProjectsEnabled">
							{{ i18n.baseText('folders.add.overview.withProjects.message') }}
						</span>
						<span v-else>
							{{ i18n.baseText('folders.add.overview.community.message') }}
						</span>
					</span>
					<span v-else>
						{{
							currentParentName
								? i18n.baseText('folders.add.to.parent.message', {
										interpolate: { parent: currentParentName },
									})
								: i18n.baseText('folders.add.here.message')
						}}
					</span>
				</template>
				<N8nButton
					size="small"
					icon="folder-plus"
					type="tertiary"
					data-test-id="add-folder-button"
					:class="$style['add-folder-button']"
					:disabled="!showRegisteredCommunityCTA && (readOnlyEnv || !hasPermissionToCreateFolders)"
					@click="createFolderInCurrent"
				/>
			</N8nTooltip>
		</template>
		<template #callout>
			<N8nCallout
				v-if="showAIStarterCollectionCallout"
				theme="secondary"
				icon="gift"
				:class="$style['easy-ai-workflow-callout']"
			>
				{{ i18n.baseText('workflows.ai.starter.collection.callout') }}
				<template #trailingContent>
					<div :class="$style['callout-trailing-content']">
						<N8nButton
							data-test-id="easy-ai-button"
							size="small"
							type="secondary"
							@click="createAIStarterWorkflows('callout')"
						>
							{{ i18n.baseText('generic.startNow') }}
						</N8nButton>
						<N8nIcon
							size="small"
							icon="x"
							:title="i18n.baseText('generic.dismiss')"
							class="clickable"
							@click="dismissStarterCollectionCallout"
						/>
					</div>
				</template>
			</N8nCallout>
			<N8nCallout
				v-else-if="!loading && showEasyAIWorkflowCallout && easyAICalloutVisible"
				theme="secondary"
				icon="bot"
				:class="$style['easy-ai-workflow-callout']"
			>
				{{ i18n.baseText('workflows.list.easyAI') }}
				<template #trailingContent>
					<div :class="$style['callout-trailing-content']">
						<N8nButton
							data-test-id="easy-ai-button"
							size="small"
							type="secondary"
							@click="openAIWorkflow('callout')"
						>
							{{ i18n.baseText('generic.tryNow') }}
						</N8nButton>
						<N8nIcon
							size="small"
							icon="x"
							:title="i18n.baseText('generic.dismiss')"
							class="clickable"
							@click="dismissEasyAICallout"
						/>
					</div>
				</template>
			</N8nCallout>
			<SuggestedWorkflows v-if="experimentalShowSuggestedWorkflows">
				<SuggestedWorkflowCard
					v-for="workflow in templatesStore.experimentalSuggestedWorkflows"
					:key="workflow.id"
					data-test-id="resource-list-item-suggested-workflow"
					:data="{
						id: workflow.id,
						name: workflow.name,
					}"
				/>
			</SuggestedWorkflows>
		</template>
		<template #breadcrumbs>
			<div v-if="breadcrumbsLoading" :class="$style['breadcrumbs-loading']">
				<n8n-loading :loading="breadcrumbsLoading" :rows="1" variant="p" />
			</div>
			<div
				v-else-if="showFolders && currentFolder"
				:class="$style['breadcrumbs-container']"
				data-test-id="main-breadcrumbs"
			>
				<FolderBreadcrumbs
					:current-folder="currentFolderParent"
					:actions="mainBreadcrumbsActions"
					:hidden-items-trigger="isDragging ? 'hover' : 'click'"
					:current-folder-as-link="true"
					@item-selected="onBreadcrumbItemClick"
					@action="onBreadCrumbsAction"
					@item-drop="onBreadCrumbsItemDrop"
					@project-drop="moveFolderToProjectRoot"
				>
					<template #append>
						<span :class="$style['path-separator']">/</span>
						<N8nInlineTextEdit
							ref="renameInput"
							:key="currentFolder?.id"
							data-test-id="breadcrumbs-item-current"
							:placeholder="i18n.baseText('folders.rename.placeholder')"
							:model-value="currentFolder.name"
							:max-length="30"
							:read-only="readOnlyEnv || !hasPermissionToUpdateFolders"
							:class="{ [$style.name]: true, [$style['pointer-disabled']]: isDragging }"
							@update:model-value="onNameSubmit"
						/>
					</template>
				</FolderBreadcrumbs>
			</div>
		</template>
		<template #item="{ item: data, index }">
			<Draggable
				v-if="(data as FolderResource | WorkflowResource).resourceType === 'folder'"
				:key="`folder-${index}`"
				:disabled="!isDragNDropEnabled"
				type="move"
				target-data-key="folder"
				@dragstart="folderHelpers.onDragStart"
				@dragend="folderHelpers.onDragEnd"
			>
				<template #preview>
					<N8nCard>
						<N8nText tag="h2" bold>
							{{ (data as FolderResource).name }}
						</N8nText>
					</N8nCard>
				</template>
				<FolderCard
					:data="data as FolderResource"
					:actions="folderCardActions"
					:read-only="
						readOnlyEnv || (!hasPermissionToDeleteFolders && !hasPermissionToCreateFolders)
					"
					:personal-project="personalProject"
					:data-resourceid="(data as FolderResource).id"
					:data-resourcename="(data as FolderResource).name"
					:class="{
						['mb-2xs']: true,
						[$style['drag-active']]: isDragging,
						[$style.dragging]:
							foldersStore.draggedElement?.type === 'folder' &&
							foldersStore.draggedElement?.id === (data as FolderResource).id,
						[$style['drop-active']]:
							foldersStore.activeDropTarget?.id === (data as FolderResource).id,
					}"
					:show-ownership-badge="showCardsBadge"
					data-target="folder"
					class="mb-2xs"
					@action="onFolderCardAction"
					@mouseenter="folderHelpers.onDragEnter"
					@mouseup="onFolderCardDrop"
				/>
			</Draggable>
			<Draggable
				v-else
				:key="`workflow-${index}`"
				:disabled="!isDragNDropEnabled"
				type="move"
				target-data-key="workflow"
				@dragstart="folderHelpers.onDragStart"
				@dragend="folderHelpers.onDragEnd"
			>
				<template #preview>
					<N8nCard>
						<N8nText tag="h2" bold>
							{{ (data as WorkflowResource).name }}
						</N8nText>
					</N8nCard>
				</template>
				<WorkflowCard
					data-test-id="resources-list-item-workflow"
					:class="{
						['mb-2xs']: true,
						[$style['drag-active']]: isDragging,
						[$style.dragging]:
							foldersStore.draggedElement?.type === 'workflow' &&
							foldersStore.draggedElement?.id === (data as WorkflowResource).id,
					}"
					:data="data as WorkflowResource"
					:workflow-list-event-bus="workflowListEventBus"
					:read-only="readOnlyEnv"
					:data-resourceid="(data as WorkflowResource).id"
					:data-resourcename="(data as WorkflowResource).name"
					:show-ownership-badge="showCardsBadge"
					data-target="workflow"
					@click:tag="onClickTag"
					@workflow:deleted="refreshWorkflows"
					@workflow:archived="refreshWorkflows"
					@workflow:unarchived="refreshWorkflows"
					@workflow:moved="fetchWorkflows"
					@workflow:duplicated="fetchWorkflows"
					@workflow:active-toggle="onWorkflowActiveToggle"
					@action:move-to-folder="moveWorkflowToFolder"
					@mouseenter="isDragging ? folderHelpers.resetDropTarget() : {}"
				/>
			</Draggable>
		</template>
		<template #empty>
			<EmptySharedSectionActionBox
				v-if="projectPages.isSharedSubPage && personalProject"
				:personal-project="personalProject"
				resource-type="workflows"
			/>
			<div v-else>
				<div class="text-center mt-s" data-test-id="list-empty-state">
					<N8nHeading tag="h2" size="xlarge" class="mb-2xs">
						{{
							currentUser.firstName
								? i18n.baseText('workflows.empty.heading', {
										interpolate: { name: currentUser.firstName },
									})
								: i18n.baseText('workflows.empty.heading.userNotSetup')
						}}
					</N8nHeading>
					<N8nText size="large" color="text-base">
						{{ emptyListDescription }}
					</N8nText>
				</div>
				<div
					v-if="!readOnlyEnv && projectPermissions.workflow.create"
					:class="['text-center', 'mt-2xl', $style.actionsContainer]"
				>
					<N8nCard
						:class="$style.emptyStateCard"
						hoverable
						data-test-id="new-workflow-card"
						@click="addWorkflow"
					>
						<div :class="$style.emptyStateCardContent">
							<N8nIcon
								:class="$style.emptyStateCardIcon"
								icon="file"
								color="foreground-dark"
								:stroke-width="1.5"
							/>
							<N8nText size="large" class="mt-xs">
								{{ i18n.baseText('workflows.empty.startFromScratch') }}
							</N8nText>
						</div>
					</N8nCard>
					<N8nCard
						v-if="showAIStarterCollectionCallout"
						:class="$style.emptyStateCard"
						hoverable
						data-test-id="easy-ai-workflow-card"
						@click="createAIStarterWorkflows('card')"
					>
						<div :class="$style.emptyStateCardContent">
							<N8nIcon
								:class="$style.emptyStateCardIcon"
								:stroke-width="1.5"
								icon="gift"
								color="foreground-dark"
							/>
							<N8nText size="large" class="mt-xs pl-2xs pr-2xs">
								{{ i18n.baseText('workflows.ai.starter.collection.card') }}
							</N8nText>
						</div>
					</N8nCard>
					<N8nCard
						v-else-if="showEasyAIWorkflowCallout"
						:class="$style.emptyStateCard"
						hoverable
						data-test-id="easy-ai-workflow-card"
						@click="openAIWorkflow('empty')"
					>
						<div :class="$style.emptyStateCardContent">
							<N8nIcon
								:class="$style.emptyStateCardIcon"
								:stroke-width="1.5"
								icon="bot"
								color="foreground-dark"
							/>
							<N8nText size="large" class="mt-xs pl-2xs pr-2xs">
								{{ i18n.baseText('workflows.empty.easyAI') }}
							</N8nText>
						</div>
					</N8nCard>
					<N8nCard
						v-if="templatesCardEnabled"
						:class="$style.emptyStateCard"
						hoverable
						data-test-id="new-workflow-from-template-card"
						@click="openTemplatesRepository"
					>
						<div :class="$style.emptyStateCardContent">
							<N8nIcon
								:class="$style.emptyStateCardIcon"
								:stroke-width="1.5"
								icon="package-open"
								color="foreground-dark"
							/>
							<N8nText size="large" class="mt-xs pl-2xs pr-2xs">
								{{ i18n.baseText('workflows.empty.startWithTemplate') }}
							</N8nText>
						</div>
					</N8nCard>
				</div>
			</div>
		</template>
		<template #filters="{ setKeyValue }">
			<div v-if="settingsStore.areTagsEnabled" class="mb-s">
				<N8nInputLabel
					:label="i18n.baseText('workflows.filters.tags')"
					:bold="false"
					size="small"
					color="text-base"
					class="mb-3xs"
				/>
				<WorkflowTagsDropdown
					:placeholder="i18n.baseText('workflowOpen.filterWorkflows')"
					:model-value="filters.tags"
					:create-enabled="false"
					@update:model-value="setKeyValue('tags', $event)"
				/>
			</div>
			<div class="mb-s">
				<N8nInputLabel
					:label="i18n.baseText('workflows.filters.status')"
					:bold="false"
					size="small"
					color="text-base"
					class="mb-3xs"
				/>
				<N8nSelect
					data-test-id="status-dropdown"
					:model-value="filters.status"
					@update:model-value="setKeyValue('status', $event)"
				>
					<N8nOption
						v-for="option in statusFilterOptions"
						:key="option.label"
						:label="option.label"
						:value="option.value"
						data-test-id="status"
					>
					</N8nOption>
				</N8nSelect>
			</div>
			<div class="mb-s">
				<N8nCheckbox
					:label="i18n.baseText('workflows.filters.showArchived')"
					:model-value="filters.showArchived || false"
					data-test-id="show-archived-checkbox"
					@update:model-value="setKeyValue('showArchived', $event)"
				/>
			</div>
		</template>
		<template #postamble>
			<!-- Empty states for shared section and folders -->
			<div
				v-if="workflowsAndFolders.length === 0 && !hasFilters"
				:class="$style['empty-folder-container']"
				data-test-id="empty-folder-container"
			>
				<EmptySharedSectionActionBox
					v-if="projectPages.isSharedSubPage && personalProject"
					:personal-project="personalProject"
					resource-type="workflows"
				/>
				<N8nActionBox
					v-else-if="currentFolder"
					data-test-id="empty-folder-action-box"
					:heading="
						i18n.baseText('folders.empty.actionbox.title', {
							interpolate: { folderName: currentFolder.name },
						})
					"
					:button-text="i18n.baseText('generic.create.workflow')"
					button-type="secondary"
					:button-disabled="readOnlyEnv || !projectPermissions.workflow.create"
					@click:button="onCreateWorkflowClick"
				>
					<template #disabledButtonTooltip>
						{{
							readOnlyEnv
								? i18n.baseText('readOnlyEnv.cantAdd.workflow')
								: i18n.baseText('generic.missing.permissions')
						}}
					</template></N8nActionBox
				>
			</div>
		</template>
	</ResourcesListLayout>
</template>

<style lang="scss" module>
.actionsContainer {
	display: flex;
	justify-content: center;
}

.easy-ai-workflow-callout {
	// Make the callout padding in line with workflow cards
	margin-top: var(--spacing-xs);
	padding-left: var(--spacing-s);
	padding-right: var(--spacing-m);

	.callout-trailing-content {
		display: flex;
		align-items: center;
		gap: var(--spacing-m);
	}
}

.emptyStateCard {
	width: 192px;
	text-align: center;
	display: inline-flex;
	height: 230px;

	& + & {
		margin-left: var(--spacing-s);
	}

	&:hover {
		svg {
			color: var(--color-primary);
		}
	}
}

.emptyStateCardContent {
	display: inline-flex;
	flex-direction: column;
	align-items: center;
	justify-content: center;
}

.emptyStateCardIcon {
	font-size: 48px;

	svg {
		transition: color 0.3s ease;
	}
}

.add-folder-button {
	width: 30px;
	height: 30px;
}

.breadcrumbs-container {
	display: flex;
	align-items: center;
	align-self: flex-end;
}

.breadcrumbs-loading {
	:global(.el-skeleton__item) {
		margin: 0;
		height: 40px;
		width: 400px;
	}
}

.empty-folder-container {
	button {
		margin-top: var(--spacing-2xs);
	}
}

.drag-active *,
.drag-active :global(.action-toggle) {
	cursor: grabbing !important;
}

.dragging {
	transition: opacity 0.3s ease;
	opacity: 0.3;
	border-style: dashed;
	pointer-events: none;
}

.drop-active {
	:global(.card) {
		border-color: var(--color-secondary);
		background-color: var(--color-callout-secondary-background);
	}
}

.path-separator {
	font-size: var(--font-size-xl);
	color: var(--color-foreground-base);
	padding: var(--spacing-3xs) var(--spacing-4xs) var(--spacing-4xs);
}

.name {
	color: $custom-font-dark;
	font-size: var(--font-size-s);
	padding: var(--spacing-3xs) var(--spacing-4xs) var(--spacing-4xs);
}

.pointer-disabled {
	pointer-events: none;
}
</style>

<style lang="scss">
.add-folder-modal {
	width: 500px;
	padding-bottom: 0;
	.el-message-box__message {
		font-size: var(--font-size-xl);
	}
	.el-message-box__btns {
		padding: 0 var(--spacing-l) var(--spacing-l);
	}
	.el-message-box__content {
		padding: var(--spacing-l);
	}
}
</style><|MERGE_RESOLUTION|>--- conflicted
+++ resolved
@@ -372,11 +372,11 @@
 	() => isSelfHostedDeployment.value && !foldersEnabled.value && canUserRegisterCommunityPlus.value,
 );
 
-<<<<<<< HEAD
 const experimentalShowSuggestedWorkflows = computed(() =>
 	isPersonalizedTemplatesExperimentEnabled(),
 );
-=======
+
+
 const showAIStarterCollectionCallout = computed(() => {
 	return (
 		!loading.value &&
@@ -389,7 +389,6 @@
 			(hasPermissionToCreateFolders.value && hasPermissionToCreateWorkflows.value))
 	);
 });
->>>>>>> 5ddf2907
 
 /**
  * WATCHERS, STORE SUBSCRIPTIONS AND EVENT BUS HANDLERS
