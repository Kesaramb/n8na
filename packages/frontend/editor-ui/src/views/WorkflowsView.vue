--- conflicted
+++ resolved
@@ -59,14 +59,11 @@
 import { useMessage } from '@/composables/useMessage';
 import { useToast } from '@/composables/useToast';
 import { useFoldersStore } from '@/stores/folders.store';
-<<<<<<< HEAD
+import { useFolders } from '@/composables/useFolders';
+import { useUsageStore } from '@/stores/usage.store';
 import { useInsightsStore } from '@/features/insights/insights.store';
 import InsightsSummary from '@/features/insights/InsightsSummary.vue';
 import { useOverview } from '@/composables/useOverview';
-=======
-import { useFolders } from '@/composables/useFolders';
-import { useUsageStore } from '@/stores/usage.store';
->>>>>>> ced8bcdd
 
 interface Filters extends BaseFilters {
 	status: string | boolean;
@@ -104,11 +101,8 @@
 const uiStore = useUIStore();
 const tagsStore = useTagsStore();
 const foldersStore = useFoldersStore();
-<<<<<<< HEAD
+const usageStore = useUsageStore();
 const insightsStore = useInsightsStore();
-=======
-const usageStore = useUsageStore();
->>>>>>> ced8bcdd
 
 const documentTitle = useDocumentTitle();
 const { callDebounced } = useDebounce();
