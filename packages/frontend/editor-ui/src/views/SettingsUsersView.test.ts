--- conflicted
+++ resolved
@@ -158,12 +158,11 @@
 		ssoStore.isSamlLoginEnabled = false;
 	});
 
-<<<<<<< HEAD
 	afterEach(() => {
 		cleanupAppModals();
 		vi.clearAllMocks();
 	});
-=======
+
 	it('turn enforcing mfa on', async () => {
 		const pinia = createTestingPinia({
 			initialState: getInitialState({
@@ -177,7 +176,6 @@
 			}),
 		});
 
-		const userStore = mockedStore(useUsersStore);
 		const { getByTestId } = renderView({ pinia });
 
 		const actionSwitch = getByTestId('enable-force-mfa');
@@ -201,8 +199,6 @@
 			}),
 		});
 
-		const userStore = mockedStore(useUsersStore);
-		const settingsStore = mockedStore(useSettingsStore);
 		settingsStore.isMFAEnforced = true;
 		const { getByTestId } = renderView({ pinia });
 
@@ -213,12 +209,6 @@
 
 		expect(userStore.updateEnforceMfa).toHaveBeenCalledWith(false);
 	});
-
-	it('hides invite button visibility based on user permissions', async () => {
-		const pinia = createTestingPinia({ initialState: getInitialState() });
-		const userStore = mockedStore(useUsersStore);
-		userStore.currentUser = createUser({ isDefaultUser: true });
->>>>>>> 3a733b91
 
 	it('should render correctly with users list', () => {
 		renderComponent();
