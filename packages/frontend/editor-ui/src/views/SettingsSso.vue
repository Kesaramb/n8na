<script lang="ts" setup>
import CopyInput from '@/components/CopyInput.vue';
import { useDocumentTitle } from '@/composables/useDocumentTitle';
import { useMessage } from '@/composables/useMessage';
import { usePageRedirectionHelper } from '@/composables/usePageRedirectionHelper';
import { useTelemetry } from '@/composables/useTelemetry';
import { useToast } from '@/composables/useToast';
import { MODAL_CONFIRM } from '@/constants';
<<<<<<< HEAD
import { useSettingsStore } from '@/stores/settings.store';
import { useSSOStore } from '@/stores/sso.store';
import { useI18n } from '@n8n/i18n';
import { useRootStore } from '@n8n/stores/useRootStore';
import { computed, onMounted, ref } from 'vue';
=======
>>>>>>> 5caf7a26

type SupportedProtocolType = (typeof SupportedProtocols)[keyof typeof SupportedProtocols];

const IdentityProviderSettingsType = {
	URL: 'url',
	XML: 'xml',
};

const SupportedProtocols = {
	SAML: 'saml',
	OIDC: 'oidc',
} as const;

const i18n = useI18n();
const telemetry = useTelemetry();
const rootStore = useRootStore();
const ssoStore = useSSOStore();
const message = useMessage();
const toast = useToast();
const documentTitle = useDocumentTitle();
const pageRedirectionHelper = usePageRedirectionHelper();

const ssoActivatedLabel = computed(() =>
	ssoStore.isSamlLoginEnabled
		? i18n.baseText('settings.sso.activated')
		: i18n.baseText('settings.sso.deactivated'),
);

const oidcActivatedLabel = computed(() =>
	ssoStore.isOidcLoginEnabled
		? i18n.baseText('settings.sso.activated')
		: i18n.baseText('settings.sso.deactivated'),
);

const options = computed(() => {
	return [
		{
			label: SupportedProtocols.SAML.toUpperCase(),
			value: SupportedProtocols.SAML,
		},
		{
			label: ssoStore.isEnterpriseOidcEnabled
				? SupportedProtocols.OIDC.toUpperCase()
				: `${SupportedProtocols.OIDC.toUpperCase()} (${i18n.baseText('generic.upgradeToEnterprise')})`,
			value: SupportedProtocols.OIDC,
		},
	];
});

const ssoSettingsSaved = ref(false);

const entityId = ref();

const clientId = ref('');
const clientSecret = ref('');

const discoveryEndpoint = ref('');

const authProtocol = ref<SupportedProtocolType>(SupportedProtocols.SAML);

const ipsOptions = ref([
	{
		label: i18n.baseText('settings.sso.settings.ips.options.url'),
		value: IdentityProviderSettingsType.URL,
	},
	{
		label: i18n.baseText('settings.sso.settings.ips.options.xml'),
		value: IdentityProviderSettingsType.XML,
	},
]);
const ipsType = ref(IdentityProviderSettingsType.URL);

const metadataUrl = ref();
const metadata = ref();

const redirectUrl = ref();

const isSaveEnabled = computed(() => {
	if (ipsType.value === IdentityProviderSettingsType.URL) {
		return !!metadataUrl.value && metadataUrl.value !== ssoStore.samlConfig?.metadataUrl;
	} else if (ipsType.value === IdentityProviderSettingsType.XML) {
		return !!metadata.value && metadata.value !== ssoStore.samlConfig?.metadata;
	}
	return false;
});

const isTestEnabled = computed(() => {
	if (ipsType.value === IdentityProviderSettingsType.URL) {
		return !!metadataUrl.value && ssoSettingsSaved.value;
	} else if (ipsType.value === IdentityProviderSettingsType.XML) {
		return !!metadata.value && ssoSettingsSaved.value;
	}
	return false;
});

async function loadSamlConfig() {
	if (!ssoStore.isEnterpriseSamlEnabled) {
		return;
	}
	try {
		await getSamlConfig();
	} catch (error) {
		toast.showError(error, 'error');
	}
}

const getSamlConfig = async () => {
	const config = await ssoStore.getSamlConfig();

	entityId.value = config?.entityID;
	redirectUrl.value = config?.returnUrl;

	if (config?.metadataUrl) {
		ipsType.value = IdentityProviderSettingsType.URL;
	} else if (config?.metadata) {
		ipsType.value = IdentityProviderSettingsType.XML;
	}

	metadata.value = config?.metadata;
	metadataUrl.value = config?.metadataUrl;
	ssoSettingsSaved.value = !!config?.metadata;
};

const trackUpdateSettings = () => {
	const trackingMetadata: {
		instance_id: string;
		authentication_method: SupportedProtocolType;
		is_active?: boolean;
		discovery_endpoint?: string;
		identity_provider?: 'metadata' | 'xml';
	} = {
		instance_id: rootStore.instanceId,
		authentication_method: authProtocol.value,
	};

	if (authProtocol.value === SupportedProtocols.SAML) {
		trackingMetadata.identity_provider = ipsType.value === 'url' ? 'metadata' : 'xml';
		trackingMetadata.is_active = ssoStore.isSamlLoginEnabled;
	} else if (authProtocol.value === SupportedProtocols.OIDC) {
		trackingMetadata.discovery_endpoint = discoveryEndpoint.value;
		trackingMetadata.is_active = ssoStore.isOidcLoginEnabled;
	}
	telemetry.track('User updated single sign on settings', trackingMetadata);
};

const onSave = async () => {
	try {
		validateInput();
		const config =
			ipsType.value === IdentityProviderSettingsType.URL
				? { metadataUrl: metadataUrl.value }
				: { metadata: metadata.value };
		await ssoStore.saveSamlConfig(config);

		if (!ssoStore.isSamlLoginEnabled) {
			const answer = await message.confirm(
				i18n.baseText('settings.sso.settings.save.activate.message'),
				i18n.baseText('settings.sso.settings.save.activate.title'),
				{
					confirmButtonText: i18n.baseText('settings.sso.settings.save.activate.test'),
					cancelButtonText: i18n.baseText('settings.sso.settings.save.activate.cancel'),
				},
			);

			if (answer === 'confirm') {
				await onTest();
			}
		}

		trackUpdateSettings();
	} catch (error) {
		toast.showError(error, i18n.baseText('settings.sso.settings.save.error'));
		return;
	} finally {
		await getSamlConfig();
	}
};

const onTest = async () => {
	try {
		const url = await ssoStore.testSamlConfig();

		if (typeof window !== 'undefined') {
			window.open(url, '_blank');
		}
	} catch (error) {
		toast.showError(error, 'error');
	}
};

const validateInput = () => {
	if (ipsType.value === IdentityProviderSettingsType.URL) {
		// In case the user wants to set the metadata url we want to be sure that
		// the provided url is at least a valid http, https url.
		try {
			const parsedUrl = new URL(metadataUrl.value);
			// We allow http and https URLs for now, because we want to avoid a theoretical breaking
			// change, this should be restricted to only allow https when switching to V2.
			if (parsedUrl.protocol !== 'https:' && parsedUrl.protocol !== 'http:') {
				// The content of this error is never seen by the user, because the catch clause
				// below catches it and translates it to a more general error message.
				throw new Error('The provided protocol is not supported');
			}
		} catch (error) {
			throw new Error(i18n.baseText('settings.sso.settings.ips.url.invalid'));
		}
	}
};

const goToUpgrade = () => {
	void pageRedirectionHelper.goToUpgrade('sso', 'upgrade-sso');
};

const isToggleSsoDisabled = computed(() => {
	/** Allow users to disable SSO even if config request fails */
	if (ssoStore.isSamlLoginEnabled) {
		return false;
	}

	return !ssoSettingsSaved.value;
});

onMounted(async () => {
	documentTitle.set(i18n.baseText('settings.sso.title'));
	await Promise.all([loadSamlConfig(), loadOidcConfig()]);

	if (ssoStore.isDefaultAuthenticationSaml) {
		authProtocol.value = SupportedProtocols.SAML;
	} else if (ssoStore.isDefaultAuthenticationOidc) {
		authProtocol.value = SupportedProtocols.OIDC;
	}
});

const getOidcConfig = async () => {
	const config = await ssoStore.getOidcConfig();

	clientId.value = config.clientId;
	clientSecret.value = config.clientSecret;
	discoveryEndpoint.value = config.discoveryEndpoint;
};

async function loadOidcConfig() {
	if (!ssoStore.isEnterpriseOidcEnabled) {
		return;
	}
	try {
		await getOidcConfig();
	} catch (error) {
		toast.showError(error, 'error');
	}
}

function onAuthProtocolUpdated(value: SupportedProtocolType) {
	authProtocol.value = value;
}

const cannotSaveOidcSettings = computed(() => {
	return (
		ssoStore.oidcConfig?.clientId === clientId.value &&
		ssoStore.oidcConfig?.clientSecret === clientSecret.value &&
		ssoStore.oidcConfig?.discoveryEndpoint === discoveryEndpoint.value &&
		ssoStore.oidcConfig?.loginEnabled === ssoStore.isOidcLoginEnabled
	);
});

async function onOidcSettingsSave() {
	if (ssoStore.oidcConfig?.loginEnabled && !ssoStore.isOidcLoginEnabled) {
		const confirmAction = await message.confirm(
			i18n.baseText('settings.oidc.confirmMessage.beforeSaveForm.message'),
			i18n.baseText('settings.oidc.confirmMessage.beforeSaveForm.headline'),
			{
				cancelButtonText: i18n.baseText(
					'settings.ldap.confirmMessage.beforeSaveForm.cancelButtonText',
				),
				confirmButtonText: i18n.baseText(
					'settings.ldap.confirmMessage.beforeSaveForm.confirmButtonText',
				),
			},
		);
		if (confirmAction !== MODAL_CONFIRM) return;
	}

	const newConfig = await ssoStore.saveOidcConfig({
		clientId: clientId.value,
		clientSecret: clientSecret.value,
		discoveryEndpoint: discoveryEndpoint.value,
		loginEnabled: ssoStore.isOidcLoginEnabled,
	});

	clientSecret.value = newConfig.clientSecret;
	trackUpdateSettings();
}
</script>

<template>
	<div class="pb-2xl">
		<div :class="$style.heading">
			<n8n-heading size="2xlarge">{{ i18n.baseText('settings.sso.title') }}</n8n-heading>
		</div>
		<n8n-info-tip>
			{{ i18n.baseText('settings.sso.info') }}
			<a href="https://docs.n8n.io/user-management/saml/" target="_blank">
				{{ i18n.baseText('settings.sso.info.link') }}
			</a>
		</n8n-info-tip>
<<<<<<< HEAD
		<div :class="$style.group">
			<label>Select Authentication Protocol</label>
			<div>
				<N8nSelect
					filterable
					:model-value="authProtocol"
					:placeholder="i18n.baseText('parameterInput.select')"
					@update:model-value="onAuthProtocolUpdated"
					@keydown.stop
				>
					<N8nOption
						v-for="{ label, value } in options"
						:key="value"
						:value="value"
						:label="label"
						data-test-id="credential-select-option"
=======
		<div
			v-if="ssoStore.isEnterpriseSamlEnabled || ssoStore.isEnterpriseOidcEnabled"
			data-test-id="sso-content-licensed"
		>
			<div :class="$style.group">
				<label>Select Authentication Protocol</label>
				<div>
					<N8nSelect
						filterable
						:model-value="authProtocol"
						data-test-id="sso-auth-protocol-select"
						:placeholder="i18n.baseText('parameterInput.select')"
						@update:model-value="onAuthProtocolUpdated"
						@keydown.stop
>>>>>>> 5caf7a26
					>
					</N8nOption>
				</N8nSelect>
			</div>
		</div>
		<div v-if="authProtocol === SupportedProtocols.SAML">
			<div v-if="ssoStore.isEnterpriseSamlEnabled" data-test-id="sso-content-licensed">
				<div :class="$style.group">
					<label>{{ i18n.baseText('settings.sso.settings.redirectUrl.label') }}</label>
					<CopyInput
						:value="redirectUrl"
						:copy-button-text="i18n.baseText('generic.clickToCopy')"
						:toast-title="i18n.baseText('settings.sso.settings.redirectUrl.copied')"
					/>
					<small>{{ i18n.baseText('settings.sso.settings.redirectUrl.help') }}</small>
				</div>
				<div :class="$style.group">
					<label>{{ i18n.baseText('settings.sso.settings.entityId.label') }}</label>
					<CopyInput
						:value="entityId"
						:copy-button-text="i18n.baseText('generic.clickToCopy')"
						:toast-title="i18n.baseText('settings.sso.settings.entityId.copied')"
					/>
					<small>{{ i18n.baseText('settings.sso.settings.entityId.help') }}</small>
				</div>
				<div :class="$style.group">
					<label>{{ i18n.baseText('settings.sso.settings.ips.label') }}</label>
					<div class="mt-2xs mb-s">
						<n8n-radio-buttons v-model="ipsType" :options="ipsOptions" />
					</div>
					<div v-if="ipsType === IdentityProviderSettingsType.URL">
						<n8n-input
							v-model="metadataUrl"
							type="text"
							name="metadataUrl"
							size="large"
							:placeholder="i18n.baseText('settings.sso.settings.ips.url.placeholder')"
							data-test-id="sso-provider-url"
						/>
						<small>{{ i18n.baseText('settings.sso.settings.ips.url.help') }}</small>
					</div>
					<div v-if="ipsType === IdentityProviderSettingsType.XML">
						<n8n-input
							v-model="metadata"
							type="textarea"
							name="metadata"
							:rows="4"
							data-test-id="sso-provider-xml"
						/>
						<small>{{ i18n.baseText('settings.sso.settings.ips.xml.help') }}</small>
					</div>
					<div :class="$style.group">
						<n8n-tooltip
							v-if="ssoStore.isEnterpriseSamlEnabled"
							:disabled="ssoStore.isSamlLoginEnabled || ssoSettingsSaved"
						>
							<template #content>
								<span>
									{{ i18n.baseText('settings.sso.activation.tooltip') }}
								</span>
							</template>
							<el-switch
								v-model="ssoStore.isSamlLoginEnabled"
								data-test-id="sso-toggle"
								:disabled="isToggleSsoDisabled"
								:class="$style.switch"
								:inactive-text="ssoActivatedLabel"
							/>
						</n8n-tooltip>
					</div>
				</div>
				<div :class="$style.buttons">
					<n8n-button
						:disabled="!isSaveEnabled"
						size="large"
						data-test-id="sso-save"
						@click="onSave"
					>
						{{ i18n.baseText('settings.sso.settings.save') }}
					</n8n-button>
					<n8n-button
						:disabled="!isTestEnabled"
						size="large"
						type="tertiary"
						data-test-id="sso-test"
						@click="onTest"
					>
						{{ i18n.baseText('settings.sso.settings.test') }}
					</n8n-button>
				</div>

				<footer :class="$style.footer">
					{{ i18n.baseText('settings.sso.settings.footer.hint') }}
				</footer>
			</div>
			<n8n-action-box
				v-else
				data-test-id="sso-content-unlicensed"
				:class="$style.actionBox"
				:description="i18n.baseText('settings.sso.actionBox.description')"
				:button-text="i18n.baseText('settings.sso.actionBox.buttonText')"
				@click:button="goToUpgrade"
			>
				<template #heading>
					<span>{{ i18n.baseText('settings.sso.actionBox.title') }}</span>
				</template>
			</n8n-action-box>
		</div>
		<div v-if="authProtocol === SupportedProtocols.OIDC">
			<div v-if="ssoStore.isEnterpriseOidcEnabled">
				<div :class="$style.group">
					<label>Redirect URL</label>
					<CopyInput
						:value="ssoStore.oidc.callbackUrl"
						:copy-button-text="i18n.baseText('generic.clickToCopy')"
						toast-title="Redirect URL copied to clipboard"
					/>
					<small>Copy the Redirect URL to configure your OIDC provider </small>
				</div>
				<div :class="$style.group">
					<label>Discovery Endpoint</label>
					<N8nInput
						:model-value="discoveryEndpoint"
						type="text"
						data-test-id="oidc-discovery-endpoint"
						placeholder="https://accounts.google.com/.well-known/openid-configuration"
						@update:model-value="(v: string) => (discoveryEndpoint = v)"
					/>
					<small>Paste here your discovery endpoint</small>
				</div>
				<div :class="$style.group">
					<label>Client ID</label>
					<N8nInput
						:model-value="clientId"
						type="text"
						data-test-id="oidc-client-id"
						@update:model-value="(v: string) => (clientId = v)"
					/>
					<small
						>The client ID you received when registering your application with your provider</small
					>
				</div>
				<div :class="$style.group">
					<label>Client Secret</label>
					<N8nInput
						:model-value="clientSecret"
						type="password"
						data-test-id="oidc-client-secret"
						@update:model-value="(v: string) => (clientSecret = v)"
					/>
					<small
						>The client Secret you received when registering your application with your
						provider</small
					>
				</div>
				<div :class="$style.group">
					<el-switch
						v-model="ssoStore.isOidcLoginEnabled"
						data-test-id="sso-oidc-toggle"
						:class="$style.switch"
						:inactive-text="oidcActivatedLabel"
					/>
				</div>

				<div :class="$style.buttons">
					<n8n-button
						data-test-id="sso-oidc-save"
						size="large"
						:disabled="cannotSaveOidcSettings"
						@click="onOidcSettingsSave"
					>
						{{ i18n.baseText('settings.sso.settings.save') }}
					</n8n-button>
				</div>
			</div>
			<n8n-action-box
				v-else
				data-test-id="sso-content-unlicensed"
				:class="$style.actionBox"
				:button-text="i18n.baseText('settings.sso.actionBox.buttonText')"
				@click:button="goToUpgrade"
			>
				<template #heading>
					<span>{{ i18n.baseText('settings.sso.actionBox.title') }}</span>
				</template>
			</n8n-action-box>
		</div>
	</div>
</template>

<style lang="scss" module>
.heading {
	margin-bottom: var(--spacing-s);
}

.switch {
	span {
		font-size: var(--font-size-2xs);
		font-weight: var(--font-weight-bold);
		color: var(--color-text-light);
	}
}

.buttons {
	display: flex;
	justify-content: flex-start;
	padding: var(--spacing-2xl) 0 var(--spacing-2xs);

	button {
		margin: 0 var(--spacing-s) 0 0;
	}
}

.group {
	padding: var(--spacing-xl) 0 0;

	> label {
		display: inline-block;
		font-size: var(--font-size-s);
		font-weight: var(--font-weight-medium);
		padding: 0 0 var(--spacing-2xs);
	}

	small {
		display: block;
		padding: var(--spacing-2xs) 0 0;
		font-size: var(--font-size-2xs);
		color: var(--color-text-base);
	}
}

.actionBox {
	margin: var(--spacing-2xl) 0 0;
}

.footer {
	color: var(--color-text-base);
	font-size: var(--font-size-2xs);
}
</style><|MERGE_RESOLUTION|>--- conflicted
+++ resolved
@@ -6,14 +6,10 @@
 import { useTelemetry } from '@/composables/useTelemetry';
 import { useToast } from '@/composables/useToast';
 import { MODAL_CONFIRM } from '@/constants';
-<<<<<<< HEAD
-import { useSettingsStore } from '@/stores/settings.store';
 import { useSSOStore } from '@/stores/sso.store';
 import { useI18n } from '@n8n/i18n';
 import { useRootStore } from '@n8n/stores/useRootStore';
 import { computed, onMounted, ref } from 'vue';
-=======
->>>>>>> 5caf7a26
 
 type SupportedProtocolType = (typeof SupportedProtocols)[keyof typeof SupportedProtocols];
 
@@ -319,7 +315,6 @@
 				{{ i18n.baseText('settings.sso.info.link') }}
 			</a>
 		</n8n-info-tip>
-<<<<<<< HEAD
 		<div :class="$style.group">
 			<label>Select Authentication Protocol</label>
 			<div>
@@ -336,22 +331,6 @@
 						:value="value"
 						:label="label"
 						data-test-id="credential-select-option"
-=======
-		<div
-			v-if="ssoStore.isEnterpriseSamlEnabled || ssoStore.isEnterpriseOidcEnabled"
-			data-test-id="sso-content-licensed"
-		>
-			<div :class="$style.group">
-				<label>Select Authentication Protocol</label>
-				<div>
-					<N8nSelect
-						filterable
-						:model-value="authProtocol"
-						data-test-id="sso-auth-protocol-select"
-						:placeholder="i18n.baseText('parameterInput.select')"
-						@update:model-value="onAuthProtocolUpdated"
-						@keydown.stop
->>>>>>> 5caf7a26
 					>
 					</N8nOption>
 				</N8nSelect>
