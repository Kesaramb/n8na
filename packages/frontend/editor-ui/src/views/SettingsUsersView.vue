<script lang="ts" setup>
import { ref, computed, onMounted } from 'vue';
import { useDebounceFn } from '@vueuse/core';
import {
	ROLE,
	type Role,
	type UsersListSortOptions,
	type User,
	USERS_LIST_SORT_OPTIONS,
} from '@n8n/api-types';
import type { UserAction } from '@n8n/design-system';
import type { TableOptions } from '@n8n/design-system/components/N8nDataTableServer';
import {
	DELETE_USER_MODAL_KEY,
	EnterpriseEditionFeature,
	INVITE_USER_MODAL_KEY,
} from '@/constants';
import type { InvitableRoleName, IUser } from '@/Interface';
import { useToast } from '@/composables/useToast';
import { useUIStore } from '@/stores/ui.store';
import { useSettingsStore } from '@/stores/settings.store';
import { useUsersStore } from '@/stores/users.store';
import { useSSOStore } from '@/stores/sso.store';
import { hasPermission } from '@/utils/rbac/permissions';
import { useClipboard } from '@/composables/useClipboard';
import { useI18n } from '@n8n/i18n';
import { useDocumentTitle } from '@/composables/useDocumentTitle';
import { usePageRedirectionHelper } from '@/composables/usePageRedirectionHelper';
import SettingsUsersTable from '@/components/SettingsUsers/SettingsUsersTable.vue';
import { I18nT } from 'vue-i18n';

const clipboard = useClipboard();
const { showToast, showError } = useToast();

const settingsStore = useSettingsStore();
const uiStore = useUIStore();
const usersStore = useUsersStore();
const ssoStore = useSSOStore();
const documentTitle = useDocumentTitle();
const pageRedirectionHelper = usePageRedirectionHelper();

const tooltipKey = 'settings.personal.mfa.enforce.unlicensed_tooltip';

const i18n = useI18n();

const search = ref('');
const usersTableState = ref<TableOptions>({
	page: 0,
	itemsPerPage: 10,
	sortBy: [
		{ id: 'firstName', desc: false },
		{ id: 'lastName', desc: false },
		{ id: 'email', desc: false },
	],
});
const showUMSetupWarning = computed(() => hasPermission(['defaultUser']));

onMounted(async () => {
	documentTitle.set(i18n.baseText('settings.users'));

	if (!showUMSetupWarning.value) {
		await updateUsersTableData(usersTableState.value);
	}
});

const usersListActions = computed((): Array<UserAction<IUser>> => {
	return [
		{
			label: i18n.baseText('settings.users.actions.copyInviteLink'),
			value: 'copyInviteLink',
			guard: (user) => usersStore.usersLimitNotReached && !user.firstName && !!user.inviteAcceptUrl,
		},
		{
			label: i18n.baseText('settings.users.actions.reinvite'),
			value: 'reinvite',
			guard: (user) =>
				usersStore.usersLimitNotReached && !user.firstName && settingsStore.isSmtpSetup,
		},
		{
			label: i18n.baseText('settings.users.actions.copyPasswordResetLink'),
			value: 'copyPasswordResetLink',
			guard: (user) =>
				hasPermission(['rbac'], { rbac: { scope: 'user:resetPassword' } }) &&
				usersStore.usersLimitNotReached &&
				!user.isPendingUser &&
				user.id !== usersStore.currentUserId,
		},
		{
			label: i18n.baseText('settings.users.actions.allowSSOManualLogin'),
			value: 'allowSSOManualLogin',
			guard: (user) => !!ssoStore.isSamlLoginEnabled && !user.settings?.allowSSOManualLogin,
		},
		{
			label: i18n.baseText('settings.users.actions.disallowSSOManualLogin'),
			value: 'disallowSSOManualLogin',
			guard: (user) => !!ssoStore.isSamlLoginEnabled && user.settings?.allowSSOManualLogin === true,
		},
	];
});
const isAdvancedPermissionsEnabled = computed(
	() => settingsStore.isEnterpriseFeatureEnabled[EnterpriseEditionFeature.AdvancedPermissions],
);

const userRoles = computed((): Array<{ value: Role; label: string; disabled?: boolean }> => {
	return [
		{
			value: ROLE.Member,
			label: i18n.baseText('auth.roles.member'),
		},
		{
			value: ROLE.Admin,
			label: i18n.baseText('auth.roles.admin'),
			disabled: !isAdvancedPermissionsEnabled.value,
		},
	];
});

async function onUsersListAction({ action, userId }: { action: string; userId: string }) {
	switch (action) {
		case 'delete':
			await onDelete(userId);
			break;
		case 'reinvite':
			await onReinvite(userId);
			break;
		case 'copyInviteLink':
			await onCopyInviteLink(userId);
			break;
		case 'copyPasswordResetLink':
			await onCopyPasswordResetLink(userId);
			break;
		case 'allowSSOManualLogin':
			await onAllowSSOManualLogin(userId);
			break;
		case 'disallowSSOManualLogin':
			await onDisallowSSOManualLogin(userId);
			break;
	}
}
function onInvite() {
	uiStore.openModalWithData({
		name: INVITE_USER_MODAL_KEY,
		data: {
			afterInvite: async () => {
				await updateUsersTableData(usersTableState.value);
			},
		},
	});
}
async function onDelete(userId: string) {
	uiStore.openModalWithData({
		name: DELETE_USER_MODAL_KEY,
		data: {
			userId,
			afterDelete: async () => {
				await updateUsersTableData(usersTableState.value);
			},
		},
	});
}
async function onReinvite(userId: string) {
	try {
		const user = usersStore.usersList.state.items.find((u) => u.id === userId);
		if (user?.email && user?.role) {
			if (!['global:admin', 'global:member'].includes(user.role)) {
				throw new Error('Invalid role name on reinvite');
			}
			await usersStore.reinviteUser({
				email: user.email,
				role: user.role as InvitableRoleName,
			});
			showToast({
				type: 'success',
				title: i18n.baseText('settings.users.inviteResent'),
				message: i18n.baseText('settings.users.emailSentTo', {
					interpolate: { email: user.email ?? '' },
				}),
			});
		}
	} catch (e) {
		showError(e, i18n.baseText('settings.users.userReinviteError'));
	}
}
async function onCopyInviteLink(userId: string) {
	const user = usersStore.usersList.state.items.find((u) => u.id === userId);
	if (user?.inviteAcceptUrl) {
		void clipboard.copy(user.inviteAcceptUrl);

		showToast({
			type: 'success',
			title: i18n.baseText('settings.users.inviteUrlCreated'),
			message: i18n.baseText('settings.users.inviteUrlCreated.message'),
		});
	}
}
async function onCopyPasswordResetLink(userId: string) {
	try {
		const user = usersStore.usersList.state.items.find((u) => u.id === userId);
		if (user) {
			const url = await usersStore.getUserPasswordResetLink(user);
			void clipboard.copy(url.link);

			showToast({
				type: 'success',
				title: i18n.baseText('settings.users.passwordResetUrlCreated'),
				message: i18n.baseText('settings.users.passwordResetUrlCreated.message'),
			});
		}
	} catch (error) {
		showError(error, i18n.baseText('settings.users.passwordResetLinkError'));
	}
}
async function onAllowSSOManualLogin(userId: string) {
	const user = usersStore.usersList.state.items.find((u) => u.id === userId);
	if (user) {
		if (!user.settings) {
			user.settings = {};
		}
		user.settings.allowSSOManualLogin = true;
		await usersStore.updateOtherUserSettings(userId, user.settings);
		await updateUsersTableData(usersTableState.value);

		showToast({
			type: 'success',
			title: i18n.baseText('settings.users.allowSSOManualLogin'),
			message: i18n.baseText('settings.users.allowSSOManualLogin.message'),
		});
	}
}
async function onDisallowSSOManualLogin(userId: string) {
	const user = usersStore.usersList.state.items.find((u) => u.id === userId);
	if (user?.settings) {
		user.settings.allowSSOManualLogin = false;
		await usersStore.updateOtherUserSettings(userId, user.settings);
		await updateUsersTableData(usersTableState.value);

		showToast({
			type: 'success',
			title: i18n.baseText('settings.users.disallowSSOManualLogin'),
			message: i18n.baseText('settings.users.disallowSSOManualLogin.message'),
		});
	}
}
function goToUpgrade() {
	void pageRedirectionHelper.goToUpgrade('settings-users', 'upgrade-users');
}
function goToUpgradeAdvancedPermissions() {
	void pageRedirectionHelper.goToUpgrade('settings-users', 'upgrade-advanced-permissions');
}

const onUpdateRole = async (payload: { userId: string; role: Role }) => {
	const user = usersStore.usersList.state.items.find((u) => u.id === payload.userId);
	if (!user) {
		showError(new Error('User not found'), i18n.baseText('settings.users.userNotFound'));
		return;
	}

	await onRoleChange(user, payload.role);
};

async function onRoleChange(user: User, newRoleName: Role) {
	try {
		await usersStore.updateGlobalRole({ id: user.id, newRoleName });

		const role = userRoles.value.find(({ value }) => value === newRoleName)?.label || newRoleName;

		showToast({
			type: 'success',
			title: i18n.baseText('settings.users.userRoleUpdated'),
			message: i18n.baseText('settings.users.userRoleUpdated.message', {
				interpolate: {
					user:
						user.firstName && user.lastName
							? `${user.firstName} ${user.lastName}`
							: (user.email ?? ''),
					role,
				},
			}),
		});
	} catch (e) {
		showError(e, i18n.baseText('settings.users.userReinviteError'));
	}
}

const isValidSortKey = (key: string): key is UsersListSortOptions =>
	(USERS_LIST_SORT_OPTIONS as readonly string[]).includes(key);

const updateUsersTableData = async ({ page, itemsPerPage, sortBy }: TableOptions) => {
	try {
		usersTableState.value = {
			page,
			itemsPerPage,
			sortBy,
		};

		const skip = page * itemsPerPage;
		const take = itemsPerPage;

		const transformedSortBy = sortBy
			.flatMap(({ id, desc }) => {
				const dir = desc ? 'desc' : 'asc';
				if (id === 'name') {
					return [`firstName:${dir}`, `lastName:${dir}`, `email:${dir}`];
				}
				return `${id}:${dir}`;
			})
			.filter(isValidSortKey);

		await usersStore.usersList.execute(0, {
			skip,
			take,
			sortBy: transformedSortBy,
			expand: ['projectRelations'],
			filter: {
				fullText: search.value.trim(),
			},
		});
	} catch (error) {
		showError(error, i18n.baseText('settings.users.table.update.error'));
	}
};

const debouncedUpdateUsersTableData = useDebounceFn(() => {
	usersTableState.value.page = 0; // Reset to first page on search
	void updateUsersTableData(usersTableState.value);
}, 300);

const onSearch = (value: string) => {
	search.value = value;
	void debouncedUpdateUsersTableData();
};

async function onUpdateMfaEnforced(value: boolean) {
	try {
		await usersStore.updateEnforceMfa(value);
		showToast({
			type: 'success',
			title: value
				? i18n.baseText('settings.personal.mfa.enforce.enabled.title')
				: i18n.baseText('settings.personal.mfa.enforce.disabled.title'),
			message: value
				? i18n.baseText('settings.personal.mfa.enforce.enabled.message')
				: i18n.baseText('settings.personal.mfa.enforce.disabled.message'),
		});
	} catch (error) {
		showError(error, i18n.baseText('settings.personal.mfa.enforce.error'));
	}
}
</script>

<template>
	<div :class="$style.container">
		<N8nHeading tag="h1" size="2xlarge" class="mb-xl">
			{{ i18n.baseText('settings.users') }}
			<N8nText v-if="!showUMSetupWarning" :class="$style.userCount" color="text-light"
				>{{ usersStore.usersList.state.count }} {{ i18n.baseText('settings.users') }}</N8nText
			>
		</N8nHeading>
		<div v-if="!usersStore.usersLimitNotReached" :class="$style.setupInfoContainer">
			<N8nActionBox
				:heading="
					i18n.baseText(uiStore.contextBasedTranslationKeys.users.settings.unavailable.title)
				"
				:description="
					i18n.baseText(uiStore.contextBasedTranslationKeys.users.settings.unavailable.description)
				"
				:button-text="
					i18n.baseText(uiStore.contextBasedTranslationKeys.users.settings.unavailable.button)
				"
				@click:button="goToUpgrade"
			/>
		</div>
<<<<<<< HEAD
		<N8nNotice v-if="!isAdvancedPermissionsEnabled">
			<i18n-t keypath="settings.users.advancedPermissions.warning">
=======
		<n8n-notice v-if="!isAdvancedPermissionsEnabled">
			<I18nT keypath="settings.users.advancedPermissions.warning" scope="global">
>>>>>>> 81cd4901
				<template #link>
					<N8nLink
						data-test-id="upgrade-permissions-link"
						size="small"
						@click="goToUpgradeAdvancedPermissions"
					>
						{{ i18n.baseText('generic.upgrade') }}
					</N8nLink>
				</template>
<<<<<<< HEAD
			</i18n-t>
		</N8nNotice>
=======
			</I18nT>
		</n8n-notice>
>>>>>>> 81cd4901
		<div :class="$style.settingsContainer">
			<div :class="$style.settingsContainerInfo">
				<N8nText :bold="true"
					>{{ i18n.baseText('settings.personal.mfa.enforce.title') }}
					<N8nBadge class="ml-4xs">{{ i18n.baseText('generic.upgrade') }}</N8nBadge></N8nText
				>
				<N8nText size="small" color="text-light">{{
					i18n.baseText('settings.personal.mfa.enforce.message')
				}}</N8nText>
			</div>
			<div :class="$style.settingsContainerAction">
				<EnterpriseEdition :features="[EnterpriseEditionFeature.EnforceMFA]">
					<el-switch
						:model-value="settingsStore.isMFAEnforced"
						size="large"
						data-test-id="enable-force-mfa"
						@update:model-value="onUpdateMfaEnforced"
					/>
					<template #fallback>
						<N8nTooltip>
							<el-switch :model-value="settingsStore.isMFAEnforced" size="large" :disabled="true" />
							<template #content>
								<I18nT :keypath="tooltipKey" tag="span" scope="global">
									<template #action>
										<a @click="goToUpgrade">
											{{ i18n.baseText('settings.personal.mfa.enforce.unlicensed_tooltip.link') }}
										</a>
									</template>
								</I18nT>
							</template>
						</N8nTooltip>
					</template>
				</EnterpriseEdition>
			</div>
		</div>
		<div v-if="!showUMSetupWarning" :class="$style.buttonContainer">
			<N8nInput
				:class="$style.search"
				:model-value="search"
				:placeholder="i18n.baseText('settings.users.search.placeholder')"
				clearable
				data-test-id="users-list-search"
				@update:model-value="onSearch"
			>
				<template #prefix>
					<N8nIcon icon="search" />
				</template>
			</N8nInput>
			<N8nTooltip :disabled="!ssoStore.isSamlLoginEnabled">
				<template #content>
					<span> {{ i18n.baseText('settings.users.invite.tooltip') }} </span>
				</template>
				<div>
					<N8nButton
						:disabled="ssoStore.isSamlLoginEnabled || !usersStore.usersLimitNotReached"
						:label="i18n.baseText('settings.users.invite')"
						size="large"
						data-test-id="settings-users-invite-button"
						@click="onInvite"
					/>
				</div>
			</N8nTooltip>
		</div>
		<!-- If there's more than 1 user it means the account quota was more than 1 in the past. So we need to allow instance owner to be able to delete users and transfer workflows.
		-->
		<div
			v-if="usersStore.usersLimitNotReached || usersStore.usersList.state.count > 1"
			:class="$style.usersContainer"
		>
			<SettingsUsersTable
				v-model:table-options="usersTableState"
				data-test-id="settings-users-table"
				:data="usersStore.usersList.state"
				:loading="usersStore.usersList.isLoading"
				:actions="usersListActions"
				@update:options="updateUsersTableData"
				@update:role="onUpdateRole"
				@action="onUsersListAction"
			/>
		</div>
	</div>
</template>

<style lang="scss" module>
.userCount {
	display: block;
	padding: var(--spacing-3xs) 0 0;
	text-transform: lowercase;
}

.buttonContainer {
	display: flex;
	justify-content: space-between;
	gap: var(--spacing-s);
	margin: 0 0 var(--spacing-s);
}

.search {
	max-width: 300px;
}

.setupInfoContainer {
	max-width: 728px;
}

.settingsContainer {
	display: flex;
	align-items: center;
	padding-left: var(--spacing-s);
	margin-bottom: var(--spacing-l);
	justify-content: space-between;
	flex-shrink: 0;

	border-radius: 4px;
	border: 1px solid var(--Colors-Foreground---color-foreground-base, #d9dee8);
}

.settingsContainerInfo {
	display: flex;
	padding: 8px 0px;
	flex-direction: column;
	justify-content: center;
	align-items: flex-start;
	gap: 1px;
}

.settingsContainerAction {
	display: flex;
	padding: 20px 16px 20px 248px;
	justify-content: flex-end;
	align-items: center;
	flex-shrink: 0;
}

.container {
	padding-bottom: 20px;
}
</style><|MERGE_RESOLUTION|>--- conflicted
+++ resolved
@@ -370,13 +370,8 @@
 				@click:button="goToUpgrade"
 			/>
 		</div>
-<<<<<<< HEAD
 		<N8nNotice v-if="!isAdvancedPermissionsEnabled">
-			<i18n-t keypath="settings.users.advancedPermissions.warning">
-=======
-		<n8n-notice v-if="!isAdvancedPermissionsEnabled">
 			<I18nT keypath="settings.users.advancedPermissions.warning" scope="global">
->>>>>>> 81cd4901
 				<template #link>
 					<N8nLink
 						data-test-id="upgrade-permissions-link"
@@ -386,13 +381,8 @@
 						{{ i18n.baseText('generic.upgrade') }}
 					</N8nLink>
 				</template>
-<<<<<<< HEAD
-			</i18n-t>
+			</I18nT>
 		</N8nNotice>
-=======
-			</I18nT>
-		</n8n-notice>
->>>>>>> 81cd4901
 		<div :class="$style.settingsContainer">
 			<div :class="$style.settingsContainerInfo">
 				<N8nText :bold="true"
