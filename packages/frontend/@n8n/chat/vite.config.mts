--- conflicted
+++ resolved
@@ -22,7 +22,6 @@
 				autoInstall: true,
 			}),
 			dts(),
-<<<<<<< HEAD
 			components({
 				dts: './src/components.d.ts',
 				resolvers: [
@@ -35,7 +34,6 @@
 					}),
 				],
 			}),
-=======
 			{
 				name: 'rename-css-file',
 				closeBundle() {
@@ -51,7 +49,6 @@
 					}
 				},
 			},
->>>>>>> 9c654dbb
 		],
 		resolve: {
 			alias: [
