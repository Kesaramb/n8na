{
  "name": "@n8n/chat",
<<<<<<< HEAD
  "type": "module",
  "version": "0.44.0",
=======
  "version": "0.45.0",
>>>>>>> 254c9d7f
  "scripts": {
    "dev": "pnpm run storybook",
    "build": "pnpm build:vite && pnpm build:bundle",
    "build:vite": "cross-env vite build",
    "build:bundle": "cross-env INCLUDE_VUE=true vite build",
    "preview": "vite preview",
    "test:dev": "vitest",
    "test": "vitest run",
    "typecheck": "vue-tsc --noEmit",
    "lint": "eslint src",
    "lintfix": "eslint src --fix",
    "format": "biome format --write src .storybook && prettier --write src/ --ignore-path ../../.prettierignore",
    "format:check": "biome ci src .storybook && prettier --check src/ --ignore-path ../../.prettierignore",
    "storybook": "storybook dev -p 6006 --no-open",
    "build:storybook": "storybook build"
  },
  "types": "./dist/index.d.ts",
  "main": "./dist/chat.umd.js",
  "module": "./dist/chat.es.js",
  "exports": {
    ".": {
      "types": "./dist/index.d.ts",
      "import": "./dist/chat.es.js",
      "require": "./dist/chat.umd.js"
    },
    "./style.css": {
      "import": "./dist/style.css",
      "require": "./dist/style.css"
    },
    "./*": {
      "import": "./*",
      "require": "./*"
    }
  },
  "dependencies": {
    "@vueuse/core": "catalog:frontend",
    "highlight.js": "catalog:frontend",
    "markdown-it-link-attributes": "^4.0.1",
    "uuid": "catalog:",
    "vue": "catalog:frontend",
    "vue-markdown-render": "catalog:frontend"
  },
  "devDependencies": {
    "@iconify-json/mdi": "^1.1.54",
    "@n8n/storybook": "workspace:*",
    "@n8n/eslint-config": "workspace:*",
    "@n8n/typescript-config": "workspace:*",
    "@n8n/vitest-config": "workspace:*",
    "@vitejs/plugin-vue": "catalog:frontend",
    "@vitest/coverage-v8": "catalog:",
    "unplugin-icons": "^0.19.0",
    "vite": "catalog:",
    "vitest": "catalog:",
    "vite-plugin-dts": "^4.5.3",
    "vue-tsc": "catalog:frontend"
  },
  "files": [
    "README.md",
    "dist"
  ]
}<|MERGE_RESOLUTION|>--- conflicted
+++ resolved
@@ -1,11 +1,6 @@
 {
   "name": "@n8n/chat",
-<<<<<<< HEAD
-  "type": "module",
-  "version": "0.44.0",
-=======
   "version": "0.45.0",
->>>>>>> 254c9d7f
   "scripts": {
     "dev": "pnpm run storybook",
     "build": "pnpm build:vite && pnpm build:bundle",
