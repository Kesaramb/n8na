--- conflicted
+++ resolved
@@ -257,13 +257,8 @@
 			/>
 		</div>
 		<div v-if="showErrors" :class="$style.errors">
-<<<<<<< HEAD
-			<span v-text="validationError" />
+			<span v-text="validationError?.message" />
 			<N8nLink
-=======
-			<span v-text="validationError?.message" />
-			<n8n-link
->>>>>>> ef28d25b
 				v-if="documentationUrl && documentationText"
 				:to="documentationUrl"
 				:new-window="true"
