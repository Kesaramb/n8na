<script setup lang="ts">
import parseDiff from 'parse-diff';
import { computed } from 'vue';

import { useI18n } from '@n8n/design-system/composables/useI18n';

<<<<<<< HEAD
=======
import N8nButton from '../N8nButton';
>>>>>>> c4a50df8
import N8nIcon from '../N8nIcon';

const MIN_LINES = 4;

interface Props {
	title?: string;
	content?: string;
	replacing?: boolean;
	replaced?: boolean;
	error?: boolean;
	streaming?: boolean;
}

type Line =
	| parseDiff.Change
	| {
			type: 'filler' | 'seperator';
			content: string;
	  };

const props = withDefaults(defineProps<Props>(), {
	title: '',
	content: '',
	replacing: false,
	replaced: false,
	error: false,
	streaming: false,
});

const emit = defineEmits<{
	replace: [];
	undo: [];
}>();

const { t } = useI18n();

const diffs = computed(() => {
	const parsed = parseDiff(props.content);

	const file = parsed[0] ?? { chunks: [] };

	const lines: Line[] = file.chunks.reduce((accu: Line[], chunk, i) => {
		const changes: Line[] = chunk.changes.map((change) => {
			let content = change.content;
			if (change.type === 'add' && content.startsWith('+')) {
				content = content.replace('+', '');
			} else if (change.type === 'del' && content.startsWith('-')) {
				content = content.replace('-', '');
			}

			return {
				...change,
				content,
			};
		});

		if (i !== file.chunks.length - 1) {
			changes.push({
				type: 'seperator',
				content: '...',
			});
		}
		return [...accu, ...changes];
	}, []);

	const len = lines.length;
	// why programmatic and not min height? to ensure numbers border goes all the way down.
	if (len <= MIN_LINES) {
		for (let i = 0; i < MIN_LINES - len; i++) {
			lines.push({
				type: 'filler',
				content: '',
			});
		}
	}

	return lines;
});
</script>

<template>
	<div :class="$style.container" data-test-id="code-diff-suggestion">
		<div :class="$style.title">
			{{ title }}
		</div>
		<div :class="$style.diffSection">
			<div v-for="(diff, i) in diffs" :key="i" :class="$style.diff">
				<div :class="$style.lineNumber">
					<!-- ln1 is line number in original text -->
					<!-- ln2 is line number in updated text -->
					{{ diff.type === 'normal' ? diff.ln2 : diff.type === 'add' ? diff.ln : '' }}
				</div>
				<div :class="[$style[diff.type], $style.diffContent]">
					<span v-if="diff.type === 'add'">&nbsp;+&nbsp;</span>
					<span v-else-if="diff.type === 'del'">&nbsp;-&nbsp;</span>
					<span v-else>&nbsp;&nbsp;&nbsp;</span>
					<span>
						{{ diff.content }}
					</span>
				</div>
			</div>
		</div>
		<div :class="$style.actions">
			<div v-if="error">
				<N8nIcon icon="exclamation-triangle" color="danger" class="mr-5xs" />
				<span :class="$style.infoText">{{ t('codeDiff.couldNotReplace') }}</span>
			</div>
			<div v-else-if="replaced">
				<N8nButton
					type="secondary"
					size="mini"
					icon="undo"
					data-test-id="undo-replace-button"
					@click="() => emit('undo')"
				>
					{{ t('codeDiff.undo') }}
<<<<<<< HEAD
				</n8n-button>
=======
				</N8nButton>
>>>>>>> c4a50df8
				<N8nIcon icon="check" color="success" class="ml-xs" />
				<span :class="$style.infoText" data-test-id="code-replaced-message">
					{{ t('codeDiff.codeReplaced') }}
				</span>
			</div>
			<N8nButton
				v-else
				:type="replacing ? 'secondary' : 'primary'"
				size="mini"
				icon="refresh"
				data-test-id="replace-code-button"
				:disabled="!content || streaming"
				:loading="replacing"
				@click="() => emit('replace')"
				>{{ replacing ? t('codeDiff.replacing') : t('codeDiff.replaceMyCode') }}</N8nButton
			>
		</div>
	</div>
</template>

<style lang="scss" module>
.container {
	border: var(--border-base);
	background-color: var(--color-foreground-xlight);
	border-radius: var(--border-radius-base);
}

.title {
	padding: var(--spacing-2xs);
	font-weight: var(--font-weight-bold);
	font-size: var(--font-size-2xs);
	// ensure consistent spacing even if title is empty
	min-height: 32.5px;
	line-height: normal;
	display: flex;
}

.lineNumber {
	font-size: var(--font-size-3xs);
	min-width: 18px;
	max-width: 18px;
	text-align: center;
	border-right: var(--border-base);
}

.diffSection {
	overflow: scroll;
	border-top: var(--border-base);
	border-bottom: var(--border-base);
	max-height: 218px; // 12 lines
	background-color: var(--color-background-base);
	font-family: var(--font-family-monospace);
}

.diff {
	display: flex;
	font-size: var(--font-size-3xs);
	line-height: 18px; /* 100% */
	height: 18px;
	max-height: 18px;
}

.diffContent {
	width: auto;
	text-wrap: nowrap;
	display: flex;

	> span {
		display: flex;
	}
}

.add {
	color: var(--color-success);
	background-color: var(--color-success-tint-2);
}

.del {
	color: var(--color-danger);
	background-color: var(--color-danger-tint-2);
}

.normal {
	background-color: var(--color-foreground-xlight);
}

.actions {
	padding: var(--spacing-2xs);

	> button {
		> span {
			margin-right: var(--spacing-4xs);
		}
	}
}

.infoText {
	color: var(--color-text-light);
	font-size: var(--font-size-xs);
	margin-left: var(--spacing-4xs);
}
</style><|MERGE_RESOLUTION|>--- conflicted
+++ resolved
@@ -4,10 +4,7 @@
 
 import { useI18n } from '@n8n/design-system/composables/useI18n';
 
-<<<<<<< HEAD
-=======
 import N8nButton from '../N8nButton';
->>>>>>> c4a50df8
 import N8nIcon from '../N8nIcon';
 
 const MIN_LINES = 4;
@@ -124,11 +121,7 @@
 					@click="() => emit('undo')"
 				>
 					{{ t('codeDiff.undo') }}
-<<<<<<< HEAD
-				</n8n-button>
-=======
 				</N8nButton>
->>>>>>> c4a50df8
 				<N8nIcon icon="check" color="success" class="ml-xs" />
 				<span :class="$style.infoText" data-test-id="code-replaced-message">
 					{{ t('codeDiff.codeReplaced') }}
