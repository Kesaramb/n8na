{
  "name": "n8n-nodes-base",
  "version": "0.173.0",
  "description": "Base nodes of n8n",
  "license": "SEE LICENSE IN LICENSE.md",
  "homepage": "https://n8n.io",
  "author": {
    "name": "Jan Oberhauser",
    "email": "jan@n8n.io"
  },
  "repository": {
    "type": "git",
    "url": "git+https://github.com/n8n-io/n8n.git"
  },
  "main": "dist/src/index",
  "types": "dist/src/index.d.ts",
  "scripts": {
    "dev": "npm run watch",
    "build": "tsc && gulp build:icons && gulp build:translations",
    "build:translations": "gulp build:translations",
    "format": "cd ../.. && node_modules/prettier/bin-prettier.js packages/nodes-base/**/**.ts --write",
    "lint": "tslint -p tsconfig.json -c tslint.json",
    "lintfix": "cd ../.. && node_modules/eslint/bin/eslint.js packages/nodes-base/nodes --fix",
    "lintfix:old": "tslint --fix -p tsconfig.json -c tslint.json",
    "nodelinter": "nodelinter",
    "watch": "tsc --watch",
    "test": "jest"
  },
  "files": [
    "dist"
  ],
  "n8n": {
    "credentials": [
      "dist/credentials/ActionNetworkApi.credentials.js",
      "dist/credentials/ActiveCampaignApi.credentials.js",
      "dist/credentials/AcuitySchedulingApi.credentials.js",
      "dist/credentials/AcuitySchedulingOAuth2Api.credentials.js",
      "dist/credentials/AffinityApi.credentials.js",
      "dist/credentials/AgileCrmApi.credentials.js",
      "dist/credentials/AirtableApi.credentials.js",
      "dist/credentials/Amqp.credentials.js",
      "dist/credentials/ApiTemplateIoApi.credentials.js",
      "dist/credentials/AsanaApi.credentials.js",
      "dist/credentials/AsanaOAuth2Api.credentials.js",
      "dist/credentials/AutomizyApi.credentials.js",
      "dist/credentials/AutopilotApi.credentials.js",
      "dist/credentials/Aws.credentials.js",
      "dist/credentials/BambooHrApi.credentials.js",
      "dist/credentials/BannerbearApi.credentials.js",
      "dist/credentials/BaserowApi.credentials.js",
      "dist/credentials/BeeminderApi.credentials.js",
      "dist/credentials/BitbucketApi.credentials.js",
      "dist/credentials/BitlyApi.credentials.js",
      "dist/credentials/BitlyOAuth2Api.credentials.js",
      "dist/credentials/BitwardenApi.credentials.js",
      "dist/credentials/BoxOAuth2Api.credentials.js",
      "dist/credentials/BrandfetchApi.credentials.js",
      "dist/credentials/BubbleApi.credentials.js",
      "dist/credentials/CalendlyApi.credentials.js",
      "dist/credentials/ChargebeeApi.credentials.js",
      "dist/credentials/CircleCiApi.credentials.js",
      "dist/credentials/CiscoWebexOAuth2Api.credentials.js",
      "dist/credentials/ClearbitApi.credentials.js",
      "dist/credentials/ClickUpApi.credentials.js",
      "dist/credentials/ClickUpOAuth2Api.credentials.js",
      "dist/credentials/ClockifyApi.credentials.js",
      "dist/credentials/CockpitApi.credentials.js",
      "dist/credentials/CodaApi.credentials.js",
      "dist/credentials/ContentfulApi.credentials.js",
      "dist/credentials/ConvertKitApi.credentials.js",
      "dist/credentials/CopperApi.credentials.js",
      "dist/credentials/CortexApi.credentials.js",
      "dist/credentials/CrateDb.credentials.js",
      "dist/credentials/CustomerIoApi.credentials.js",
      "dist/credentials/DeepLApi.credentials.js",
      "dist/credentials/DemioApi.credentials.js",
      "dist/credentials/DhlApi.credentials.js",
      "dist/credentials/DiscourseApi.credentials.js",
      "dist/credentials/DisqusApi.credentials.js",
      "dist/credentials/DriftApi.credentials.js",
      "dist/credentials/DriftOAuth2Api.credentials.js",
      "dist/credentials/DropboxApi.credentials.js",
      "dist/credentials/DropboxOAuth2Api.credentials.js",
      "dist/credentials/DropcontactApi.credentials.js",
      "dist/credentials/EgoiApi.credentials.js",
      "dist/credentials/ElasticsearchApi.credentials.js",
      "dist/credentials/ElasticSecurityApi.credentials.js",
      "dist/credentials/EmeliaApi.credentials.js",
      "dist/credentials/ERPNextApi.credentials.js",
      "dist/credentials/EventbriteApi.credentials.js",
      "dist/credentials/EventbriteOAuth2Api.credentials.js",
      "dist/credentials/FacebookGraphApi.credentials.js",
      "dist/credentials/FacebookGraphAppApi.credentials.js",
      "dist/credentials/FigmaApi.credentials.js",
      "dist/credentials/FileMaker.credentials.js",
      "dist/credentials/FlowApi.credentials.js",
      "dist/credentials/FormIoApi.credentials.js",
      "dist/credentials/FormstackApi.credentials.js",
      "dist/credentials/FormstackOAuth2Api.credentials.js",
      "dist/credentials/FreshdeskApi.credentials.js",
      "dist/credentials/FreshserviceApi.credentials.js",
      "dist/credentials/FreshworksCrmApi.credentials.js",
      "dist/credentials/Ftp.credentials.js",
      "dist/credentials/GetResponseApi.credentials.js",
      "dist/credentials/GetResponseOAuth2Api.credentials.js",
      "dist/credentials/GhostAdminApi.credentials.js",
      "dist/credentials/GhostContentApi.credentials.js",
      "dist/credentials/GithubApi.credentials.js",
      "dist/credentials/GithubOAuth2Api.credentials.js",
      "dist/credentials/GitlabApi.credentials.js",
      "dist/credentials/GitlabOAuth2Api.credentials.js",
      "dist/credentials/GitPassword.credentials.js",
      "dist/credentials/GmailOAuth2Api.credentials.js",
      "dist/credentials/GoogleAnalyticsOAuth2Api.credentials.js",
      "dist/credentials/GoogleApi.credentials.js",
      "dist/credentials/GoogleBigQueryOAuth2Api.credentials.js",
      "dist/credentials/GoogleBooksOAuth2Api.credentials.js",
      "dist/credentials/GoogleCalendarOAuth2Api.credentials.js",
      "dist/credentials/GoogleCloudNaturalLanguageOAuth2Api.credentials.js",
      "dist/credentials/GoogleContactsOAuth2Api.credentials.js",
      "dist/credentials/GoogleDocsOAuth2Api.credentials.js",
      "dist/credentials/GoogleDriveOAuth2Api.credentials.js",
      "dist/credentials/GoogleFirebaseCloudFirestoreOAuth2Api.credentials.js",
      "dist/credentials/GoogleFirebaseRealtimeDatabaseOAuth2Api.credentials.js",
      "dist/credentials/GoogleOAuth2Api.credentials.js",
      "dist/credentials/GooglePerspectiveOAuth2Api.credentials.js",
      "dist/credentials/GoogleSheetsOAuth2Api.credentials.js",
      "dist/credentials/GoogleSlidesOAuth2Api.credentials.js",
      "dist/credentials/GoogleTasksOAuth2Api.credentials.js",
      "dist/credentials/GoogleTranslateOAuth2Api.credentials.js",
      "dist/credentials/GotifyApi.credentials.js",
      "dist/credentials/GoToWebinarOAuth2Api.credentials.js",
      "dist/credentials/GristApi.credentials.js",
      "dist/credentials/GrafanaApi.credentials.js",
      "dist/credentials/GSuiteAdminOAuth2Api.credentials.js",
      "dist/credentials/GumroadApi.credentials.js",
      "dist/credentials/HaloPSAApi.credentials.js",
      "dist/credentials/HarvestApi.credentials.js",
      "dist/credentials/HarvestOAuth2Api.credentials.js",
      "dist/credentials/HelpScoutOAuth2Api.credentials.js",
      "dist/credentials/HomeAssistantApi.credentials.js",
      "dist/credentials/HttpBasicAuth.credentials.js",
      "dist/credentials/HttpDigestAuth.credentials.js",
      "dist/credentials/HttpHeaderAuth.credentials.js",
      "dist/credentials/HttpQueryAuth.credentials.js",
      "dist/credentials/HubspotApi.credentials.js",
      "dist/credentials/HubspotAppToken.credentials.js",
      "dist/credentials/HubspotDeveloperApi.credentials.js",
      "dist/credentials/HubspotOAuth2Api.credentials.js",
      "dist/credentials/HumanticAiApi.credentials.js",
      "dist/credentials/HunterApi.credentials.js",
      "dist/credentials/Imap.credentials.js",
      "dist/credentials/IntercomApi.credentials.js",
      "dist/credentials/InvoiceNinjaApi.credentials.js",
      "dist/credentials/IterableApi.credentials.js",
      "dist/credentials/JenkinsApi.credentials.js",
      "dist/credentials/JiraSoftwareCloudApi.credentials.js",
      "dist/credentials/JiraSoftwareServerApi.credentials.js",
      "dist/credentials/JotFormApi.credentials.js",
      "dist/credentials/Kafka.credentials.js",
      "dist/credentials/KeapOAuth2Api.credentials.js",
      "dist/credentials/KitemakerApi.credentials.js",
      "dist/credentials/KoBoToolboxApi.credentials.js",
      "dist/credentials/LemlistApi.credentials.js",
      "dist/credentials/LinearApi.credentials.js",
      "dist/credentials/LineNotifyOAuth2Api.credentials.js",
      "dist/credentials/LingvaNexApi.credentials.js",
      "dist/credentials/LinkedInOAuth2Api.credentials.js",
      "dist/credentials/Magento2Api.credentials.js",
      "dist/credentials/MailcheckApi.credentials.js",
      "dist/credentials/MailchimpApi.credentials.js",
      "dist/credentials/MailchimpOAuth2Api.credentials.js",
      "dist/credentials/MailerLiteApi.credentials.js",
      "dist/credentials/MailgunApi.credentials.js",
      "dist/credentials/MailjetEmailApi.credentials.js",
      "dist/credentials/MailjetSmsApi.credentials.js",
      "dist/credentials/MandrillApi.credentials.js",
      "dist/credentials/MarketstackApi.credentials.js",
      "dist/credentials/MatrixApi.credentials.js",
      "dist/credentials/MattermostApi.credentials.js",
      "dist/credentials/MauticApi.credentials.js",
      "dist/credentials/MauticOAuth2Api.credentials.js",
      "dist/credentials/MediumApi.credentials.js",
      "dist/credentials/MediumOAuth2Api.credentials.js",
      "dist/credentials/MessageBirdApi.credentials.js",
      "dist/credentials/MicrosoftDynamicsOAuth2Api.credentials.js",
      "dist/credentials/MicrosoftExcelOAuth2Api.credentials.js",
      "dist/credentials/MicrosoftGraphSecurityOAuth2Api.credentials.js",
      "dist/credentials/MicrosoftOAuth2Api.credentials.js",
      "dist/credentials/MicrosoftOneDriveOAuth2Api.credentials.js",
      "dist/credentials/MicrosoftOutlookOAuth2Api.credentials.js",
      "dist/credentials/MicrosoftSql.credentials.js",
      "dist/credentials/MicrosoftTeamsOAuth2Api.credentials.js",
      "dist/credentials/MicrosoftToDoOAuth2Api.credentials.js",
      "dist/credentials/MindeeInvoiceApi.credentials.js",
      "dist/credentials/MindeeReceiptApi.credentials.js",
      "dist/credentials/MispApi.credentials.js",
      "dist/credentials/MoceanApi.credentials.js",
      "dist/credentials/MondayComApi.credentials.js",
      "dist/credentials/MondayComOAuth2Api.credentials.js",
      "dist/credentials/MongoDb.credentials.js",
      "dist/credentials/MonicaCrmApi.credentials.js",
      "dist/credentials/Mqtt.credentials.js",
      "dist/credentials/Msg91Api.credentials.js",
      "dist/credentials/MySql.credentials.js",
      "dist/credentials/NasaApi.credentials.js",
      "dist/credentials/NetlifyApi.credentials.js",
      "dist/credentials/NextCloudApi.credentials.js",
      "dist/credentials/NextCloudOAuth2Api.credentials.js",
      "dist/credentials/NocoDb.credentials.js",
      "dist/credentials/NotionApi.credentials.js",
      "dist/credentials/NotionOAuth2Api.credentials.js",
      "dist/credentials/OAuth1Api.credentials.js",
      "dist/credentials/OAuth2Api.credentials.js",
      "dist/credentials/OdooApi.credentials.js",
      "dist/credentials/OneSimpleApi.credentials.js",
      "dist/credentials/OnfleetApi.credentials.js",
      "dist/credentials/OpenWeatherMapApi.credentials.js",
      "dist/credentials/OrbitApi.credentials.js",
      "dist/credentials/OuraApi.credentials.js",
      "dist/credentials/PaddleApi.credentials.js",
      "dist/credentials/PagerDutyApi.credentials.js",
      "dist/credentials/PagerDutyOAuth2Api.credentials.js",
      "dist/credentials/PayPalApi.credentials.js",
      "dist/credentials/PeekalinkApi.credentials.js",
      "dist/credentials/PhantombusterApi.credentials.js",
      "dist/credentials/PhilipsHueOAuth2Api.credentials.js",
      "dist/credentials/PipedriveApi.credentials.js",
      "dist/credentials/PipedriveOAuth2Api.credentials.js",
      "dist/credentials/PlivoApi.credentials.js",
      "dist/credentials/Postgres.credentials.js",
      "dist/credentials/PostHogApi.credentials.js",
      "dist/credentials/PostmarkApi.credentials.js",
      "dist/credentials/ProfitWellApi.credentials.js",
      "dist/credentials/PushbulletOAuth2Api.credentials.js",
      "dist/credentials/PushcutApi.credentials.js",
      "dist/credentials/PushoverApi.credentials.js",
      "dist/credentials/QuestDb.credentials.js",
      "dist/credentials/QuickBaseApi.credentials.js",
      "dist/credentials/QuickBooksOAuth2Api.credentials.js",
      "dist/credentials/RabbitMQ.credentials.js",
      "dist/credentials/RaindropOAuth2Api.credentials.js",
      "dist/credentials/RedditOAuth2Api.credentials.js",
      "dist/credentials/Redis.credentials.js",
      "dist/credentials/RocketchatApi.credentials.js",
      "dist/credentials/RundeckApi.credentials.js",
      "dist/credentials/S3.credentials.js",
      "dist/credentials/SalesforceJwtApi.credentials.js",
      "dist/credentials/SalesforceOAuth2Api.credentials.js",
      "dist/credentials/SalesmateApi.credentials.js",
      "dist/credentials/SeaTableApi.credentials.js",
      "dist/credentials/SecurityScorecardApi.credentials.js",
      "dist/credentials/SegmentApi.credentials.js",
      "dist/credentials/SendGridApi.credentials.js",
      "dist/credentials/SendyApi.credentials.js",
      "dist/credentials/SentryIoApi.credentials.js",
      "dist/credentials/SentryIoOAuth2Api.credentials.js",
      "dist/credentials/SentryIoServerApi.credentials.js",
      "dist/credentials/ServiceNowOAuth2Api.credentials.js",
      "dist/credentials/ServiceNowBasicApi.credentials.js",
      "dist/credentials/Sftp.credentials.js",
      "dist/credentials/ShopifyApi.credentials.js",
      "dist/credentials/Signl4Api.credentials.js",
      "dist/credentials/SlackApi.credentials.js",
      "dist/credentials/SlackOAuth2Api.credentials.js",
      "dist/credentials/Sms77Api.credentials.js",
      "dist/credentials/Smtp.credentials.js",
      "dist/credentials/Snowflake.credentials.js",
      "dist/credentials/SplunkApi.credentials.js",
      "dist/credentials/SpontitApi.credentials.js",
      "dist/credentials/SpotifyOAuth2Api.credentials.js",
      "dist/credentials/SpotifyOAuth2Api.credentials.js",
      "dist/credentials/SshPassword.credentials.js",
      "dist/credentials/SshPrivateKey.credentials.js",
      "dist/credentials/StackbyApi.credentials.js",
      "dist/credentials/StoryblokContentApi.credentials.js",
      "dist/credentials/StoryblokManagementApi.credentials.js",
      "dist/credentials/StrapiApi.credentials.js",
      "dist/credentials/StravaOAuth2Api.credentials.js",
      "dist/credentials/StripeApi.credentials.js",
      "dist/credentials/SupabaseApi.credentials.js",
      "dist/credentials/SurveyMonkeyApi.credentials.js",
      "dist/credentials/SurveyMonkeyOAuth2Api.credentials.js",
      "dist/credentials/SyncroMspApi.credentials.js",
      "dist/credentials/TaigaApi.credentials.js",
      "dist/credentials/TapfiliateApi.credentials.js",
      "dist/credentials/TelegramApi.credentials.js",
      "dist/credentials/TheHiveApi.credentials.js",
      "dist/credentials/TimescaleDb.credentials.js",
      "dist/credentials/TodoistApi.credentials.js",
      "dist/credentials/TodoistOAuth2Api.credentials.js",
      "dist/credentials/TogglApi.credentials.js",
      "dist/credentials/TravisCiApi.credentials.js",
      "dist/credentials/TrelloApi.credentials.js",
      "dist/credentials/TwakeCloudApi.credentials.js",
      "dist/credentials/TwakeServerApi.credentials.js",
      "dist/credentials/TwilioApi.credentials.js",
      "dist/credentials/TwistOAuth2Api.credentials.js",
      "dist/credentials/TwitterOAuth1Api.credentials.js",
      "dist/credentials/TypeformApi.credentials.js",
      "dist/credentials/TypeformOAuth2Api.credentials.js",
      "dist/credentials/UnleashedSoftwareApi.credentials.js",
      "dist/credentials/UpleadApi.credentials.js",
      "dist/credentials/UProcApi.credentials.js",
      "dist/credentials/UptimeRobotApi.credentials.js",
      "dist/credentials/UrlScanIoApi.credentials.js",
      "dist/credentials/VeroApi.credentials.js",
      "dist/credentials/VonageApi.credentials.js",
      "dist/credentials/WebflowApi.credentials.js",
      "dist/credentials/WebflowOAuth2Api.credentials.js",
      "dist/credentials/WekanApi.credentials.js",
      "dist/credentials/WiseApi.credentials.js",
      "dist/credentials/WooCommerceApi.credentials.js",
      "dist/credentials/WordpressApi.credentials.js",
      "dist/credentials/WorkableApi.credentials.js",
      "dist/credentials/WufooApi.credentials.js",
      "dist/credentials/XeroOAuth2Api.credentials.js",
      "dist/credentials/YourlsApi.credentials.js",
      "dist/credentials/YouTubeOAuth2Api.credentials.js",
      "dist/credentials/ZammadBasicAuthApi.credentials.js",
      "dist/credentials/ZammadTokenAuthApi.credentials.js",
      "dist/credentials/ZendeskApi.credentials.js",
      "dist/credentials/ZendeskOAuth2Api.credentials.js",
      "dist/credentials/ZohoOAuth2Api.credentials.js",
      "dist/credentials/ZoomApi.credentials.js",
      "dist/credentials/ZoomOAuth2Api.credentials.js",
      "dist/credentials/ZulipApi.credentials.js"
    ],
    "nodes": [
      "dist/nodes/ActionNetwork/ActionNetwork.node.js",
      "dist/nodes/ActiveCampaign/ActiveCampaign.node.js",
      "dist/nodes/ActiveCampaign/ActiveCampaignTrigger.node.js",
      "dist/nodes/AcuityScheduling/AcuitySchedulingTrigger.node.js",
      "dist/nodes/Affinity/Affinity.node.js",
      "dist/nodes/Affinity/AffinityTrigger.node.js",
      "dist/nodes/AgileCrm/AgileCrm.node.js",
      "dist/nodes/Airtable/Airtable.node.js",
      "dist/nodes/Airtable/AirtableTrigger.node.js",
      "dist/nodes/Amqp/Amqp.node.js",
      "dist/nodes/Amqp/AmqpTrigger.node.js",
      "dist/nodes/ApiTemplateIo/ApiTemplateIo.node.js",
      "dist/nodes/Asana/Asana.node.js",
      "dist/nodes/Asana/AsanaTrigger.node.js",
      "dist/nodes/Automizy/Automizy.node.js",
      "dist/nodes/Autopilot/Autopilot.node.js",
      "dist/nodes/Autopilot/AutopilotTrigger.node.js",
      "dist/nodes/Aws/AwsLambda.node.js",
      "dist/nodes/Aws/AwsSns.node.js",
      "dist/nodes/Aws/AwsSnsTrigger.node.js",
      "dist/nodes/Aws/Comprehend/AwsComprehend.node.js",
      "dist/nodes/Aws/DynamoDB/AwsDynamoDB.node.js",
      "dist/nodes/Aws/Rekognition/AwsRekognition.node.js",
      "dist/nodes/Aws/S3/AwsS3.node.js",
      "dist/nodes/Aws/SES/AwsSes.node.js",
      "dist/nodes/Aws/SQS/AwsSqs.node.js",
      "dist/nodes/Aws/Textract/AwsTextract.node.js",
      "dist/nodes/Aws/Transcribe/AwsTranscribe.node.js",
      "dist/nodes/BambooHr/BambooHr.node.js",
      "dist/nodes/Bannerbear/Bannerbear.node.js",
      "dist/nodes/Baserow/Baserow.node.js",
      "dist/nodes/Beeminder/Beeminder.node.js",
      "dist/nodes/Bitbucket/BitbucketTrigger.node.js",
      "dist/nodes/Bitly/Bitly.node.js",
      "dist/nodes/Bitwarden/Bitwarden.node.js",
      "dist/nodes/Box/Box.node.js",
      "dist/nodes/Box/BoxTrigger.node.js",
      "dist/nodes/Brandfetch/Brandfetch.node.js",
      "dist/nodes/Bubble/Bubble.node.js",
      "dist/nodes/Calendly/CalendlyTrigger.node.js",
      "dist/nodes/Chargebee/Chargebee.node.js",
      "dist/nodes/Chargebee/ChargebeeTrigger.node.js",
      "dist/nodes/CircleCi/CircleCi.node.js",
      "dist/nodes/Cisco/Webex/CiscoWebex.node.js",
      "dist/nodes/Cisco/Webex/CiscoWebexTrigger.node.js",
      "dist/nodes/Clearbit/Clearbit.node.js",
      "dist/nodes/ClickUp/ClickUp.node.js",
      "dist/nodes/ClickUp/ClickUpTrigger.node.js",
      "dist/nodes/Clockify/Clockify.node.js",
      "dist/nodes/Clockify/ClockifyTrigger.node.js",
      "dist/nodes/Cockpit/Cockpit.node.js",
      "dist/nodes/Coda/Coda.node.js",
      "dist/nodes/CoinGecko/CoinGecko.node.js",
      "dist/nodes/Compression/Compression.node.js",
      "dist/nodes/Contentful/Contentful.node.js",
      "dist/nodes/ConvertKit/ConvertKit.node.js",
      "dist/nodes/ConvertKit/ConvertKitTrigger.node.js",
      "dist/nodes/Copper/Copper.node.js",
      "dist/nodes/Copper/CopperTrigger.node.js",
      "dist/nodes/Cortex/Cortex.node.js",
      "dist/nodes/CrateDb/CrateDb.node.js",
      "dist/nodes/Cron/Cron.node.js",
      "dist/nodes/Crypto/Crypto.node.js",
      "dist/nodes/CustomerIo/CustomerIo.node.js",
      "dist/nodes/CustomerIo/CustomerIoTrigger.node.js",
      "dist/nodes/DateTime/DateTime.node.js",
      "dist/nodes/DeepL/DeepL.node.js",
      "dist/nodes/Demio/Demio.node.js",
      "dist/nodes/Dhl/Dhl.node.js",
      "dist/nodes/Discord/Discord.node.js",
      "dist/nodes/Discourse/Discourse.node.js",
      "dist/nodes/Disqus/Disqus.node.js",
      "dist/nodes/Drift/Drift.node.js",
      "dist/nodes/Dropbox/Dropbox.node.js",
      "dist/nodes/Dropcontact/Dropcontact.node.js",
      "dist/nodes/EditImage/EditImage.node.js",
      "dist/nodes/Egoi/Egoi.node.js",
      "dist/nodes/Elastic/Elasticsearch/Elasticsearch.node.js",
      "dist/nodes/Elastic/ElasticSecurity/ElasticSecurity.node.js",
      "dist/nodes/EmailReadImap/EmailReadImap.node.js",
      "dist/nodes/EmailSend/EmailSend.node.js",
      "dist/nodes/Emelia/Emelia.node.js",
      "dist/nodes/Emelia/EmeliaTrigger.node.js",
      "dist/nodes/ERPNext/ERPNext.node.js",
      "dist/nodes/ErrorTrigger/ErrorTrigger.node.js",
      "dist/nodes/Eventbrite/EventbriteTrigger.node.js",
      "dist/nodes/ExecuteCommand/ExecuteCommand.node.js",
      "dist/nodes/ExecuteWorkflow/ExecuteWorkflow.node.js",
      "dist/nodes/Facebook/FacebookGraphApi.node.js",
      "dist/nodes/Facebook/FacebookTrigger.node.js",
      "dist/nodes/Figma/FigmaTrigger.node.js",
      "dist/nodes/FileMaker/FileMaker.node.js",
      "dist/nodes/Flow/Flow.node.js",
      "dist/nodes/Flow/FlowTrigger.node.js",
      "dist/nodes/FormIo/FormIoTrigger.node.js",
      "dist/nodes/Formstack/FormstackTrigger.node.js",
      "dist/nodes/Freshdesk/Freshdesk.node.js",
      "dist/nodes/Freshservice/Freshservice.node.js",
      "dist/nodes/FreshworksCrm/FreshworksCrm.node.js",
      "dist/nodes/Ftp/Ftp.node.js",
      "dist/nodes/Function/Function.node.js",
      "dist/nodes/FunctionItem/FunctionItem.node.js",
      "dist/nodes/GetResponse/GetResponse.node.js",
      "dist/nodes/GetResponse/GetResponseTrigger.node.js",
      "dist/nodes/Ghost/Ghost.node.js",
      "dist/nodes/Git/Git.node.js",
      "dist/nodes/Github/Github.node.js",
      "dist/nodes/Github/GithubTrigger.node.js",
      "dist/nodes/Gitlab/Gitlab.node.js",
      "dist/nodes/Gitlab/GitlabTrigger.node.js",
      "dist/nodes/Google/Analytics/GoogleAnalytics.node.js",
      "dist/nodes/Google/BigQuery/GoogleBigQuery.node.js",
      "dist/nodes/Google/Books/GoogleBooks.node.js",
      "dist/nodes/Google/Calendar/GoogleCalendar.node.js",
      "dist/nodes/Google/Calendar/GoogleCalendarTrigger.node.js",
      "dist/nodes/Google/Chat/GoogleChat.node.js",
      "dist/nodes/Google/CloudNaturalLanguage/GoogleCloudNaturalLanguage.node.js",
      "dist/nodes/Google/Contacts/GoogleContacts.node.js",
      "dist/nodes/Google/Docs/GoogleDocs.node.js",
      "dist/nodes/Google/Drive/GoogleDrive.node.js",
      "dist/nodes/Google/Drive/GoogleDriveTrigger.node.js",
      "dist/nodes/Google/Firebase/CloudFirestore/CloudFirestore.node.js",
      "dist/nodes/Google/Firebase/RealtimeDatabase/RealtimeDatabase.node.js",
      "dist/nodes/Google/Gmail/Gmail.node.js",
      "dist/nodes/Google/GSuiteAdmin/GSuiteAdmin.node.js",
      "dist/nodes/Google/Perspective/GooglePerspective.node.js",
      "dist/nodes/Google/Sheet/GoogleSheets.node.js",
      "dist/nodes/Google/Slides/GoogleSlides.node.js",
      "dist/nodes/Google/Task/GoogleTasks.node.js",
      "dist/nodes/Google/Translate/GoogleTranslate.node.js",
      "dist/nodes/Google/YouTube/YouTube.node.js",
      "dist/nodes/Gotify/Gotify.node.js",
      "dist/nodes/GoToWebinar/GoToWebinar.node.js",
      "dist/nodes/Grafana/Grafana.node.js",
      "dist/nodes/GraphQL/GraphQL.node.js",
      "dist/nodes/Grist/Grist.node.js",
      "dist/nodes/Gumroad/GumroadTrigger.node.js",
      "dist/nodes/HackerNews/HackerNews.node.js",
      "dist/nodes/HaloPSA/HaloPSA.node.js",
      "dist/nodes/Harvest/Harvest.node.js",
      "dist/nodes/HelpScout/HelpScout.node.js",
      "dist/nodes/HelpScout/HelpScoutTrigger.node.js",
      "dist/nodes/HomeAssistant/HomeAssistant.node.js",
      "dist/nodes/HtmlExtract/HtmlExtract.node.js",
      "dist/nodes/HttpRequest/HttpRequest.node.js",
      "dist/nodes/Hubspot/Hubspot.node.js",
      "dist/nodes/Hubspot/HubspotTrigger.node.js",
      "dist/nodes/HumanticAI/HumanticAi.node.js",
      "dist/nodes/Hunter/Hunter.node.js",
      "dist/nodes/ICalendar/ICalendar.node.js",
      "dist/nodes/If/If.node.js",
      "dist/nodes/Intercom/Intercom.node.js",
      "dist/nodes/Interval/Interval.node.js",
      "dist/nodes/InvoiceNinja/InvoiceNinja.node.js",
      "dist/nodes/InvoiceNinja/InvoiceNinjaTrigger.node.js",
      "dist/nodes/ItemLists/ItemLists.node.js",
      "dist/nodes/Iterable/Iterable.node.js",
      "dist/nodes/Jenkins/Jenkins.node.js",
      "dist/nodes/Jira/Jira.node.js",
      "dist/nodes/Jira/JiraTrigger.node.js",
      "dist/nodes/JotForm/JotFormTrigger.node.js",
      "dist/nodes/Kafka/Kafka.node.js",
      "dist/nodes/Kafka/KafkaTrigger.node.js",
      "dist/nodes/Keap/Keap.node.js",
      "dist/nodes/Keap/KeapTrigger.node.js",
      "dist/nodes/Kitemaker/Kitemaker.node.js",
      "dist/nodes/KoBoToolbox/KoBoToolbox.node.js",
      "dist/nodes/KoBoToolbox/KoBoToolboxTrigger.node.js",
      "dist/nodes/Lemlist/Lemlist.node.js",
      "dist/nodes/Lemlist/LemlistTrigger.node.js",
      "dist/nodes/Line/Line.node.js",
      "dist/nodes/Linear/Linear.node.js",
      "dist/nodes/Linear/LinearTrigger.node.js",
      "dist/nodes/LingvaNex/LingvaNex.node.js",
      "dist/nodes/LinkedIn/LinkedIn.node.js",
      "dist/nodes/LocalFileTrigger/LocalFileTrigger.node.js",
      "dist/nodes/Magento/Magento2.node.js",
      "dist/nodes/Mailcheck/Mailcheck.node.js",
      "dist/nodes/Mailchimp/Mailchimp.node.js",
      "dist/nodes/Mailchimp/MailchimpTrigger.node.js",
      "dist/nodes/MailerLite/MailerLite.node.js",
      "dist/nodes/MailerLite/MailerLiteTrigger.node.js",
      "dist/nodes/Mailgun/Mailgun.node.js",
      "dist/nodes/Mailjet/Mailjet.node.js",
      "dist/nodes/Mailjet/MailjetTrigger.node.js",
      "dist/nodes/Mandrill/Mandrill.node.js",
      "dist/nodes/Markdown/Markdown.node.js",
      "dist/nodes/Marketstack/Marketstack.node.js",
      "dist/nodes/Matrix/Matrix.node.js",
      "dist/nodes/Mattermost/Mattermost.node.js",
      "dist/nodes/Mautic/Mautic.node.js",
      "dist/nodes/Mautic/MauticTrigger.node.js",
      "dist/nodes/Medium/Medium.node.js",
      "dist/nodes/Merge/Merge.node.js",
      "dist/nodes/MessageBird/MessageBird.node.js",
      "dist/nodes/Microsoft/Dynamics/MicrosoftDynamicsCrm.node.js",
      "dist/nodes/Microsoft/Excel/MicrosoftExcel.node.js",
      "dist/nodes/Microsoft/GraphSecurity/MicrosoftGraphSecurity.node.js",
      "dist/nodes/Microsoft/OneDrive/MicrosoftOneDrive.node.js",
      "dist/nodes/Microsoft/Outlook/MicrosoftOutlook.node.js",
      "dist/nodes/Microsoft/Sql/MicrosoftSql.node.js",
      "dist/nodes/Microsoft/Teams/MicrosoftTeams.node.js",
      "dist/nodes/Microsoft/ToDo/MicrosoftToDo.node.js",
      "dist/nodes/Mindee/Mindee.node.js",
      "dist/nodes/Misp/Misp.node.js",
      "dist/nodes/Mocean/Mocean.node.js",
      "dist/nodes/MondayCom/MondayCom.node.js",
      "dist/nodes/MongoDb/MongoDb.node.js",
      "dist/nodes/MonicaCrm/MonicaCrm.node.js",
      "dist/nodes/MoveBinaryData/MoveBinaryData.node.js",
      "dist/nodes/MQTT/Mqtt.node.js",
      "dist/nodes/MQTT/MqttTrigger.node.js",
      "dist/nodes/Msg91/Msg91.node.js",
      "dist/nodes/MySql/MySql.node.js",
      "dist/nodes/N8nTrainingCustomerDatastore/N8nTrainingCustomerDatastore.node.js",
      "dist/nodes/N8nTrainingCustomerMessenger/N8nTrainingCustomerMessenger.node.js",
      "dist/nodes/N8nTrigger/N8nTrigger.node.js",
      "dist/nodes/Nasa/Nasa.node.js",
      "dist/nodes/Netlify/Netlify.node.js",
      "dist/nodes/Netlify/NetlifyTrigger.node.js",
      "dist/nodes/NextCloud/NextCloud.node.js",
      "dist/nodes/NocoDB/NocoDB.node.js",
      "dist/nodes/StickyNote/StickyNote.node.js",
      "dist/nodes/NoOp/NoOp.node.js",
      "dist/nodes/Onfleet/Onfleet.node.js",
      "dist/nodes/Onfleet/OnfleetTrigger.node.js",
      "dist/nodes/Notion/Notion.node.js",
      "dist/nodes/Notion/NotionTrigger.node.js",
      "dist/nodes/Odoo/Odoo.node.js",
      "dist/nodes/OneSimpleApi/OneSimpleApi.node.js",
      "dist/nodes/OpenThesaurus/OpenThesaurus.node.js",
      "dist/nodes/OpenWeatherMap/OpenWeatherMap.node.js",
      "dist/nodes/Orbit/Orbit.node.js",
      "dist/nodes/Oura/Oura.node.js",
      "dist/nodes/Paddle/Paddle.node.js",
      "dist/nodes/PagerDuty/PagerDuty.node.js",
      "dist/nodes/PayPal/PayPal.node.js",
      "dist/nodes/PayPal/PayPalTrigger.node.js",
      "dist/nodes/Peekalink/Peekalink.node.js",
      "dist/nodes/Phantombuster/Phantombuster.node.js",
      "dist/nodes/PhilipsHue/PhilipsHue.node.js",
      "dist/nodes/Pipedrive/Pipedrive.node.js",
      "dist/nodes/Pipedrive/PipedriveTrigger.node.js",
      "dist/nodes/Plivo/Plivo.node.js",
      "dist/nodes/Postgres/Postgres.node.js",
      "dist/nodes/PostHog/PostHog.node.js",
      "dist/nodes/Postmark/PostmarkTrigger.node.js",
      "dist/nodes/ProfitWell/ProfitWell.node.js",
      "dist/nodes/Pushbullet/Pushbullet.node.js",
      "dist/nodes/Pushcut/Pushcut.node.js",
      "dist/nodes/Pushcut/PushcutTrigger.node.js",
      "dist/nodes/Pushover/Pushover.node.js",
      "dist/nodes/QuestDb/QuestDb.node.js",
      "dist/nodes/QuickBase/QuickBase.node.js",
      "dist/nodes/QuickBooks/QuickBooks.node.js",
      "dist/nodes/RabbitMQ/RabbitMQ.node.js",
      "dist/nodes/RabbitMQ/RabbitMQTrigger.node.js",
      "dist/nodes/Raindrop/Raindrop.node.js",
      "dist/nodes/ReadBinaryFile/ReadBinaryFile.node.js",
      "dist/nodes/ReadBinaryFiles/ReadBinaryFiles.node.js",
      "dist/nodes/ReadPdf/ReadPdf.node.js",
      "dist/nodes/Reddit/Reddit.node.js",
      "dist/nodes/Redis/Redis.node.js",
      "dist/nodes/Redis/RedisTrigger.node.js",
      "dist/nodes/RenameKeys/RenameKeys.node.js",
      "dist/nodes/RespondToWebhook/RespondToWebhook.node.js",
      "dist/nodes/Rocketchat/Rocketchat.node.js",
      "dist/nodes/RssFeedRead/RssFeedRead.node.js",
      "dist/nodes/Rundeck/Rundeck.node.js",
      "dist/nodes/S3/S3.node.js",
      "dist/nodes/Salesforce/Salesforce.node.js",
      "dist/nodes/Salesmate/Salesmate.node.js",
      "dist/nodes/SeaTable/SeaTable.node.js",
      "dist/nodes/SeaTable/SeaTableTrigger.node.js",
      "dist/nodes/SecurityScorecard/SecurityScorecard.node.js",
      "dist/nodes/Segment/Segment.node.js",
      "dist/nodes/SendGrid/SendGrid.node.js",
      "dist/nodes/Sendy/Sendy.node.js",
      "dist/nodes/SentryIo/SentryIo.node.js",
      "dist/nodes/ServiceNow/ServiceNow.node.js",
      "dist/nodes/Set/Set.node.js",
      "dist/nodes/Shopify/Shopify.node.js",
      "dist/nodes/Shopify/ShopifyTrigger.node.js",
      "dist/nodes/Signl4/Signl4.node.js",
      "dist/nodes/Slack/Slack.node.js",
      "dist/nodes/Sms77/Sms77.node.js",
      "dist/nodes/Snowflake/Snowflake.node.js",
      "dist/nodes/SplitInBatches/SplitInBatches.node.js",
      "dist/nodes/Splunk/Splunk.node.js",
      "dist/nodes/Spontit/Spontit.node.js",
      "dist/nodes/Spotify/Spotify.node.js",
      "dist/nodes/SpreadsheetFile/SpreadsheetFile.node.js",
      "dist/nodes/SseTrigger/SseTrigger.node.js",
      "dist/nodes/Ssh/Ssh.node.js",
      "dist/nodes/Stackby/Stackby.node.js",
      "dist/nodes/Start/Start.node.js",
      "dist/nodes/StopAndError/StopAndError.node.js",
      "dist/nodes/Storyblok/Storyblok.node.js",
      "dist/nodes/Strapi/Strapi.node.js",
      "dist/nodes/Strava/Strava.node.js",
      "dist/nodes/Strava/StravaTrigger.node.js",
      "dist/nodes/Stripe/Stripe.node.js",
      "dist/nodes/Stripe/StripeTrigger.node.js",
      "dist/nodes/Supabase/Supabase.node.js",
      "dist/nodes/SurveyMonkey/SurveyMonkeyTrigger.node.js",
      "dist/nodes/Switch/Switch.node.js",
      "dist/nodes/SyncroMSP/SyncroMsp.node.js",
      "dist/nodes/Taiga/Taiga.node.js",
      "dist/nodes/Taiga/TaigaTrigger.node.js",
      "dist/nodes/Tapfiliate/Tapfiliate.node.js",
      "dist/nodes/Telegram/Telegram.node.js",
      "dist/nodes/Telegram/TelegramTrigger.node.js",
      "dist/nodes/TheHive/TheHive.node.js",
      "dist/nodes/TheHive/TheHiveTrigger.node.js",
      "dist/nodes/TimescaleDb/TimescaleDb.node.js",
      "dist/nodes/Todoist/Todoist.node.js",
      "dist/nodes/Toggl/TogglTrigger.node.js",
      "dist/nodes/TravisCi/TravisCi.node.js",
      "dist/nodes/Trello/Trello.node.js",
      "dist/nodes/Trello/TrelloTrigger.node.js",
      "dist/nodes/Twake/Twake.node.js",
      "dist/nodes/Twilio/Twilio.node.js",
      "dist/nodes/Twist/Twist.node.js",
      "dist/nodes/Twitter/Twitter.node.js",
      "dist/nodes/Typeform/TypeformTrigger.node.js",
      "dist/nodes/UnleashedSoftware/UnleashedSoftware.node.js",
      "dist/nodes/Uplead/Uplead.node.js",
      "dist/nodes/UProc/UProc.node.js",
      "dist/nodes/UptimeRobot/UptimeRobot.node.js",
      "dist/nodes/UrlScanIo/UrlScanIo.node.js",
      "dist/nodes/Vero/Vero.node.js",
      "dist/nodes/Vonage/Vonage.node.js",
      "dist/nodes/Wait/Wait.node.js",
      "dist/nodes/Webflow/Webflow.node.js",
      "dist/nodes/Webflow/WebflowTrigger.node.js",
      "dist/nodes/Webhook/Webhook.node.js",
      "dist/nodes/Wekan/Wekan.node.js",
      "dist/nodes/Wise/Wise.node.js",
      "dist/nodes/Wise/WiseTrigger.node.js",
      "dist/nodes/WooCommerce/WooCommerce.node.js",
      "dist/nodes/WooCommerce/WooCommerceTrigger.node.js",
      "dist/nodes/Wordpress/Wordpress.node.js",
      "dist/nodes/Workable/WorkableTrigger.node.js",
      "dist/nodes/WorkflowTrigger/WorkflowTrigger.node.js",
      "dist/nodes/WriteBinaryFile/WriteBinaryFile.node.js",
      "dist/nodes/Wufoo/WufooTrigger.node.js",
      "dist/nodes/Xero/Xero.node.js",
      "dist/nodes/Xml/Xml.node.js",
      "dist/nodes/Yourls/Yourls.node.js",
      "dist/nodes/Zammad/Zammad.node.js",
      "dist/nodes/Zendesk/Zendesk.node.js",
      "dist/nodes/Zendesk/ZendeskTrigger.node.js",
      "dist/nodes/Zoho/ZohoCrm.node.js",
      "dist/nodes/Zoom/Zoom.node.js",
      "dist/nodes/Zulip/Zulip.node.js"
    ]
  },
  "devDependencies": {
    "@types/aws4": "^1.5.1",
    "@types/basic-auth": "^1.1.2",
    "@types/cheerio": "^0.22.15",
    "@types/cron": "~1.7.1",
    "@types/eventsource": "^1.1.2",
    "@types/express": "^4.17.6",
    "@types/formidable": "^1.0.31",
    "@types/gm": "^1.18.2",
    "@types/imap-simple": "^4.2.0",
    "@types/jest": "^27.4.0",
    "@types/jsonwebtoken": "^8.5.2",
    "@types/lodash.set": "^4.3.6",
    "@types/mailparser": "^2.7.3",
    "@types/mime-types": "^2.1.0",
    "@types/moment-timezone": "^0.5.12",
    "@types/mongodb": "^3.5.4",
    "@types/mqtt": "^2.5.0",
    "@types/mssql": "^6.0.2",
    "@types/node": "14.17.27",
    "@types/nodemailer": "^6.4.0",
    "@types/redis": "^2.8.11",
    "@types/request-promise-native": "~1.0.15",
    "@types/showdown": "^1.9.4",
    "@types/ssh2-sftp-client": "^5.1.0",
    "@types/tmp": "^0.2.0",
    "@types/uuid": "^8.3.2",
    "@types/xml2js": "^0.4.3",
<<<<<<< HEAD
    "eslint-plugin-n8n-nodes-base": "^1.0.28",
=======
    "eslint-plugin-n8n-nodes-base": "^1.0.29",
>>>>>>> b48e9203
    "gulp": "^4.0.0",
    "jest": "^27.4.7",
    "n8n-workflow": "~0.98.0",
    "nodelinter": "^0.1.9",
    "ts-jest": "^27.1.3",
    "tslint": "^6.1.2",
    "typescript": "~4.6.0"
  },
  "dependencies": {
    "@kafkajs/confluent-schema-registry": "1.0.6",
    "@types/lossless-json": "^1.0.0",
    "@types/promise-ftp": "^1.3.4",
    "@types/snowflake-sdk": "^1.5.1",
    "amqplib": "^0.8.0",
    "aws4": "^1.8.0",
    "basic-auth": "^2.0.1",
    "change-case": "^4.1.1",
    "cheerio": "1.0.0-rc.6",
    "chokidar": "3.5.2",
    "cron": "~1.7.2",
    "eventsource": "^1.0.7",
    "fast-glob": "^3.2.5",
    "fflate": "^0.7.0",
    "formidable": "^1.2.1",
    "get-system-fonts": "^2.0.2",
    "gm": "^1.23.1",
    "iconv-lite": "^0.6.2",
    "ics": "^2.27.0",
    "imap-simple": "^4.3.0",
    "isbot": "^3.3.4",
    "iso-639-1": "^2.1.3",
    "jsonwebtoken": "^8.5.1",
    "kafkajs": "^1.14.0",
    "lodash.get": "^4.4.2",
    "lodash.set": "^4.3.2",
    "lodash.unset": "^4.5.2",
    "lossless-json": "^1.0.4",
    "mailparser": "^3.2.0",
    "moment": "~2.29.2",
    "moment-timezone": "^0.5.28",
    "mongodb": "^3.6.9",
    "mqtt": "4.2.6",
    "mssql": "^6.2.0",
    "mysql2": "~2.3.0",
    "n8n-core": "~0.116.0",
    "node-html-markdown": "^1.1.3",
    "node-ssh": "^12.0.0",
    "nodemailer": "^6.5.0",
    "pdf-parse": "^1.1.1",
    "pg": "^8.3.0",
    "pg-promise": "^10.5.8",
    "promise-ftp": "^1.3.5",
    "redis": "^3.1.1",
    "request": "^2.88.2",
    "rhea": "^1.0.11",
    "rss-parser": "^3.7.0",
    "showdown": "^2.0.3",
    "simple-git": "^3.5.0",
    "snowflake-sdk": "^1.5.3",
    "ssh2-sftp-client": "^7.0.0",
    "tmp-promise": "^3.0.2",
    "uuid": "^8.3.2",
    "vm2": "~3.9.5",
    "xlsx": "^0.17.0",
    "xml2js": "^0.4.23"
  },
  "jest": {
    "transform": {
      "^.+\\.tsx?$": "ts-jest"
    },
    "testURL": "http://localhost/",
    "testRegex": "(/__tests__/.*|(\\.|/)(test|spec))\\.(jsx?|tsx?)$",
    "testPathIgnorePatterns": [
      "/dist/",
      "/node_modules/"
    ],
    "moduleFileExtensions": [
      "ts",
      "tsx",
      "js",
      "json"
    ]
  }
}<|MERGE_RESOLUTION|>--- conflicted
+++ resolved
@@ -712,11 +712,7 @@
     "@types/tmp": "^0.2.0",
     "@types/uuid": "^8.3.2",
     "@types/xml2js": "^0.4.3",
-<<<<<<< HEAD
-    "eslint-plugin-n8n-nodes-base": "^1.0.28",
-=======
     "eslint-plugin-n8n-nodes-base": "^1.0.29",
->>>>>>> b48e9203
     "gulp": "^4.0.0",
     "jest": "^27.4.7",
     "n8n-workflow": "~0.98.0",
