{
  "name": "n8n-nodes-base",
  "version": "0.164.0",
  "description": "Base nodes of n8n",
  "license": "SEE LICENSE IN LICENSE.md",
  "homepage": "https://n8n.io",
  "author": {
    "name": "Jan Oberhauser",
    "email": "jan@n8n.io"
  },
  "repository": {
    "type": "git",
    "url": "git+https://github.com/n8n-io/n8n.git"
  },
  "main": "dist/src/index",
  "types": "dist/src/index.d.ts",
  "scripts": {
    "dev": "npm run watch",
    "build": "tsc && gulp build:icons && gulp build:translations",
    "build:translations": "gulp build:translations",
    "format": "cd ../.. && node_modules/prettier/bin-prettier.js packages/nodes-base/**/**.ts --write",
    "lint": "tslint -p tsconfig.json -c tslint.json",
    "lintfix": "tslint --fix -p tsconfig.json -c tslint.json",
    "nodelinter": "nodelinter",
    "watch": "tsc --watch",
    "test": "jest"
  },
  "files": [
    "dist"
  ],
  "n8n": {
    "credentials": [
      "dist/credentials/ActionNetworkApi.credentials.js",
      "dist/credentials/ActiveCampaignApi.credentials.js",
      "dist/credentials/AcuitySchedulingApi.credentials.js",
      "dist/credentials/AcuitySchedulingOAuth2Api.credentials.js",
      "dist/credentials/AffinityApi.credentials.js",
      "dist/credentials/AgileCrmApi.credentials.js",
      "dist/credentials/AirtableApi.credentials.js",
      "dist/credentials/Amqp.credentials.js",
      "dist/credentials/ApiTemplateIoApi.credentials.js",
      "dist/credentials/AsanaApi.credentials.js",
      "dist/credentials/AsanaOAuth2Api.credentials.js",
      "dist/credentials/AutomizyApi.credentials.js",
      "dist/credentials/AutopilotApi.credentials.js",
      "dist/credentials/Aws.credentials.js",
      "dist/credentials/BambooHrApi.credentials.js",
      "dist/credentials/BannerbearApi.credentials.js",
      "dist/credentials/BaserowApi.credentials.js",
      "dist/credentials/BeeminderApi.credentials.js",
      "dist/credentials/BitbucketApi.credentials.js",
      "dist/credentials/BitlyApi.credentials.js",
      "dist/credentials/BitlyOAuth2Api.credentials.js",
      "dist/credentials/BitwardenApi.credentials.js",
      "dist/credentials/BoxOAuth2Api.credentials.js",
      "dist/credentials/BrandfetchApi.credentials.js",
      "dist/credentials/BubbleApi.credentials.js",
      "dist/credentials/CalendlyApi.credentials.js",
      "dist/credentials/ChargebeeApi.credentials.js",
      "dist/credentials/CircleCiApi.credentials.js",
      "dist/credentials/CiscoWebexOAuth2Api.credentials.js",
      "dist/credentials/ClearbitApi.credentials.js",
      "dist/credentials/ClickUpApi.credentials.js",
      "dist/credentials/ClickUpOAuth2Api.credentials.js",
      "dist/credentials/ClockifyApi.credentials.js",
      "dist/credentials/CockpitApi.credentials.js",
      "dist/credentials/CodaApi.credentials.js",
      "dist/credentials/ContentfulApi.credentials.js",
      "dist/credentials/ConvertKitApi.credentials.js",
      "dist/credentials/CopperApi.credentials.js",
      "dist/credentials/CortexApi.credentials.js",
      "dist/credentials/CrateDb.credentials.js",
      "dist/credentials/CustomerIoApi.credentials.js",
      "dist/credentials/DeepLApi.credentials.js",
      "dist/credentials/DemioApi.credentials.js",
      "dist/credentials/DhlApi.credentials.js",
      "dist/credentials/DiscourseApi.credentials.js",
      "dist/credentials/DisqusApi.credentials.js",
      "dist/credentials/DriftApi.credentials.js",
      "dist/credentials/DriftOAuth2Api.credentials.js",
      "dist/credentials/DropboxApi.credentials.js",
      "dist/credentials/DropboxOAuth2Api.credentials.js",
      "dist/credentials/DropcontactApi.credentials.js",
      "dist/credentials/EgoiApi.credentials.js",
      "dist/credentials/ElasticsearchApi.credentials.js",
      "dist/credentials/ElasticSecurityApi.credentials.js",
      "dist/credentials/EmeliaApi.credentials.js",
      "dist/credentials/ERPNextApi.credentials.js",
      "dist/credentials/EventbriteApi.credentials.js",
      "dist/credentials/EventbriteOAuth2Api.credentials.js",
      "dist/credentials/FacebookGraphApi.credentials.js",
      "dist/credentials/FacebookGraphAppApi.credentials.js",
      "dist/credentials/FigmaApi.credentials.js",
      "dist/credentials/FileMaker.credentials.js",
      "dist/credentials/FlowApi.credentials.js",
      "dist/credentials/FormIoApi.credentials.js",
      "dist/credentials/FormstackApi.credentials.js",
      "dist/credentials/FormstackOAuth2Api.credentials.js",
      "dist/credentials/FreshdeskApi.credentials.js",
      "dist/credentials/FreshserviceApi.credentials.js",
      "dist/credentials/FreshworksCrmApi.credentials.js",
      "dist/credentials/Ftp.credentials.js",
      "dist/credentials/GetResponseApi.credentials.js",
      "dist/credentials/GetResponseOAuth2Api.credentials.js",
      "dist/credentials/GhostAdminApi.credentials.js",
      "dist/credentials/GhostContentApi.credentials.js",
      "dist/credentials/GithubApi.credentials.js",
      "dist/credentials/GithubOAuth2Api.credentials.js",
      "dist/credentials/GitlabApi.credentials.js",
      "dist/credentials/GitlabOAuth2Api.credentials.js",
      "dist/credentials/GitPassword.credentials.js",
      "dist/credentials/GmailOAuth2Api.credentials.js",
      "dist/credentials/GoogleAnalyticsOAuth2Api.credentials.js",
      "dist/credentials/GoogleApi.credentials.js",
      "dist/credentials/GoogleBigQueryOAuth2Api.credentials.js",
      "dist/credentials/GoogleBooksOAuth2Api.credentials.js",
      "dist/credentials/GoogleCalendarOAuth2Api.credentials.js",
      "dist/credentials/GoogleCloudNaturalLanguageOAuth2Api.credentials.js",
      "dist/credentials/GoogleContactsOAuth2Api.credentials.js",
      "dist/credentials/GoogleDocsOAuth2Api.credentials.js",
      "dist/credentials/GoogleDriveOAuth2Api.credentials.js",
      "dist/credentials/GoogleFirebaseCloudFirestoreOAuth2Api.credentials.js",
      "dist/credentials/GoogleFirebaseRealtimeDatabaseOAuth2Api.credentials.js",
      "dist/credentials/GoogleOAuth2Api.credentials.js",
      "dist/credentials/GooglePerspectiveOAuth2Api.credentials.js",
      "dist/credentials/GoogleSheetsOAuth2Api.credentials.js",
      "dist/credentials/GoogleSlidesOAuth2Api.credentials.js",
      "dist/credentials/GoogleTasksOAuth2Api.credentials.js",
      "dist/credentials/GoogleTranslateOAuth2Api.credentials.js",
      "dist/credentials/GotifyApi.credentials.js",
      "dist/credentials/GoToWebinarOAuth2Api.credentials.js",
      "dist/credentials/GristApi.credentials.js",
      "dist/credentials/GrafanaApi.credentials.js",
      "dist/credentials/GSuiteAdminOAuth2Api.credentials.js",
      "dist/credentials/GumroadApi.credentials.js",
      "dist/credentials/HaloPSAApi.credentials.js",
      "dist/credentials/HarvestApi.credentials.js",
      "dist/credentials/HarvestOAuth2Api.credentials.js",
      "dist/credentials/HelpScoutOAuth2Api.credentials.js",
      "dist/credentials/HomeAssistantApi.credentials.js",
      "dist/credentials/HttpBasicAuth.credentials.js",
      "dist/credentials/HttpDigestAuth.credentials.js",
      "dist/credentials/HttpHeaderAuth.credentials.js",
      "dist/credentials/HttpQueryAuth.credentials.js",
      "dist/credentials/HubspotApi.credentials.js",
      "dist/credentials/HubspotDeveloperApi.credentials.js",
      "dist/credentials/HubspotOAuth2Api.credentials.js",
      "dist/credentials/HumanticAiApi.credentials.js",
      "dist/credentials/HunterApi.credentials.js",
      "dist/credentials/Imap.credentials.js",
      "dist/credentials/IntercomApi.credentials.js",
      "dist/credentials/InvoiceNinjaApi.credentials.js",
      "dist/credentials/IterableApi.credentials.js",
      "dist/credentials/JenkinsApi.credentials.js",
      "dist/credentials/JiraSoftwareCloudApi.credentials.js",
      "dist/credentials/JiraSoftwareServerApi.credentials.js",
      "dist/credentials/JotFormApi.credentials.js",
      "dist/credentials/Kafka.credentials.js",
      "dist/credentials/KeapOAuth2Api.credentials.js",
      "dist/credentials/KitemakerApi.credentials.js",
      "dist/credentials/LemlistApi.credentials.js",
      "dist/credentials/LinearApi.credentials.js",
      "dist/credentials/LineNotifyOAuth2Api.credentials.js",
      "dist/credentials/LingvaNexApi.credentials.js",
      "dist/credentials/LinkedInOAuth2Api.credentials.js",
      "dist/credentials/Magento2Api.credentials.js",
      "dist/credentials/MailcheckApi.credentials.js",
      "dist/credentials/MailchimpApi.credentials.js",
      "dist/credentials/MailchimpOAuth2Api.credentials.js",
      "dist/credentials/MailerLiteApi.credentials.js",
      "dist/credentials/MailgunApi.credentials.js",
      "dist/credentials/MailjetEmailApi.credentials.js",
      "dist/credentials/MailjetSmsApi.credentials.js",
      "dist/credentials/MandrillApi.credentials.js",
      "dist/credentials/MarketstackApi.credentials.js",
      "dist/credentials/MatrixApi.credentials.js",
      "dist/credentials/MattermostApi.credentials.js",
      "dist/credentials/MauticApi.credentials.js",
      "dist/credentials/MauticOAuth2Api.credentials.js",
      "dist/credentials/MediumApi.credentials.js",
      "dist/credentials/MediumOAuth2Api.credentials.js",
      "dist/credentials/MessageBirdApi.credentials.js",
      "dist/credentials/MicrosoftDynamicsOAuth2Api.credentials.js",
      "dist/credentials/MicrosoftExcelOAuth2Api.credentials.js",
      "dist/credentials/MicrosoftGraphSecurityOAuth2Api.credentials.js",
      "dist/credentials/MicrosoftOAuth2Api.credentials.js",
      "dist/credentials/MicrosoftOneDriveOAuth2Api.credentials.js",
      "dist/credentials/MicrosoftOutlookOAuth2Api.credentials.js",
      "dist/credentials/MicrosoftSql.credentials.js",
      "dist/credentials/MicrosoftTeamsOAuth2Api.credentials.js",
      "dist/credentials/MicrosoftToDoOAuth2Api.credentials.js",
      "dist/credentials/MindeeInvoiceApi.credentials.js",
      "dist/credentials/MindeeReceiptApi.credentials.js",
      "dist/credentials/MispApi.credentials.js",
      "dist/credentials/MoceanApi.credentials.js",
      "dist/credentials/MondayComApi.credentials.js",
      "dist/credentials/MondayComOAuth2Api.credentials.js",
      "dist/credentials/MongoDb.credentials.js",
      "dist/credentials/MonicaCrmApi.credentials.js",
      "dist/credentials/Mqtt.credentials.js",
      "dist/credentials/Msg91Api.credentials.js",
      "dist/credentials/MySql.credentials.js",
      "dist/credentials/NasaApi.credentials.js",
      "dist/credentials/NetlifyApi.credentials.js",
      "dist/credentials/NextCloudApi.credentials.js",
      "dist/credentials/NextCloudOAuth2Api.credentials.js",
      "dist/credentials/NocoDb.credentials.js",
      "dist/credentials/NotionApi.credentials.js",
      "dist/credentials/NotionOAuth2Api.credentials.js",
      "dist/credentials/OAuth1Api.credentials.js",
      "dist/credentials/OAuth2Api.credentials.js",
      "dist/credentials/OdooApi.credentials.js",
      "dist/credentials/OneSimpleApi.credentials.js",
      "dist/credentials/OnfleetApi.credentials.js",
      "dist/credentials/OpenWeatherMapApi.credentials.js",
      "dist/credentials/OrbitApi.credentials.js",
      "dist/credentials/OuraApi.credentials.js",
      "dist/credentials/PaddleApi.credentials.js",
      "dist/credentials/PagerDutyApi.credentials.js",
      "dist/credentials/PagerDutyOAuth2Api.credentials.js",
      "dist/credentials/PayPalApi.credentials.js",
      "dist/credentials/PeekalinkApi.credentials.js",
      "dist/credentials/PhantombusterApi.credentials.js",
      "dist/credentials/PhilipsHueOAuth2Api.credentials.js",
      "dist/credentials/PipedriveApi.credentials.js",
      "dist/credentials/PipedriveOAuth2Api.credentials.js",
      "dist/credentials/PlivoApi.credentials.js",
      "dist/credentials/Postgres.credentials.js",
      "dist/credentials/PostHogApi.credentials.js",
      "dist/credentials/PostmarkApi.credentials.js",
      "dist/credentials/ProfitWellApi.credentials.js",
      "dist/credentials/PushbulletOAuth2Api.credentials.js",
      "dist/credentials/PushcutApi.credentials.js",
      "dist/credentials/PushoverApi.credentials.js",
      "dist/credentials/QuestDb.credentials.js",
      "dist/credentials/QuickBaseApi.credentials.js",
      "dist/credentials/QuickBooksOAuth2Api.credentials.js",
      "dist/credentials/RabbitMQ.credentials.js",
      "dist/credentials/RaindropOAuth2Api.credentials.js",
      "dist/credentials/RedditOAuth2Api.credentials.js",
      "dist/credentials/Redis.credentials.js",
      "dist/credentials/RocketchatApi.credentials.js",
      "dist/credentials/RundeckApi.credentials.js",
      "dist/credentials/S3.credentials.js",
      "dist/credentials/SalesforceJwtApi.credentials.js",
      "dist/credentials/SalesforceOAuth2Api.credentials.js",
      "dist/credentials/SalesmateApi.credentials.js",
      "dist/credentials/SalesmateApi.credentials.js",
      "dist/credentials/SeaTableApi.credentials.js",
      "dist/credentials/SecurityScorecardApi.credentials.js",
      "dist/credentials/SegmentApi.credentials.js",
      "dist/credentials/SegmentApi.credentials.js",
      "dist/credentials/SendGridApi.credentials.js",
      "dist/credentials/SendyApi.credentials.js",
      "dist/credentials/SentryIoApi.credentials.js",
      "dist/credentials/SentryIoOAuth2Api.credentials.js",
      "dist/credentials/SentryIoServerApi.credentials.js",
      "dist/credentials/ServiceNowOAuth2Api.credentials.js",
      "dist/credentials/Sftp.credentials.js",
      "dist/credentials/ShopifyApi.credentials.js",
      "dist/credentials/Signl4Api.credentials.js",
      "dist/credentials/Signl4Api.credentials.js",
      "dist/credentials/SlackApi.credentials.js",
      "dist/credentials/SlackOAuth2Api.credentials.js",
      "dist/credentials/Sms77Api.credentials.js",
      "dist/credentials/Smtp.credentials.js",
      "dist/credentials/Snowflake.credentials.js",
      "dist/credentials/SplunkApi.credentials.js",
      "dist/credentials/SpontitApi.credentials.js",
      "dist/credentials/SpotifyOAuth2Api.credentials.js",
      "dist/credentials/SpotifyOAuth2Api.credentials.js",
      "dist/credentials/SshPassword.credentials.js",
      "dist/credentials/SshPrivateKey.credentials.js",
      "dist/credentials/StackbyApi.credentials.js",
      "dist/credentials/StoryblokContentApi.credentials.js",
      "dist/credentials/StoryblokManagementApi.credentials.js",
      "dist/credentials/StrapiApi.credentials.js",
      "dist/credentials/StravaOAuth2Api.credentials.js",
      "dist/credentials/StripeApi.credentials.js",
      "dist/credentials/SupabaseApi.credentials.js",
      "dist/credentials/SurveyMonkeyApi.credentials.js",
      "dist/credentials/SurveyMonkeyOAuth2Api.credentials.js",
      "dist/credentials/SyncroMspApi.credentials.js",
      "dist/credentials/TaigaApi.credentials.js",
      "dist/credentials/TapfiliateApi.credentials.js",
      "dist/credentials/TelegramApi.credentials.js",
      "dist/credentials/TheHiveApi.credentials.js",
      "dist/credentials/TimescaleDb.credentials.js",
      "dist/credentials/TodoistApi.credentials.js",
      "dist/credentials/TodoistOAuth2Api.credentials.js",
      "dist/credentials/TogglApi.credentials.js",
      "dist/credentials/TravisCiApi.credentials.js",
      "dist/credentials/TrelloApi.credentials.js",
      "dist/credentials/TwakeCloudApi.credentials.js",
      "dist/credentials/TwakeServerApi.credentials.js",
      "dist/credentials/TwilioApi.credentials.js",
      "dist/credentials/TwistOAuth2Api.credentials.js",
      "dist/credentials/TwitterOAuth1Api.credentials.js",
      "dist/credentials/TypeformApi.credentials.js",
      "dist/credentials/TypeformOAuth2Api.credentials.js",
      "dist/credentials/UnleashedSoftwareApi.credentials.js",
      "dist/credentials/UpleadApi.credentials.js",
      "dist/credentials/UProcApi.credentials.js",
      "dist/credentials/UptimeRobotApi.credentials.js",
      "dist/credentials/UrlScanIoApi.credentials.js",
      "dist/credentials/VeroApi.credentials.js",
      "dist/credentials/VonageApi.credentials.js",
      "dist/credentials/WebflowApi.credentials.js",
      "dist/credentials/WebflowOAuth2Api.credentials.js",
      "dist/credentials/WekanApi.credentials.js",
      "dist/credentials/WiseApi.credentials.js",
      "dist/credentials/WooCommerceApi.credentials.js",
      "dist/credentials/WordpressApi.credentials.js",
      "dist/credentials/WorkableApi.credentials.js",
      "dist/credentials/WufooApi.credentials.js",
      "dist/credentials/XeroOAuth2Api.credentials.js",
      "dist/credentials/YourlsApi.credentials.js",
      "dist/credentials/YouTubeOAuth2Api.credentials.js",
      "dist/credentials/ZammadBasicAuthApi.credentials.js",
      "dist/credentials/ZammadTokenAuthApi.credentials.js",
      "dist/credentials/ZendeskApi.credentials.js",
      "dist/credentials/ZendeskOAuth2Api.credentials.js",
      "dist/credentials/ZohoOAuth2Api.credentials.js",
      "dist/credentials/ZoomApi.credentials.js",
      "dist/credentials/ZoomOAuth2Api.credentials.js",
      "dist/credentials/ZulipApi.credentials.js"
    ],
    "nodes": [
      "dist/nodes/ActionNetwork/ActionNetwork.node.js",
      "dist/nodes/ActiveCampaign/ActiveCampaign.node.js",
      "dist/nodes/ActiveCampaign/ActiveCampaignTrigger.node.js",
      "dist/nodes/AcuityScheduling/AcuitySchedulingTrigger.node.js",
      "dist/nodes/Affinity/Affinity.node.js",
      "dist/nodes/Affinity/AffinityTrigger.node.js",
      "dist/nodes/AgileCrm/AgileCrm.node.js",
      "dist/nodes/Airtable/Airtable.node.js",
      "dist/nodes/Airtable/AirtableTrigger.node.js",
      "dist/nodes/Amqp/Amqp.node.js",
      "dist/nodes/Amqp/AmqpTrigger.node.js",
      "dist/nodes/ApiTemplateIo/ApiTemplateIo.node.js",
      "dist/nodes/Asana/Asana.node.js",
      "dist/nodes/Asana/AsanaTrigger.node.js",
      "dist/nodes/Automizy/Automizy.node.js",
      "dist/nodes/Autopilot/Autopilot.node.js",
      "dist/nodes/Autopilot/AutopilotTrigger.node.js",
      "dist/nodes/Aws/AwsLambda.node.js",
      "dist/nodes/Aws/AwsSns.node.js",
      "dist/nodes/Aws/AwsSnsTrigger.node.js",
      "dist/nodes/Aws/Comprehend/AwsComprehend.node.js",
      "dist/nodes/Aws/DynamoDB/AwsDynamoDB.node.js",
      "dist/nodes/Aws/Rekognition/AwsRekognition.node.js",
      "dist/nodes/Aws/S3/AwsS3.node.js",
      "dist/nodes/Aws/SES/AwsSes.node.js",
      "dist/nodes/Aws/SQS/AwsSqs.node.js",
      "dist/nodes/Aws/Textract/AwsTextract.node.js",
      "dist/nodes/Aws/Transcribe/AwsTranscribe.node.js",
      "dist/nodes/BambooHr/BambooHr.node.js",
      "dist/nodes/Bannerbear/Bannerbear.node.js",
      "dist/nodes/Baserow/Baserow.node.js",
      "dist/nodes/Beeminder/Beeminder.node.js",
      "dist/nodes/Bitbucket/BitbucketTrigger.node.js",
      "dist/nodes/Bitly/Bitly.node.js",
      "dist/nodes/Bitwarden/Bitwarden.node.js",
      "dist/nodes/Box/Box.node.js",
      "dist/nodes/Box/BoxTrigger.node.js",
      "dist/nodes/Brandfetch/Brandfetch.node.js",
      "dist/nodes/Bubble/Bubble.node.js",
      "dist/nodes/Calendly/CalendlyTrigger.node.js",
      "dist/nodes/Chargebee/Chargebee.node.js",
      "dist/nodes/Chargebee/ChargebeeTrigger.node.js",
      "dist/nodes/CircleCi/CircleCi.node.js",
      "dist/nodes/Cisco/Webex/CiscoWebex.node.js",
      "dist/nodes/Cisco/Webex/CiscoWebexTrigger.node.js",
      "dist/nodes/Clearbit/Clearbit.node.js",
      "dist/nodes/ClickUp/ClickUp.node.js",
      "dist/nodes/ClickUp/ClickUpTrigger.node.js",
      "dist/nodes/Clockify/Clockify.node.js",
      "dist/nodes/Clockify/ClockifyTrigger.node.js",
      "dist/nodes/Cockpit/Cockpit.node.js",
      "dist/nodes/Coda/Coda.node.js",
      "dist/nodes/CoinGecko/CoinGecko.node.js",
      "dist/nodes/Compression/Compression.node.js",
      "dist/nodes/Contentful/Contentful.node.js",
      "dist/nodes/ConvertKit/ConvertKit.node.js",
      "dist/nodes/ConvertKit/ConvertKitTrigger.node.js",
      "dist/nodes/Copper/Copper.node.js",
      "dist/nodes/Copper/CopperTrigger.node.js",
      "dist/nodes/Cortex/Cortex.node.js",
      "dist/nodes/CrateDb/CrateDb.node.js",
      "dist/nodes/Cron/Cron.node.js",
      "dist/nodes/Crypto/Crypto.node.js",
      "dist/nodes/CustomerIo/CustomerIo.node.js",
      "dist/nodes/CustomerIo/CustomerIoTrigger.node.js",
      "dist/nodes/DateTime/DateTime.node.js",
      "dist/nodes/DeepL/DeepL.node.js",
      "dist/nodes/Demio/Demio.node.js",
      "dist/nodes/Dhl/Dhl.node.js",
      "dist/nodes/Discord/Discord.node.js",
      "dist/nodes/Discourse/Discourse.node.js",
      "dist/nodes/Disqus/Disqus.node.js",
      "dist/nodes/Drift/Drift.node.js",
      "dist/nodes/Dropbox/Dropbox.node.js",
      "dist/nodes/Dropcontact/Dropcontact.node.js",
      "dist/nodes/EditImage/EditImage.node.js",
      "dist/nodes/Egoi/Egoi.node.js",
      "dist/nodes/Elastic/Elasticsearch/Elasticsearch.node.js",
      "dist/nodes/Elastic/ElasticSecurity/ElasticSecurity.node.js",
      "dist/nodes/EmailReadImap/EmailReadImap.node.js",
      "dist/nodes/EmailSend/EmailSend.node.js",
      "dist/nodes/Emelia/Emelia.node.js",
      "dist/nodes/Emelia/EmeliaTrigger.node.js",
      "dist/nodes/ERPNext/ERPNext.node.js",
      "dist/nodes/ErrorTrigger/ErrorTrigger.node.js",
      "dist/nodes/Eventbrite/EventbriteTrigger.node.js",
      "dist/nodes/ExecuteCommand/ExecuteCommand.node.js",
      "dist/nodes/ExecuteWorkflow/ExecuteWorkflow.node.js",
      "dist/nodes/Facebook/FacebookGraphApi.node.js",
      "dist/nodes/Facebook/FacebookTrigger.node.js",
      "dist/nodes/Figma/FigmaTrigger.node.js",
      "dist/nodes/FileMaker/FileMaker.node.js",
      "dist/nodes/Flow/Flow.node.js",
      "dist/nodes/Flow/FlowTrigger.node.js",
      "dist/nodes/FormIo/FormIoTrigger.node.js",
      "dist/nodes/Formstack/FormstackTrigger.node.js",
      "dist/nodes/Freshdesk/Freshdesk.node.js",
      "dist/nodes/Freshservice/Freshservice.node.js",
      "dist/nodes/FreshworksCrm/FreshworksCrm.node.js",
      "dist/nodes/Ftp/Ftp.node.js",
      "dist/nodes/Function/Function.node.js",
      "dist/nodes/FunctionItem/FunctionItem.node.js",
      "dist/nodes/GetResponse/GetResponse.node.js",
      "dist/nodes/GetResponse/GetResponseTrigger.node.js",
      "dist/nodes/Ghost/Ghost.node.js",
      "dist/nodes/Git/Git.node.js",
      "dist/nodes/Github/Github.node.js",
      "dist/nodes/Github/GithubTrigger.node.js",
      "dist/nodes/Gitlab/Gitlab.node.js",
      "dist/nodes/Gitlab/GitlabTrigger.node.js",
      "dist/nodes/Google/Analytics/GoogleAnalytics.node.js",
      "dist/nodes/Google/BigQuery/GoogleBigQuery.node.js",
      "dist/nodes/Google/Books/GoogleBooks.node.js",
      "dist/nodes/Google/Calendar/GoogleCalendar.node.js",
      "dist/nodes/Google/Calendar/GoogleCalendarTrigger.node.js",
      "dist/nodes/Google/Chat/GoogleChat.node.js",
      "dist/nodes/Google/CloudNaturalLanguage/GoogleCloudNaturalLanguage.node.js",
      "dist/nodes/Google/Contacts/GoogleContacts.node.js",
      "dist/nodes/Google/Docs/GoogleDocs.node.js",
      "dist/nodes/Google/Drive/GoogleDrive.node.js",
      "dist/nodes/Google/Drive/GoogleDriveTrigger.node.js",
      "dist/nodes/Google/Firebase/CloudFirestore/CloudFirestore.node.js",
      "dist/nodes/Google/Firebase/RealtimeDatabase/RealtimeDatabase.node.js",
      "dist/nodes/Google/Gmail/Gmail.node.js",
      "dist/nodes/Google/GSuiteAdmin/GSuiteAdmin.node.js",
      "dist/nodes/Google/Perspective/GooglePerspective.node.js",
      "dist/nodes/Google/Sheet/GoogleSheets.node.js",
      "dist/nodes/Google/Slides/GoogleSlides.node.js",
      "dist/nodes/Google/Task/GoogleTasks.node.js",
      "dist/nodes/Google/Translate/GoogleTranslate.node.js",
      "dist/nodes/Google/YouTube/YouTube.node.js",
      "dist/nodes/Gotify/Gotify.node.js",
      "dist/nodes/GoToWebinar/GoToWebinar.node.js",
      "dist/nodes/Grafana/Grafana.node.js",
      "dist/nodes/GraphQL/GraphQL.node.js",
      "dist/nodes/Grist/Grist.node.js",
      "dist/nodes/Gumroad/GumroadTrigger.node.js",
      "dist/nodes/HackerNews/HackerNews.node.js",
      "dist/nodes/HaloPSA/HaloPSA.node.js",
      "dist/nodes/Harvest/Harvest.node.js",
      "dist/nodes/HelpScout/HelpScout.node.js",
      "dist/nodes/HelpScout/HelpScoutTrigger.node.js",
      "dist/nodes/HomeAssistant/HomeAssistant.node.js",
      "dist/nodes/HtmlExtract/HtmlExtract.node.js",
      "dist/nodes/HttpRequest/HttpRequest.node.js",
      "dist/nodes/Hubspot/Hubspot.node.js",
      "dist/nodes/Hubspot/HubspotTrigger.node.js",
      "dist/nodes/HumanticAI/HumanticAi.node.js",
      "dist/nodes/Hunter/Hunter.node.js",
      "dist/nodes/ICalendar/ICalendar.node.js",
      "dist/nodes/If/If.node.js",
      "dist/nodes/Intercom/Intercom.node.js",
      "dist/nodes/Interval/Interval.node.js",
      "dist/nodes/InvoiceNinja/InvoiceNinja.node.js",
      "dist/nodes/InvoiceNinja/InvoiceNinjaTrigger.node.js",
      "dist/nodes/ItemLists/ItemLists.node.js",
      "dist/nodes/Iterable/Iterable.node.js",
      "dist/nodes/Jenkins/Jenkins.node.js",
      "dist/nodes/Jira/Jira.node.js",
      "dist/nodes/Jira/JiraTrigger.node.js",
      "dist/nodes/JotForm/JotFormTrigger.node.js",
      "dist/nodes/Kafka/Kafka.node.js",
      "dist/nodes/Kafka/KafkaTrigger.node.js",
      "dist/nodes/Keap/Keap.node.js",
      "dist/nodes/Keap/KeapTrigger.node.js",
      "dist/nodes/Kitemaker/Kitemaker.node.js",
      "dist/nodes/Lemlist/Lemlist.node.js",
      "dist/nodes/Lemlist/LemlistTrigger.node.js",
      "dist/nodes/Line/Line.node.js",
      "dist/nodes/Linear/LinearTrigger.node.js",
      "dist/nodes/LingvaNex/LingvaNex.node.js",
      "dist/nodes/LinkedIn/LinkedIn.node.js",
      "dist/nodes/LocalFileTrigger/LocalFileTrigger.node.js",
      "dist/nodes/Magento/Magento2.node.js",
      "dist/nodes/Mailcheck/Mailcheck.node.js",
      "dist/nodes/Mailchimp/Mailchimp.node.js",
      "dist/nodes/Mailchimp/MailchimpTrigger.node.js",
      "dist/nodes/MailerLite/MailerLite.node.js",
      "dist/nodes/MailerLite/MailerLiteTrigger.node.js",
      "dist/nodes/Mailgun/Mailgun.node.js",
      "dist/nodes/Mailjet/Mailjet.node.js",
      "dist/nodes/Mailjet/MailjetTrigger.node.js",
      "dist/nodes/Mandrill/Mandrill.node.js",
      "dist/nodes/Marketstack/Marketstack.node.js",
      "dist/nodes/Matrix/Matrix.node.js",
      "dist/nodes/Mattermost/Mattermost.node.js",
      "dist/nodes/Mautic/Mautic.node.js",
      "dist/nodes/Mautic/MauticTrigger.node.js",
      "dist/nodes/Medium/Medium.node.js",
      "dist/nodes/Merge/Merge.node.js",
      "dist/nodes/MessageBird/MessageBird.node.js",
      "dist/nodes/Microsoft/Dynamics/MicrosoftDynamicsCrm.node.js",
      "dist/nodes/Microsoft/Excel/MicrosoftExcel.node.js",
      "dist/nodes/Microsoft/GraphSecurity/MicrosoftGraphSecurity.node.js",
      "dist/nodes/Microsoft/OneDrive/MicrosoftOneDrive.node.js",
      "dist/nodes/Microsoft/Outlook/MicrosoftOutlook.node.js",
      "dist/nodes/Microsoft/Sql/MicrosoftSql.node.js",
      "dist/nodes/Microsoft/Teams/MicrosoftTeams.node.js",
      "dist/nodes/Microsoft/ToDo/MicrosoftToDo.node.js",
      "dist/nodes/Mindee/Mindee.node.js",
      "dist/nodes/Misp/Misp.node.js",
      "dist/nodes/Mocean/Mocean.node.js",
      "dist/nodes/MondayCom/MondayCom.node.js",
      "dist/nodes/MongoDb/MongoDb.node.js",
      "dist/nodes/MonicaCrm/MonicaCrm.node.js",
      "dist/nodes/MoveBinaryData/MoveBinaryData.node.js",
      "dist/nodes/MQTT/Mqtt.node.js",
      "dist/nodes/MQTT/MqttTrigger.node.js",
      "dist/nodes/Msg91/Msg91.node.js",
      "dist/nodes/MySql/MySql.node.js",
      "dist/nodes/N8nTrainingCustomerDatastore/N8nTrainingCustomerDatastore.node.js",
      "dist/nodes/N8nTrainingCustomerMessenger/N8nTrainingCustomerMessenger.node.js",
      "dist/nodes/N8nTrigger/N8nTrigger.node.js",
      "dist/nodes/Nasa/Nasa.node.js",
      "dist/nodes/Netlify/Netlify.node.js",
      "dist/nodes/Netlify/NetlifyTrigger.node.js",
      "dist/nodes/NextCloud/NextCloud.node.js",
      "dist/nodes/NocoDB/NocoDB.node.js",
      "dist/nodes/NoOp/NoOp.node.js",
      "dist/nodes/Onfleet/Onfleet.node.js",
      "dist/nodes/Onfleet/OnfleetTrigger.node.js",
      "dist/nodes/Notion/Notion.node.js",
      "dist/nodes/Notion/NotionTrigger.node.js",
      "dist/nodes/Odoo/Odoo.node.js",
      "dist/nodes/OneSimpleApi/OneSimpleApi.node.js",
      "dist/nodes/OpenThesaurus/OpenThesaurus.node.js",
      "dist/nodes/OpenWeatherMap/OpenWeatherMap.node.js",
      "dist/nodes/Orbit/Orbit.node.js",
      "dist/nodes/Oura/Oura.node.js",
      "dist/nodes/Paddle/Paddle.node.js",
      "dist/nodes/PagerDuty/PagerDuty.node.js",
      "dist/nodes/PayPal/PayPal.node.js",
      "dist/nodes/PayPal/PayPalTrigger.node.js",
      "dist/nodes/Peekalink/Peekalink.node.js",
      "dist/nodes/Phantombuster/Phantombuster.node.js",
      "dist/nodes/PhilipsHue/PhilipsHue.node.js",
      "dist/nodes/Pipedrive/Pipedrive.node.js",
      "dist/nodes/Pipedrive/PipedriveTrigger.node.js",
      "dist/nodes/Plivo/Plivo.node.js",
      "dist/nodes/Postgres/Postgres.node.js",
      "dist/nodes/PostHog/PostHog.node.js",
      "dist/nodes/Postmark/PostmarkTrigger.node.js",
      "dist/nodes/ProfitWell/ProfitWell.node.js",
      "dist/nodes/Pushbullet/Pushbullet.node.js",
      "dist/nodes/Pushcut/Pushcut.node.js",
      "dist/nodes/Pushcut/PushcutTrigger.node.js",
      "dist/nodes/Pushover/Pushover.node.js",
      "dist/nodes/QuestDb/QuestDb.node.js",
      "dist/nodes/QuickBase/QuickBase.node.js",
      "dist/nodes/QuickBooks/QuickBooks.node.js",
      "dist/nodes/RabbitMQ/RabbitMQ.node.js",
      "dist/nodes/RabbitMQ/RabbitMQTrigger.node.js",
      "dist/nodes/Raindrop/Raindrop.node.js",
      "dist/nodes/ReadBinaryFile/ReadBinaryFile.node.js",
      "dist/nodes/ReadBinaryFiles/ReadBinaryFiles.node.js",
      "dist/nodes/ReadPdf/ReadPdf.node.js",
      "dist/nodes/Reddit/Reddit.node.js",
      "dist/nodes/Redis/Redis.node.js",
      "dist/nodes/RenameKeys/RenameKeys.node.js",
      "dist/nodes/RespondToWebhook/RespondToWebhook.node.js",
      "dist/nodes/Rocketchat/Rocketchat.node.js",
      "dist/nodes/RssFeedRead/RssFeedRead.node.js",
      "dist/nodes/Rundeck/Rundeck.node.js",
      "dist/nodes/S3/S3.node.js",
      "dist/nodes/Salesforce/Salesforce.node.js",
      "dist/nodes/Salesmate/Salesmate.node.js",
      "dist/nodes/SeaTable/SeaTable.node.js",
      "dist/nodes/SeaTable/SeaTableTrigger.node.js",
      "dist/nodes/SecurityScorecard/SecurityScorecard.node.js",
      "dist/nodes/Segment/Segment.node.js",
      "dist/nodes/SendGrid/SendGrid.node.js",
      "dist/nodes/Sendy/Sendy.node.js",
      "dist/nodes/SentryIo/SentryIo.node.js",
      "dist/nodes/ServiceNow/ServiceNow.node.js",
      "dist/nodes/Set/Set.node.js",
      "dist/nodes/Shopify/Shopify.node.js",
      "dist/nodes/Shopify/ShopifyTrigger.node.js",
      "dist/nodes/Signl4/Signl4.node.js",
      "dist/nodes/Slack/Slack.node.js",
      "dist/nodes/Sms77/Sms77.node.js",
      "dist/nodes/Snowflake/Snowflake.node.js",
      "dist/nodes/SplitInBatches/SplitInBatches.node.js",
      "dist/nodes/Splunk/Splunk.node.js",
      "dist/nodes/Spontit/Spontit.node.js",
      "dist/nodes/Spotify/Spotify.node.js",
      "dist/nodes/SpreadsheetFile/SpreadsheetFile.node.js",
      "dist/nodes/SseTrigger/SseTrigger.node.js",
      "dist/nodes/Ssh/Ssh.node.js",
      "dist/nodes/Stackby/Stackby.node.js",
      "dist/nodes/Start/Start.node.js",
      "dist/nodes/StopAndError/StopAndError.node.js",
      "dist/nodes/Storyblok/Storyblok.node.js",
      "dist/nodes/Strapi/Strapi.node.js",
      "dist/nodes/Strava/Strava.node.js",
      "dist/nodes/Strava/StravaTrigger.node.js",
      "dist/nodes/Stripe/Stripe.node.js",
      "dist/nodes/Stripe/StripeTrigger.node.js",
      "dist/nodes/Supabase/Supabase.node.js",
      "dist/nodes/SurveyMonkey/SurveyMonkeyTrigger.node.js",
      "dist/nodes/Switch/Switch.node.js",
      "dist/nodes/SyncroMSP/SyncroMsp.node.js",
      "dist/nodes/Taiga/Taiga.node.js",
      "dist/nodes/Taiga/TaigaTrigger.node.js",
      "dist/nodes/Tapfiliate/Tapfiliate.node.js",
      "dist/nodes/Telegram/Telegram.node.js",
      "dist/nodes/Telegram/TelegramTrigger.node.js",
      "dist/nodes/TheHive/TheHive.node.js",
      "dist/nodes/TheHive/TheHiveTrigger.node.js",
      "dist/nodes/TimescaleDb/TimescaleDb.node.js",
      "dist/nodes/Todoist/Todoist.node.js",
      "dist/nodes/Toggl/TogglTrigger.node.js",
      "dist/nodes/TravisCi/TravisCi.node.js",
      "dist/nodes/Trello/Trello.node.js",
      "dist/nodes/Trello/TrelloTrigger.node.js",
      "dist/nodes/Twake/Twake.node.js",
      "dist/nodes/Twilio/Twilio.node.js",
      "dist/nodes/Twist/Twist.node.js",
      "dist/nodes/Twitter/Twitter.node.js",
      "dist/nodes/Typeform/TypeformTrigger.node.js",
      "dist/nodes/UnleashedSoftware/UnleashedSoftware.node.js",
      "dist/nodes/Uplead/Uplead.node.js",
      "dist/nodes/UProc/UProc.node.js",
      "dist/nodes/UptimeRobot/UptimeRobot.node.js",
      "dist/nodes/UrlScanIo/UrlScanIo.node.js",
      "dist/nodes/Vero/Vero.node.js",
      "dist/nodes/Vonage/Vonage.node.js",
      "dist/nodes/Wait/Wait.node.js",
      "dist/nodes/Webflow/Webflow.node.js",
      "dist/nodes/Webflow/WebflowTrigger.node.js",
      "dist/nodes/Webhook/Webhook.node.js",
      "dist/nodes/Wekan/Wekan.node.js",
      "dist/nodes/Wise/Wise.node.js",
      "dist/nodes/Wise/WiseTrigger.node.js",
      "dist/nodes/WooCommerce/WooCommerce.node.js",
      "dist/nodes/WooCommerce/WooCommerceTrigger.node.js",
      "dist/nodes/Wordpress/Wordpress.node.js",
      "dist/nodes/Workable/WorkableTrigger.node.js",
      "dist/nodes/WorkflowTrigger/WorkflowTrigger.node.js",
      "dist/nodes/WriteBinaryFile/WriteBinaryFile.node.js",
      "dist/nodes/Wufoo/WufooTrigger.node.js",
      "dist/nodes/Xero/Xero.node.js",
      "dist/nodes/Xml/Xml.node.js",
      "dist/nodes/Yourls/Yourls.node.js",
      "dist/nodes/Zammad/Zammad.node.js",
      "dist/nodes/Zendesk/Zendesk.node.js",
      "dist/nodes/Zendesk/ZendeskTrigger.node.js",
      "dist/nodes/Zoho/ZohoCrm.node.js",
      "dist/nodes/Zoom/Zoom.node.js",
      "dist/nodes/Zulip/Zulip.node.js"
    ]
  },
  "devDependencies": {
    "@types/aws4": "^1.5.1",
    "@types/basic-auth": "^1.1.2",
    "@types/cheerio": "^0.22.15",
    "@types/cron": "~1.7.1",
    "@types/eventsource": "^1.1.2",
    "@types/express": "^4.17.6",
    "@types/formidable": "^1.0.31",
    "@types/gm": "^1.18.2",
    "@types/imap-simple": "^4.2.0",
    "@types/jest": "^27.4.0",
    "@types/jsonwebtoken": "^8.5.2",
    "@types/lodash.set": "^4.3.6",
    "@types/mailparser": "^2.7.3",
    "@types/mime-types": "^2.1.0",
    "@types/moment-timezone": "^0.5.12",
    "@types/mongodb": "^3.5.4",
    "@types/mqtt": "^2.5.0",
    "@types/mssql": "^6.0.2",
    "@types/node": "14.17.27",
    "@types/nodemailer": "^6.4.0",
    "@types/redis": "^2.8.11",
    "@types/request-promise-native": "~1.0.15",
    "@types/ssh2-sftp-client": "^5.1.0",
    "@types/tmp": "^0.2.0",
    "@types/uuid": "^8.3.2",
    "@types/xml2js": "^0.4.3",
    "gulp": "^4.0.0",
    "jest": "^27.4.7",
<<<<<<< HEAD
    "n8n-workflow": "~0.88.0",
=======
    "n8n-workflow": "~0.89.0",
>>>>>>> 53ac2acc
    "nodelinter": "^0.1.9",
    "ts-jest": "^27.1.3",
    "tslint": "^6.1.2",
    "typescript": "~4.3.5"
  },
  "dependencies": {
    "@kafkajs/confluent-schema-registry": "1.0.6",
    "@types/lossless-json": "^1.0.0",
    "@types/promise-ftp": "^1.3.4",
    "@types/snowflake-sdk": "^1.5.1",
    "amqplib": "^0.8.0",
    "aws4": "^1.8.0",
    "basic-auth": "^2.0.1",
    "change-case": "^4.1.1",
    "cheerio": "1.0.0-rc.6",
    "chokidar": "3.5.2",
    "cron": "~1.7.2",
    "eventsource": "^1.0.7",
    "fast-glob": "^3.2.5",
    "fflate": "^0.7.0",
    "formidable": "^1.2.1",
    "get-system-fonts": "^2.0.2",
    "gm": "^1.23.1",
    "iconv-lite": "^0.6.2",
    "ics": "^2.27.0",
    "imap-simple": "^4.3.0",
    "isbot": "^3.3.4",
    "iso-639-1": "^2.1.3",
    "jsonwebtoken": "^8.5.1",
    "kafkajs": "^1.14.0",
    "lodash.get": "^4.4.2",
    "lodash.set": "^4.3.2",
    "lodash.unset": "^4.5.2",
    "lossless-json": "^1.0.4",
    "mailparser": "^3.2.0",
    "moment": "2.29.1",
    "moment-timezone": "^0.5.28",
    "mongodb": "^3.6.9",
    "mqtt": "4.2.6",
    "mssql": "^6.2.0",
    "mysql2": "~2.3.0",
    "n8n-core": "~0.107.0",
    "node-ssh": "^12.0.0",
    "nodemailer": "^6.5.0",
    "pdf-parse": "^1.1.1",
    "pg": "^8.3.0",
    "pg-promise": "^10.5.8",
    "promise-ftp": "^1.3.5",
    "redis": "^3.1.1",
    "request": "^2.88.2",
    "rhea": "^1.0.11",
    "rss-parser": "^3.7.0",
    "simple-git": "^2.36.2",
    "snowflake-sdk": "^1.5.3",
    "ssh2-sftp-client": "^7.0.0",
    "tmp-promise": "^3.0.2",
    "uuid": "^8.3.2",
    "vm2": "~3.9.5",
    "xlsx": "^0.17.0",
    "xml2js": "^0.4.23"
  },
  "jest": {
    "transform": {
      "^.+\\.tsx?$": "ts-jest"
    },
    "testURL": "http://localhost/",
    "testRegex": "(/__tests__/.*|(\\.|/)(test|spec))\\.(jsx?|tsx?)$",
    "testPathIgnorePatterns": [
      "/dist/",
      "/node_modules/"
    ],
    "moduleFileExtensions": [
      "ts",
      "tsx",
      "js",
      "json"
    ]
  }
}<|MERGE_RESOLUTION|>--- conflicted
+++ resolved
@@ -706,11 +706,7 @@
     "@types/xml2js": "^0.4.3",
     "gulp": "^4.0.0",
     "jest": "^27.4.7",
-<<<<<<< HEAD
-    "n8n-workflow": "~0.88.0",
-=======
     "n8n-workflow": "~0.89.0",
->>>>>>> 53ac2acc
     "nodelinter": "^0.1.9",
     "ts-jest": "^27.1.3",
     "tslint": "^6.1.2",
