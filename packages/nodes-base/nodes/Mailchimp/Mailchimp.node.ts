--- conflicted
+++ resolved
@@ -866,11 +866,7 @@
 					maxValue: 1000,
 				},
 				default: 500,
-<<<<<<< HEAD
-				description: 'Max number of results to return',
-=======
 				description: 'How many results to return',
->>>>>>> 3d528da0
 			},
 			{
 				displayName: 'Options',
@@ -1553,11 +1549,7 @@
 					maxValue: 1000,
 				},
 				default: 500,
-<<<<<<< HEAD
-				description: 'Max number of results to return',
-=======
 				description: 'How many results to return',
->>>>>>> 3d528da0
 			},
 /* -------------------------------------------------------------------------- */
 /*                                 campaign:getAll                            */
@@ -1601,11 +1593,7 @@
 					maxValue: 1000,
 				},
 				default: 10,
-<<<<<<< HEAD
-				description: 'Max number of results to return',
-=======
 				description: 'How many results to return',
->>>>>>> 3d528da0
 			},
 			{
 				displayName: 'Options',
