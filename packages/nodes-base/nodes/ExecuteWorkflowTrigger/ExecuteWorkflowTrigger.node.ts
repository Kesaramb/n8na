--- conflicted
+++ resolved
@@ -10,7 +10,6 @@
 } from 'n8n-workflow';
 
 const WORKFLOW_INPUTS = 'workflowInputs';
-<<<<<<< HEAD
 const INPUT_OPTIONS = 'inputOptions';
 const VALUES = 'values';
 
@@ -18,10 +17,6 @@
 
 const DEFAULT_PLACEHOLDER = null;
 
-=======
-const VALUES = 'values';
-
->>>>>>> 7012d9bb
 export class ExecuteWorkflowTrigger implements INodeType {
 	description: INodeTypeDescription = {
 		displayName: 'Execute Workflow Trigger',
@@ -90,7 +85,6 @@
 								default: '',
 								placeholder: 'e.g. fieldName',
 								description: 'Name of the field',
-<<<<<<< HEAD
 								noDataExpression: true,
 							},
 							{
@@ -180,54 +174,10 @@
 					},
 				],
 			},
-=======
-							},
-							// {
-							// 	displayName: 'Type',
-							// 	name: 'type',
-							// 	type: 'options',
-							// 	description: 'The field value type',
-							// 	// eslint-disable-next-line n8n-nodes-base/node-param-options-type-unsorted-items
-							// 	options: [
-							// 		{
-							// 			name: 'String',
-							// 			value: 'stringValue',
-							// 		},
-							// 		{
-							// 			name: 'Number',
-							// 			value: 'numberValue',
-							// 		},
-							// 		{
-							// 			name: 'Boolean',
-							// 			value: 'booleanValue',
-							// 		},
-							// 		{
-							// 			name: 'Array',
-							// 			value: 'arrayValue',
-							// 		},
-							// 		{
-							// 			name: 'Object',
-							// 			value: 'objectValue',
-							// 		},
-							// 	],
-							// 	default: 'stringValue',
-							// },
-						],
-					},
-				],
-			},
->>>>>>> 7012d9bb
 		],
 	};
 
 	async execute(this: IExecuteFunctions) {
-<<<<<<< HEAD
-		if (!this.getNode()) {
-			return [];
-		}
-
-=======
->>>>>>> 7012d9bb
 		const inputData = this.getInputData();
 
 		if (this.getNode().typeVersion < 1.1) {
@@ -248,7 +198,6 @@
 			const items: INodeExecutionData[] = [];
 
 			for (const [itemIndex, item] of inputData.entries()) {
-<<<<<<< HEAD
 				const attemptToConvertTypes = this.getNodeParameter(
 					`${INPUT_OPTIONS}.attemptToConvertTypes`,
 					itemIndex,
@@ -269,11 +218,6 @@
 				const newItem: INodeExecutionData = {
 					json: {},
 					index: itemIndex,
-=======
-				// Fields listed here will explicitly overwrite original fields
-				const newItem: INodeExecutionData = {
-					json: {},
->>>>>>> 7012d9bb
 					// TODO: Ensure we handle sub-execution jumps correctly.
 					// metadata: {
 					// 	subExecution: {
@@ -290,7 +234,6 @@
 						[],
 					) as Array<{
 						name: string;
-<<<<<<< HEAD
 						type: FieldType;
 					}>;
 					for (const { name, type } of newParams) {
@@ -334,16 +277,6 @@
 					} else {
 						items.push(newItem);
 					}
-=======
-					}>;
-					for (const { name } of newParams) {
-						/** TODO type check goes here */
-						newItem.json[name] = name in item.json ? item.json[name] : /* TODO default */ null;
-					}
-
-					// TODO Do we want to copy non-json data (e.g. binary) as well?
-					items.push(Object.assign({}, item, newItem));
->>>>>>> 7012d9bb
 				} catch (error) {
 					if (this.continueOnFail()) {
 						/** todo error case? */
