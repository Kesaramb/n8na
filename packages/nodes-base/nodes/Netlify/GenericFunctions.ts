--- conflicted
+++ resolved
@@ -1,9 +1,3 @@
-<<<<<<< HEAD
-
-=======
-import { OptionsWithUri } from 'request';
->>>>>>> 9017fd46
-
 import {
 	IExecuteFunctions,
 	IExecuteSingleFunctions,
@@ -11,20 +5,17 @@
 	ILoadOptionsFunctions,
 } from 'n8n-core';
 
-<<<<<<< HEAD
 import {
-	IDataObject, IHttpRequestMethods, IHttpRequestOptions, NodeApiError, NodeOperationError,
+	IDataObject,
+	IHttpRequestMethods,
+	IHttpRequestOptions,
+	NodeApiError,
+	NodeOperationError,
 } from 'n8n-workflow';
-
-export async function netlifyApiRequest(this: IHookFunctions | IExecuteFunctions | IExecuteSingleFunctions | ILoadOptionsFunctions, method: IHttpRequestMethods, endpoint: string, body: any = {}, query: IDataObject = {}, uri?: string, option: IDataObject = {}): Promise<any> { // tslint:disable-line:no-any
-
-	const options: IHttpRequestOptions = {
-=======
-import { IDataObject, NodeApiError, NodeOperationError } from 'n8n-workflow';
 
 export async function netlifyApiRequest(
 	this: IHookFunctions | IExecuteFunctions | IExecuteSingleFunctions | ILoadOptionsFunctions,
-	method: string,
+	method: IHttpRequestMethods,
 	endpoint: string,
 	// tslint:disable-next-line:no-any
 	body: any = {},
@@ -33,8 +24,7 @@
 	option: IDataObject = {},
 	// tslint:disable-next-line:no-any
 ): Promise<any> {
-	const options: OptionsWithUri = {
->>>>>>> 9017fd46
+	const options: IHttpRequestOptions = {
 		method,
 		headers: {
 			'Content-Type': 'application/json',
@@ -64,20 +54,15 @@
 	}
 }
 
-<<<<<<< HEAD
-export async function netlifyRequestAllItems(this: IExecuteFunctions | ILoadOptionsFunctions, method: IHttpRequestMethods, endpoint: string, body: any = {}, query: IDataObject = {}): Promise<any> { // tslint:disable-line:no-any
-
-=======
 export async function netlifyRequestAllItems(
 	this: IExecuteFunctions | ILoadOptionsFunctions,
-	method: string,
+	method: IHttpRequestMethods,
 	endpoint: string,
 	// tslint:disable-next-line:no-any
 	body: any = {},
 	query: IDataObject = {},
 	// tslint:disable-next-line:no-any
 ): Promise<any> {
->>>>>>> 9017fd46
 	const returnData: IDataObject[] = [];
 
 	let responseData;
