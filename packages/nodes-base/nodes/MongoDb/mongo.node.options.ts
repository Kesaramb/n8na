import {
	INodeTypeDescription,
} from 'n8n-workflow';

/**
 * Options to be displayed
 */
export const nodeDescription: INodeTypeDescription = {
	displayName: 'MongoDB',
	name: 'mongoDb',
	icon: 'file:mongodb.svg',
	group: ['input'],
	version: 1,
	description: 'Find, insert and update documents in MongoDB.',
	defaults: {
		name: 'MongoDB',
		color: '#13AA52',
	},
	inputs: ['main'],
	outputs: ['main'],
	credentials: [
		{
			name: 'mongoDb',
			required: true,
		},
	],
	properties: [
		{
			displayName: 'Operation',
			name: 'operation',
			type: 'options',
			options: [
				{
					name: 'Delete',
					value: 'delete',
					description: 'Delete documents.',
				},
				{
					name: 'Find',
					value: 'find',
					description: 'Find documents.',
				},
				{
					name: 'Insert',
					value: 'insert',
					description: 'Insert documents.',
				},
				{
					name: 'Update',
					value: 'update',
					description: 'Update documents.',
				},
			],
			default: 'find',
			description: 'The operation to perform.',
		},

		{
			displayName: 'Collection',
			name: 'collection',
			type: 'string',
			required: true,
			default: '',
			description: 'MongoDB Collection',
		},

		// ----------------------------------
		//         delete
		// ----------------------------------
		{
			displayName: 'Delete Query (JSON format)',
			name: 'query',
			type: 'json',
			typeOptions: {
				rows: 5,
			},
			displayOptions: {
				show: {
					operation: [
						'delete',
					],
				},
			},
			default: '{}',
			placeholder: `{ "birth": { "$gt": "1950-01-01" } }`,
			required: true,
			description: 'MongoDB Delete query.',
		},

		// ----------------------------------
		//         find
		// ----------------------------------
		{
			displayName: 'Options',
			name: 'options',
			type: 'collection',
			displayOptions: {
				show: {
					operation: ['find'],
				},
			},
			default: {},
			placeholder: 'Add options',
			description: 'Add query options',
			options: [
				{
					displayName: 'Limit',
					name: 'limit',
					type: "number",
					default: 0,
					description: 'Use limit to specify the maximum number of documents or 0 for unlimited documents.',
				},
				{
					displayName: 'Skip',
					name: 'skip',
					type: "number",
					default: 0,
					description: 'The number of documents to skip in the results set.',
				},
				{
					displayName: 'Sort (JSON format)',
					name: 'sort',
					type: 'json',
					typeOptions: {
						rows: 2,
					},
					default: '{}',
					placeholder: '{ "field": -1 }',
					required: true,
					description: 'A json that defines the sort order of the result set.',
				},
			],
		},
		{
			displayName: 'Query (JSON format)',
			name: 'query',
			type: 'json',
			typeOptions: {
				rows: 5,
			},
			displayOptions: {
				show: {
					operation: [
						'find',
					],
				},
			},
			default: '{}',
			placeholder: `{ "birth": { "$gt": "1950-01-01" } }`,
			required: true,
			description: 'MongoDB Find query.',
		},
		// ----------------------------------
		//         insert
		// ----------------------------------
		{
			displayName: 'Fields',
			name: 'fields',
			type: 'string',
			displayOptions: {
				show: {
					operation: [
						'insert',
					],
				},
			},
			default: '',
			placeholder: 'name,description',
			description:
				'Comma separated list of the fields to be included into the new document.',
		},

		// ----------------------------------
		//         update
		// ----------------------------------
		{
			displayName: 'Update Key',
			name: 'updateKey',
			type: 'string',
			displayOptions: {
				show: {
					operation: [
						'update',
					],
				},
			},
			default: 'id',
			required: true,
			description:
				'Name of the property which decides which rows in the database should be updated. Normally that would be "id".',
		},
		{
			displayName: 'Fields',
			name: 'fields',
			type: 'string',
			displayOptions: {
				show: {
					operation: [
						'update',
					],
				},
			},
			default: '',
			placeholder: 'name,description',
			description:
				'Comma separated list of the fields to be included into the new document.',
		},
		{
<<<<<<< HEAD
			displayName: 'Upsert',
			name: 'upsert',
			type: 'boolean',
			displayOptions: {
				show: {
					operation: ['update'],
				},
			},
			default: false,
			description: `Perform an insert if no documents match the update key`,
=======
			displayName: 'Options',
			name: 'options',
			type: 'collection',
			displayOptions: {
				show: {
					operation: [
						'update',
						'insert',
					],
				},
			},
			placeholder: 'Add Option',
			default: {},
			options: [
				{
					displayName: 'Date Fields',
					name: 'dateFields',
					type: 'string',
					default: '',
					description: 'Comma separeted list of fields that will be parse as Mongo Date type.',
				},
			],
>>>>>>> f4916c7e
		},
	],
};<|MERGE_RESOLUTION|>--- conflicted
+++ resolved
@@ -206,7 +206,6 @@
 				'Comma separated list of the fields to be included into the new document.',
 		},
 		{
-<<<<<<< HEAD
 			displayName: 'Upsert',
 			name: 'upsert',
 			type: 'boolean',
@@ -217,7 +216,8 @@
 			},
 			default: false,
 			description: `Perform an insert if no documents match the update key`,
-=======
+		},
+		{
 			displayName: 'Options',
 			name: 'options',
 			type: 'collection',
@@ -240,7 +240,6 @@
 					description: 'Comma separeted list of fields that will be parse as Mongo Date type.',
 				},
 			],
->>>>>>> f4916c7e
 		},
 	],
 };