--- conflicted
+++ resolved
@@ -195,11 +195,7 @@
 			},
 			default: '',
 			placeholder: 'name,description',
-<<<<<<< HEAD
-			description: 'Comma-separated list of the fields to be included into the new document',
-=======
 			description: 'Comma-separated list of the fields to be included into the new document.',
->>>>>>> 7f933919
 		},
 
 		// ----------------------------------
@@ -234,11 +230,7 @@
 			},
 			default: '',
 			placeholder: 'name,description',
-<<<<<<< HEAD
-			description: 'Comma-separated list of the fields to be included into the new document',
-=======
 			description: 'Comma-separated list of the fields to be included into the new document.',
->>>>>>> 7f933919
 		},
 		{
 			displayName: 'Upsert',
