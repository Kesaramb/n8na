--- conflicted
+++ resolved
@@ -34,11 +34,8 @@
 		if (Object.keys(body as IDataObject).length === 0) {
 			delete options.body;
 		}
-<<<<<<< HEAD
-		return await this.helpers.request.call(this, options);
-=======
+
 		return await this.helpers.httpRequestWithAuthentication.call(this, 'mailerLiteApi', options);
->>>>>>> ad392439
 	} catch (error) {
 		throw new NodeApiError(this.getNode(), error as JsonObject);
 	}
