--- conflicted
+++ resolved
@@ -76,11 +76,7 @@
 			maxValue: 100,
 		},
 		default: 100,
-<<<<<<< HEAD
-		description: 'Max number of results to return',
-=======
 		description: 'Number of results to return',
->>>>>>> 3d528da0
 	},
 	{
 		displayName: 'Report',
