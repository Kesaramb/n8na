import {
	INodeProperties,
} from 'n8n-workflow';

export const productOperations: INodeProperties[] = [
	{
		displayName: 'Operation',
		name: 'operation',
		type: 'options',
		displayOptions: {
			show: {
				resource: [
					'product',
				],
			},
		},
		options: [
			{
				name: 'Create',
				value: 'create',
				description: 'Create a product',
			},
			{
				name: 'Delete',
				value: 'delete',
				description: 'Delete a product',
			},
			{
				name: 'Get',
				value: 'get',
				description: 'Get a product',
			},
			{
				name: 'Get All',
				value: 'getAll',
				description: 'Get all products',
			},
			{
				name: 'Update',
				value: 'update',
				description: 'Update a product',
			},
		],
		default: 'create',
		description: 'The operation to perform.',
	},
];

export const productFields: INodeProperties[] = [

	/* -------------------------------------------------------------------------- */
	/*                                product:create/update                       */
	/* -------------------------------------------------------------------------- */
	{
		displayName: 'Title',
		name: 'title',
		type: 'string',
		placeholder: '',
		displayOptions: {
			show: {
				operation: [
					'create',
				],
				resource: [
					'product',
				],
			},
		},
		default: '',
		description: 'The name of the product',
		required: true,
	},
	{
		displayName: 'Product ID',
		name: 'productId',
		type: 'string',
		default: '',
		displayOptions: {
			show: {
				resource: [
					'product',
				],
				operation: [
					'update',
				],
			},
		},
		required: true,
	},
	{
		displayName: 'Additional Fields',
		name: 'additionalFields',
		type: 'collection',
		placeholder: 'Add Field',
		displayOptions: {
			show: {
				operation: [
					'create',
				],
				resource: [
					'product',
				],
			},
		},
		default: {},
		options: [
			{
				displayName: 'Body HTML',
				name: 'body_html',
				type: 'string',
				default: '',
				description: 'A description of the product. Supports HTML formatting.',
			},
			{
				displayName: 'Handle',
				name: 'handle',
				type: 'string',
				default: '',
				description: 'A unique human-friendly string for the product. Automatically generated from the product\'s title. Used by the Liquid templating language to refer to objects.',
			},
			{
				displayName: 'Images',
				name: 'images',
				type: 'collection',
				placeholder: 'Add Image Field',
				typeOptions: {
					multipleValues: true,
				},
				default: {},
				description: 'A list of product image objects, each one representing an image associated with the product',
				options: [
					{
						displayName: 'Created At',
						name: 'created_at',
						type: 'dateTime',
						default: '',
						description: 'The date and time when the product image was created',
					},
					{
						displayName: 'ID',
						name: 'id',
						type: 'number',
						default: '',
						description: 'A unique numeric identifier for the product image',
					},
					{
						displayName: 'Position',
						name: 'position',
						type: 'number',
						default: '',
						description: 'The order of the product image in the list. The first product image is at position 1 and is the "main" image for the product.',
					},
					{
						displayName: 'Product ID',
						name: 'product_id',
						type: 'number',
						default: '',
						description: 'The ID of the product associated with the image',
					},
					{
						displayName: 'Variant IDs',
						name: 'variant_ids',
						type: 'number',
						typeOptions: {
							multipleValues: true,
						},
						default: '',
						description: 'An array of variant IDs associated with the image',
					},
					{
						displayName: 'Source',
						name: 'src',
						type: 'string',
						default: '',
						description: '<p>Specifies the location of the product image. This parameter supports URL filters that you can use to retrieve modified copies of the image.</p><p>For example, add _small, to the filename to retrieve a scaled copy of the image at 100 x 100 px (for example, ipod-nano_small.png), or add _2048x2048 to retrieve a copy of the image constrained at 2048 x 2048 px resolution (for example, ipod-nano_2048x2048.png).</p>.',
					},
					{
						displayName: 'Width',
						name: 'width',
						type: 'number',
						default: '',
						description: 'Width dimension of the image which is determined on upload',
					},
					{
						displayName: 'Height',
						name: 'height',
						type: 'number',
						default: '',
						description: 'Height dimension of the image which is determined on upload',
					},
					{
						displayName: 'Updated At',
						name: 'updated_at',
						type: 'dateTime',
						default: '',
						description: 'The date and time when the product image was last modified',
					},
				],
			},
			{
				displayName: 'Options',
				name: 'productOptions',
				type: 'fixedCollection',
				placeholder: 'Add Option',
				typeOptions: {
					multipleValues: true,
				},
				default: {},
				description: 'The custom product property names like Size, Color, and Material. You can add up to 3 options of up to 255 characters each.',
				options: [
					{
						displayName: 'Option',
						name: 'option',
						values: [
							{
								displayName: 'Name',
								name: 'name',
								type: 'string',
								default: '',
								description: 'Option\'s name',
							},
							{
								displayName: 'Value',
								name: 'value',
								type: 'string',
								default: '',
								description: 'Option\'s values',
							},
						],
					},
				],
			},
			{
				displayName: 'Product Type',
				name: 'product_type',
				type: 'string',
				default: '',
				description: 'A categorization for the product used for filtering and searching products',
			},
			{
				displayName: 'Published At',
				name: 'published_at',
				type: 'dateTime',
				default: '',
				description: 'The date and time (ISO 8601 format) when the product was published. Can be set to null to unpublish the product from the Online Store channel.',
			},
			{
				displayName: 'Published Scope',
				name: 'published_scope',
				type: 'options',
				default: '',
				options: [
					{
						name: 'Global',
						value: 'global',
						description: 'The product is published to both the Online Store channel and the Point of Sale channel',
					},
					{
						name: 'Web',
						value: 'web',
						description: 'The product is published to the Online Store channel but not published to the Point of Sale channel',
					},
				],
			},
			{
				displayName: 'Tags',
				name: 'tags',
				type: 'string',
				default: '',
				description: 'A string of comma-separated tags that are used for filtering and search. A product can have up to 250 tags. Each tag can have up to 255 characters.',
			},
			{
				displayName: 'Template Suffix',
				name: 'template_suffix',
				type: 'string',
				default: '',
				description: 'The suffix of the Liquid template used for the product page. If this property is specified, then the product page uses a template called "product.suffix.liquid", where "suffix" is the value of this property. If this property is "" or null, then the product page uses the default template "product.liquid". (default: null)',
			},
			// {
			// 	displayName: 'Variants',
			// 	name: 'variants',
			// 	type: 'collection',
			// 	placeholder: 'Add Variant Field',
			// 	typeOptions: {
			// 		multipleValues: true,
			// 	},
			// 	default: {},
			// 	description: 'A list of product variants, each representing a different version of the product.',
			// 	options: [
			// 		{
			// 			displayName: 'Created At',
			// 			name: 'created_at',
			// 			type: 'dateTime',
			// 			default: '',
			// 			description: 'The date and time when the product image was created.',
			// 		},
			// 	],
			// },
			{
				displayName: 'Vendor',
				name: 'vendor',
				type: 'string',
				default: '',
				description: 'The name of the product\'s vendor',
			},
		],
	},
	{
		displayName: 'Update Fields',
		name: 'updateFields',
		type: 'collection',
		placeholder: 'Add Field',
		displayOptions: {
			show: {
				operation: [
					'update',
				],
				resource: [
					'product',
				],
			},
		},
		default: {},
		options: [
			{
				displayName: 'Body HTML',
				name: 'body_html',
				type: 'string',
				default: '',
				description: 'A description of the product. Supports HTML formatting.',
			},
			{
				displayName: 'Handle',
				name: 'handle',
				type: 'string',
				default: '',
				description: 'A unique human-friendly string for the product. Automatically generated from the product\'s title. Used by the Liquid templating language to refer to objects.',
			},
			{
				displayName: 'Images',
				name: 'images',
				type: 'collection',
				placeholder: 'Add Image Field',
				typeOptions: {
					multipleValues: true,
				},
				default: {},
				description: 'A list of product image objects, each one representing an image associated with the product',
				options: [
					{
						displayName: 'Created At',
						name: 'created_at',
						type: 'dateTime',
						default: '',
						description: 'The date and time when the product image was created',
					},
					{
						displayName: 'ID',
						name: 'id',
						type: 'number',
						default: '',
						description: 'A unique numeric identifier for the product image',
					},
					{
						displayName: 'Position',
						name: 'position',
						type: 'number',
						default: '',
						description: 'The order of the product image in the list. The first product image is at position 1 and is the "main" image for the product.',
					},
					{
						displayName: 'Product ID',
						name: 'product_id',
						type: 'number',
						default: '',
						description: 'The ID of the product associated with the image',
					},
					{
						displayName: 'Variant IDs',
						name: 'variant_ids',
						type: 'number',
						typeOptions: {
							multipleValues: true,
						},
						default: '',
						description: 'An array of variant IDs associated with the image',
					},
					{
						displayName: 'Source',
						name: 'src',
						type: 'string',
						default: '',
						description: '<p>Specifies the location of the product image. This parameter supports URL filters that you can use to retrieve modified copies of the image.</p><p>For example, add _small, to the filename to retrieve a scaled copy of the image at 100 x 100 px (for example, ipod-nano_small.png), or add _2048x2048 to retrieve a copy of the image constrained at 2048 x 2048 px resolution (for example, ipod-nano_2048x2048.png).</p>.',
					},
					{
						displayName: 'Width',
						name: 'width',
						type: 'number',
						default: '',
						description: 'Width dimension of the image which is determined on upload',
					},
					{
						displayName: 'Height',
						name: 'height',
						type: 'number',
						default: '',
						description: 'Height dimension of the image which is determined on upload',
					},
					{
						displayName: 'Updated At',
						name: 'updated_at',
						type: 'dateTime',
						default: '',
						description: 'The date and time when the product image was last modified',
					},
				],
			},
			{
				displayName: 'Options',
				name: 'productOptions',
				type: 'fixedCollection',
				placeholder: 'Add Option',
				typeOptions: {
					multipleValues: true,
				},
				default: {},
				description: 'The custom product property names like Size, Color, and Material. You can add up to 3 options of up to 255 characters each.',
				options: [
					{
						displayName: 'Option',
						name: 'option',
						values: [
							{
								displayName: 'Name',
								name: 'name',
								type: 'string',
								default: '',
								description: 'Option\'s name',
							},
							{
								displayName: 'Value',
								name: 'value',
								type: 'string',
								default: '',
								description: 'Option\'s values',
							},
						],
					},
				],
			},
			{
				displayName: 'Product Type',
				name: 'product_type',
				type: 'string',
				default: '',
				description: 'A categorization for the product used for filtering and searching products',
			},
			{
				displayName: 'Published At',
				name: 'published_at',
				type: 'dateTime',
				default: '',
				description: 'The date and time (ISO 8601 format) when the product was published. Can be set to null to unpublish the product from the Online Store channel.',
			},
			{
				displayName: 'Published Scope',
				name: 'published_scope',
				type: 'options',
				default: '',
				options: [
					{
						name: 'Global',
						value: 'global',
						description: 'The product is published to both the Online Store channel and the Point of Sale channel',
					},
					{
						name: 'Web',
						value: 'web',
						description: 'The product is published to the Online Store channel but not published to the Point of Sale channel',
					},
				],
			},
			{
				displayName: 'Tags',
				name: 'tags',
				type: 'string',
				default: '',
				description: 'A string of comma-separated tags that are used for filtering and search. A product can have up to 250 tags. Each tag can have up to 255 characters.',
			},
			{
				displayName: 'Template Suffix',
				name: 'template_suffix',
				type: 'string',
				default: '',
				description: 'The suffix of the Liquid template used for the product page. If this property is specified, then the product page uses a template called "product.suffix.liquid", where "suffix" is the value of this property. If this property is "" or null, then the product page uses the default template "product.liquid". (default: null)',
			},
			{
				displayName: 'Title',
				name: 'title',
				type: 'string',
				default: '',
				description: 'The name of the product',
			},
			// {
			// 	displayName: 'Variants',
			// 	name: 'variants',
			// 	type: 'collection',
			// 	placeholder: 'Add Variant Field',
			// 	typeOptions: {
			// 		multipleValues: true,
			// 	},
			// 	default: {},
			// 	description: 'A list of product variants, each representing a different version of the product.',
			// 	options: [
			// 		{
			// 			displayName: 'Created At',
			// 			name: 'created_at',
			// 			type: 'dateTime',
			// 			default: '',
			// 			description: 'The date and time when the product image was created.',
			// 		},
			// 	],
			// },
			{
				displayName: 'Vendor',
				name: 'vendor',
				type: 'string',
				default: '',
				description: 'The name of the product\'s vendor',
			},
		],
	},
	/* -------------------------------------------------------------------------- */
	/*                                product:delete                              */
	/* -------------------------------------------------------------------------- */
	{
		displayName: 'Product ID',
		name: 'productId',
		type: 'string',
		default: '',
		displayOptions: {
			show: {
				resource: [
					'product',
				],
				operation: [
					'delete',
				],
			},
		},
		required: true,
	},
	/* -------------------------------------------------------------------------- */
	/*                                product:get                                 */
	/* -------------------------------------------------------------------------- */
	{
		displayName: 'Product ID',
		name: 'productId',
		type: 'string',
		default: '',
		displayOptions: {
			show: {
				resource: [
					'product',
				],
				operation: [
					'get',
				],
			},
		},
		required: true,
	},
	{
		displayName: 'Additional Fields',
		name: 'additionalFields',
		type: 'collection',
		placeholder: 'Add Field',
		displayOptions: {
			show: {
				operation: [
					'get',
				],
				resource: [
					'product',
				],
			},
		},
		default: {},
		options: [
			{
				displayName: 'Fields',
				name: 'fields',
				type: 'string',
				default: '',
				description: 'Fields the product will return, formatted as a string of comma-separated values. By default all the fields are returned.',
			},
		],
	},
	/* -------------------------------------------------------------------------- */
	/*                                product:getAll                              */
	/* -------------------------------------------------------------------------- */
	{
		displayName: 'Return All',
		name: 'returnAll',
		type: 'boolean',
		displayOptions: {
			show: {
				resource: [
					'product',
				],
				operation: [
					'getAll',
				],
			},
		},
		default: false,
		description: 'Whether to return all results or only up to a given limit',
	},
	{
		displayName: 'Limit',
		name: 'limit',
		type: 'number',
		displayOptions: {
			show: {
				resource: [
					'product',
				],
				operation: [
					'getAll',
				],
				returnAll: [
					false,
				],
			},
		},
		typeOptions: {
			minValue: 1,
			maxValue: 250,
		},
		default: 50,
<<<<<<< HEAD
		description: 'Max number of results to return',
=======
		description: 'How many results to return',
>>>>>>> 3d528da0
	},
	{
		displayName: 'Additional Fields',
		name: 'additionalFields',
		type: 'collection',
		placeholder: 'Add Field',
		default: {},
		displayOptions: {
			show: {
				operation: [
					'getAll',
				],
				resource: [
					'product',
				],
			},
		},
		options: [
			{
				displayName: 'Collection ID',
				name: 'collection_id',
				type: 'string',
				default: '',
				description: 'Filter results by product collection ID',
			},
			{
				displayName: 'Created At Max',
				name: 'created_at_max',
				type: 'dateTime',
				default: '',
				description: 'Show products created before date',
			},
			{
				displayName: 'Created At Min',
				name: 'created_at_min',
				type: 'dateTime',
				default: '',
				description: 'Show products created after date',
			},
			{
				displayName: 'Fields',
				name: 'fields',
				type: 'string',
				default: '',
				description: 'Show only certain fields, specified by a comma-separated list of field names',
			},
			{
				displayName: 'Handle',
				name: 'handle',
				type: 'string',
				default: '',
				description: 'Filter results by product handle',
			},
			{
				displayName: 'IDs',
				name: 'ids',
				type: 'string',
				default: '',
				description: 'Return only products specified by a comma-separated list of product IDs',
			},
			{
				displayName: 'Presentment Currencies',
				name: 'presentment_currencies',
				type: 'string',
				default: '',
				description: 'Return presentment prices in only certain currencies, specified by a comma-separated list of ISO 4217 currency codes',
			},
			{
				displayName: 'Product Type',
				name: 'product_type',
				type: 'string',
				default: '',
				description: 'Filter results by product type',
			},
			{
				displayName: 'Published At Max',
				name: 'published_at_max',
				type: 'dateTime',
				default: '',
				description: 'Show products published before date',
			},
			{
				displayName: 'Published At Min',
				name: 'published_at_min',
				type: 'dateTime',
				default: '',
				description: 'Show products published after date',
			},
			{
				displayName: 'Published Status',
				name: 'published_status',
				type: 'options',
				options: [
					{
						name: 'Any',
						value: 'any',
						description: 'Show all products',
					},
					{
						name: 'Published',
						value: 'published',
						description: 'Show only published products',
					},
					{
						name: 'Unpublished',
						value: 'unpublished',
						description: 'Show only unpublished products',
					},
				],
				default: 'any',
				description: 'Return products by their published status',
			},
			{
				displayName: 'Title',
				name: 'title',
				type: 'string',
				default: '',
				description: 'Filter results by product title',
			},
			{
				displayName: 'Updated At Max',
				name: 'updated_at_max',
				type: 'dateTime',
				default: '',
				description: 'Show products last updated before date',
			},
			{
				displayName: 'Updated At Min',
				name: 'updated_at_min',
				type: 'dateTime',
				default: '',
				description: 'Show products last updated after date',
			},
			{
				displayName: 'Vendor',
				name: 'vendor',
				type: 'string',
				default: '',
				description: 'Filter results by product vendor',
			},
		],
	},
];<|MERGE_RESOLUTION|>--- conflicted
+++ resolved
@@ -638,11 +638,7 @@
 			maxValue: 250,
 		},
 		default: 50,
-<<<<<<< HEAD
-		description: 'Max number of results to return',
-=======
 		description: 'How many results to return',
->>>>>>> 3d528da0
 	},
 	{
 		displayName: 'Additional Fields',
