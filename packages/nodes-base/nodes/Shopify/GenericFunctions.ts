<<<<<<< HEAD

=======
import { OptionsWithUri } from 'request';
>>>>>>> 9017fd46

import {
	BINARY_ENCODING,
	IExecuteFunctions,
	IExecuteSingleFunctions,
	IHookFunctions,
	ILoadOptionsFunctions,
} from 'n8n-core';

<<<<<<< HEAD
import {
	IDataObject, IHttpRequestMethods, IHttpRequestOptions, IOAuth2Options, NodeApiError,
} from 'n8n-workflow';

import {
	snakeCase,
} from 'change-case';

export async function shopifyApiRequest(this: IHookFunctions | IExecuteFunctions | IExecuteSingleFunctions | ILoadOptionsFunctions, method: IHttpRequestMethods, resource: string, body: any = {}, query: IDataObject = {}, uri?: string, option: IDataObject = {}): Promise<any> { // tslint:disable-line:no-any
=======
import { IDataObject, IOAuth2Options, NodeApiError } from 'n8n-workflow';

import { snakeCase } from 'change-case';

export async function shopifyApiRequest(
	this: IHookFunctions | IExecuteFunctions | IExecuteSingleFunctions | ILoadOptionsFunctions,
	method: string,
	resource: string,
	// tslint:disable-next-line:no-any
	body: any = {},
	query: IDataObject = {},
	uri?: string,
	option: IDataObject = {},
	// tslint:disable-next-line:no-any
): Promise<any> {
>>>>>>> 9017fd46
	const authenticationMethod = this.getNodeParameter('authentication', 0, 'oAuth2') as string;

	let credentials;
	let credentialType = 'shopifyOAuth2Api';

	if (authenticationMethod === 'apiKey') {
		credentials = await this.getCredentials('shopifyApi');
		credentialType = 'shopifyApi';
	} else if (authenticationMethod === 'accessToken') {
		credentials = await this.getCredentials('shopifyAccessTokenApi');
		credentialType = 'shopifyAccessTokenApi';
	} else {
		credentials = await this.getCredentials('shopifyOAuth2Api');
	}

	const options: IHttpRequestOptions = {
		method,
		qs: query,
		uri: uri || `https://${credentials.shopSubdomain}.myshopify.com/admin/api/2019-10${resource}`,
		body,
		json: true,
	};

	const oAuth2Options: IOAuth2Options = {
		tokenType: 'Bearer',
		keyToIncludeInAccessTokenHeader: 'X-Shopify-Access-Token',
	};

	if (authenticationMethod === 'apiKey') {
		Object.assign(options, {
			auth: { username: credentials.apiKey, password: credentials.password },
		});
	}

	if (Object.keys(option).length !== 0) {
		Object.assign(options, option);
	}
	if (Object.keys(body).length === 0) {
		delete options.body;
	}
	if (Object.keys(query).length === 0) {
		delete options.qs;
	}

	try {
		return await this.helpers.requestWithAuthentication.call(this, credentialType, options, {
			oauth2: oAuth2Options,
		});
	} catch (error) {
		throw new NodeApiError(this.getNode(), error);
	}
}

<<<<<<< HEAD
export async function shopifyApiRequestAllItems(this: IHookFunctions | IExecuteFunctions | ILoadOptionsFunctions, propertyName: string, method: IHttpRequestMethods, resource: string, body: any = {}, query: IDataObject = {}): Promise<any> { // tslint:disable-line:no-any

=======
export async function shopifyApiRequestAllItems(
	this: IHookFunctions | IExecuteFunctions | ILoadOptionsFunctions,
	propertyName: string,
	method: string,
	resource: string,
	// tslint:disable-next-line:no-any
	body: any = {},
	query: IDataObject = {},
	// tslint:disable-next-line:no-any
): Promise<any> {
>>>>>>> 9017fd46
	const returnData: IDataObject[] = [];

	let responseData;

	let uri: string | undefined;

	do {
		responseData = await shopifyApiRequest.call(this, method, resource, body, query, uri, {
			resolveWithFullResponse: true,
		});
		if (responseData.headers.link) {
			uri = responseData.headers['link'].split(';')[0].replace('<', '').replace('>', '');
		}
		returnData.push.apply(returnData, responseData.body[propertyName]);
	} while (
		responseData.headers['link'] !== undefined &&
		responseData.headers['link'].includes('rel="next"')
	);
	return returnData;
}

export function keysToSnakeCase(elements: IDataObject[] | IDataObject): IDataObject[] {
	if (elements === undefined) {
		return [];
	}
	if (!Array.isArray(elements)) {
		elements = [elements];
	}
	for (const element of elements) {
		for (const key of Object.keys(element)) {
			if (key !== snakeCase(key)) {
				element[snakeCase(key)] = element[key];
				delete element[key];
			}
		}
	}
	return elements;
}<|MERGE_RESOLUTION|>--- conflicted
+++ resolved
@@ -1,9 +1,3 @@
-<<<<<<< HEAD
-
-=======
-import { OptionsWithUri } from 'request';
->>>>>>> 9017fd46
-
 import {
 	BINARY_ENCODING,
 	IExecuteFunctions,
@@ -12,24 +6,19 @@
 	ILoadOptionsFunctions,
 } from 'n8n-core';
 
-<<<<<<< HEAD
 import {
-	IDataObject, IHttpRequestMethods, IHttpRequestOptions, IOAuth2Options, NodeApiError,
+	IDataObject,
+	IHttpRequestMethods,
+	IHttpRequestOptions,
+	IOAuth2Options,
+	NodeApiError,
 } from 'n8n-workflow';
-
-import {
-	snakeCase,
-} from 'change-case';
-
-export async function shopifyApiRequest(this: IHookFunctions | IExecuteFunctions | IExecuteSingleFunctions | ILoadOptionsFunctions, method: IHttpRequestMethods, resource: string, body: any = {}, query: IDataObject = {}, uri?: string, option: IDataObject = {}): Promise<any> { // tslint:disable-line:no-any
-=======
-import { IDataObject, IOAuth2Options, NodeApiError } from 'n8n-workflow';
 
 import { snakeCase } from 'change-case';
 
 export async function shopifyApiRequest(
 	this: IHookFunctions | IExecuteFunctions | IExecuteSingleFunctions | ILoadOptionsFunctions,
-	method: string,
+	method: IHttpRequestMethods,
 	resource: string,
 	// tslint:disable-next-line:no-any
 	body: any = {},
@@ -38,7 +27,6 @@
 	option: IDataObject = {},
 	// tslint:disable-next-line:no-any
 ): Promise<any> {
->>>>>>> 9017fd46
 	const authenticationMethod = this.getNodeParameter('authentication', 0, 'oAuth2') as string;
 
 	let credentials;
@@ -92,21 +80,16 @@
 	}
 }
 
-<<<<<<< HEAD
-export async function shopifyApiRequestAllItems(this: IHookFunctions | IExecuteFunctions | ILoadOptionsFunctions, propertyName: string, method: IHttpRequestMethods, resource: string, body: any = {}, query: IDataObject = {}): Promise<any> { // tslint:disable-line:no-any
-
-=======
 export async function shopifyApiRequestAllItems(
 	this: IHookFunctions | IExecuteFunctions | ILoadOptionsFunctions,
 	propertyName: string,
-	method: string,
+	method: IHttpRequestMethods,
 	resource: string,
 	// tslint:disable-next-line:no-any
 	body: any = {},
 	query: IDataObject = {},
 	// tslint:disable-next-line:no-any
 ): Promise<any> {
->>>>>>> 9017fd46
 	const returnData: IDataObject[] = [];
 
 	let responseData;
