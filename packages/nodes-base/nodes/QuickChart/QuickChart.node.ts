--- conflicted
+++ resolved
@@ -414,30 +414,19 @@
 		let mimeType = response.headers['content-type'] as string | undefined;
 		mimeType = mimeType ? mimeType.split(';').find((value) => value.includes('/')) : undefined;
 
-<<<<<<< HEAD
 		const filePath = `${uuid()}.${this.getNodeParameter('chartOptions.format', 0) as string}`;
 
-		return this.prepareOutputData([
-			{
-				binary: {
-					[output]: await this.helpers.prepareBinaryData(
-						response.body as Buffer,
-						filePath,
-						mimeType,
-					),
-=======
 		return [
 			[
 				{
 					binary: {
 						[output]: await this.helpers.prepareBinaryData(
 							response.body as Buffer,
-							undefined,
+							filePath,
 							mimeType,
 						),
 					},
 					json: { chart },
->>>>>>> 1d1a022d
 				},
 			],
 		];
