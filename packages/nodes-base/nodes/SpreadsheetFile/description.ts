<<<<<<< HEAD
// eslint-disable-next-line n8n-nodes-base/node-filename-against-convention
import type { INodeProperties } from 'n8n-workflow';
=======
/* eslint-disable n8n-nodes-base/node-filename-against-convention */
import type { INodeTypeDescription, INodeProperties } from 'n8n-workflow';

export const baseDescription: Omit<INodeTypeDescription, 'version' | 'properties'> = {
	displayName: 'Spreadsheet File',
	name: 'spreadsheetFile',
	icon: 'fa:table',
	group: ['transform'],
	description: 'Reads and writes data from a spreadsheet file like CSV, XLS, ODS, etc',
	defaultVersion: 2,
	defaults: {
		name: 'Spreadsheet File',
		color: '#2244FF',
	},
	inputs: ['main'],
	outputs: ['main'],
};
>>>>>>> f275b457

export const operationProperties: INodeProperties[] = [
	{
		displayName: 'Operation',
		name: 'operation',
		type: 'options',
		noDataExpression: true,
		options: [
			{
				name: 'Read From File',
				value: 'fromFile',
				description: 'Reads data from a spreadsheet file',
				action: 'Read data from a spreadsheet file',
			},
			{
				name: 'Write to File',
				value: 'toFile',
				description: 'Writes the workflow data to a spreadsheet file',
				action: 'Write data to a spreadsheet file',
			},
		],
		default: 'fromFile',
	},
];

export const fromFileProperties: INodeProperties[] = [
	{
		displayName: 'Binary Property',
		name: 'binaryPropertyName',
		type: 'string',
		default: 'data',
		required: true,
		displayOptions: {
			show: {
				operation: ['fromFile'],
			},
		},
		placeholder: '',
		description:
			'Name of the binary property from which to read the binary data of the spreadsheet file',
	},
];

export const fromFileV2Properties: INodeProperties[] = [
	{
		displayName: 'File Format',
		name: 'fileFormat',
		type: 'options',
		options: [
			{
				name: 'Autodetect',
				value: 'autodetect',
			},
			{
				name: 'CSV',
				value: 'csv',
				description: 'Comma-separated values',
			},
			{
				name: 'HTML',
				value: 'html',
				description: 'HTML Table',
			},
			{
				name: 'ODS',
				value: 'ods',
				description: 'OpenDocument Spreadsheet',
			},
			{
				name: 'RTF',
				value: 'rtf',
				description: 'Rich Text Format',
			},
			{
				name: 'XLS',
				value: 'xls',
				description: 'Excel',
			},
			{
				name: 'XLSX',
				value: 'xlsx',
				description: 'Excel',
			},
		],
		default: 'autodetect',
		displayOptions: {
			show: {
				operation: ['fromFile'],
			},
		},
		description: 'The format of the binary data to read from',
	},
];

export const toFileProperties: INodeProperties[] = [
	{
		displayName: 'File Format',
		name: 'fileFormat',
		type: 'options',
		options: [
			{
				name: 'CSV',
				value: 'csv',
				description: 'Comma-separated values',
			},
			{
				name: 'HTML',
				value: 'html',
				description: 'HTML Table',
			},
			{
				name: 'ODS',
				value: 'ods',
				description: 'OpenDocument Spreadsheet',
			},
			{
				name: 'RTF',
				value: 'rtf',
				description: 'Rich Text Format',
			},
			{
				name: 'XLS',
				value: 'xls',
				description: 'Excel',
			},
			{
				name: 'XLSX',
				value: 'xlsx',
				description: 'Excel',
			},
		],
		default: 'xls',
		displayOptions: {
			show: {
				operation: ['toFile'],
			},
		},
		description: 'The format of the file to save the data as',
	},
	{
		displayName: 'Binary Property',
		name: 'binaryPropertyName',
		type: 'string',
		default: 'data',
		required: true,
		displayOptions: {
			show: {
				operation: ['toFile'],
			},
		},
		placeholder: '',
		description:
			'Name of the binary property in which to save the binary data of the spreadsheet file',
	},
];

export const optionsProperties: INodeProperties[] = [
	{
		displayName: 'Options',
		name: 'options',
		type: 'collection',
		placeholder: 'Add Option',
		default: {},
		options: [
			{
				displayName: 'Compression',
				name: 'compression',
				type: 'boolean',
				displayOptions: {
					show: {
						'/operation': ['toFile'],
						'/fileFormat': ['xlsx', 'ods'],
					},
				},
				default: false,
				description: 'Whether compression will be applied or not',
			},
			{
				displayName: 'File Name',
				name: 'fileName',
				type: 'string',
				displayOptions: {
					show: {
						'/operation': ['toFile'],
					},
				},
				default: '',
				description:
					'File name to set in binary data. By default will "spreadsheet.&lt;fileFormat&gt;" be used.',
			},
			{
				displayName: 'Header Row',
				name: 'headerRow',
				type: 'boolean',
				displayOptions: {
					show: {
						'/operation': ['fromFile', 'toFile'],
					},
				},
				default: true,
				description: 'Whether the first row of the file contains the header names',
			},
			{
				displayName: 'Include Empty Cells',
				name: 'includeEmptyCells',
				type: 'boolean',
				displayOptions: {
					show: {
						'/operation': ['fromFile'],
					},
				},
				default: false,
				// eslint-disable-next-line n8n-nodes-base/node-param-description-boolean-without-whether
				description:
					'When reading from file the empty cells will be filled with an empty string in the JSON',
			},
			{
				displayName: 'RAW Data',
				name: 'rawData',
				type: 'boolean',
				displayOptions: {
					show: {
						'/operation': ['fromFile'],
					},
				},
				default: false,
				description: 'Whether the data should be returned RAW instead of parsed',
			},
			{
				displayName: 'Read As String',
				name: 'readAsString',
				type: 'boolean',
				displayOptions: {
					show: {
						'/operation': ['fromFile'],
					},
				},
				default: false,
				// eslint-disable-next-line n8n-nodes-base/node-param-description-boolean-without-whether
				description:
					'In some cases and file formats, it is necessary to read specifically as string else some special character get interpreted wrong',
			},
			{
				displayName: 'Range',
				name: 'range',
				type: 'string',
				displayOptions: {
					show: {
						'/operation': ['fromFile'],
					},
				},
				default: '',
				description:
					'The range to read from the table. If set to a number it will be the starting row. If set to string it will be used as A1-style bounded range.',
			},
			{
				displayName: 'Sheet Name',
				name: 'sheetName',
				type: 'string',
				displayOptions: {
					show: {
						'/operation': ['fromFile'],
					},
				},
				default: 'Sheet',
				description:
					'Name of the sheet to read from in the spreadsheet (if supported). If not set, the first one gets chosen.',
			},
			{
				displayName: 'Sheet Name',
				name: 'sheetName',
				type: 'string',
				displayOptions: {
					show: {
						'/operation': ['toFile'],
						'/fileFormat': ['ods', 'xls', 'xlsx'],
					},
				},
				default: 'Sheet',
				description: 'Name of the sheet to create in the spreadsheet',
			},
		],
	},
];<|MERGE_RESOLUTION|>--- conflicted
+++ resolved
@@ -1,25 +1,4 @@
-<<<<<<< HEAD
-// eslint-disable-next-line n8n-nodes-base/node-filename-against-convention
 import type { INodeProperties } from 'n8n-workflow';
-=======
-/* eslint-disable n8n-nodes-base/node-filename-against-convention */
-import type { INodeTypeDescription, INodeProperties } from 'n8n-workflow';
-
-export const baseDescription: Omit<INodeTypeDescription, 'version' | 'properties'> = {
-	displayName: 'Spreadsheet File',
-	name: 'spreadsheetFile',
-	icon: 'fa:table',
-	group: ['transform'],
-	description: 'Reads and writes data from a spreadsheet file like CSV, XLS, ODS, etc',
-	defaultVersion: 2,
-	defaults: {
-		name: 'Spreadsheet File',
-		color: '#2244FF',
-	},
-	inputs: ['main'],
-	outputs: ['main'],
-};
->>>>>>> f275b457
 
 export const operationProperties: INodeProperties[] = [
 	{
