--- conflicted
+++ resolved
@@ -78,15 +78,11 @@
 			} else if (moment(optionals[key] as string, moment.ISO_8601).isValid()) {
 				response[key] = Date.parse(optionals[key] as string);
 			} else if (key === 'artifacts') {
-<<<<<<< HEAD
-				response[key] = jsonParse(optionals[key] as string);
-=======
 				try {
-					response[key] = JSON.parse(optionals[key] as string);
+					response[key] = jsonParse(optionals[key] as string);
 				} catch (error) {
 					throw new Error('Invalid JSON for artifacts');
 				}
->>>>>>> ca9eca9a
 			} else if (key === 'tags') {
 				response[key] = splitTags(optionals[key] as string);
 			} else {
@@ -110,13 +106,8 @@
 		delete additionalFields.customFieldsJson;
 
 		if (typeof customFieldsJson === 'string') {
-<<<<<<< HEAD
-			return jsonParse(customFieldsJson);
-		} else if (typeof customFieldsJson === 'object') {
-			return customFieldsJson as IDataObject;
-=======
 			try {
-				customFieldsJson = JSON.parse(customFieldsJson);
+				customFieldsJson = jsonParse(customFieldsJson);
 			} catch (error) {
 				throw new Error('Invalid JSON for customFields');
 			}
@@ -129,7 +120,6 @@
 			}, {} as IDataObject);
 
 			return customFields;
->>>>>>> ca9eca9a
 		} else if (customFieldsJson) {
 			throw Error('customFieldsJson value is invalid');
 		}
