--- conflicted
+++ resolved
@@ -102,14 +102,14 @@
 		delete additionalFields.customFieldsJson;
 
 		if (typeof customFieldsJson === 'string') {
-			customFieldsJson =  JSON.parse(customFieldsJson);
+			customFieldsJson = JSON.parse(customFieldsJson);
 		}
 
 		if (typeof customFieldsJson === 'object') {
 			const customFields = Object.keys(customFieldsJson as IDataObject).reduce((acc, curr) => {
-					acc[`customFields.${curr}`] = (customFieldsJson as IDataObject)[curr];
-					return acc;
-				}, {} as IDataObject);
+				acc[`customFields.${curr}`] = (customFieldsJson as IDataObject)[curr];
+				return acc;
+			}, {} as IDataObject);
 
 			return customFields;
 		} else if (customFieldsJson) {
@@ -143,20 +143,12 @@
 
 				// Might be able to do some type conversions here if needed, TODO
 
-<<<<<<< HEAD
-			const updatedField = `customFields.${fieldName}.${[referenceTypeMapping[fieldName]]}`;
-			acc[updatedField] = curr.value;
-			return acc;
-		}, {} as IDataObject);
-=======
-				acc[fieldName] = {
-					[referenceTypeMapping[fieldName]]: curr.value,
-				};
+				const updatedField = `customFields.${fieldName}.${[referenceTypeMapping[fieldName]]}`;
+				acc[updatedField] = curr.value;
 				return acc;
 			},
 			{} as IDataObject,
 		);
->>>>>>> 0e044f76
 
 		delete additionalFields.customFieldsUi;
 		return customFields;
@@ -167,7 +159,6 @@
 export function buildCustomFieldSearch(customFields: IDataObject): IDataObject[] {
 	// const customFieldTypes = ['boolean', 'date', 'float', 'integer', 'number', 'string'];
 	const searchQueries: IDataObject[] = [];
-<<<<<<< HEAD
 	// Object.keys(customFields).forEach(customFieldName => {
 	// 	const customField = customFields[customFieldName] as IDataObject;
 
@@ -175,20 +166,10 @@
 	// 	const fieldType = Object.keys(customField)
 	// 		.filter(key => customFieldTypes.indexOf(key) > -1)[0];
 	// 	const fieldValue = customField[fieldType];
-=======
-	Object.keys(customFields).forEach((customFieldName) => {
-		const customField = customFields[customFieldName] as IDataObject;
-
-		// Figure out the field type from the object's keys
-		const fieldType = Object.keys(customField).filter(
-			(key) => customFieldTypes.indexOf(key) > -1,
-		)[0];
-		const fieldValue = customField[fieldType];
->>>>>>> 0e044f76
 
 	// 	searchQueries.push(Eq(`customFields.${customFieldName}.${fieldType}`, fieldValue));
 	// });
-	Object.keys(customFields).forEach(customFieldName => {
+	Object.keys(customFields).forEach((customFieldName) => {
 		searchQueries.push(Eq(customFieldName, customFields[customFieldName]));
 	});
 	return searchQueries;
