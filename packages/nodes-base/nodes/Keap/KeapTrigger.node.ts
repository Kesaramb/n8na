--- conflicted
+++ resolved
@@ -64,11 +64,7 @@
 				name: 'rawData',
 				type: 'boolean',
 				default: false,
-<<<<<<< HEAD
-				description: 'Returns the data exactly in the way it got received from the API',
-=======
 				description: 'Returns the data exactly in the way it got received from the API.',
->>>>>>> 7f933919
 			},
 		],
 	};
