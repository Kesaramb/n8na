<<<<<<< HEAD

=======
import { OptionsWithUri } from 'request';
>>>>>>> 9017fd46

import { IExecuteFunctions } from 'n8n-core';

<<<<<<< HEAD
import {
	IDataObject,
	IHttpRequestOptions,
	NodeApiError,
} from 'n8n-workflow';
=======
import { IDataObject, NodeApiError } from 'n8n-workflow';
>>>>>>> 9017fd46

export async function urlScanIoApiRequest(
	this: IExecuteFunctions,
	method: 'GET' | 'POST',
	endpoint: string,
	body: IDataObject = {},
	qs: IDataObject = {},
) {
	const options: IHttpRequestOptions = {
		method,
		body,
		qs,
		uri: `https://urlscan.io/api/v1${endpoint}`,
		json: true,
	};

	if (!Object.keys(body).length) {
		delete options.body;
	}

	if (!Object.keys(qs).length) {
		delete options.qs;
	}

	try {
		return await this.helpers.requestWithAuthentication.call(this, 'urlScanIoApi', options);
	} catch (error) {
		throw new NodeApiError(this.getNode(), error);
	}
}

export async function handleListing(
	this: IExecuteFunctions,
	endpoint: string,
	qs: IDataObject = {},
): Promise<IDataObject[]> {
	const returnData: IDataObject[] = [];
	let responseData;

	qs.size = 100;

	const returnAll = this.getNodeParameter('returnAll', 0, false) as boolean;
	const limit = this.getNodeParameter('limit', 0, 0) as number;

	do {
		responseData = await urlScanIoApiRequest.call(this, 'GET', endpoint, {}, qs);
		returnData.push(...responseData.results);

		if (!returnAll && returnData.length > limit) {
			return returnData.slice(0, limit);
		}

		if (responseData.results.length) {
			const lastResult = responseData.results[responseData.results.length - 1];
			qs.search_after = lastResult.sort;
		}
	} while (responseData.total > returnData.length);

	return returnData;
}

export const normalizeId = ({ _id, uuid, ...rest }: IDataObject) => {
	if (_id) return { scanId: _id, ...rest };
	if (uuid) return { scanId: uuid, ...rest };
	return rest;
};<|MERGE_RESOLUTION|>--- conflicted
+++ resolved
@@ -1,20 +1,8 @@
-<<<<<<< HEAD
-
-=======
 import { OptionsWithUri } from 'request';
->>>>>>> 9017fd46
 
 import { IExecuteFunctions } from 'n8n-core';
 
-<<<<<<< HEAD
-import {
-	IDataObject,
-	IHttpRequestOptions,
-	NodeApiError,
-} from 'n8n-workflow';
-=======
 import { IDataObject, NodeApiError } from 'n8n-workflow';
->>>>>>> 9017fd46
 
 export async function urlScanIoApiRequest(
 	this: IExecuteFunctions,
