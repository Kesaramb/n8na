import { IExecuteFunctions } from 'n8n-core';

import {
	IDataObject,
	INodeExecutionData,
	INodeType,
	INodeTypeDescription,
	NodeOperationError,
} from 'n8n-workflow';

import {
	dropboxApiRequest,
	dropboxpiRequestAllItems,
	getCredentials,
	getRootDirectory,
	simplify,
} from './GenericFunctions';

export class Dropbox implements INodeType {
	description: INodeTypeDescription = {
		displayName: 'Dropbox',
		name: 'dropbox',
		icon: 'file:dropbox.svg',
		group: ['input'],
		version: 1,
		subtitle: '={{$parameter["operation"] + ": " + $parameter["resource"]}}',
		description: 'Access data on Dropbox',
		defaults: {
			name: 'Dropbox',
		},
		inputs: ['main'],
		outputs: ['main'],
		credentials: [
			{
				name: 'dropboxApi',
				required: true,
				displayOptions: {
					show: {
						authentication: [
							'accessToken',
						],
					},
				},
			},
			{
				name: 'dropboxOAuth2Api',
				required: true,
				displayOptions: {
					show: {
						authentication: [
							'oAuth2',
						],
					},
				},
			},
		],
		properties: [
			{
				displayName: 'Authentication',
				name: 'authentication',
				type: 'options',
				options: [
					{
						name: 'Access Token',
						value: 'accessToken',
					},
					{
						name: 'OAuth2',
						value: 'oAuth2',
					},
				],
				default: 'accessToken',
				description: 'Means of authenticating with the service',
			},
			{
				displayName: 'Resource',
				name: 'resource',
				type: 'options',
				options: [
					{
						name: 'File',
						value: 'file',
					},
					{
						name: 'Folder',
						value: 'folder',
					},
					{
						name: 'Search',
						value: 'search',
					},
				],
				default: 'file',
				description: 'The resource to operate on.',
			},

			// ----------------------------------
			//         operations
			// ----------------------------------
			{
				displayName: 'Operation',
				name: 'operation',
				type: 'options',
				displayOptions: {
					show: {
						resource: [
							'file',
						],
					},
				},
				options: [
					{
						name: 'Copy',
						value: 'copy',
						description: 'Copy a file',
					},
					{
						name: 'Delete',
						value: 'delete',
						description: 'Delete a file',
					},
					{
						name: 'Download',
						value: 'download',
						description: 'Download a file',
					},
					{
						name: 'Move',
						value: 'move',
						description: 'Move a file',
					},
					{
						name: 'Upload',
						value: 'upload',
						description: 'Upload a file',
					},
				],
				default: 'upload',
				description: 'The operation to perform.',
			},

			{
				displayName: 'Operation',
				name: 'operation',
				type: 'options',
				displayOptions: {
					show: {
						resource: [
							'folder',
						],
					},
				},
				options: [
					{
						name: 'Copy',
						value: 'copy',
						description: 'Copy a folder',
					},
					{
						name: 'Create',
						value: 'create',
						description: 'Create a folder',
					},
					{
						name: 'Delete',
						value: 'delete',
						description: 'Delete a folder',
					},
					{
						name: 'List',
						value: 'list',
						description: 'Return the files and folders in a given folder',
					},
					{
						name: 'Move',
						value: 'move',
						description: 'Move a folder',
					},
				],
				default: 'create',
				description: 'The operation to perform.',
			},

			{
				displayName: 'Operation',
				name: 'operation',
				type: 'options',
				displayOptions: {
					show: {
						resource: [
							'search',
						],
					},
				},
				options: [
					{
						name: 'Query',
						value: 'query',
					},
				],
				default: 'query',
				description: 'The operation to perform.',
			},

			// ----------------------------------
			//         file
			// ----------------------------------

			// ----------------------------------
			//         file/folder:copy
			// ----------------------------------
			{
				displayName: 'From Path',
				name: 'path',
				type: 'string',
				default: '',
				required: true,
				displayOptions: {
					show: {
						operation: [
							'copy',
						],
						resource: [
							'file',
							'folder',
						],
					},
				},
				placeholder: '/invoices/original.txt',
				description: 'The path of file or folder to copy',
			},
			{
				displayName: 'To Path',
				name: 'toPath',
				type: 'string',
				default: '',
				required: true,
				displayOptions: {
					show: {
						operation: [
							'copy',
						],
						resource: [
							'file',
							'folder',
						],
					},
				},
				placeholder: '/invoices/copy.txt',
				description: 'The destination path of file or folder',
			},

			// ----------------------------------
			//         file/folder:delete
			// ----------------------------------
			{
				displayName: 'Delete Path',
				name: 'path',
				type: 'string',
				default: '',
				required: true,
				displayOptions: {
					show: {
						operation: [
							'delete',
						],
						resource: [
							'file',
							'folder',
						],
					},
				},
				placeholder: '/invoices/2019/invoice_1.pdf',
				description: 'The path to delete. Can be a single file or a whole folder.',
			},


			// ----------------------------------
			//         file/folder:move
			// ----------------------------------
			{
				displayName: 'From Path',
				name: 'path',
				type: 'string',
				default: '',
				required: true,
				displayOptions: {
					show: {
						operation: [
							'move',
						],
						resource: [
							'file',
							'folder',
						],
					},
				},
				placeholder: '/invoices/old_name.txt',
				description: 'The path of file or folder to move',
			},
			{
				displayName: 'To Path',
				name: 'toPath',
				type: 'string',
				default: '',
				required: true,
				displayOptions: {
					show: {
						operation: [
							'move',
						],
						resource: [
							'file',
							'folder',
						],
					},
				},
				placeholder: '/invoices/new_name.txt',
				description: 'The new path of file or folder',
			},

			// ----------------------------------
			//         file:download
			// ----------------------------------
			{
				displayName: 'File Path',
				name: 'path',
				type: 'string',
				default: '',
				required: true,
				displayOptions: {
					show: {
						operation: [
							'download',
						],
						resource: [
							'file',
						],
					},
				},
				placeholder: '/invoices/2019/invoice_1.pdf',
				description: 'The file path of the file to download. Has to contain the full path.',
			},
			{
				displayName: 'Binary Property',
				name: 'binaryPropertyName',
				type: 'string',
				required: true,
				default: 'data',
				displayOptions: {
					show: {
						operation: [
							'download',
						],
						resource: [
							'file',
						],
					},
				},
				description: 'Name of the binary property to which to write the data of the read file',
			},

			// ----------------------------------
			//         file:upload
			// ----------------------------------
			{
				displayName: 'File Path',
				name: 'path',
				type: 'string',
				default: '',
				required: true,
				displayOptions: {
					show: {
						operation: [
							'upload',
						],
						resource: [
							'file',
						],
					},
				},
				placeholder: '/invoices/2019/invoice_1.pdf',
				description: 'The file path of the file to upload. Has to contain the full path. The parent folder has to exist. Existing files get overwritten.',
			},
			{
				displayName: 'Binary Data',
				name: 'binaryData',
				type: 'boolean',
				default: false,
				displayOptions: {
					show: {
						operation: [
							'upload',
						],
						resource: [
							'file',
						],
					},
				},
				description: 'If the data to upload should be taken from binary field',
			},
			{
				displayName: 'File Content',
				name: 'fileContent',
				type: 'string',
				default: '',
				displayOptions: {
					show: {
						operation: [
							'upload',
						],
						resource: [
							'file',
						],
						binaryData: [
							false,
						],
					},

				},
				placeholder: '',
				description: 'The text content of the file to upload',
			},
			{
				displayName: 'Binary Property',
				name: 'binaryPropertyName',
				type: 'string',
				default: 'data',
				required: true,
				displayOptions: {
					show: {
						operation: [
							'upload',
						],
						resource: [
							'file',
						],
						binaryData: [
							true,
						],
					},

				},
				placeholder: '',
				description: 'Name of the binary property which contains the data for the file to be uploaded',
			},

			// ----------------------------------
			//         search:query
			// ----------------------------------
			{
				displayName: 'Query',
				name: 'query',
				type: 'string',
				default: '',
				required: true,
				displayOptions: {
					show: {
						operation: [
							'query',
						],
						resource: [
							'search',
						],
					},
				},
				description: 'The string to search for. May match across multiple fields based on the request arguments.',
			},
			{
				displayName: 'File Status',
				name: 'fileStatus',
				type: 'options',
				options: [
					{
						name: 'Active',
						value: 'active',
					},
					{
						name: 'Deleted',
						value: 'deleted',
					},
				],
				default: 'active',
				displayOptions: {
					show: {
						operation: [
							'query',
						],
						resource: [
							'search',
						],
					},
				},
				description: 'The string to search for. May match across multiple fields based on the request arguments.',
			},
			{
				displayName: 'Return All',
				name: 'returnAll',
				type: 'boolean',
				displayOptions: {
					show: {
						operation: [
							'query',
						],
						resource: [
							'search',
						],
					},
				},
				default: false,
				description: 'Whether to return all results or only up to a given limit',
			},
			{
				displayName: 'Limit',
				name: 'limit',
				type: 'number',
				displayOptions: {
					show: {
						resource: [
							'search',
						],
						operation: [
							'query',
						],
						returnAll: [
							false,
						],
					},
				},
				default: 100,
<<<<<<< HEAD
				description: 'Max number of results to return',
=======
				description: 'How many results to return',
>>>>>>> 3d528da0
			},
			{
				displayName: 'Simple',
				name: 'simple',
				type: 'boolean',
				displayOptions: {
					show: {
						operation: [
							'query',
						],
						resource: [
							'search',
						],
					},
				},
				default: true,
				description: 'When set to true a simplify version of the response will be used else the raw data',
			},
			{
				displayName: 'Filters',
				name: 'filters',
				type: 'collection',
				placeholder: 'Add Filter',
				default: {},
				displayOptions: {
					show: {
						resource: [
							'search',
						],
						operation: [
							'query',
						],
					},
				},
				options: [
					{
						displayName: 'File Categories',
						name: 'file_categories',
						type: 'multiOptions',
						options: [
							{
								name: 'Audio (mp3, wav, mid, etc.)',
								value: 'audio',
							},
							{
								name: 'Document (doc, docx, txt, etc.)',
								value: 'document',
							},
							{
								name: 'Folder',
								value: 'folder',
							},
							{
								name: 'Image (jpg, png, gif, etc.)',
								value: 'image',
							},
							{
								name: 'Other',
								value: 'other',
							},
							{
								name: 'Dropbox Paper',
								value: 'paper',
							},
							{
								name: 'PDF',
								value: 'pdf',
							},
							{
								name: 'Presentation (ppt, pptx, key, etc.)',
								value: 'presentation',
							},
							{
								name: 'Spreadsheet (xlsx, xls, csv, etc.)',
								value: 'spreadsheet',
							},
							{
								name: 'Video (avi, wmv, mp4, etc.)',
								value: 'video',
							},
						],
						default: [],
					},
					{
						displayName: 'File Extensions',
						name: 'file_extensions',
						type: 'string',
						default: '',
						description: 'Multiple file extensions can be set separated by comma. Example: jpg,pdf.',
					},
					{
						displayName: 'Folder',
						name: 'path',
						type: 'string',
						default: '',
						description: 'If this field is not specified, this module searches the entire Dropbox',
					},
				],
			},

			// ----------------------------------
			//         folder
			// ----------------------------------

			// ----------------------------------
			//         folder:create
			// ----------------------------------
			{
				displayName: 'Folder',
				name: 'path',
				type: 'string',
				default: '',
				required: true,
				displayOptions: {
					show: {
						operation: [
							'create',
						],
						resource: [
							'folder',
						],
					},
				},
				placeholder: '/invoices/2019',
				description: 'The folder to create. The parent folder has to exist.',
			},

			// ----------------------------------
			//         folder:list
			// ----------------------------------
			{
				displayName: 'Folder Path',
				name: 'path',
				type: 'string',
				default: '',
				displayOptions: {
					show: {
						operation: [
							'list',
						],
						resource: [
							'folder',
						],
					},
				},
				placeholder: '/invoices/2019/',
				description: 'The path of which to list the content',
			},
			{
				displayName: 'Return All',
				name: 'returnAll',
				type: 'boolean',
				displayOptions: {
					show: {
						operation: [
							'list',
						],
						resource: [
							'folder',
						],
					},
				},
				default: false,
				description: 'Whether to return all results or only up to a given limit',
			},
			{
				displayName: 'Limit',
				name: 'limit',
				type: 'number',
				displayOptions: {
					show: {
						resource: [
							'folder',
						],
						operation: [
							'list',
						],
						returnAll: [
							false,
						],
					},
				},
				default: 100,
<<<<<<< HEAD
				description: 'Max number of results to return',
=======
				description: 'How many results to return',
>>>>>>> 3d528da0
			},
			{
				displayName: 'Filters',
				name: 'filters',
				type: 'collection',
				placeholder: 'Add Filter',
				default: {},
				displayOptions: {
					show: {
						resource: [
							'folder',
						],
						operation: [
							'list',
						],
					},
				},
				options: [
					{
						displayName: 'Include Deleted',
						name: 'include_deleted',
						type: 'boolean',
						default: false,
						description: 'If true, the results will include entries for files and folders that used to exist but were deleted. The default for this field is False.',
					},
					{
						displayName: 'Include Shared Members ',
						name: 'include_has_explicit_shared_members',
						type: 'boolean',
						default: false,
						description: 'If true, the results will include a flag for each file indicating whether or not that file has any explicit members. The default for this field is False.',
					},
					{
						displayName: 'Include Mounted Folders ',
						name: 'include_mounted_folders',
						type: 'boolean',
						default: true,
						description: 'If true, the results will include entries under mounted folders which includes app folder, shared folder and team folder. The default for this field is True.',
					},
					{
						displayName: 'Include Non Downloadable Files ',
						name: 'include_non_downloadable_files',
						type: 'boolean',
						default: true,
						description: 'If true, include files that are not downloadable, i.e. Google Docs. The default for this field is True.',
					},
					{
						displayName: 'Recursive',
						name: 'recursive',
						type: 'boolean',
						default: false,
						description: 'If true, the list folder operation will be applied recursively to all subfolders and the response will contain contents of all subfolders. The default for this field is False.',
					},
				],
			},
		],
	};


	async execute(this: IExecuteFunctions): Promise<INodeExecutionData[][]> {
		const items = this.getInputData();
		const returnData: IDataObject[] = [];


		const resource = this.getNodeParameter('resource', 0) as string;
		const operation = this.getNodeParameter('operation', 0) as string;

		let endpoint = '';
		let requestMethod = '';
		let returnAll = false;
		let property = '';
		let body: IDataObject | Buffer;
		let options;
		const query: IDataObject = {};

		let headers: IDataObject = {};
		let simple = false;


		const { accessType } = await getCredentials.call(this);

		if (accessType === 'full') {
			// get the root directory to set it as the default for all operations
			const { root_info: { root_namespace_id } } = await getRootDirectory.call(this);

			headers = {
				'dropbox-api-path-root': JSON.stringify({
					'.tag': 'root',
					'root': root_namespace_id,
				}),
			};
		}

		for (let i = 0; i < items.length; i++) {
			try {
				body = {};

				if (resource === 'file') {
					if (operation === 'download') {
						// ----------------------------------
						//         download
						// ----------------------------------

						requestMethod = 'POST';

						query.arg = JSON.stringify({
							path: this.getNodeParameter('path', i) as string,
						});

						endpoint = 'https://content.dropboxapi.com/2/files/download';

					} else if (operation === 'upload') {
						// ----------------------------------
						//         upload
						// ----------------------------------

						requestMethod = 'POST';
						headers['Content-Type'] = 'application/octet-stream';

						query.arg = JSON.stringify({
							mode: 'overwrite',
							path: this.getNodeParameter('path', i) as string,
						});

						endpoint = 'https://content.dropboxapi.com/2/files/upload';

						options = { json: false };

						if (this.getNodeParameter('binaryData', i) === true) {

							// Is binary file to upload
							const item = items[i];

							if (item.binary === undefined) {
								throw new NodeOperationError(this.getNode(), 'No binary data exists on item!');
							}

							const propertyNameUpload = this.getNodeParameter('binaryPropertyName', i) as string;

							if (item.binary[propertyNameUpload] === undefined) {
								throw new NodeOperationError(this.getNode(), `No binary data property "${propertyNameUpload}" does not exists on item!`);
							}

							body = await this.helpers.getBinaryDataBuffer(i, propertyNameUpload);
						} else {
							// Is text file
							body = Buffer.from(this.getNodeParameter('fileContent', i) as string, 'utf8');
						}
					}
				} else if (resource === 'folder') {
					if (operation === 'create') {
						// ----------------------------------
						//         create
						// ----------------------------------

						requestMethod = 'POST';
						body = {
							path: this.getNodeParameter('path', i) as string,
						};

						endpoint = 'https://api.dropboxapi.com/2/files/create_folder_v2';

					} else if (operation === 'list') {
						// ----------------------------------
						//         list
						// ----------------------------------

						returnAll = this.getNodeParameter('returnAll', 0) as boolean;

						const filters = this.getNodeParameter('filters', i) as IDataObject;

						property = 'entries';

						requestMethod = 'POST';
						body = {
							path: this.getNodeParameter('path', i) as string,
							limit: 1000,
						};

						if (returnAll === false) {
							const limit = this.getNodeParameter('limit', 0) as number;
							body.limit = limit;
						}

						Object.assign(body, filters);

						endpoint = 'https://api.dropboxapi.com/2/files/list_folder';

					}
				} else if (resource === 'search') {
					if (operation === 'query') {
						// ----------------------------------
						//         query
						// ----------------------------------

						returnAll = this.getNodeParameter('returnAll', 0) as boolean;

						simple = this.getNodeParameter('simple', 0) as boolean;

						const filters = this.getNodeParameter('filters', i) as IDataObject;

						property = 'matches';

						requestMethod = 'POST';
						body = {
							query: this.getNodeParameter('query', i) as string,
							options: {
								filename_only: true,
							},
						};

						if (filters.file_extensions) {
							filters.file_extensions = (filters.file_extensions as string).split(',');
						}

						Object.assign(body.options, filters);

						if (returnAll === false) {
							const limit = this.getNodeParameter('limit', i) as number;
							Object.assign(body.options, { max_results: limit });
						}

						endpoint = 'https://api.dropboxapi.com/2/files/search_v2';
					}
				}
				if (['file', 'folder', 'search'].includes(resource)) {
					if (operation === 'copy') {
						// ----------------------------------
						//         copy
						// ----------------------------------

						requestMethod = 'POST';
						body = {
							from_path: this.getNodeParameter('path', i) as string,
							to_path: this.getNodeParameter('toPath', i) as string,
						};

						endpoint = 'https://api.dropboxapi.com/2/files/copy_v2';

					} else if (operation === 'delete') {
						// ----------------------------------
						//         delete
						// ----------------------------------

						requestMethod = 'POST';
						body = {
							path: this.getNodeParameter('path', i) as string,
						};

						endpoint = 'https://api.dropboxapi.com/2/files/delete_v2';

					} else if (operation === 'move') {
						// ----------------------------------
						//         move
						// ----------------------------------

						requestMethod = 'POST';
						body = {
							from_path: this.getNodeParameter('path', i) as string,
							to_path: this.getNodeParameter('toPath', i) as string,
						};

						endpoint = 'https://api.dropboxapi.com/2/files/move_v2';
					}
				} else {
					throw new NodeOperationError(this.getNode(), `The resource "${resource}" is not known!`);
				}

				if (resource === 'file' && operation === 'download') {
					// Return the data as a buffer
					options = { encoding: null };
				}

				let responseData;

				if (returnAll === true) {
					responseData = await dropboxpiRequestAllItems.call(this, property, requestMethod, endpoint, body, query, headers);
				} else {
					responseData = await dropboxApiRequest.call(this, requestMethod, endpoint, body, query, headers, options);
				}

				if (resource === 'file' && operation === 'upload') {
					responseData = JSON.parse(responseData);
				}

				if (resource === 'file' && operation === 'download') {

					const newItem: INodeExecutionData = {
						json: items[i].json,
						binary: {},
					};

					if (items[i].binary !== undefined) {
						// Create a shallow copy of the binary data so that the old
						// data references which do not get changed still stay behind
						// but the incoming data does not get changed.
						Object.assign(newItem.binary, items[i].binary);
					}

					items[i] = newItem;

					const dataPropertyNameDownload = this.getNodeParameter('binaryPropertyName', i) as string;

					const filePathDownload = this.getNodeParameter('path', i) as string;
					items[i].binary![dataPropertyNameDownload] = await this.helpers.prepareBinaryData(Buffer.from(responseData), filePathDownload);

				} else if (resource === 'folder' && operation === 'list') {

					const propNames: { [key: string]: string } = {
						'id': 'id',
						'name': 'name',
						'client_modified': 'lastModifiedClient',
						'server_modified': 'lastModifiedServer',
						'rev': 'rev',
						'size': 'contentSize',
						'.tag': 'type',
						'content_hash': 'contentHash',
						'path_lower': 'pathLower',
						'path_display': 'pathDisplay',
						'has_explicit_shared_members': 'hasExplicitSharedMembers',
						'is_downloadable': 'isDownloadable',
					};

					if (returnAll === false) {
						responseData = responseData.entries;
					}

					for (const item of responseData) {
						const newItem: IDataObject = {};

						// Get the props and save them under a proper name
						for (const propName of Object.keys(propNames)) {
							if (item[propName] !== undefined) {
								newItem[propNames[propName]] = item[propName];
							}
						}

						returnData.push(newItem as IDataObject);
					}
				} else if (resource === 'search' && operation === 'query') {
					if (returnAll === true) {
						returnData.push.apply(returnData, (simple === true) ? simplify(responseData) : responseData);
					} else {
						returnData.push.apply(returnData, (simple === true) ? simplify(responseData[property]) : responseData[property]);
					}
				} else {
					returnData.push(responseData);
				}
			} catch (error) {
				if (this.continueOnFail()) {
					if (resource === 'file' && operation === 'download'){
						items[i].json = { error: error.message };
					}else{
						returnData.push({ error: error.message });
					}
					continue;
				}
				throw error;
			}
		}

		if (resource === 'file' && operation === 'download') {
			// For file downloads the files get attached to the existing items
			return this.prepareOutputData(items);
		} else {
			// For all other ones does the output items get replaced
			return [this.helpers.returnJsonArray(returnData)];
		}
	}
}<|MERGE_RESOLUTION|>--- conflicted
+++ resolved
@@ -528,11 +528,7 @@
 					},
 				},
 				default: 100,
-<<<<<<< HEAD
-				description: 'Max number of results to return',
-=======
 				description: 'How many results to return',
->>>>>>> 3d528da0
 			},
 			{
 				displayName: 'Simple',
@@ -716,11 +712,7 @@
 					},
 				},
 				default: 100,
-<<<<<<< HEAD
-				description: 'Max number of results to return',
-=======
 				description: 'How many results to return',
->>>>>>> 3d528da0
 			},
 			{
 				displayName: 'Filters',
