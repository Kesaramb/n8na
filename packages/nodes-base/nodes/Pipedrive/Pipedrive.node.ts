import {
	BINARY_ENCODING,
	IExecuteFunctions,
	ILoadOptionsFunctions,
} from 'n8n-core';
import {
	IDataObject,
	INodeExecutionData,
	INodePropertyOptions,
	INodeType,
	INodeTypeDescription,
	NodeOperationError,
} from 'n8n-workflow';
import { id } from 'rhea';

import {
	ICustomProperties,
	pipedriveApiRequest,
	pipedriveApiRequestAllItems,
	pipedriveEncodeCustomProperties,
	pipedriveGetCustomProperties,
	pipedriveResolveCustomProperties,
} from './GenericFunctions';

import {
	currencies,
} from './utils';

interface CustomProperty {
	name: string;
	value: string;
}

/**
 * Add the additional fields to the body
 *
 * @param {IDataObject} body The body object to add fields to
 * @param {IDataObject} additionalFields The fields to add
 */
function addAdditionalFields(body: IDataObject, additionalFields: IDataObject) {
	for (const key of Object.keys(additionalFields)) {
		if (key === 'customProperties' && (additionalFields.customProperties as IDataObject).property !== undefined) {
			for (const customProperty of (additionalFields.customProperties as IDataObject)!.property! as CustomProperty[]) {
				body[customProperty.name] = customProperty.value;
			}
		} else {
			body[key] = additionalFields[key];
		}
	}
}

export class Pipedrive implements INodeType {
	description: INodeTypeDescription = {
		displayName: 'Pipedrive',
		name: 'pipedrive',
		icon: 'file:pipedrive.svg',
		group: ['transform'],
		version: 1,
		subtitle: '={{$parameter["operation"] + ": " + $parameter["resource"]}}',
		description: 'Create and edit data in Pipedrive',
		defaults: {
			name: 'Pipedrive',
			color: '#227722',
		},
		inputs: ['main'],
		outputs: ['main'],
		credentials: [
			{
				name: 'pipedriveApi',
				required: true,
				displayOptions: {
					show: {
						authentication: [
							'apiToken',
						],
					},
				},
			},
			{
				name: 'pipedriveOAuth2Api',
				required: true,
				displayOptions: {
					show: {
						authentication: [
							'oAuth2',
						],
					},
				},
			},
		],
		properties: [
			{
				displayName: 'Authentication',
				name: 'authentication',
				type: 'options',
				options: [
					{
						name: 'API Token',
						value: 'apiToken',
					},
					{
						name: 'OAuth2',
						value: 'oAuth2',
					},
				],
				default: 'apiToken',
				description: 'Method of authentication.',
			},
			{
				displayName: 'Resource',
				name: 'resource',
				type: 'options',
				options: [
					{
						name: 'Activity',
						value: 'activity',
					},
					{
						name: 'Deal',
						value: 'deal',
					},
					{
						name: 'File',
						value: 'file',
					},
					{
						name: 'Lead',
						value: 'lead',
					},
					{
						name: 'Note',
						value: 'note',
					},
					{
						name: 'Organization',
						value: 'organization',
					},
					{
						name: 'Person',
						value: 'person',
					},
					{
						name: 'Product',
						value: 'product',
					},
				],
				default: 'deal',
				description: 'The resource to operate on.',
			},



			// ----------------------------------
			//         operations
			// ----------------------------------
			{
				displayName: 'Operation',
				name: 'operation',
				type: 'options',
				displayOptions: {
					show: {
						resource: [
							'activity',
						],
					},
				},
				options: [
					{
						name: 'Create',
						value: 'create',
						description: 'Create an activity',
					},
					{
						name: 'Delete',
						value: 'delete',
						description: 'Delete an activity',
					},
					{
						name: 'Get',
						value: 'get',
						description: 'Get data of an activity',
					},
					{
						name: 'Get All',
						value: 'getAll',
						description: 'Get data of all activities',
					},
					{
						name: 'Update',
						value: 'update',
						description: 'Update an activity',
					},
				],
				default: 'create',
				description: 'The operation to perform.',
			},

			{
				displayName: 'Operation',
				name: 'operation',
				type: 'options',
				displayOptions: {
					show: {
						resource: [
							'deal',
						],
					},
				},
				options: [
					{
						name: 'Create',
						value: 'create',
						description: 'Create a deal',
					},
					{
						name: 'Delete',
						value: 'delete',
						description: 'Delete a deal',
					},
					{
						name: 'Duplicate',
						value: 'duplicate',
						description: 'Duplicate a deal',
					},
					{
						name: 'Get',
						value: 'get',
						description: 'Get data of a deal',
					},
					{
						name: 'Get All',
						value: 'getAll',
						description: 'Get data of all deals',
					},
					{
						name: 'Search',
						value: 'search',
						description: 'Search a deal',
					},
					{
						name: 'Update',
						value: 'update',
						description: 'Update a deal',
					},
				],
				default: 'create',
				description: 'The operation to perform.',
			},

			{
				displayName: 'Operation',
				name: 'operation',
				type: 'options',
				displayOptions: {
					show: {
						resource: [
							'file',
						],
					},
				},
				options: [
					{
						name: 'Create',
						value: 'create',
						description: 'Create a file',
					},
					{
						name: 'Delete',
						value: 'delete',
						description: 'Delete a file',
					},
					{
						name: 'Download',
						value: 'download',
						description: 'Download a file',
					},
					{
						name: 'Get',
						value: 'get',
						description: 'Get data of a file',
					},
					// {
					// 	name: 'Get All',
					// 	value: 'getAll',
					// 	description: 'Get data of all file',
					// },
					// {
					// 	name: 'Update',
					// 	value: 'update',
					// 	description: 'Update a file',
					// },
				],
				default: 'create',
				description: 'The operation to perform.',
			},

			{
				displayName: 'Operation',
				name: 'operation',
				type: 'options',
				displayOptions: {
					show: {
						resource: [
							'lead',
						],
					},
				},
				options: [
					{
						name: 'Create',
						value: 'create',
						description: 'Create a lead',
					},
					{
						name: 'Delete',
						value: 'delete',
						description: 'Delete a lead',
					},
					{
						name: 'Get',
						value: 'get',
						description: 'Get data of a lead',
					},
					{
						name: 'Get All',
						value: 'getAll',
						description: 'Get data of all leads',
					},
					{
						name: 'Update',
						value: 'update',
						description: 'Update a lead',
					},
				],
				default: 'create',
			},
			{
				displayName: 'Operation',
				name: 'operation',
				type: 'options',
				displayOptions: {
					show: {
						resource: [
							'note',
						],
					},
				},
				options: [
					{
						name: 'Create',
						value: 'create',
						description: 'Create a note',
					},
					{
						name: 'Delete',
						value: 'delete',
						description: 'Delete a note',
					},
					{
						name: 'Get',
						value: 'get',
						description: 'Get data of a note',
					},
					{
						name: 'Get All',
						value: 'getAll',
						description: 'Get data of all notes',
					},
					{
						name: 'Update',
						value: 'update',
						description: 'Update a note',
					},
				],
				default: 'create',
				description: 'The operation to perform.',
			},

			{
				displayName: 'Operation',
				name: 'operation',
				type: 'options',
				displayOptions: {
					show: {
						resource: [
							'organization',
						],
					},
				},
				options: [
					{
						name: 'Create',
						value: 'create',
						description: 'Create an organization',
					},
					{
						name: 'Delete',
						value: 'delete',
						description: 'Delete an organization',
					},
					{
						name: 'Get',
						value: 'get',
						description: 'Get data of an organization',
					},
					{
						name: 'Get All',
						value: 'getAll',
						description: 'Get data of all organizations',
					},
					{
						name: 'Update',
						value: 'update',
						description: 'Update an organization',
					},
				],
				default: 'create',
				description: 'The operation to perform.',
			},

			{
				displayName: 'Operation',
				name: 'operation',
				type: 'options',
				displayOptions: {
					show: {
						resource: [
							'person',
						],
					},
				},
				options: [
					{
						name: 'Create',
						value: 'create',
						description: 'Create a person',
					},
					{
						name: 'Delete',
						value: 'delete',
						description: 'Delete a person',
					},
					{
						name: 'Get',
						value: 'get',
						description: 'Get data of a person',
					},
					{
						name: 'Get All',
						value: 'getAll',
						description: 'Get data of all persons',
					},
					{
						name: 'Search',
						value: 'search',
						description: 'Search all persons',
					},
					{
						name: 'Update',
						value: 'update',
						description: 'Update a person',
					},
				],
				default: 'create',
				description: 'The operation to perform.',
			},

			{
				displayName: 'Operation',
				name: 'operation',
				type: 'options',
				displayOptions: {
					show: {
						resource: [
							'product',
						],
					},
				},
				options: [
					{
						name: 'Get All',
						value: 'getAll',
						description: 'Get data of all products',
					},
				],
				default: 'getAll',
				description: 'The operation to perform.',
			},



			// ----------------------------------
			//         Activity
			// ----------------------------------

			// ----------------------------------
			//         activity:create
			// ----------------------------------
			{
				displayName: 'Subject',
				name: 'subject',
				type: 'string',
				default: '',
				required: true,
				displayOptions: {
					show: {
						operation: [
							'create',
						],
						resource: [
							'activity',
						],
					},
				},
				description: 'The subject of the activity to create',
			},
			{
				displayName: 'Done',
				name: 'done',
				type: 'options',
				displayOptions: {
					show: {
						operation: [
							'create',
						],
						resource: [
							'activity',
						],
					},
				},
				options: [
					{
						name: 'Not done',
						value: '0',
					},
					{
						name: 'Done',
						value: '1',
					},
				],
				default: '0',
				description: 'Whether the activity is done or not.',
			},
			{
				displayName: 'Type',
				name: 'type',
				type: 'string',
				default: '',
				required: true,
				displayOptions: {
					show: {
						operation: [
							'create',
						],
						resource: [
							'activity',
						],
					},
				},
				placeholder: 'call',
				description: 'Type of the activity like "call", "meeting", ...',
			},
			{
				displayName: 'Additional Fields',
				name: 'additionalFields',
				type: 'collection',
				placeholder: 'Add Field',
				displayOptions: {
					show: {
						operation: [
							'create',
						],
						resource: [
							'activity',
						],
					},
				},
				default: {},
				options: [
					{
						displayName: 'Deal ID',
						name: 'deal_id',
						type: 'number',
						default: 0,
						description: 'ID of the deal this activity will be associated with',
					},
					{
						displayName: 'Due Date',
						name: 'due_date',
						type: 'dateTime',
						default: '',
						description: 'Due Date to activity be done YYYY-MM-DD',
					},
					{
						displayName: 'Note',
						name: 'note',
						type: 'string',
						typeOptions: {
							alwaysOpenEditWindow: true,
							rows: 5,
						},
						default: '',
						description: 'Note of the activity (HTML format)',
					},
					{
						displayName: 'Organization ID',
						name: 'org_id',
						type: 'options',
						typeOptions: {
							loadOptionsMethod: 'getOrganizationIds',
						},
						default: '',
						description: 'ID of the organization this activity will be associated with',
					},
					{
						displayName: 'Person ID',
						name: 'person_id',
						type: 'number',
						default: 0,
						description: 'ID of the person this activity will be associated with',
					},
					{
						displayName: 'User ID',
						name: 'user_id',
						type: 'options',
						typeOptions: {
							loadOptionsMethod: 'getUserIds',
						},
						default: '',
						description: 'ID of the active user whom the activity will be assigned to. If omitted, the activity will be assigned to the authorized user.',
					},
					{
						displayName: 'Custom Properties',
						name: 'customProperties',
						placeholder: 'Add Custom Property',
						description: 'Adds a custom property to set also values which have not been predefined.',
						type: 'fixedCollection',
						typeOptions: {
							multipleValues: true,
						},
						default: {},
						options: [
							{
								name: 'property',
								displayName: 'Property',
								values: [
									{
										displayName: 'Property Name',
										name: 'name',
										type: 'string',
										default: '',
										description: 'Name of the property to set.',
									},
									{
										displayName: 'Property Value',
										name: 'value',
										type: 'string',
										default: '',
										description: 'Value of the property to set.',
									},
								],
							},
						],
					},
				],
			},

			// ----------------------------------
			//         activity:delete
			// ----------------------------------
			{
				displayName: 'Activity ID',
				name: 'activityId',
				type: 'number',
				displayOptions: {
					show: {
						operation: [
							'delete',
						],
						resource: [
							'activity',
						],
					},
				},
				default: 0,
				required: true,
				description: 'ID of the activity to delete.',
			},


			// ----------------------------------
			//         activity:get
			// ----------------------------------
			{
				displayName: 'Activity ID',
				name: 'activityId',
				type: 'number',
				displayOptions: {
					show: {
						operation: [
							'get',
						],
						resource: [
							'activity',
						],
					},
				},
				default: 0,
				required: true,
				description: 'ID of the activity to get.',
			},
			// ----------------------------------
			//         activity:update
			// ----------------------------------
			{
				displayName: 'Activity ID',
				name: 'activityId',
				type: 'number',
				displayOptions: {
					show: {
						operation: [
							'update',
						],
						resource: [
							'activity',
						],
					},
				},
				default: 0,
				required: true,
				description: 'ID of the activity to update.',
			},
			{
				displayName: 'Update Fields',
				name: 'updateFields',
				type: 'collection',
				placeholder: 'Add Field',
				displayOptions: {
					show: {
						operation: [
							'update',
						],
						resource: [
							'activity',
						],
					},
				},
				default: {},
				options: [
					{
						displayName: 'Deal ID',
						name: 'deal_id',
						type: 'number',
						default: 0,
						description: 'ID of the deal this activity will be associated with',
					},
					{
						displayName: 'Due Date',
						name: 'due_date',
						type: 'dateTime',
						default: '',
						description: 'Due Date to activity be done YYYY-MM-DD',
					},
					{
						displayName: 'Done',
						name: 'done',
						type: 'options',
						options: [
							{
								name: 'Not done',
								value: '0',
							},
							{
								name: 'Done',
								value: '1',
							},
						],
						default: '0',
						description: 'Whether the activity is done or not.',
					},

					{
						displayName: 'Note',
						name: 'note',
						type: 'string',
						typeOptions: {
							alwaysOpenEditWindow: true,
							rows: 5,
						},
						default: '',
						description: 'Note of the activity (HTML format)',
					},
					{
						displayName: 'Organization ID',
						name: 'org_id',
						type: 'options',
						typeOptions: {
							loadOptionsMethod: 'getOrganizationIds',
						},
						default: '',
						description: 'ID of the organization this activity will be associated with',
					},
					{
						displayName: 'Person ID',
						name: 'person_id',
						type: 'number',
						default: 0,
						description: 'ID of the person this activity will be associated with',
					},
					{
						displayName: 'Subject',
						name: 'subject',
						type: 'string',
						default: '',
						description: 'The subject of the activity',
					},
					{
						displayName: 'Type',
						name: 'type',
						type: 'string',
						default: '',
						placeholder: 'call',
						description: 'Type of the activity like "call", "meeting", ...',
					},
					{
						displayName: 'User ID',
						name: 'user_id',
						type: 'options',
						typeOptions: {
							loadOptionsMethod: 'getUserIds',
						},
						default: '',
						description: 'ID of the active user whom the activity will be assigned to. If omitted, the activity will be assigned to the authorized user.',
					},
					{
						displayName: 'Custom Properties',
						name: 'customProperties',
						placeholder: 'Add Custom Property',
						description: 'Adds a custom property to set also values which have not been predefined.',
						type: 'fixedCollection',
						typeOptions: {
							multipleValues: true,
						},
						default: {},
						options: [
							{
								name: 'property',
								displayName: 'Property',
								values: [
									{
										displayName: 'Property Name',
										name: 'name',
										type: 'string',
										default: '',
										description: 'Name of the property to set.',
									},
									{
										displayName: 'Property Value',
										name: 'value',
										type: 'string',
										default: '',
										description: 'Value of the property to set.',
									},
								],
							},
						],
					},
				],
			},



			// ----------------------------------
			//         deal
			// ----------------------------------

			// ----------------------------------
			//         deal:create
			// ----------------------------------
			{
				displayName: 'Title',
				name: 'title',
				type: 'string',
				default: '',
				required: true,
				displayOptions: {
					show: {
						operation: [
							'create',
						],
						resource: [
							'deal',
						],
					},
				},
				description: 'The title of the deal to create',
			},
			{
				displayName: 'Associate With',
				name: 'associateWith',
				type: 'options',
				options: [
					{
						name: 'Organization',
						value: 'organization',
					},
					{
						name: 'Person',
						value: 'person',
					},
				],
				default: 'organization',
				description: 'Type of entity to link to this deal',
				required: true,
				displayOptions: {
					show: {
						resource: [
							'deal',
						],
						operation: [
							'create',
						],
					},
				},
			},
			{
				displayName: 'Organization ID',
				name: 'org_id',
				type: 'number',
				default: 0,
				description: 'ID of the organization this deal will be associated with',
				required: true,
				displayOptions: {
					show: {
						operation: [
							'create',
						],
						resource: [
							'deal',
						],
						associateWith: [
							'organization',
						],
					},
				},
			},
			{
				displayName: 'Person ID',
				name: 'person_id',
				type: 'number',
				default: 0,
				description: 'ID of the person this deal will be associated with.',
				displayOptions: {
					show: {
						operation: [
							'create',
						],
						resource: [
							'deal',
						],
						associateWith: [
							'person',
						],
					},
				},
			},
			{
				displayName: 'Additional Fields',
				name: 'additionalFields',
				type: 'collection',
				placeholder: 'Add Field',
				displayOptions: {
					show: {
						operation: [
							'create',
						],
						resource: [
							'deal',
						],
					},
				},
				default: {},
				options: [
					{
						displayName: 'Currency',
						name: 'currency',
						type: 'string',
						default: 'USD',
						description: 'Currency of the deal. Accepts a 3-character currency code. Like EUR, USD, ...',
					},
					{
						displayName: 'Custom Properties',
						name: 'customProperties',
						placeholder: 'Add Custom Property',
						description: 'Adds a custom property to set also values which have not been predefined.',
						type: 'fixedCollection',
						typeOptions: {
							multipleValues: true,
						},
						default: {},
						options: [
							{
								name: 'property',
								displayName: 'Property',
								values: [
									{
										displayName: 'Property Name',
										name: 'name',
										type: 'options',
										typeOptions: {
											loadOptionsMethod: 'getDealCustomFields',
										},
										default: '',
										description: 'Name of the property to set.',
									},
									{
										displayName: 'Property Value',
										name: 'value',
										type: 'string',
										default: '',
										description: 'Value of the property to set.',
									},
								],
							},
						],
					},
					{
						displayName: 'Label',
						name: 'label',
						type: 'options',
						typeOptions: {
							loadOptionsMethod: 'getDealLabels',
						},
						default: '',
					},
					{
						displayName: 'Lost Reason',
						name: 'lost_reason',
						type: 'string',
						default: '',
						description: 'Reason why the deal was lost.',
					},
					{
						displayName: 'Organization ID',
						name: 'org_id',
						type: 'number',
						default: 0,
						required: true,
						displayOptions: {
							show: {
								'/associateWith': [
									'person',
								],
							},
						},
						description: 'ID of the organization this deal will be associated with',
					},
					{
						displayName: 'Person ID',
						name: 'person_id',
						type: 'number',
						default: 0,
						displayOptions: {
							show: {
								'/associateWith': [
									'organization',
								],
							},
						},
						description: 'ID of the person this deal will be associated with.',
					},
					{
						displayName: 'Probability',
						name: 'probability',
						type: 'number',
						typeOptions: {
							minValue: 0,
							maxValue: 100,
						},
						default: 0,
						description: 'Deal success probability percentage.',
					},
					{
						displayName: 'Stage ID',
						name: 'stage_id',
						type: 'options',
						typeOptions: {
							loadOptionsMethod: 'getStageIds',
						},
						default: '',
						description: 'ID of the stage this deal will be placed in a pipeline. If omitted, the deal will be placed in the first stage of the default pipeline. (PIPELINE > STAGE)',
					},
					{
						displayName: 'Status',
						name: 'status',
						type: 'options',
						options: [
							{
								name: 'Open',
								value: 'open',
							},
							{
								name: 'Won',
								value: 'won',
							},
							{
								name: 'Lost',
								value: 'lost',
							},
							{
								name: 'Deleted',
								value: 'deleted',
							},
						],
						default: 'open',
						description: 'The status of the deal. If not provided it will automatically be set to "open".',
					},
					{
						displayName: 'User ID',
						name: 'user_id',
						type: 'options',
						typeOptions: {
							loadOptionsMethod: 'getUserIds',
						},
						default: '',
						description: 'ID of the active user whom the activity will be assigned to. If omitted, the activity will be assigned to the authorized user.',
					},
					{
						displayName: 'Value',
						name: 'value',
						type: 'number',
						default: 0,
						description: 'Value of the deal. If not set it will automatically be set to 0.',
					},
					{
						displayName: 'Visible to',
						name: 'visible_to',
						type: 'options',
						options: [
							{
								name: 'Owner & followers (private)',
								value: '1',
							},
							{
								name: 'Entire company (shared)',
								value: '3',
							},
						],
						default: '3',
						description: 'Visibility of the deal. If omitted, visibility will be set to the default visibility setting of this item type for the authorized user.',
					},
				],
			},

			// ----------------------------------
			//         deal:delete
			// ----------------------------------
			{
				displayName: 'Deal ID',
				name: 'dealId',
				type: 'number',
				displayOptions: {
					show: {
						operation: [
							'delete',
						],
						resource: [
							'deal',
						],
					},
				},
				default: 0,
				required: true,
				description: 'ID of the deal to delete.',
			},

			// ----------------------------------
			//         deal:duplicate
			// ----------------------------------
			{
				displayName: 'Deal ID',
				name: 'dealId',
				type: 'number',
				displayOptions: {
					show: {
						operation: [
							'duplicate',
						],
						resource: [
							'deal',
						],
					},
				},
				default: 0,
				required: true,
				description: 'ID of the deal to duplicate.',
			},

			// ----------------------------------
			//         deal:get
			// ----------------------------------
			{
				displayName: 'Deal ID',
				name: 'dealId',
				type: 'number',
				displayOptions: {
					show: {
						operation: [
							'get',
						],
						resource: [
							'deal',
						],
					},
				},
				default: 0,
				required: true,
				description: 'ID of the deal to get.',
			},

			// ----------------------------------
			//         deal:update
			// ----------------------------------
			{
				displayName: 'Deal ID',
				name: 'dealId',
				type: 'number',
				displayOptions: {
					show: {
						operation: [
							'update',
						],
						resource: [
							'deal',
						],
					},
				},
				default: 0,
				required: true,
				description: 'ID of the deal to update.',
			},
			{
				displayName: 'Update Fields',
				name: 'updateFields',
				type: 'collection',
				placeholder: 'Add Field',
				displayOptions: {
					show: {
						operation: [
							'update',
						],
						resource: [
							'deal',
						],
					},
				},
				default: {},
				options: [
					{
						displayName: 'Currency',
						name: 'currency',
						type: 'string',
						default: 'USD',
						description: 'Currency of the deal. Accepts a 3-character currency code. Like EUR, USD, ...',
					},
					{
						displayName: 'Custom Properties',
						name: 'customProperties',
						placeholder: 'Add Custom Property',
						description: 'Adds a custom property to set also values which have not been predefined.',
						type: 'fixedCollection',
						typeOptions: {
							multipleValues: true,
						},
						default: {},
						options: [
							{
								name: 'property',
								displayName: 'Property',
								values: [
									{
										displayName: 'Property Name',
										name: 'name',
										type: 'options',
										typeOptions: {
											loadOptionsMethod: 'getDealCustomFields',
										},
										default: '',
										description: 'Name of the custom field to set.',
									},
									{
										displayName: 'Property Value',
										name: 'value',
										type: 'string',
										default: '',
										description: 'Value of the property to set.',
									},
								],
							},
						],
					},
					{
						displayName: 'User ID',
						name: 'user_id',
						type: 'options',
						typeOptions: {
							loadOptionsMethod: 'getUserIds',
						},
						default: '',
						description: 'ID of the active user whom the activity will be assigned to. If omitted, the activity will be assigned to the authorized user.',
					},
					{
						displayName: 'Label',
						name: 'label',
						type: 'options',
						typeOptions: {
							loadOptionsMethod: 'getDealLabels',
						},
						default: '',
					},
					{
						displayName: 'Lost Reason',
						name: 'lost_reason',
						type: 'string',
						default: '',
						description: 'Reason why the deal was lost.',
					},
					{
						displayName: 'Organization ID',
						name: 'org_id',
						type: 'options',
						typeOptions: {
							loadOptionsMethod: 'getOrganizationIds',
						},
						default: '',
						description: 'ID of the organization this deal will be associated with.',
					},
					{
						displayName: 'Person ID',
						name: 'person_id',
						type: 'number',
						default: 0,
						description: 'ID of the person this deal will be associated with.',
					},
					{
						displayName: 'Probability',
						name: 'probability',
						type: 'number',
						typeOptions: {
							minValue: 0,
							maxValue: 100,
						},
						default: 0,
						description: 'Deal success probability percentage.',
					},
					{
						displayName: 'Stage ID',
						name: 'stage_id',
						type: 'options',
						typeOptions: {
							loadOptionsMethod: 'getStageIds',
						},
						default: '',
						description: 'ID of the stage this deal will be placed in a pipeline. If omitted, the deal will be placed in the first stage of the default pipeline. (PIPELINE > STAGE)',
					},
					{
						displayName: 'Status',
						name: 'status',
						type: 'options',
						options: [
							{
								name: 'Open',
								value: 'open',
							},
							{
								name: 'Won',
								value: 'won',
							},
							{
								name: 'Lost',
								value: 'lost',
							},
							{
								name: 'Deleted',
								value: 'deleted',
							},
						],
						default: 'open',
						description: 'The status of the deal. If not provided it will automatically be set to "open".',
					},
					{
						displayName: 'Title',
						name: 'title',
						type: 'string',
						default: '',
						description: 'The title of the deal',
					},
					{
						displayName: 'Value',
						name: 'value',
						type: 'number',
						default: 0,
						description: 'Value of the deal. If not set it will automatically be set to 0.',
					},
					{
						displayName: 'Visible to',
						name: 'visible_to',
						type: 'options',
						options: [
							{
								name: 'Owner & followers (private)',
								value: '1',
							},
							{
								name: 'Entire company (shared)',
								value: '3',
							},
						],
						default: '3',
						description: 'Visibility of the deal. If omitted, visibility will be set to the default visibility setting of this item type for the authorized user.',
					},
				],
			},
			// ----------------------------------
			//         deal:search
			// ----------------------------------
			{
				displayName: 'Term',
				name: 'term',
				type: 'string',
				required: true,
				displayOptions: {
					show: {
						operation: [
							'search',
						],
						resource: [
							'deal',
						],
					},
				},
				default: '',
				description: 'The search term to look for. Minimum 2 characters (or 1 if using exact_match).',
			},
			{
				displayName: 'Exact Match',
				name: 'exactMatch',
				type: 'boolean',
				displayOptions: {
					show: {
						operation: [
							'search',
						],
						resource: [
							'deal',
						],
					},
				},
				default: false,
				description: 'When enabled, only full exact matches against the given term are returned. It is not case sensitive.',
			},
			{
				displayName: 'Return All',
				name: 'returnAll',
				type: 'boolean',
				displayOptions: {
					show: {
						operation: [
							'search',
						],
					},
				},
				default: false,
				description: 'If all results should be returned or only up to a given limit.',
			},
			{
				displayName: 'Limit',
				name: 'limit',
				type: 'number',
				displayOptions: {
					show: {
						operation: [
							'search',
						],
						returnAll: [
							false,
						],
					},
				},
				typeOptions: {
					minValue: 1,
					maxValue: 500,
				},
				default: 100,
				description: 'How many results to return.',
			}, {
				displayName: 'Additional Fields',
				name: 'additionalFields',
				type: 'collection',
				placeholder: 'Add Field',
				displayOptions: {
					show: {
						operation: [
							'search',
						],
						resource: [
							'deal',
						],
					},
				},
				default: {},
				options: [
					{
						displayName: 'Include Fields',
						name: 'includeFields',
						type: 'string',
						default: '',
						description: 'Supports including optional fields in the results which are not provided by default. Example: deal.cc_email',
					},
					{
						displayName: 'Organization ID',
						name: 'organizationId',
						type: 'string',
						default: '',
						description: 'Will filter Deals by the provided Organization ID.',
					},
					{
						displayName: 'Person ID',
						name: 'personId',
						type: 'string',
						default: '',
						description: 'Will filter Deals by the provided Person ID.',
					},
					{
						displayName: 'Search Fields',
						name: 'fields',
						type: 'multiOptions',
						options: [
							{
								name: 'Custom Fields',
								value: 'custom_fields',
							},
							{
								name: 'Notes',
								value: 'notes',
							},
							{
								name: 'Title',
								value: 'title',
							},
						],
						default: [
							'custom_fields',
							'notes',
							'title',
						],
						description: 'A comma-separated string array. The fields to perform the search from. Defaults to all of them.',
					},
					{
						displayName: 'Status',
						name: 'status',
						type: 'options',
						options: [
							{
								name: 'Open',
								value: 'open',
							},
							{
								name: 'Won',
								value: 'won',
							},
							{
								name: 'Lost',
								value: 'lost',
							},
						],
						default: 'open',
						description: 'The status of the deal. If not provided it will automatically be set to "open".',
					},
				],
			},


			// ----------------------------------
			//         file
			// ----------------------------------

			// ----------------------------------
			//         file:create
			// ----------------------------------
			{
				displayName: 'Binary Property',
				name: 'binaryPropertyName',
				type: 'string',
				default: 'data',
				required: true,
				displayOptions: {
					show: {
						operation: [
							'create',
						],
						resource: [
							'file',
						],
					},

				},
				placeholder: '',
				description: 'Name of the binary property which contains<br />the data for the file to be created.',
			},
			{
				displayName: 'Additional Fields',
				name: 'additionalFields',
				type: 'collection',
				placeholder: 'Add Field',
				displayOptions: {
					show: {
						operation: [
							'create',
						],
						resource: [
							'file',
						],
					},
				},
				default: {},
				options: [
					{
						displayName: 'Activity ID',
						name: 'activity_id',
						type: 'number',
						default: 0,
						description: 'ID of the activite this file will be associated with.',
					},
					{
						displayName: 'Deal ID',
						name: 'deal_id',
						type: 'number',
						default: 0,
						description: 'ID of the deal this file will be associated with',
					},
					{
						displayName: 'Organization ID',
						name: 'org_id',
						type: 'options',
						typeOptions: {
							loadOptionsMethod: 'getOrganizationIds',
						},
						default: '',
						description: 'ID of the organization this deal will be associated with.',
					},
					{
						displayName: 'Person ID',
						name: 'person_id',
						type: 'number',
						default: 0,
						description: 'ID of the person this file will be associated with.',
					},
					{
						displayName: 'Product ID',
						name: 'product_id',
						type: 'number',
						default: 0,
						description: 'ID of the person this file will be associated with.',
					},
				],
			},

			// ----------------------------------
			//         file:delete
			// ----------------------------------
			{
				displayName: 'File ID',
				name: 'fileId',
				type: 'number',
				displayOptions: {
					show: {
						operation: [
							'delete',
						],
						resource: [
							'file',
						],
					},
				},
				default: 0,
				required: true,
				description: 'ID of the file to delete.',
			},

			// ----------------------------------
			//         file:download
			// ----------------------------------
			{
				displayName: 'File ID',
				name: 'fileId',
				type: 'number',
				displayOptions: {
					show: {
						operation: [
							'download',
						],
						resource: [
							'file',
						],
					},
				},
				default: 0,
				required: true,
				description: 'ID of the file to download.',
			},
			{
				displayName: 'Binary Property',
				name: 'binaryPropertyName',
				type: 'string',
				required: true,
				default: 'data',
				displayOptions: {
					show: {
						operation: [
							'download',
						],
						resource: [
							'file',
						],
					},
				},
				description: 'Name of the binary property to which to<br />write the data of the downloaded file.',
			},

			// ----------------------------------
			//         file:get
			// ----------------------------------
			{
				displayName: 'File ID',
				name: 'fileId',
				type: 'number',
				displayOptions: {
					show: {
						operation: [
							'get',
						],
						resource: [
							'file',
						],
					},
				},
				default: 0,
				required: true,
				description: 'ID of the file to get.',
			},

			// ----------------------------------------
			//               lead: create
			// ----------------------------------------
			{
				displayName: 'Title',
				name: 'title',
				description: 'Name of the lead to create',
				type: 'string',
				required: true,
				default: '',
				displayOptions: {
					show: {
						resource: [
							'lead',
						],
						operation: [
							'create',
						],
					},
				},
			},
			{
				displayName: 'Associate With',
				name: 'associateWith',
				type: 'options',
				options: [
					{
						name: 'Organization',
						value: 'organization',
					},
					{
						name: 'Person',
						value: 'person',
					},
				],
				default: 'organization',
				description: 'Type of entity to link to this lead',
				required: true,
				displayOptions: {
					show: {
						resource: [
							'lead',
						],
						operation: [
							'create',
						],
					},
				},
			},
			{
				displayName: 'Organization ID',
				name: 'organization_id',
				type: 'number',
				default: 0,
				description: 'ID of the organization to link to this lead',
				required: true,
				displayOptions: {
					show: {
						resource: [
							'lead',
						],
						operation: [
							'create',
						],
						associateWith: [
							'organization',
						],
					},
				},
			},
			{
				displayName: 'Person ID',
				name: 'person_id',
				type: 'number',
				default: 0,
				description: 'ID of the person to link to this lead',
				required: true,
				displayOptions: {
					show: {
						resource: [
							'lead',
						],
						operation: [
							'create',
						],
						associateWith: [
							'person',
						],
					},
				},
			},
			{
				displayName: 'Additional Fields',
				name: 'additionalFields',
				type: 'collection',
				placeholder: 'Add Field',
				default: {},
				displayOptions: {
					show: {
						resource: [
							'lead',
						],
						operation: [
							'create',
						],
					},
				},
				options: [
					{
						displayName: 'Expected Close Date',
						name: 'expected_close_date',
						type: 'dateTime',
						default: '',
						description: 'Date when the lead’s deal is expected to be closed, in ISO-8601 format',
					},
					{
						displayName: 'Label IDs',
						name: 'label_ids',
						type: 'multiOptions',
						typeOptions: {
							loadOptionsMethod: 'getLeadLabels',
						},
						default: [],
						description: 'ID of the labels to attach to the lead to create',
					},
					{
						displayName: 'Organization ID',
						name: 'organization_id',
						type: 'number',
						default: 0,
						description: 'ID of the organization to link to this lead',
						displayOptions: {
							show: {
								'/associateWith': [
									'person',
								],
							},
						},
					},
					{
						displayName: 'Owner ID',
						name: 'owner_id',
						type: 'options',
						typeOptions: {
							loadOptionsMethod: 'getUserIds',
						},
						default: '',
						description: 'ID of the user who will own the lead to create',
					},
					{
						displayName: 'Person ID',
						name: 'person_id',
						type: 'number',
						default: 0,
						description: 'ID of the person to link to this lead',
						displayOptions: {
							show: {
								'/associateWith': [
									'organization',
								],
							},
						},
					},
					{
						displayName: 'Value',
						name: 'value',
						type: 'fixedCollection',
						description: 'Potential monetary value associated with the lead',
						default: {},
						options: [
							{
								displayName: 'Value Properties',
								name: 'valueProperties',
								values: [
									{
										displayName: 'Amount',
										name: 'amount',
										type: 'number',
										default: '',
									},
									{
										displayName: 'Currency',
										name: 'currency',
										type: 'options',
										default: 'USD',
										options: currencies.sort((a, b) => a.name.localeCompare(b.name)),
									},
								],
							},
						],
					},
				],
			},

			// ----------------------------------------
			//               lead: delete
			// ----------------------------------------
			{
				displayName: 'Lead ID',
				name: 'leadId',
				description: 'ID of the lead to delete.',
				type: 'string',
				required: true,
				default: '',
				displayOptions: {
					show: {
						resource: [
							'lead',
						],
						operation: [
							'delete',
						],
					},
				},
			},

			// ----------------------------------------
			//                lead: get
			// ----------------------------------------
			{
				displayName: 'Lead ID',
				name: 'leadId',
				description: 'ID of the lead to retrieve.',
				type: 'string',
				required: true,
				default: '',
				displayOptions: {
					show: {
						resource: [
							'lead',
						],
						operation: [
							'get',
						],
					},
				},
			},

			// ----------------------------------------
			//               lead: update
			// ----------------------------------------
			{
				displayName: 'Lead ID',
				name: 'leadId',
				description: 'ID of the lead to update.',
				type: 'string',
				required: true,
				default: '',
				displayOptions: {
					show: {
						resource: [
							'lead',
						],
						operation: [
							'update',
						],
					},
				},
			},
			{
				displayName: 'Update Fields',
				name: 'updateFields',
				type: 'collection',
				placeholder: 'Add Field',
				default: {},
				displayOptions: {
					show: {
						resource: [
							'lead',
						],
						operation: [
							'update',
						],
					},
				},
				options: [
					{
						displayName: 'Title',
						name: 'title',
						type: 'string',
						default: '',
						description: 'Name of the lead to update',
					},
					{
						displayName: 'Owner ID',
						name: 'owner_id',
						type: 'options',
						typeOptions: {
							loadOptionsMethod: 'getUserIds',
						},
						default: '',
						description: 'ID of the user who will own the lead to update',
					},
					{
						displayName: 'Label IDs',
						name: 'label_ids',
						type: 'multiOptions',
						typeOptions: {
							loadOptionsMethod: 'getLeadLabels',
						},
						default: [],
						description: 'ID of the labels to attach to the lead to update',
					},
					{
						displayName: 'Person ID',
						name: 'person_id',
						type: 'options',
						typeOptions: {
							loadOptionsMethod: 'getPersons',
						},
						default: '',
						description: 'ID of the person to link to this lead',
					},
					{
						displayName: 'Value',
						name: 'value',
						type: 'fixedCollection',
						description: 'Potential monetary value associated with the lead',
						default: {},
						options: [
							{
								displayName: 'Value Properties',
								name: 'valueProperties',
								values: [
									{
										displayName: 'Amount',
										name: 'amount',
										type: 'number',
										default: '',
									},
									{
										displayName: 'Currency',
										name: 'currency',
										type: 'options',
										default: 'USD',
										options: currencies.sort((a, b) => a.name.localeCompare(b.name)),
									},
								],
							},
						],
					},
					{
						displayName: 'Expected Close Date',
						name: 'expected_close_date',
						type: 'dateTime',
						default: '',
						description: 'Date when the lead’s deal is expected to be closed, in ISO-8601 format',
					},
				],
			},



			// ----------------------------------
			//         note
			// ----------------------------------

			// ----------------------------------
			//         note:create
			// ----------------------------------
			{
				displayName: 'Content',
				name: 'content',
				typeOptions: {
					rows: 5,
				},
				type: 'string',
				default: '',
				required: true,
				displayOptions: {
					show: {
						operation: [
							'create',
						],
						resource: [
							'note',
						],
					},
				},
				description: 'The content of the note to create',
			},
			// {
			// 	displayName: 'Additional Fields',
			// 	name: 'additionalFields',
			// 	type: 'collection',
			// 	placeholder: 'Add Field',
			// 	displayOptions: {
			// 		show: {
			// 			operation: [
			// 				'create',
			// 				'getAll',
			// 			],
			// 			resource: [
			// 				'note',
			// 			],
			// 		},
			// 	},
			// 	default: {},
			// 	options: [
			// 		{
			// 			displayName: 'Deal ID',
			// 			name: 'deal_id',
			// 			type: 'number',
			// 			default: 0,
			// 			description: 'ID of the deal this note will be associated with',
			// 		},
			// 		{
			// 			displayName: 'Organization ID',
			// 			name: 'org_id',
			// 			type: 'options',
			// 			typeOptions: {
			// 				loadOptionsMethod: 'getOrganizationIds',
			// 			},
			// 			default: '',
			// 			description: 'ID of the organization this deal will be associated with.',
			// 		},
			// 		{
			// 			displayName: 'Person ID',
			// 			name: 'person_id',
			// 			type: 'number',
			// 			default: 0,
			// 			description: 'ID of the person this note will be associated with.',
			// 		},
			// 	],
			// },

			// ----------------------------------
			//         note:delete
			// ----------------------------------
			{
				displayName: 'Note ID',
				name: 'noteId',
				type: 'number',
				displayOptions: {
					show: {
						operation: [
							'delete',
						],
						resource: [
							'note',
						],
					},
				},
				default: 0,
				required: true,
				description: 'ID of the note to delete.',
			},

			// ----------------------------------
			//         note:get
			// ----------------------------------
			{
				displayName: 'Note ID',
				name: 'noteId',
				type: 'number',
				displayOptions: {
					show: {
						operation: [
							'get',
						],
						resource: [
							'note',
						],
					},
				},
				default: 0,
				required: true,
				description: 'ID of the note to get.',
			},

			// ----------------------------------
			//         note:update
			// ----------------------------------
			{
				displayName: 'Note ID',
				name: 'noteId',
				type: 'number',
				displayOptions: {
					show: {
						operation: [
							'update',
						],
						resource: [
							'note',
						],
					},
				},
				default: 0,
				required: true,
				description: 'ID of the note to update.',
			},
			{
				displayName: 'Update Fields',
				name: 'updateFields',
				type: 'collection',
				placeholder: 'Add Field',
				displayOptions: {
					show: {
						operation: [
							'update',
						],
						resource: [
							'note',
						],
					},
				},
				default: {},
				options: [
					{
						displayName: 'Content',
						name: 'content',
						typeOptions: {
							rows: 5,
						},
						type: 'string',
						default: '',
						description: 'The content of the note',
					},
					{
						displayName: 'Deal ID',
						name: 'deal_id',
						type: 'number',
						default: 0,
						description: 'ID of the deal this note will be associated with',
					},
					{
						displayName: 'Organization ID',
						name: 'org_id',
						type: 'options',
						typeOptions: {
							loadOptionsMethod: 'getOrganizationIds',
						},
						default: '',
						description: 'ID of the organization this deal will be associated with.',
					},
					{
						displayName: 'Person ID',
						name: 'person_id',
						type: 'number',
						default: 0,
						description: 'ID of the person this note will be associated with.',
					},
				],
			},



			// ----------------------------------
			//         organization
			// ----------------------------------

			// ----------------------------------
			//         organization:create
			// ----------------------------------
			{
				displayName: 'Name',
				name: 'name',
				type: 'string',
				default: '',
				required: true,
				displayOptions: {
					show: {
						operation: [
							'create',
						],
						resource: [
							'organization',
						],
					},
				},
				description: 'The name of the organization to create',
			},
			{
				displayName: 'Additional Fields',
				name: 'additionalFields',
				type: 'collection',
				placeholder: 'Add Field',
				displayOptions: {
					show: {
						operation: [
							'create',
						],
						resource: [
							'organization',
						],
					},
				},
				default: {},
				options: [
					{
						displayName: 'Custom Properties',
						name: 'customProperties',
						placeholder: 'Add Custom Property',
						description: 'Adds a custom property to set also values which have not been predefined.',
						type: 'fixedCollection',
						typeOptions: {
							multipleValues: true,
						},
						default: {},
						options: [
							{
								name: 'property',
								displayName: 'Property',
								values: [
									{
										displayName: 'Property Name',
										name: 'name',
										type: 'string',
										default: '',
										description: 'Name of the property to set.',
									},
									{
										displayName: 'Property Value',
										name: 'value',
										type: 'string',
										default: '',
										description: 'Value of the property to set.',
									},
								],
							},
						],
					},
					{
						displayName: 'Label',
						name: 'label',
						type: 'options',
						typeOptions: {
							loadOptionsMethod: 'getOrganizationLabels',
						},
						default: '',
					},
					{
						displayName: 'Visible to',
						name: 'visible_to',
						type: 'options',
						options: [
							{
								name: 'Owner & followers (private)',
								value: '1',
							},
							{
								name: 'Entire company (shared)',
								value: '3',
							},
						],
						default: '3',
						description: 'Visibility of the person. If omitted, visibility will be set to the default visibility setting of this item type for the authorized user.',
					},
				],
			},

			// ----------------------------------
			//         organization:delete
			// ----------------------------------
			{
				displayName: 'Organization ID',
				name: 'organizationId',
				type: 'number',
				displayOptions: {
					show: {
						operation: [
							'delete',
						],
						resource: [
							'organization',
						],
					},
				},
				default: 0,
				required: true,
				description: 'ID of the organization to delete.',
			},

			// ----------------------------------
			//         organization:get
			// ----------------------------------
			{
				displayName: 'Organization ID',
				name: 'organizationId',
				type: 'number',
				displayOptions: {
					show: {
						operation: [
							'get',
						],
						resource: [
							'organization',
						],
					},
				},
				default: 0,
				required: true,
				description: 'ID of the organization to get.',
			},

			// ----------------------------------
			//         organization:update
			// ----------------------------------
			{
				displayName: 'Organization ID',
				name: 'organizationId',
				type: 'number',
				default: '',
				required: true,
				displayOptions: {
					show: {
						operation: [
							'update',
						],
						resource: [
							'organization',
						],
					},
				},
				description: 'The ID of the organization to create',
			},
			{
				displayName: 'Update Fields',
				name: 'updateFields',
				type: 'collection',
				placeholder: 'Add Field',
				displayOptions: {
					show: {
						operation: [
							'update',
						],
						resource: [
							'organization',
						],
					},
				},
				default: {},
				options: [
					{
						displayName: 'Custom Properties',
						name: 'customProperties',
						placeholder: 'Add Custom Property',
						description: 'Adds a custom property to set also values which have not been predefined.',
						type: 'fixedCollection',
						typeOptions: {
							multipleValues: true,
						},
						default: {},
						options: [
							{
								name: 'property',
								displayName: 'Property',
								values: [
									{
										displayName: 'Property Name',
										name: 'name',
										type: 'string',
										default: '',
										description: 'Name of the property to set.',
									},
									{
										displayName: 'Property Value',
										name: 'value',
										type: 'string',
										default: '',
										description: 'Value of the property to set.',
									},
								],
							},
						],
					},
					{
						displayName: 'Label',
						name: 'label',
						type: 'options',
						typeOptions: {
							loadOptionsMethod: 'getOrganizationLabels',
						},
						default: '',
					},
					{
						displayName: 'Name',
						name: 'name',
						type: 'string',
						default: '',
						description: 'Organization name',
					},
					{
						displayName: 'Owner ID',
						name: 'owner_id',
						type: 'number',
						default: 0,
						description: 'The ID of the user who will be marked as the owner of this Organization. When omitted, the authorized User ID will be used.',
					},
					{
						displayName: 'Visible to',
						name: 'visible_to',
						type: 'options',
						options: [
							{
								name: 'Owner & followers (private)',
								value: '1',
							},
							{
								name: 'Entire company (shared)',
								value: '3',
							},
						],
						default: '3',
						description: 'Visibility of the person. If omitted, visibility will be set to the default visibility setting of this item type for the authorized user.',
					},
				],
			},



			// ----------------------------------
			//         person
			// ----------------------------------

			// ----------------------------------
			//         person:create
			// ----------------------------------
			{
				displayName: 'Name',
				name: 'name',
				type: 'string',
				default: '',
				required: true,
				displayOptions: {
					show: {
						operation: [
							'create',
						],
						resource: [
							'person',
						],
					},
				},
				description: 'The name of the person to create',
			},
			{
				displayName: 'Additional Fields',
				name: 'additionalFields',
				type: 'collection',
				placeholder: 'Add Field',
				displayOptions: {
					show: {
						operation: [
							'create',
						],
						resource: [
							'person',
						],
					},
				},
				default: {},
				options: [
					{
						displayName: 'Custom Properties',
						name: 'customProperties',
						placeholder: 'Add Custom Property',
						description: 'Adds a custom property to set also values which have not been predefined.',
						type: 'fixedCollection',
						typeOptions: {
							multipleValues: true,
						},
						default: {},
						options: [
							{
								name: 'property',
								displayName: 'Property',
								values: [
									{
										displayName: 'Property Name',
										name: 'name',
										type: 'options',
										typeOptions: {
											loadOptionsMethod: 'getPersonCustomFields',
										},
										default: '',
										description: 'Name of the custom field to set.',
									},
									{
										displayName: 'Property Value',
										name: 'value',
										type: 'string',
										default: '',
										description: 'Value of the property to set.',
									},
								],
							},
						],
					},
					{
						displayName: 'Email',
						name: 'email',
						type: 'string',
						typeOptions: {
							multipleValues: true,
						},
						default: '',
						description: 'Email of the person.',
					},
					{
						displayName: 'Label',
						name: 'label',
						type: 'options',
						typeOptions: {
							loadOptionsMethod: 'getPersonLabels',
						},
						default: '',
					},
					{
						displayName: 'Organization ID',
						name: 'org_id',
						type: 'options',
						typeOptions: {
							loadOptionsMethod: 'getOrganizationIds',
						},
						default: '',
						description: 'ID of the organization this deal will be associated with.',
					},
					{
						displayName: 'Phone',
						name: 'phone',
						type: 'string',
						typeOptions: {
							multipleValues: true,
						},
						default: '',
						description: 'Phone number of the person.',
					},
					{
						displayName: 'Visible to',
						name: 'visible_to',
						type: 'options',
						options: [
							{
								name: 'Owner & followers (private)',
								value: '1',
							},
							{
								name: 'Entire company (shared)',
								value: '3',
							},
						],
						default: '3',
						description: 'Visibility of the person. If omitted, visibility will be set to the default visibility setting of this item type for the authorized user.',
					},
				],
			},

			// ----------------------------------
			//         person:delete
			// ----------------------------------
			{
				displayName: 'Person ID',
				name: 'personId',
				type: 'number',
				displayOptions: {
					show: {
						operation: [
							'delete',
						],
						resource: [
							'person',
						],
					},
				},
				default: 0,
				required: true,
				description: 'ID of the person to delete.',
			},

			// ----------------------------------
			//         person:get
			// ----------------------------------
			{
				displayName: 'Person ID',
				name: 'personId',
				type: 'number',
				displayOptions: {
					show: {
						operation: [
							'get',
						],
						resource: [
							'person',
						],
					},
				},
				default: 0,
				required: true,
				description: 'ID of the person to get.',
			},

			// ----------------------------------
			//         person:update
			// ----------------------------------
			{
				displayName: 'Person ID',
				name: 'personId',
				type: 'number',
				displayOptions: {
					show: {
						operation: [
							'update',
						],
						resource: [
							'person',
						],
					},
				},
				default: 0,
				required: true,
				description: 'ID of the person to update.',
			},
			{
				displayName: 'Update Fields',
				name: 'updateFields',
				type: 'collection',
				description: 'The fields to update.',
				placeholder: 'Add Field',
				displayOptions: {
					show: {
						operation: [
							'update',
						],
						resource: [
							'person',
						],
					},
				},
				default: {},
				options: [
					{
						displayName: 'Custom Properties',
						name: 'customProperties',
						placeholder: 'Add Custom Property',
						description: 'Adds a custom property to set also values which have not been predefined.',
						type: 'fixedCollection',
						typeOptions: {
							multipleValues: true,
						},
						default: {},
						options: [
							{
								name: 'property',
								displayName: 'Property',
								values: [
									{
										displayName: 'Property Name',
										name: 'name',
										type: 'options',
										typeOptions: {
											loadOptionsMethod: 'getPersonCustomFields',
										},
										default: '',
										description: 'Name of the custom field to set.',
									},
									{
										displayName: 'Property Value',
										name: 'value',
										type: 'string',
										default: '',
										description: 'Value of the property to set.',
									},
								],
							},
						],
					},
					{
						displayName: 'Email',
						name: 'email',
						type: 'string',
						typeOptions: {
							multipleValues: true,
						},
						default: '',
						description: 'Email of the person.',
					},
					{
						displayName: 'Label',
						name: 'label',
						type: 'options',
						typeOptions: {
							loadOptionsMethod: 'getPersonLabels',
						},
						default: '',
					},
					{
						displayName: 'Name',
						name: 'name',
						type: 'string',
						default: '',
						description: 'The name of the person',
					},
					{
						displayName: 'Organization ID',
						name: 'org_id',
						type: 'options',
						typeOptions: {
							loadOptionsMethod: 'getOrganizationIds',
						},
						default: '',
						description: 'ID of the organization this deal will be associated with.',
					},
					{
						displayName: 'Phone',
						name: 'phone',
						type: 'string',
						typeOptions: {
							multipleValues: true,
						},
						default: '',
						description: 'Phone number of the person.',
					},
					{
						displayName: 'Visible to',
						name: 'visible_to',
						type: 'options',
						options: [
							{
								name: 'Owner & followers (private)',
								value: '1',
							},
							{
								name: 'Entire company (shared)',
								value: '3',
							},
						],
						default: '3',
						description: 'Visibility of the deal. If omitted, visibility will be set to the default visibility setting of this item type for the authorized user.',
					},
				],
			},




			// ----------------------------------
			//         activity / deal / note / organization / person / product
			// ----------------------------------
			{
				displayName: 'Resolve Properties',
				name: 'resolveProperties',
				type: 'boolean',
				displayOptions: {
					show: {
						resource: [
							'activity',
							'deal',
							'organization',
							'person',
							'product',
						],
						operation: [
							'get',
							'getAll',
						],
					},
				},
				default: false,
				description: 'By default do custom properties get returned only as ID instead of their actual name. Also option fields contain only the ID instead of their actual value. If this option gets set they get automatically resolved.',
			},
			{
				displayName: 'Encode Properties',
				name: 'encodeProperties',
				type: 'boolean',
				displayOptions: {
					show: {
						resource: [
							'activity',
							'deal',
							'organization',
							'person',
							'product',
						],
						operation: [
							'update',
						],
					},
				},
				default: false,
				description: 'By default do custom properties have to be set as ID instead of their actual name. Also option fields have to be set as ID instead of their actual value. If this option gets set they get automatically encoded.',
			},
			{
				displayName: 'Return All',
				name: 'returnAll',
				type: 'boolean',
				displayOptions: {
					show: {
						operation: [
							'getAll',
						],
					},
				},
				default: false,
				description: 'If all results should be returned or only up to a given limit.',
			},
			{
				displayName: 'Limit',
				name: 'limit',
				type: 'number',
				displayOptions: {
					show: {
						operation: [
							'getAll',
						],
						returnAll: [
							false,
						],
					},
				},
				typeOptions: {
					minValue: 1,
					maxValue: 500,
				},
				default: 100,
				description: 'How many results to return.',
			},

			// ----------------------------------------
			//               lead: getAll
			// ----------------------------------------
			{
				displayName: 'Filters',
				name: 'filters',
				type: 'collection',
				placeholder: 'Add Filter',
				default: {},
				displayOptions: {
					show: {
						resource: [
							'lead',
						],
						operation: [
							'getAll',
						],
					},
				},
				options: [
					{
						displayName: 'Archived Status',
						name: 'archived_status',
						type: 'options',
						default: 'all',
						options: [
							{
								name: 'Archived',
								value: 'archived',
							},
							{
								name: 'All',
								value: 'all',
							},
							{
								name: 'Not Archived',
								value: 'not_archived',
							},
						],
					},
				],
			},

			// ----------------------------------
			//         person:getAll
			// ----------------------------------
			{
				displayName: 'Additional Fields',
				name: 'additionalFields',
				type: 'collection',
				placeholder: 'Add Field',
				displayOptions: {
					show: {
						operation: [
							'getAll',
						],
						resource: [
							'person',
						],
					},
				},
				default: {},
				options: [
					{
						displayName: 'Filter ID',
						name: 'filterId',
						type: 'options',
						typeOptions: {
							loadOptionsMethod: 'getFilters',
						},
						default: '',
						description: 'ID of the filter to use.',
					},
					{
						displayName: 'First Char',
						name: 'firstChar',
						type: 'string',
						default: '',
						description: 'If supplied, only persons whose name starts with the specified letter will be returned ',
					},
				],
			},

			// ----------------------------------
			//         person:search
			// ----------------------------------
			{
				displayName: 'Term',
				name: 'term',
				type: 'string',
				required: true,
				displayOptions: {
					show: {
						operation: [
							'search',
						],
						resource: [
							'person',
						],
					},
				},
				default: '',
				description: 'The search term to look for. Minimum 2 characters (or 1 if using exact_match).',
			},
			{
				displayName: 'Additional Fields',
				name: 'additionalFields',
				type: 'collection',
				placeholder: 'Add Field',
				displayOptions: {
					show: {
						operation: [
							'search',
						],
						resource: [
							'person',
						],
					},
				},
				default: {},
				options: [
					{
						displayName: 'Exact Match',
						name: 'exactMatch',
						type: 'boolean',
						default: false,
						description: 'When enabled, only full exact matches against the given term are returned. It is not case sensitive.',
					},
					{
						displayName: 'Fields',
						name: 'fields',
						type: 'string',
						default: '',
						description: 'A comma-separated string array. The fields to perform the search from. Defaults to all of them.',
					},
					{
						displayName: 'Include Fields',
						name: 'includeFields',
						type: 'string',
						default: '',
						description: 'Supports including optional fields in the results which are not provided by default.',
					},
					{
						displayName: 'Organization ID',
						name: 'organizationId',
						type: 'string',
						default: '',
						description: 'Will filter Deals by the provided Organization ID.',
					},
					{
						displayName: 'RAW Data',
						name: 'rawData',
						type: 'boolean',
						default: false,
						description: `Returns the data exactly in the way it got received from the API.`,
					},
				],
			},

			// ----------------------------------
			//         note:create/getAll
			// ----------------------------------
			{
				displayName: 'Additional Fields',
				name: 'additionalFields',
				type: 'collection',
				placeholder: 'Add Field',
				displayOptions: {
					show: {
						operation: [
							'create',
							'getAll',
						],
						resource: [
							'note',
						],
					},
				},
				default: {},
				options: [
					{
						displayName: 'Deal ID',
						name: 'deal_id',
						type: 'number',
						default: 0,
						description: 'ID of the deal this note will be associated with',
					},
					{
						displayName: 'Organization ID',
						name: 'org_id',
						type: 'options',
						typeOptions: {
							loadOptionsMethod: 'getOrganizationIds',
						},
						default: '',
						description: 'ID of the organization this deal will be associated with.',
					},
					{
						displayName: 'Person ID',
						name: 'person_id',
						type: 'number',
						default: 0,
						description: 'ID of the person this note will be associated with.',
					},
				],
			},
			// ----------------------------------
			//         activity:getAll
			// ----------------------------------
			{
				displayName: 'Additional Fields',
				name: 'additionalFields',
				type: 'collection',
				placeholder: 'Add Field',
				displayOptions: {
					show: {
						operation: [
							'getAll',
						],
						resource: [
							'activity',
						],
					},
				},
				default: {},
				options: [
					{
						displayName: 'Done',
						name: 'done',
						type: 'boolean',
						default: false,
						description: 'Whether the Activity is done or not. 0 = Not done, 1 = Done. If omitted returns both Done and Not done activities.',
					},
					{
						displayName: 'End Date',
						name: 'end_date',
						type: 'dateTime',
						default: '',
						description: 'Use the Activity due date where you wish to stop fetching Activities from. Insert due date in YYYY-MM-DD format.',
					},
					{
						displayName: 'Filter ID ',
						name: 'filterId',
						type: 'string',
						default: '',
						description: 'The ID of the Filter to use (will narrow down results if used together with user_id parameter)',
					},
					{
						displayName: 'Star Date',
						name: 'start_date',
						type: 'dateTime',
						default: '',
						description: 'Use the Activity due date where you wish to begin fetching Activities from. Insert due date in YYYY-MM-DD format.',
					},
					{
						displayName: 'Type',
						name: 'type',
						type: 'multiOptions',
						typeOptions: {
							loadOptionsMethod: 'getActivityTypes',
						},
						default: [],
						description: 'Type of the Activity.',
					},
					{
						displayName: 'User ID',
						name: 'user_id',
						type: 'options',
						typeOptions: {
							loadOptionsMethod: 'getUserIds',
						},
						default: '',
						description: 'The ID of the User whose Activities will be fetched. If omitted, the User associated with the API token will be used. If 0, Activities for all company Users will be fetched based on the permission sets.',
					},
				],
			},
		],
	};

	methods = {
		loadOptions: {
			// Get all Organizations to display them to user so that he can
			// select them easily
			async getActivityTypes(this: ILoadOptionsFunctions): Promise<INodePropertyOptions[]> {
				const returnData: INodePropertyOptions[] = [];
				const { data } = await pipedriveApiRequest.call(this, 'GET', '/activityTypes', {});
				for (const activity of data) {
					returnData.push({
						name: activity.name,
						value: activity.key_string,
					});
				}

				returnData.sort((a, b) => {
					const aName = a.name.toLowerCase();
					const bName = b.name.toLowerCase();
					if (aName < bName) { return -1; }
					if (aName > bName) { return 1; }
					return 0;
				});

				return returnData;
			},
			// Get all Organizations to display them to user so that he can
			// select them easily
			async getOrganizationIds(this: ILoadOptionsFunctions): Promise<INodePropertyOptions[]> {
				const returnData: INodePropertyOptions[] = [];
				const { data } = await pipedriveApiRequest.call(this, 'GET', '/organizations', {});
				for (const org of data) {
					returnData.push({
						name: org.name,
						value: org.id,
					});
				}

				returnData.sort((a, b) => {
					const aName = a.name.toLowerCase();
					const bName = b.name.toLowerCase();
					if (aName < bName) { return -1; }
					if (aName > bName) { return 1; }
					return 0;
				});

				return returnData;
			},
			// Get all Organizations to display them to user so that he can
			// select them easily
			async getUserIds(this: ILoadOptionsFunctions): Promise<INodePropertyOptions[]> {
				const returnData: INodePropertyOptions[] = [];
				const { data } = await pipedriveApiRequest.call(this, 'GET', '/users', {});
				for (const user of data) {
					if (user.active_flag === true) {
						returnData.push({
							name: user.name,
							value: user.id,
						});
					}
				}

				returnData.sort((a, b) => {
					const aName = a.name.toLowerCase();
					const bName = b.name.toLowerCase();
					if (aName < bName) { return -1; }
					if (aName > bName) { return 1; }
					return 0;
				});

				return returnData;
			},
			// Get all Stages to display them to user so that he can
			// select them easily
			async getStageIds(this: ILoadOptionsFunctions): Promise<INodePropertyOptions[]> {
				const returnData: INodePropertyOptions[] = [];
				const { data } = await pipedriveApiRequest.call(this, 'GET', '/stages', {});
				for (const stage of data) {
					returnData.push({
						name: `${stage.pipeline_name} > ${stage.name}`,
						value: stage.id,
					});
				}

				returnData.sort((a, b) => {
					const aName = a.name.toLowerCase();
					const bName = b.name.toLowerCase();
					if (aName < bName) { return -1; }
					if (aName > bName) { return 1; }
					return 0;
				});

				return returnData;
			},
			// Get all the Organization Custom Fields to display them to user so that he can
			// select them easily
			async getOrganizationCustomFields(this: ILoadOptionsFunctions): Promise<INodePropertyOptions[]> {
				const returnData: INodePropertyOptions[] = [];
				const { data } = await pipedriveApiRequest.call(this, 'GET', '/organizationFields', {});
				for (const field of data) {
					if (field.key.length === 40) {
						returnData.push({
							name: field.name,
							value: field.key,
						});
					}
				}

				returnData.sort((a, b) => {
					const aName = a.name.toLowerCase();
					const bName = b.name.toLowerCase();
					if (aName < bName) { return -1; }
					if (aName > bName) { return 1; }
					return 0;
				});

				return returnData;
			},
			// Get all the Deal Custom Fields to display them to user so that he can
			// select them easily
			async getDealCustomFields(this: ILoadOptionsFunctions): Promise<INodePropertyOptions[]> {
				const returnData: INodePropertyOptions[] = [];
				const { data } = await pipedriveApiRequest.call(this, 'GET', '/dealFields', {});
				for (const field of data) {
					if (field.key.length === 40) {
						returnData.push({
							name: field.name,
							value: field.key,
						});
					}
				}

				returnData.sort((a, b) => {
					const aName = a.name.toLowerCase();
					const bName = b.name.toLowerCase();
					if (aName < bName) { return -1; }
					if (aName > bName) { return 1; }
					return 0;
				});

				return returnData;
			},
			// Get all the Person Custom Fields to display them to user so that he can
			// select them easily
			async getPersonCustomFields(this: ILoadOptionsFunctions): Promise<INodePropertyOptions[]> {
				const returnData: INodePropertyOptions[] = [];
				const { data } = await pipedriveApiRequest.call(this, 'GET', '/personFields', {});
				for (const field of data) {
					if (field.key.length === 40) {
						returnData.push({
							name: field.name,
							value: field.key,
						});
					}
				}

				returnData.sort((a, b) => {
					const aName = a.name.toLowerCase();
					const bName = b.name.toLowerCase();
					if (aName < bName) { return -1; }
					if (aName > bName) { return 1; }
					return 0;
				});

				return returnData;
			},
			// Get all the filters to display them to user so that he can
			// select them easily
			async getFilters(this: ILoadOptionsFunctions): Promise<INodePropertyOptions[]> {
				const returnData: INodePropertyOptions[] = [];
				const { data } = await pipedriveApiRequest.call(this, 'GET', '/filters', {}, { type: 'people' });
				for (const filter of data) {
					const filterName = filter.name;
					const filterId = filter.id;
					returnData.push({
						name: filterName,
						value: filterId,
					});
				}

				returnData.sort((a, b) => {
					const aName = a.name.toLowerCase();
					const bName = b.name.toLowerCase();
					if (aName < bName) { return -1; }
					if (aName > bName) { return 1; }
					return 0;
				});

				return returnData;
			},
			// Get all the person labels to display them to user so that he can
			// select them easily
			async getPersonLabels(this: ILoadOptionsFunctions): Promise<INodePropertyOptions[]> {
				const returnData: INodePropertyOptions[] = [];
				const operation = this.getCurrentNodeParameter('operation') as string;
				const { data } = await pipedriveApiRequest.call(this, 'GET', '/personFields', {});
				for (const field of data) {
					if (field.key === 'label') {
						if (field.options) {
							for (const option of field.options) {
								returnData.push({
									name: option.label,
									value: option.id,
								});
							}
						}
					}
				}

				returnData.sort((a, b) => {
					const aName = a.name.toLowerCase();
					const bName = b.name.toLowerCase();
					if (aName < bName) { return -1; }
					if (aName > bName) { return 1; }
					return 0;
				});

				if (operation === 'update') {
					returnData.push({
						name: 'No Label',
						value: 'null',
					});
				}
				return returnData;
			},
			// Get all the labels to display them to user so that he can
			// select them easily
			async getOrganizationLabels(this: ILoadOptionsFunctions): Promise<INodePropertyOptions[]> {
				const returnData: INodePropertyOptions[] = [];
				const operation = this.getCurrentNodeParameter('operation') as string;
				const { data } = await pipedriveApiRequest.call(this, 'GET', '/organizationFields', {});
				for (const field of data) {
					if (field.key === 'label') {
						if (field.options) {
							for (const option of field.options) {
								returnData.push({
									name: option.label,
									value: option.id,
								});
							}
						}
					}
				}

				returnData.sort((a, b) => {
					const aName = a.name.toLowerCase();
					const bName = b.name.toLowerCase();
					if (aName < bName) { return -1; }
					if (aName > bName) { return 1; }
					return 0;
				});

				if (operation === 'update') {
					returnData.push({
						name: 'No Label',
						value: 'null',
					});
				}
				return returnData;
			},

			// Get all the persons to display them to user so that he can
			// select them easily
			async getPersons(this: ILoadOptionsFunctions): Promise<INodePropertyOptions[]> {
				const { data } = await pipedriveApiRequest.call(this, 'GET', '/persons', {}) as {
					data: Array<{ id: string; name: string; }>
				};

				return data.map(({ id, name }) => ({ value: id, name }));
			},

			// Get all the lead labels to display them to user so that he can
			// select them easily
			async getLeadLabels(this: ILoadOptionsFunctions): Promise<INodePropertyOptions[]> {
				const { data } = await pipedriveApiRequest.call(this, 'GET', '/leadLabels', {}) as {
					data: Array<{ id: string; name: string; }>
				};

				return data.map(({ id, name }) => ({ value: id, name }));
			},

			// Get all the labels to display them to user so that he can
			// select them easily
			async getDealLabels(this: ILoadOptionsFunctions): Promise<INodePropertyOptions[]> {
				const returnData: INodePropertyOptions[] = [];
				const operation = this.getCurrentNodeParameter('operation') as string;
				const { data } = await pipedriveApiRequest.call(this, 'GET', '/dealFields', {});
				for (const field of data) {
					if (field.key === 'label') {
						if (field.options) {
							for (const option of field.options) {
								returnData.push({
									name: option.label,
									value: option.id,
								});
							}
						}
					}
				}

				returnData.sort((a, b) => {
					const aName = a.name.toLowerCase();
					const bName = b.name.toLowerCase();
					if (aName < bName) { return -1; }
					if (aName > bName) { return 1; }
					return 0;
				});

				if (operation === 'update') {
					returnData.push({
						name: 'No Label',
						value: 'null',
					});
				}
				return returnData;
			},
		},
	};


	async execute(this: IExecuteFunctions): Promise<INodeExecutionData[][]> {
		const items = this.getInputData();
		const returnData: IDataObject[] = [];

		// For Post
		let body: IDataObject;
		// For FormData
		let formData: IDataObject;
		// For Query string
		let qs: IDataObject;

		let downloadFile: boolean;

		let requestMethod: string;
		let endpoint: string;
		let returnAll = false;

		const resource = this.getNodeParameter('resource', 0) as string;
		const operation = this.getNodeParameter('operation', 0) as string;

		let customProperties: ICustomProperties | undefined;
		if (['get', 'getAll', 'update'].includes(operation) && ['activity', 'deal', 'organization', 'person', 'product'].includes(resource)) {
			// Request the custom properties once in the beginning to not query it multiple
			// times if multiple items get updated

			let getCustomProperties = false;
			if (['update'].includes(operation)) {
				getCustomProperties = this.getNodeParameter('encodeProperties', 0, false) as boolean;
			} else {
				getCustomProperties = this.getNodeParameter('resolveProperties', 0, false) as boolean;
			}

			if (getCustomProperties === true) {
				customProperties = await pipedriveGetCustomProperties.call(this, resource);
			}
		}

		for (let i = 0; i < items.length; i++) {

			requestMethod = 'GET';
			endpoint = '';
			downloadFile = false;
			body = {};
			formData = {};
			qs = {};
			try {
				if (resource === 'activity') {
					if (operation === 'create') {
						// ----------------------------------
						//         activity:create
						// ----------------------------------

						requestMethod = 'POST';
						endpoint = '/activities';

						body.subject = this.getNodeParameter('subject', i) as string;
						body.done = this.getNodeParameter('done', i) as string;
						body.type = this.getNodeParameter('type', i) as string;
						const additionalFields = this.getNodeParameter('additionalFields', i) as IDataObject;
						addAdditionalFields(body, additionalFields);

					} else if (operation === 'delete') {
						// ----------------------------------
						//         activity:delete
						// ----------------------------------

						requestMethod = 'DELETE';

						const activityId = this.getNodeParameter('activityId', i) as number;
						endpoint = `/activities/${activityId}`;

					} else if (operation === 'get') {
						// ----------------------------------
						//         activity:get
						// ----------------------------------

						requestMethod = 'GET';

						const activityId = this.getNodeParameter('activityId', i) as number;

						endpoint = `/activities/${activityId}`;

					} else if (operation === 'getAll') {
						// ----------------------------------
						//         activity:getAll
						// ----------------------------------

						requestMethod = 'GET';

						returnAll = this.getNodeParameter('returnAll', i) as boolean;
						if (returnAll === false) {
							qs.limit = this.getNodeParameter('limit', i) as number;
						}

						const additionalFields = this.getNodeParameter('additionalFields', i) as IDataObject;
						addAdditionalFields(qs, additionalFields);

						if (qs.type) {
							qs.type = (qs.type as string[]).join(',');
						}

						endpoint = `/activities`;

					} else if (operation === 'update') {
						// ----------------------------------
						//         activity:update
						// ----------------------------------

						requestMethod = 'PUT';

						const activityId = this.getNodeParameter('activityId', i) as number;
						endpoint = `/activities/${activityId}`;

						const updateFields = this.getNodeParameter('updateFields', i) as IDataObject;
						addAdditionalFields(body, updateFields);

					}
				} else if (resource === 'deal') {
					if (operation === 'create') {
						// ----------------------------------
						//         deal:create
						// ----------------------------------

						requestMethod = 'POST';
						endpoint = '/deals';

						body.title = this.getNodeParameter('title', i) as string;
						const additionalFields = this.getNodeParameter('additionalFields', i) as IDataObject;
						addAdditionalFields(body, additionalFields);

<<<<<<< HEAD
					body.title = this.getNodeParameter('title', i) as string;

					const associateWith = this.getNodeParameter('associateWith', i) as 'organization' | 'person';

					if (associateWith === 'organization') {
						body.org_id = this.getNodeParameter('org_id', i) as string;
					} else {
						body.person_id = this.getNodeParameter('person_id', i) as string;
					}

					const additionalFields = this.getNodeParameter('additionalFields', i) as IDataObject;
					addAdditionalFields(body, additionalFields);
=======
					} else if (operation === 'delete') {
						// ----------------------------------
						//         deal:delete
						// ----------------------------------
>>>>>>> a8098283

						requestMethod = 'DELETE';

						const dealId = this.getNodeParameter('dealId', i) as number;
						endpoint = `/deals/${dealId}`;

					} else if (operation === 'duplicate') {
						// ----------------------------------
						//         deal:duplicate
						// ----------------------------------

						requestMethod = 'POST';

						const dealId = this.getNodeParameter('dealId', i) as number;
						endpoint = `/deals/${dealId}/duplicate`;

					} else if (operation === 'get') {
						// ----------------------------------
						//         deal:get
						// ----------------------------------

						requestMethod = 'GET';

						const dealId = this.getNodeParameter('dealId', i) as number;
						endpoint = `/deals/${dealId}`;

					} else if (operation === 'getAll') {
						// ----------------------------------
						//         deal:getAll
						// ----------------------------------

						requestMethod = 'GET';

						returnAll = this.getNodeParameter('returnAll', i) as boolean;
						if (returnAll === false) {
							qs.limit = this.getNodeParameter('limit', i) as number;
						}

						endpoint = `/deals`;

					} else if (operation === 'update') {
						// ----------------------------------
						//         deal:update
						// ----------------------------------

						requestMethod = 'PUT';

						const dealId = this.getNodeParameter('dealId', i) as number;
						endpoint = `/deals/${dealId}`;

						const updateFields = this.getNodeParameter('updateFields', i) as IDataObject;
						addAdditionalFields(body, updateFields);

						if (body.label === 'null') {
							body.label = null;
						}
					} else if (operation === 'search') {
						// ----------------------------------
						//         deal:search
						// ----------------------------------

						requestMethod = 'GET';

						qs.term = this.getNodeParameter('term', i) as string;
						returnAll = this.getNodeParameter('returnAll', i) as boolean;
						qs.exact_match = this.getNodeParameter('exactMatch', i) as boolean;
						if (returnAll === false) {
							qs.limit = this.getNodeParameter('limit', i) as number;
						}

						const additionalFields = this.getNodeParameter('additionalFields', i) as IDataObject;

						if (additionalFields.fields) {
							qs.fields = (additionalFields.fields as string[]).join(',');
						}

						if (additionalFields.organizationId) {
							qs.organization_id = parseInt(additionalFields.organizationId as string, 10);
						}

						if (additionalFields.includeFields) {
							qs.include_fields = additionalFields.includeFields as string;
						}

						if (additionalFields.personId) {
							qs.person_id = parseInt(additionalFields.personId as string, 10);
						}
						if (additionalFields.status) {
							qs.status = additionalFields.status as string;
						}

						endpoint = `/deals/search`;

					}
				} else if (resource === 'file') {
					if (operation === 'create') {
						// ----------------------------------
						//         file:create
						// ----------------------------------

						requestMethod = 'POST';
						endpoint = '/files';

						const item = items[i];

						if (item.binary === undefined) {
							throw new NodeOperationError(this.getNode(), 'No binary data exists on item!');
						}

						const binaryPropertyName = this.getNodeParameter('binaryPropertyName', i) as string;

						if (item.binary[binaryPropertyName] === undefined) {
							throw new NodeOperationError(this.getNode(), `No binary data property "${binaryPropertyName}" does not exists on item!`);
						}

						const fileBufferData = Buffer.from(item.binary[binaryPropertyName].data, BINARY_ENCODING);

						formData.file = {
							value: fileBufferData,
							options: {
								contentType: item.binary[binaryPropertyName].mimeType,
								filename: item.binary[binaryPropertyName].fileName,
							},
						};

						const additionalFields = this.getNodeParameter('additionalFields', i) as IDataObject;
						addAdditionalFields(formData, additionalFields);

					} else if (operation === 'delete') {
						// ----------------------------------
						//         file:delete
						// ----------------------------------

						requestMethod = 'DELETE';

						const fileId = this.getNodeParameter('fileId', i) as number;
						endpoint = `/files/${fileId}`;

					} else if (operation === 'download') {
						// ----------------------------------
						//         file:download
						// ----------------------------------

						requestMethod = 'GET';
						downloadFile = true;

						const fileId = this.getNodeParameter('fileId', i) as number;
						endpoint = `/files/${fileId}/download`;

					} else if (operation === 'get') {
						// ----------------------------------
						//         file:get
						// ----------------------------------

						requestMethod = 'GET';

						const fileId = this.getNodeParameter('fileId', i) as number;
						endpoint = `/files/${fileId}`;

					}
				} else if (resource === 'note') {
					if (operation === 'create') {
						// ----------------------------------
						//         note:create
						// ----------------------------------

						requestMethod = 'POST';
						endpoint = '/notes';

<<<<<<< HEAD
				}

			} else if (resource === 'lead') {

				if (operation === 'create') {

					// ----------------------------------------
					//               lead: create
					// ----------------------------------------

					// https://developers.pipedrive.com/docs/api/v1/Leads#addLead

					body = {
						title: this.getNodeParameter('title', i),
					} as IDataObject;

					const associateWith = this.getNodeParameter('associateWith', i) as 'organization' | 'person';

					if (associateWith === 'organization') {
						body.organization_id = this.getNodeParameter('organization_id', i) as number;
					} else {
						body.person_id = this.getNodeParameter('person_id', i) as number;
					}

					const { value, expected_close_date, ...rest } = this.getNodeParameter('additionalFields', i) as {
						value: {
							valueProperties: {
								amount: number;
								currency: string;
							}
						};
						expected_close_date: string;
						person_id: number,
						organization_id: number,
					};

					if (Object.keys(rest).length) {
						Object.assign(body, rest);
					}

					if (value) {
						Object.assign(body, { value: value.valueProperties });
					}

					if (expected_close_date) {
						body.expected_close_date = expected_close_date.split('T')[0];
					}

					requestMethod = 'POST';
					endpoint = '/leads';

				} else if (operation === 'delete') {

					// ----------------------------------------
					//               lead: delete
					// ----------------------------------------

					// https://developers.pipedrive.com/docs/api/v1/Leads#deleteLead

					const leadId = this.getNodeParameter('leadId', i);

					requestMethod = 'DELETE';
					endpoint = `/leads/${leadId}`;

				} else if (operation === 'get') {

					// ----------------------------------------
					//                lead: get
					// ----------------------------------------

					// https://developers.pipedrive.com/docs/api/v1/Leads#getLead

					const leadId = this.getNodeParameter('leadId', i);

					requestMethod = 'GET';
					endpoint = `/leads/${leadId}`;

				} else if (operation === 'getAll') {

					// ----------------------------------------
					//               lead: getAll
					// ----------------------------------------

					// https://developers.pipedrive.com/docs/api/v1/Leads#getLeads

					const filters = this.getNodeParameter('filters', i) as IDataObject;

					if (Object.keys(filters).length) {
						Object.assign(qs, filters);
					}

					requestMethod = 'GET';
					endpoint = '/leads';

				} else if (operation === 'update') {

					// ----------------------------------------
					//               lead: update
					// ----------------------------------------

					// https://developers.pipedrive.com/docs/api/v1/Leads#updateLead

					const { value, expected_close_date, ...rest } = this.getNodeParameter('updateFields', i) as {
						value: {
							valueProperties: {
								amount: number;
								currency: string;
							}
						};
						expected_close_date: string;
					};

					if (Object.keys(rest).length) {
						Object.assign(body, rest);
					}

					if (value) {
						Object.assign(body, { value: value.valueProperties });
					}

					if (expected_close_date) {
						body.expected_close_date = expected_close_date.split('T')[0];
					}

					if (Object.keys(rest).length) {
						Object.assign(body, rest);
					}

					const leadId = this.getNodeParameter('leadId', i);

					requestMethod = 'PATCH';
					endpoint = `/leads/${leadId}`;

				}

			} else if (resource === 'note') {
				if (operation === 'create') {
					// ----------------------------------
					//         note:create
					// ----------------------------------
=======
						body.content = this.getNodeParameter('content', i) as string;
						const additionalFields = this.getNodeParameter('additionalFields', i) as IDataObject;
						addAdditionalFields(body, additionalFields);
>>>>>>> a8098283

					} else if (operation === 'delete') {
						// ----------------------------------
						//         note:delete
						// ----------------------------------

						requestMethod = 'DELETE';

						const noteId = this.getNodeParameter('noteId', i) as number;
						endpoint = `/notes/${noteId}`;

					} else if (operation === 'get') {
						// ----------------------------------
						//         note:get
						// ----------------------------------

						requestMethod = 'GET';

						const noteId = this.getNodeParameter('noteId', i) as number;
						endpoint = `/notes/${noteId}`;

					} else if (operation === 'getAll') {
						// ----------------------------------
						//         note:getAll
						// ----------------------------------

						requestMethod = 'GET';
						endpoint = `/notes`;

						returnAll = this.getNodeParameter('returnAll', i) as boolean;
						if (returnAll === false) {
							qs.limit = this.getNodeParameter('limit', i) as number;
						}
						const additionalFields = this.getNodeParameter('additionalFields', i) as IDataObject;
						addAdditionalFields(qs, additionalFields);

					} else if (operation === 'update') {
						// ----------------------------------
						//         note:update
						// ----------------------------------

						requestMethod = 'PUT';

						const noteId = this.getNodeParameter('noteId', i) as number;
						endpoint = `/notes/${noteId}`;

						const updateFields = this.getNodeParameter('updateFields', i) as IDataObject;
						addAdditionalFields(body, updateFields);

					}
				} else if (resource === 'organization') {
					if (operation === 'create') {
						// ----------------------------------
						//         organization:create
						// ----------------------------------

						requestMethod = 'POST';
						endpoint = '/organizations';

						body.name = this.getNodeParameter('name', i) as string;
						const additionalFields = this.getNodeParameter('additionalFields', i) as IDataObject;
						addAdditionalFields(body, additionalFields);

					} else if (operation === 'delete') {
						// ----------------------------------
						//         organization:delete
						// ----------------------------------

						requestMethod = 'DELETE';

						const organizationId = this.getNodeParameter('organizationId', i) as number;
						endpoint = `/organizations/${organizationId}`;

					} else if (operation === 'get') {
						// ----------------------------------
						//         organization:get
						// ----------------------------------

						requestMethod = 'GET';

						const organizationId = this.getNodeParameter('organizationId', i) as number;
						endpoint = `/organizations/${organizationId}`;

					} else if (operation === 'getAll') {
						// ----------------------------------
						//         organization:getAll
						// ----------------------------------

						requestMethod = 'GET';

						returnAll = this.getNodeParameter('returnAll', i) as boolean;
						if (returnAll === false) {
							qs.limit = this.getNodeParameter('limit', i) as number;
						}

						endpoint = `/organizations`;

					}
					if (operation === 'update') {
						// ----------------------------------
						//         organization:update
						// ----------------------------------

						const id = this.getNodeParameter('organizationId', i) as string;

						requestMethod = 'PUT';
						endpoint = `/organizations/${id}`;

						const updateFields = this.getNodeParameter('updateFields', i) as IDataObject;
						addAdditionalFields(body, updateFields);

						if (body.label === 'null') {
							body.label = null;
						}

					}
				} else if (resource === 'person') {
					if (operation === 'create') {
						// ----------------------------------
						//         person:create
						// ----------------------------------

						requestMethod = 'POST';
						endpoint = '/persons';

						body.name = this.getNodeParameter('name', i) as string;
						const additionalFields = this.getNodeParameter('additionalFields', i) as IDataObject;
						addAdditionalFields(body, additionalFields);

					} else if (operation === 'delete') {
						// ----------------------------------
						//         person:delete
						// ----------------------------------

						requestMethod = 'DELETE';

						const personId = this.getNodeParameter('personId', i) as number;
						endpoint = `/persons/${personId}`;

					} else if (operation === 'get') {
						// ----------------------------------
						//         person:get
						// ----------------------------------

						requestMethod = 'GET';

						const personId = this.getNodeParameter('personId', i) as number;
						endpoint = `/persons/${personId}`;

					} else if (operation === 'getAll') {
						// ----------------------------------
						//         persons:getAll
						// ----------------------------------

						requestMethod = 'GET';

						returnAll = this.getNodeParameter('returnAll', i) as boolean;
						if (returnAll === false) {
							qs.limit = this.getNodeParameter('limit', i) as number;
						}

						const additionalFields = this.getNodeParameter('additionalFields', i) as IDataObject;

						if (additionalFields.filterId) {
							qs.filter_id = additionalFields.filterId as string;
						}

						if (additionalFields.firstChar) {
							qs.first_char = additionalFields.firstChar as string;
						}

						endpoint = `/persons`;

					} else if (operation === 'search') {
						// ----------------------------------
						//         persons:search
						// ----------------------------------

						requestMethod = 'GET';

						qs.term = this.getNodeParameter('term', i) as string;
						returnAll = this.getNodeParameter('returnAll', i) as boolean;
						if (returnAll === false) {
							qs.limit = this.getNodeParameter('limit', i) as number;
						}

						const additionalFields = this.getNodeParameter('additionalFields', i) as IDataObject;

						if (additionalFields.fields) {
							qs.fields = additionalFields.fields as string;
						}

						if (additionalFields.exactMatch) {
							qs.exact_match = additionalFields.exactMatch as boolean;
						}

						if (additionalFields.organizationId) {
							qs.organization_id = parseInt(additionalFields.organizationId as string, 10);
						}

						if (additionalFields.includeFields) {
							qs.include_fields = additionalFields.includeFields as string;
						}

						endpoint = `/persons/search`;

					} else if (operation === 'update') {
						// ----------------------------------
						//         person:update
						// ----------------------------------

						requestMethod = 'PUT';

						const personId = this.getNodeParameter('personId', i) as number;
						endpoint = `/persons/${personId}`;

						const updateFields = this.getNodeParameter('updateFields', i) as IDataObject;
						addAdditionalFields(body, updateFields);

						if (body.label === 'null') {
							body.label = null;
						}

					}
				} else if (resource === 'product') {
					if (operation === 'getAll') {
						// ----------------------------------
						//         product:getAll
						// ----------------------------------

						requestMethod = 'GET';

						returnAll = this.getNodeParameter('returnAll', i) as boolean;
						if (returnAll === false) {
							qs.limit = this.getNodeParameter('limit', i) as number;
						}

						endpoint = `/products`;

					}
				} else {
					throw new NodeOperationError(this.getNode(), `The resource "${resource}" is not known!`);
				}

				let responseData;
				if (returnAll === true) {

					responseData = await pipedriveApiRequestAllItems.call(this, requestMethod, endpoint, body, qs);

				} else {

					if (customProperties !== undefined) {
						pipedriveEncodeCustomProperties(customProperties!, body);
					}

					responseData = await pipedriveApiRequest.call(this, requestMethod, endpoint, body, qs, formData, downloadFile);

				}

				if (resource === 'file' && operation === 'download') {
					const newItem: INodeExecutionData = {
						json: items[i].json,
						binary: {},
					};

					if (items[i].binary !== undefined) {
						// Create a shallow copy of the binary data so that the old
						// data references which do not get changed still stay behind
						// but the incoming data does not get changed.
						Object.assign(newItem.binary, items[i].binary);
					}

					items[i] = newItem;

					const binaryPropertyName = this.getNodeParameter('binaryPropertyName', i) as string;

					items[i].binary![binaryPropertyName] = await this.helpers.prepareBinaryData(responseData.data);
				} else {

					if (responseData.data === null) {
						responseData.data = [];
					}

					if (operation === 'search' && responseData.data && responseData.data.items) {
						responseData.data = responseData.data.items;
						const additionalFields = this.getNodeParameter('additionalFields', i) as IDataObject;
						if (additionalFields.rawData !== true) {
							responseData.data = responseData.data.map((item: { result_score: number, item: object }) => {
								return {
									result_score: item.result_score,
									...item.item,
								};
							});
						}
					}

					if (Array.isArray(responseData.data)) {
						returnData.push.apply(returnData, responseData.data as IDataObject[]);
					} else {
						returnData.push(responseData.data as IDataObject);
					}
				}
			} catch (error) {
				if (this.continueOnFail()) {
					if (resource === 'file' && operation === 'download') {
						items[i].json = { error: error.message };
					} else {
						returnData.push({ error: error.message });
					}
					continue;
				}
				throw error;
			}
		}

		if (customProperties !== undefined) {
			for (const item of returnData) {
				await pipedriveResolveCustomProperties(customProperties, item);
			}
		}

		if (resource === 'file' && operation === 'download') {
			// For file downloads the files get attached to the existing items
			return this.prepareOutputData(items);
		} else {
			// For all other ones does the output items get replaced
			return [this.helpers.returnJsonArray(returnData)];
		}
	}
}<|MERGE_RESOLUTION|>--- conflicted
+++ resolved
@@ -3692,28 +3692,22 @@
 						endpoint = '/deals';
 
 						body.title = this.getNodeParameter('title', i) as string;
+
+						const associateWith = this.getNodeParameter('associateWith', i) as 'organization' | 'person';
+
+						if (associateWith === 'organization') {
+							body.org_id = this.getNodeParameter('org_id', i) as string;
+						} else {
+							body.person_id = this.getNodeParameter('person_id', i) as string;
+						}
+
 						const additionalFields = this.getNodeParameter('additionalFields', i) as IDataObject;
 						addAdditionalFields(body, additionalFields);
 
-<<<<<<< HEAD
-					body.title = this.getNodeParameter('title', i) as string;
-
-					const associateWith = this.getNodeParameter('associateWith', i) as 'organization' | 'person';
-
-					if (associateWith === 'organization') {
-						body.org_id = this.getNodeParameter('org_id', i) as string;
-					} else {
-						body.person_id = this.getNodeParameter('person_id', i) as string;
-					}
-
-					const additionalFields = this.getNodeParameter('additionalFields', i) as IDataObject;
-					addAdditionalFields(body, additionalFields);
-=======
 					} else if (operation === 'delete') {
 						// ----------------------------------
 						//         deal:delete
 						// ----------------------------------
->>>>>>> a8098283
 
 						requestMethod = 'DELETE';
 
@@ -3883,152 +3877,9 @@
 						requestMethod = 'POST';
 						endpoint = '/notes';
 
-<<<<<<< HEAD
-				}
-
-			} else if (resource === 'lead') {
-
-				if (operation === 'create') {
-
-					// ----------------------------------------
-					//               lead: create
-					// ----------------------------------------
-
-					// https://developers.pipedrive.com/docs/api/v1/Leads#addLead
-
-					body = {
-						title: this.getNodeParameter('title', i),
-					} as IDataObject;
-
-					const associateWith = this.getNodeParameter('associateWith', i) as 'organization' | 'person';
-
-					if (associateWith === 'organization') {
-						body.organization_id = this.getNodeParameter('organization_id', i) as number;
-					} else {
-						body.person_id = this.getNodeParameter('person_id', i) as number;
-					}
-
-					const { value, expected_close_date, ...rest } = this.getNodeParameter('additionalFields', i) as {
-						value: {
-							valueProperties: {
-								amount: number;
-								currency: string;
-							}
-						};
-						expected_close_date: string;
-						person_id: number,
-						organization_id: number,
-					};
-
-					if (Object.keys(rest).length) {
-						Object.assign(body, rest);
-					}
-
-					if (value) {
-						Object.assign(body, { value: value.valueProperties });
-					}
-
-					if (expected_close_date) {
-						body.expected_close_date = expected_close_date.split('T')[0];
-					}
-
-					requestMethod = 'POST';
-					endpoint = '/leads';
-
-				} else if (operation === 'delete') {
-
-					// ----------------------------------------
-					//               lead: delete
-					// ----------------------------------------
-
-					// https://developers.pipedrive.com/docs/api/v1/Leads#deleteLead
-
-					const leadId = this.getNodeParameter('leadId', i);
-
-					requestMethod = 'DELETE';
-					endpoint = `/leads/${leadId}`;
-
-				} else if (operation === 'get') {
-
-					// ----------------------------------------
-					//                lead: get
-					// ----------------------------------------
-
-					// https://developers.pipedrive.com/docs/api/v1/Leads#getLead
-
-					const leadId = this.getNodeParameter('leadId', i);
-
-					requestMethod = 'GET';
-					endpoint = `/leads/${leadId}`;
-
-				} else if (operation === 'getAll') {
-
-					// ----------------------------------------
-					//               lead: getAll
-					// ----------------------------------------
-
-					// https://developers.pipedrive.com/docs/api/v1/Leads#getLeads
-
-					const filters = this.getNodeParameter('filters', i) as IDataObject;
-
-					if (Object.keys(filters).length) {
-						Object.assign(qs, filters);
-					}
-
-					requestMethod = 'GET';
-					endpoint = '/leads';
-
-				} else if (operation === 'update') {
-
-					// ----------------------------------------
-					//               lead: update
-					// ----------------------------------------
-
-					// https://developers.pipedrive.com/docs/api/v1/Leads#updateLead
-
-					const { value, expected_close_date, ...rest } = this.getNodeParameter('updateFields', i) as {
-						value: {
-							valueProperties: {
-								amount: number;
-								currency: string;
-							}
-						};
-						expected_close_date: string;
-					};
-
-					if (Object.keys(rest).length) {
-						Object.assign(body, rest);
-					}
-
-					if (value) {
-						Object.assign(body, { value: value.valueProperties });
-					}
-
-					if (expected_close_date) {
-						body.expected_close_date = expected_close_date.split('T')[0];
-					}
-
-					if (Object.keys(rest).length) {
-						Object.assign(body, rest);
-					}
-
-					const leadId = this.getNodeParameter('leadId', i);
-
-					requestMethod = 'PATCH';
-					endpoint = `/leads/${leadId}`;
-
-				}
-
-			} else if (resource === 'note') {
-				if (operation === 'create') {
-					// ----------------------------------
-					//         note:create
-					// ----------------------------------
-=======
 						body.content = this.getNodeParameter('content', i) as string;
 						const additionalFields = this.getNodeParameter('additionalFields', i) as IDataObject;
 						addAdditionalFields(body, additionalFields);
->>>>>>> a8098283
 
 					} else if (operation === 'delete') {
 						// ----------------------------------
@@ -4079,6 +3930,140 @@
 						addAdditionalFields(body, updateFields);
 
 					}
+
+				} else if (resource === 'lead') {
+
+					if (operation === 'create') {
+
+						// ----------------------------------------
+						//               lead: create
+						// ----------------------------------------
+
+						// https://developers.pipedrive.com/docs/api/v1/Leads#addLead
+
+						body = {
+							title: this.getNodeParameter('title', i),
+						} as IDataObject;
+
+						const associateWith = this.getNodeParameter('associateWith', i) as 'organization' | 'person';
+
+						if (associateWith === 'organization') {
+							body.organization_id = this.getNodeParameter('organization_id', i) as number;
+						} else {
+							body.person_id = this.getNodeParameter('person_id', i) as number;
+						}
+
+						const { value, expected_close_date, ...rest } = this.getNodeParameter('additionalFields', i) as {
+							value: {
+								valueProperties: {
+									amount: number;
+									currency: string;
+								}
+							};
+							expected_close_date: string;
+							person_id: number,
+							organization_id: number,
+						};
+
+						if (Object.keys(rest).length) {
+							Object.assign(body, rest);
+						}
+
+						if (value) {
+							Object.assign(body, { value: value.valueProperties });
+						}
+
+						if (expected_close_date) {
+							body.expected_close_date = expected_close_date.split('T')[0];
+						}
+
+						requestMethod = 'POST';
+						endpoint = '/leads';
+
+					} else if (operation === 'delete') {
+
+						// ----------------------------------------
+						//               lead: delete
+						// ----------------------------------------
+
+						// https://developers.pipedrive.com/docs/api/v1/Leads#deleteLead
+
+						const leadId = this.getNodeParameter('leadId', i);
+
+						requestMethod = 'DELETE';
+						endpoint = `/leads/${leadId}`;
+
+					} else if (operation === 'get') {
+
+						// ----------------------------------------
+						//                lead: get
+						// ----------------------------------------
+
+						// https://developers.pipedrive.com/docs/api/v1/Leads#getLead
+
+						const leadId = this.getNodeParameter('leadId', i);
+
+						requestMethod = 'GET';
+						endpoint = `/leads/${leadId}`;
+
+					} else if (operation === 'getAll') {
+
+						// ----------------------------------------
+						//               lead: getAll
+						// ----------------------------------------
+
+						// https://developers.pipedrive.com/docs/api/v1/Leads#getLeads
+
+						const filters = this.getNodeParameter('filters', i) as IDataObject;
+
+						if (Object.keys(filters).length) {
+							Object.assign(qs, filters);
+						}
+
+						requestMethod = 'GET';
+						endpoint = '/leads';
+
+					} else if (operation === 'update') {
+
+						// ----------------------------------------
+						//               lead: update
+						// ----------------------------------------
+
+						// https://developers.pipedrive.com/docs/api/v1/Leads#updateLead
+
+						const { value, expected_close_date, ...rest } = this.getNodeParameter('updateFields', i) as {
+							value: {
+								valueProperties: {
+									amount: number;
+									currency: string;
+								}
+							};
+							expected_close_date: string;
+						};
+
+						if (Object.keys(rest).length) {
+							Object.assign(body, rest);
+						}
+
+						if (value) {
+							Object.assign(body, { value: value.valueProperties });
+						}
+
+						if (expected_close_date) {
+							body.expected_close_date = expected_close_date.split('T')[0];
+						}
+
+						if (Object.keys(rest).length) {
+							Object.assign(body, rest);
+						}
+
+						const leadId = this.getNodeParameter('leadId', i);
+
+						requestMethod = 'PATCH';
+						endpoint = `/leads/${leadId}`;
+
+					}
+
 				} else if (resource === 'organization') {
 					if (operation === 'create') {
 						// ----------------------------------
