import {
	BINARY_ENCODING,
	IExecuteFunctions,
	ILoadOptionsFunctions,
} from 'n8n-core';
import {
	IDataObject,
	INodeExecutionData,
	INodePropertyOptions,
	INodeType,
	INodeTypeDescription,
	NodeOperationError,
} from 'n8n-workflow';

import {
	ICustomProperties,
	pipedriveApiRequest,
	pipedriveApiRequestAllItems,
	pipedriveEncodeCustomProperties,
	pipedriveGetCustomProperties,
	pipedriveResolveCustomProperties,
} from './GenericFunctions';

interface CustomProperty {
	name: string;
	value: string;
}

/**
 * Add the additional fields to the body
 *
 * @param {IDataObject} body The body object to add fields to
 * @param {IDataObject} additionalFields The fields to add
 */
function addAdditionalFields(body: IDataObject, additionalFields: IDataObject) {
	for (const key of Object.keys(additionalFields)) {
		if (key === 'customProperties' && (additionalFields.customProperties as IDataObject).property !== undefined) {
			for (const customProperty of (additionalFields.customProperties as IDataObject)!.property! as CustomProperty[]) {
				body[customProperty.name] = customProperty.value;
			}
		} else {
			body[key] = additionalFields[key];
		}
	}
}

export class Pipedrive implements INodeType {
	description: INodeTypeDescription = {
		displayName: 'Pipedrive',
		name: 'pipedrive',
		icon: 'file:pipedrive.svg',
		group: ['transform'],
		version: 1,
		subtitle: '={{$parameter["operation"] + ": " + $parameter["resource"]}}',
		description: 'Create and edit data in Pipedrive',
		defaults: {
			name: 'Pipedrive',
			color: '#227722',
		},
		inputs: ['main'],
		outputs: ['main'],
		credentials: [
			{
				name: 'pipedriveApi',
				required: true,
				displayOptions: {
					show: {
						authentication: [
							'apiToken',
						],
					},
				},
			},
			{
				name: 'pipedriveOAuth2Api',
				required: true,
				displayOptions: {
					show: {
						authentication: [
							'oAuth2',
						],
					},
				},
			},
		],
		properties: [
			{
				displayName: 'Authentication',
				name: 'authentication',
				type: 'options',
				options: [
					{
						name: 'API Token',
						value: 'apiToken',
					},
					{
						name: 'OAuth2',
						value: 'oAuth2',
					},
				],
				default: 'apiToken',
				description: 'Method of authentication.',
			},
			{
				displayName: 'Resource',
				name: 'resource',
				type: 'options',
				options: [
					{
						name: 'Activity',
						value: 'activity',
					},
					{
						name: 'Deal',
						value: 'deal',
					},
					{
						name: 'File',
						value: 'file',
					},
					{
						name: 'Note',
						value: 'note',
					},
					{
						name: 'Organization',
						value: 'organization',
					},
					{
						name: 'Person',
						value: 'person',
					},
					{
						name: 'Product',
						value: 'product',
					},
				],
				default: 'deal',
				description: 'The resource to operate on.',
			},



			// ----------------------------------
			//         operations
			// ----------------------------------
			{
				displayName: 'Operation',
				name: 'operation',
				type: 'options',
				displayOptions: {
					show: {
						resource: [
							'activity',
						],
					},
				},
				options: [
					{
						name: 'Create',
						value: 'create',
						description: 'Create an activity',
					},
					{
						name: 'Delete',
						value: 'delete',
						description: 'Delete an activity',
					},
					{
						name: 'Get',
						value: 'get',
						description: 'Get data of an activity',
					},
					{
						name: 'Get All',
						value: 'getAll',
						description: 'Get data of all activities',
					},
					{
						name: 'Update',
						value: 'update',
						description: 'Update an activity',
					},
				],
				default: 'create',
				description: 'The operation to perform.',
			},

			{
				displayName: 'Operation',
				name: 'operation',
				type: 'options',
				displayOptions: {
					show: {
						resource: [
							'deal',
						],
					},
				},
				options: [
					{
						name: 'Create',
						value: 'create',
						description: 'Create a deal',
					},
					{
						name: 'Delete',
						value: 'delete',
						description: 'Delete a deal',
					},
					{
						name: 'Duplicate',
						value: 'duplicate',
						description: 'Duplicate a deal',
					},
					{
						name: 'Get',
						value: 'get',
						description: 'Get data of a deal',
					},
					{
						name: 'Get All',
						value: 'getAll',
						description: 'Get data of all deals',
					},
					{
						name: 'Search',
						value: 'search',
						description: 'Search a deal',
					},
					{
						name: 'Update',
						value: 'update',
						description: 'Update a deal',
					},
				],
				default: 'create',
				description: 'The operation to perform.',
			},

			{
				displayName: 'Operation',
				name: 'operation',
				type: 'options',
				displayOptions: {
					show: {
						resource: [
							'file',
						],
					},
				},
				options: [
					{
						name: 'Create',
						value: 'create',
						description: 'Create a file',
					},
					{
						name: 'Delete',
						value: 'delete',
						description: 'Delete a file',
					},
					{
						name: 'Download',
						value: 'download',
						description: 'Download a file',
					},
					{
						name: 'Get',
						value: 'get',
						description: 'Get data of a file',
					},
					// {
					// 	name: 'Get All',
					// 	value: 'getAll',
					// 	description: 'Get data of all file',
					// },
					// {
					// 	name: 'Update',
					// 	value: 'update',
					// 	description: 'Update a file',
					// },
				],
				default: 'create',
				description: 'The operation to perform.',
			},

			{
				displayName: 'Operation',
				name: 'operation',
				type: 'options',
				displayOptions: {
					show: {
						resource: [
							'note',
						],
					},
				},
				options: [
					{
						name: 'Create',
						value: 'create',
						description: 'Create a note',
					},
					{
						name: 'Delete',
						value: 'delete',
						description: 'Delete a note',
					},
					{
						name: 'Get',
						value: 'get',
						description: 'Get data of a note',
					},
					{
						name: 'Get All',
						value: 'getAll',
						description: 'Get data of all notes',
					},
					{
						name: 'Update',
						value: 'update',
						description: 'Update a note',
					},
				],
				default: 'create',
				description: 'The operation to perform.',
			},

			{
				displayName: 'Operation',
				name: 'operation',
				type: 'options',
				displayOptions: {
					show: {
						resource: [
							'organization',
						],
					},
				},
				options: [
					{
						name: 'Create',
						value: 'create',
						description: 'Create an organization',
					},
					{
						name: 'Delete',
						value: 'delete',
						description: 'Delete an organization',
					},
					{
						name: 'Get',
						value: 'get',
						description: 'Get data of an organization',
					},
					{
						name: 'Get All',
						value: 'getAll',
						description: 'Get data of all organizations',
					},
					{
						name: 'Update',
						value: 'update',
						description: 'Update an organization',
					},
				],
				default: 'create',
				description: 'The operation to perform.',
			},

			{
				displayName: 'Operation',
				name: 'operation',
				type: 'options',
				displayOptions: {
					show: {
						resource: [
							'person',
						],
					},
				},
				options: [
					{
						name: 'Create',
						value: 'create',
						description: 'Create a person',
					},
					{
						name: 'Delete',
						value: 'delete',
						description: 'Delete a person',
					},
					{
						name: 'Get',
						value: 'get',
						description: 'Get data of a person',
					},
					{
						name: 'Get All',
						value: 'getAll',
						description: 'Get data of all persons',
					},
					{
						name: 'Search',
						value: 'search',
						description: 'Search all persons',
					},
					{
						name: 'Update',
						value: 'update',
						description: 'Update a person',
					},
				],
				default: 'create',
				description: 'The operation to perform.',
			},

			{
				displayName: 'Operation',
				name: 'operation',
				type: 'options',
				displayOptions: {
					show: {
						resource: [
							'product',
						],
					},
				},
				options: [
					{
						name: 'Get All',
						value: 'getAll',
						description: 'Get data of all products',
					},
				],
				default: 'getAll',
				description: 'The operation to perform.',
			},



			// ----------------------------------
			//         Activity
			// ----------------------------------

			// ----------------------------------
			//         activity:create
			// ----------------------------------
			{
				displayName: 'Subject',
				name: 'subject',
				type: 'string',
				default: '',
				required: true,
				displayOptions: {
					show: {
						operation: [
							'create',
						],
						resource: [
							'activity',
						],
					},
				},
				description: 'The subject of the activity to create',
			},
			{
				displayName: 'Done',
				name: 'done',
				type: 'options',
				displayOptions: {
					show: {
						operation: [
							'create',
						],
						resource: [
							'activity',
						],
					},
				},
				options: [
					{
						name: 'Not done',
						value: '0',
					},
					{
						name: 'Done',
						value: '1',
					},
				],
				default: '0',
				description: 'Whether the activity is done or not.',
			},
			{
				displayName: 'Type',
				name: 'type',
				type: 'string',
				default: '',
				required: true,
				displayOptions: {
					show: {
						operation: [
							'create',
						],
						resource: [
							'activity',
						],
					},
				},
				placeholder: 'call',
				description: 'Type of the activity like "call", "meeting", ...',
			},
			{
				displayName: 'Additional Fields',
				name: 'additionalFields',
				type: 'collection',
				placeholder: 'Add Field',
				displayOptions: {
					show: {
						operation: [
							'create',
						],
						resource: [
							'activity',
						],
					},
				},
				default: {},
				options: [
					{
						displayName: 'Deal ID',
						name: 'deal_id',
						type: 'number',
						default: 0,
						description: 'ID of the deal this activity will be associated with',
					},
					{
						displayName: 'Due Date',
						name: 'due_date',
						type: 'dateTime',
						default: '',
						description: 'Due Date to activity be done YYYY-MM-DD',
					},
					{
						displayName: 'Note',
						name: 'note',
						type: 'string',
						typeOptions: {
							alwaysOpenEditWindow: true,
							rows: 5,
						},
						default: '',
						description: 'Note of the activity (HTML format)',
					},
					{
						displayName: 'Organization ID',
						name: 'org_id',
						type: 'options',
						typeOptions: {
							loadOptionsMethod: 'getOrganizationIds',
						},
						default: '',
						description: 'ID of the organization this activity will be associated with',
					},
					{
						displayName: 'Person ID',
						name: 'person_id',
						type: 'number',
						default: 0,
						description: 'ID of the person this activity will be associated with',
					},
					{
						displayName: 'User ID',
						name: 'user_id',
						type: 'options',
						typeOptions: {
							loadOptionsMethod: 'getUserIds',
						},
						default: '',
						description: 'ID of the active user whom the activity will be assigned to. If omitted, the activity will be assigned to the authorized user.',
					},
					{
						displayName: 'Custom Properties',
						name: 'customProperties',
						placeholder: 'Add Custom Property',
						description: 'Adds a custom property to set also values which have not been predefined.',
						type: 'fixedCollection',
						typeOptions: {
							multipleValues: true,
						},
						default: {},
						options: [
							{
								name: 'property',
								displayName: 'Property',
								values: [
									{
										displayName: 'Property Name',
										name: 'name',
										type: 'string',
										default: '',
										description: 'Name of the property to set.',
									},
									{
										displayName: 'Property Value',
										name: 'value',
										type: 'string',
										default: '',
										description: 'Value of the property to set.',
									},
								],
							},
						],
					},
				],
			},

			// ----------------------------------
			//         activity:delete
			// ----------------------------------
			{
				displayName: 'Activity ID',
				name: 'activityId',
				type: 'number',
				displayOptions: {
					show: {
						operation: [
							'delete',
						],
						resource: [
							'activity',
						],
					},
				},
				default: 0,
				required: true,
				description: 'ID of the activity to delete.',
			},


			// ----------------------------------
			//         activity:get
			// ----------------------------------
			{
				displayName: 'Activity ID',
				name: 'activityId',
				type: 'number',
				displayOptions: {
					show: {
						operation: [
							'get',
						],
						resource: [
							'activity',
						],
					},
				},
				default: 0,
				required: true,
				description: 'ID of the activity to get.',
			},
			// ----------------------------------
			//         activity:update
			// ----------------------------------
			{
				displayName: 'Activity ID',
				name: 'activityId',
				type: 'number',
				displayOptions: {
					show: {
						operation: [
							'update',
						],
						resource: [
							'activity',
						],
					},
				},
				default: 0,
				required: true,
				description: 'ID of the activity to update.',
			},
			{
				displayName: 'Update Fields',
				name: 'updateFields',
				type: 'collection',
				placeholder: 'Add Field',
				displayOptions: {
					show: {
						operation: [
							'update',
						],
						resource: [
							'activity',
						],
					},
				},
				default: {},
				options: [
					{
						displayName: 'Deal ID',
						name: 'deal_id',
						type: 'number',
						default: 0,
						description: 'ID of the deal this activity will be associated with',
					},
					{
						displayName: 'Due Date',
						name: 'due_date',
						type: 'dateTime',
						default: '',
						description: 'Due Date to activity be done YYYY-MM-DD',
					},
					{
						displayName: 'Done',
						name: 'done',
						type: 'options',
						options: [
							{
								name: 'Not done',
								value: '0',
							},
							{
								name: 'Done',
								value: '1',
							},
						],
						default: '0',
						description: 'Whether the activity is done or not.',
					},

					{
						displayName: 'Note',
						name: 'note',
						type: 'string',
						typeOptions: {
							alwaysOpenEditWindow: true,
							rows: 5,
						},
						default: '',
						description: 'Note of the activity (HTML format)',
					},
					{
						displayName: 'Organization ID',
						name: 'org_id',
						type: 'options',
						typeOptions: {
							loadOptionsMethod: 'getOrganizationIds',
						},
						default: '',
						description: 'ID of the organization this activity will be associated with',
					},
					{
						displayName: 'Person ID',
						name: 'person_id',
						type: 'number',
						default: 0,
						description: 'ID of the person this activity will be associated with',
					},
					{
						displayName: 'Subject',
						name: 'subject',
						type: 'string',
						default: '',
						description: 'The subject of the activity',
					},
					{
						displayName: 'Type',
						name: 'type',
						type: 'string',
						default: '',
						placeholder: 'call',
						description: 'Type of the activity like "call", "meeting", ...',
					},
					{
						displayName: 'User ID',
						name: 'user_id',
						type: 'options',
						typeOptions: {
							loadOptionsMethod: 'getUserIds',
						},
						default: '',
						description: 'ID of the active user whom the activity will be assigned to. If omitted, the activity will be assigned to the authorized user.',
					},
					{
						displayName: 'Custom Properties',
						name: 'customProperties',
						placeholder: 'Add Custom Property',
						description: 'Adds a custom property to set also values which have not been predefined.',
						type: 'fixedCollection',
						typeOptions: {
							multipleValues: true,
						},
						default: {},
						options: [
							{
								name: 'property',
								displayName: 'Property',
								values: [
									{
										displayName: 'Property Name',
										name: 'name',
										type: 'string',
										default: '',
										description: 'Name of the property to set.',
									},
									{
										displayName: 'Property Value',
										name: 'value',
										type: 'string',
										default: '',
										description: 'Value of the property to set.',
									},
								],
							},
						],
					},
				],
			},



			// ----------------------------------
			//         deal
			// ----------------------------------

			// ----------------------------------
			//         deal:create
			// ----------------------------------
			{
				displayName: 'Title',
				name: 'title',
				type: 'string',
				default: '',
				required: true,
				displayOptions: {
					show: {
						operation: [
							'create',
						],
						resource: [
							'deal',
						],
					},
				},
				description: 'The title of the deal to create',
			},
			{
				displayName: 'Additional Fields',
				name: 'additionalFields',
				type: 'collection',
				placeholder: 'Add Field',
				displayOptions: {
					show: {
						operation: [
							'create',
						],
						resource: [
							'deal',
						],
					},
				},
				default: {},
				options: [
					{
						displayName: 'Currency',
						name: 'currency',
						type: 'string',
						default: 'USD',
						description: 'Currency of the deal. Accepts a 3-character currency code. Like EUR, USD, ...',
					},
					{
						displayName: 'Custom Properties',
						name: 'customProperties',
						placeholder: 'Add Custom Property',
						description: 'Adds a custom property to set also values which have not been predefined.',
						type: 'fixedCollection',
						typeOptions: {
							multipleValues: true,
						},
						default: {},
						options: [
							{
								name: 'property',
								displayName: 'Property',
								values: [
									{
										displayName: 'Property Name',
										name: 'name',
										type: 'options',
										typeOptions: {
											loadOptionsMethod: 'getDealCustomFields',
										},
										default: '',
										description: 'Name of the property to set.',
									},
									{
										displayName: 'Property Value',
										name: 'value',
										type: 'string',
										default: '',
										description: 'Value of the property to set.',
									},
								],
							},
						],
					},
					{
						displayName: 'Label',
						name: 'label',
						type: 'options',
						typeOptions: {
							loadOptionsMethod: 'getDealLabels',
						},
						default: '',
					},
					{
						displayName: 'Lost Reason',
						name: 'lost_reason',
						type: 'string',
						default: '',
						description: 'Reason why the deal was lost.',
					},
					{
						displayName: 'Organization ID',
						name: 'org_id',
						type: 'options',
						typeOptions: {
							loadOptionsMethod: 'getOrganizationIds',
						},
						default: '',
						description: 'ID of the organization this deal will be associated with.',
					},
					{
						displayName: 'Person ID',
						name: 'person_id',
						type: 'number',
						default: 0,
						description: 'ID of the person this deal will be associated with.',
					},
					{
						displayName: 'Probability',
						name: 'probability',
						type: 'number',
						typeOptions: {
							minValue: 0,
							maxValue: 100,
						},
						default: 0,
						description: 'Deal success probability percentage.',
					},
					{
						displayName: 'Stage ID',
						name: 'stage_id',
						type: 'options',
						typeOptions: {
							loadOptionsMethod: 'getStageIds',
						},
						default: '',
						description: 'ID of the stage this deal will be placed in a pipeline. If omitted, the deal will be placed in the first stage of the default pipeline. (PIPELINE > STAGE)',
					},
					{
						displayName: 'Status',
						name: 'status',
						type: 'options',
						options: [
							{
								name: 'Open',
								value: 'open',
							},
							{
								name: 'Won',
								value: 'won',
							},
							{
								name: 'Lost',
								value: 'lost',
							},
							{
								name: 'Deleted',
								value: 'deleted',
							},
						],
						default: 'open',
						description: 'The status of the deal. If not provided it will automatically be set to "open".',
					},
					{
						displayName: 'User ID',
						name: 'user_id',
						type: 'options',
						typeOptions: {
							loadOptionsMethod: 'getUserIds',
						},
						default: '',
						description: 'ID of the active user whom the activity will be assigned to. If omitted, the activity will be assigned to the authorized user.',
					},
					{
						displayName: 'Value',
						name: 'value',
						type: 'number',
						default: 0,
						description: 'Value of the deal. If not set it will automatically be set to 0.',
					},
					{
						displayName: 'Visible to',
						name: 'visible_to',
						type: 'options',
						options: [
							{
								name: 'Owner & followers (private)',
								value: '1',
							},
							{
								name: 'Entire company (shared)',
								value: '3',
							},
						],
						default: '3',
						description: 'Visibility of the deal. If omitted, visibility will be set to the default visibility setting of this item type for the authorized user.',
					},
				],
			},

			// ----------------------------------
			//         deal:delete
			// ----------------------------------
			{
				displayName: 'Deal ID',
				name: 'dealId',
				type: 'number',
				displayOptions: {
					show: {
						operation: [
							'delete',
						],
						resource: [
							'deal',
						],
					},
				},
				default: 0,
				required: true,
				description: 'ID of the deal to delete.',
			},

			// ----------------------------------
			//         deal:duplicate
			// ----------------------------------
			{
				displayName: 'Deal ID',
				name: 'dealId',
				type: 'number',
				displayOptions: {
					show: {
						operation: [
							'duplicate',
						],
						resource: [
							'deal',
						],
					},
				},
				default: 0,
				required: true,
				description: 'ID of the deal to duplicate.',
			},

			// ----------------------------------
			//         deal:get
			// ----------------------------------
			{
				displayName: 'Deal ID',
				name: 'dealId',
				type: 'number',
				displayOptions: {
					show: {
						operation: [
							'get',
						],
						resource: [
							'deal',
						],
					},
				},
				default: 0,
				required: true,
				description: 'ID of the deal to get.',
			},

			// ----------------------------------
			//         deal:update
			// ----------------------------------
			{
				displayName: 'Deal ID',
				name: 'dealId',
				type: 'number',
				displayOptions: {
					show: {
						operation: [
							'update',
						],
						resource: [
							'deal',
						],
					},
				},
				default: 0,
				required: true,
				description: 'ID of the deal to update.',
			},
			{
				displayName: 'Update Fields',
				name: 'updateFields',
				type: 'collection',
				placeholder: 'Add Field',
				displayOptions: {
					show: {
						operation: [
							'update',
						],
						resource: [
							'deal',
						],
					},
				},
				default: {},
				options: [
					{
						displayName: 'Currency',
						name: 'currency',
						type: 'string',
						default: 'USD',
						description: 'Currency of the deal. Accepts a 3-character currency code. Like EUR, USD, ...',
					},
					{
						displayName: 'Custom Properties',
						name: 'customProperties',
						placeholder: 'Add Custom Property',
						description: 'Adds a custom property to set also values which have not been predefined.',
						type: 'fixedCollection',
						typeOptions: {
							multipleValues: true,
						},
						default: {},
						options: [
							{
								name: 'property',
								displayName: 'Property',
								values: [
									{
										displayName: 'Property Name',
										name: 'name',
										type: 'options',
										typeOptions: {
											loadOptionsMethod: 'getDealCustomFields',
										},
										default: '',
										description: 'Name of the custom field to set.',
									},
									{
										displayName: 'Property Value',
										name: 'value',
										type: 'string',
										default: '',
										description: 'Value of the property to set.',
									},
								],
							},
						],
					},
					{
						displayName: 'User ID',
						name: 'user_id',
						type: 'options',
						typeOptions: {
							loadOptionsMethod: 'getUserIds',
						},
						default: '',
						description: 'ID of the active user whom the activity will be assigned to. If omitted, the activity will be assigned to the authorized user.',
					},
					{
						displayName: 'Label',
						name: 'label',
						type: 'options',
						typeOptions: {
							loadOptionsMethod: 'getDealLabels',
						},
						default: '',
					},
					{
						displayName: 'Lost Reason',
						name: 'lost_reason',
						type: 'string',
						default: '',
						description: 'Reason why the deal was lost.',
					},
					{
						displayName: 'Organization ID',
						name: 'org_id',
						type: 'options',
						typeOptions: {
							loadOptionsMethod: 'getOrganizationIds',
						},
						default: '',
						description: 'ID of the organization this deal will be associated with.',
					},
					{
						displayName: 'Person ID',
						name: 'person_id',
						type: 'number',
						default: 0,
						description: 'ID of the person this deal will be associated with.',
					},
					{
						displayName: 'Probability',
						name: 'probability',
						type: 'number',
						typeOptions: {
							minValue: 0,
							maxValue: 100,
						},
						default: 0,
						description: 'Deal success probability percentage.',
					},
					{
						displayName: 'Stage ID',
						name: 'stage_id',
						type: 'options',
						typeOptions: {
							loadOptionsMethod: 'getStageIds',
						},
						default: '',
						description: 'ID of the stage this deal will be placed in a pipeline. If omitted, the deal will be placed in the first stage of the default pipeline. (PIPELINE > STAGE)',
					},
					{
						displayName: 'Status',
						name: 'status',
						type: 'options',
						options: [
							{
								name: 'Open',
								value: 'open',
							},
							{
								name: 'Won',
								value: 'won',
							},
							{
								name: 'Lost',
								value: 'lost',
							},
							{
								name: 'Deleted',
								value: 'deleted',
							},
						],
						default: 'open',
						description: 'The status of the deal. If not provided it will automatically be set to "open".',
					},
					{
						displayName: 'Title',
						name: 'title',
						type: 'string',
						default: '',
						description: 'The title of the deal',
					},
					{
						displayName: 'Value',
						name: 'value',
						type: 'number',
						default: 0,
						description: 'Value of the deal. If not set it will automatically be set to 0.',
					},
					{
						displayName: 'Visible to',
						name: 'visible_to',
						type: 'options',
						options: [
							{
								name: 'Owner & followers (private)',
								value: '1',
							},
							{
								name: 'Entire company (shared)',
								value: '3',
							},
						],
						default: '3',
						description: 'Visibility of the deal. If omitted, visibility will be set to the default visibility setting of this item type for the authorized user.',
					},
				],
			},
			// ----------------------------------
			//         deal:search
			// ----------------------------------
			{
				displayName: 'Term',
				name: 'term',
				type: 'string',
				required: true,
				displayOptions: {
					show: {
						operation: [
							'search',
						],
						resource: [
							'deal',
						],
					},
				},
				default: '',
				description: 'The search term to look for. Minimum 2 characters (or 1 if using exact_match).',
			},
			{
				displayName: 'Exact Match',
				name: 'exactMatch',
				type: 'boolean',
				displayOptions: {
					show: {
						operation: [
							'search',
						],
						resource: [
							'deal',
						],
					},
				},
				default: false,
				description: 'When enabled, only full exact matches against the given term are returned. It is not case sensitive.',
			},
			{
				displayName: 'Return All',
				name: 'returnAll',
				type: 'boolean',
				displayOptions: {
					show: {
						operation: [
							'search',
						],
					},
				},
				default: false,
				description: 'If all results should be returned or only up to a given limit.',
			},
			{
				displayName: 'Limit',
				name: 'limit',
				type: 'number',
				displayOptions: {
					show: {
						operation: [
							'search',
						],
						returnAll: [
							false,
						],
					},
				},
				typeOptions: {
					minValue: 1,
					maxValue: 500,
				},
				default: 100,
				description: 'How many results to return.',
			}, {
				displayName: 'Additional Fields',
				name: 'additionalFields',
				type: 'collection',
				placeholder: 'Add Field',
				displayOptions: {
					show: {
						operation: [
							'search',
						],
						resource: [
							'deal',
						],
					},
				},
				default: {},
				options: [
					{
						displayName: 'Include Fields',
						name: 'includeFields',
						type: 'string',
						default: '',
						description: 'Supports including optional fields in the results which are not provided by default. Example: deal.cc_email',
					},
					{
						displayName: 'Organization ID',
						name: 'organizationId',
						type: 'string',
						default: '',
						description: 'Will filter Deals by the provided Organization ID.',
					},
					{
						displayName: 'Person ID',
						name: 'personId',
						type: 'string',
						default: '',
						description: 'Will filter Deals by the provided Person ID.',
					},
					{
						displayName: 'Search Fields',
						name: 'fields',
						type: 'multiOptions',
						options: [
							{
								name: 'Custom Fields',
								value: 'custom_fields',
							},
							{
								name: 'Notes',
								value: 'notes',
							},
							{
								name: 'Title',
								value: 'title',
							},
						],
						default: [
							'custom_fields',
							'notes',
							'title',
						],
						description: 'A comma-separated string array. The fields to perform the search from. Defaults to all of them.',
					},
					{
						displayName: 'Status',
						name: 'status',
						type: 'options',
						options: [
							{
								name: 'Open',
								value: 'open',
							},
							{
								name: 'Won',
								value: 'won',
							},
							{
								name: 'Lost',
								value: 'lost',
							},
						],
						default: 'open',
						description: 'The status of the deal. If not provided it will automatically be set to "open".',
					},
				],
			},


			// ----------------------------------
			//         file
			// ----------------------------------

			// ----------------------------------
			//         file:create
			// ----------------------------------
			{
				displayName: 'Binary Property',
				name: 'binaryPropertyName',
				type: 'string',
				default: 'data',
				required: true,
				displayOptions: {
					show: {
						operation: [
							'create',
						],
						resource: [
							'file',
						],
					},

				},
				placeholder: '',
				description: 'Name of the binary property which contains<br />the data for the file to be created.',
			},
			{
				displayName: 'Additional Fields',
				name: 'additionalFields',
				type: 'collection',
				placeholder: 'Add Field',
				displayOptions: {
					show: {
						operation: [
							'create',
						],
						resource: [
							'file',
						],
					},
				},
				default: {},
				options: [
					{
						displayName: 'Activity ID',
						name: 'activity_id',
						type: 'number',
						default: 0,
						description: 'ID of the activite this file will be associated with.',
					},
					{
						displayName: 'Deal ID',
						name: 'deal_id',
						type: 'number',
						default: 0,
						description: 'ID of the deal this file will be associated with',
					},
					{
						displayName: 'Organization ID',
						name: 'org_id',
						type: 'options',
						typeOptions: {
							loadOptionsMethod: 'getOrganizationIds',
						},
						default: '',
						description: 'ID of the organization this deal will be associated with.',
					},
					{
						displayName: 'Person ID',
						name: 'person_id',
						type: 'number',
						default: 0,
						description: 'ID of the person this file will be associated with.',
					},
					{
						displayName: 'Product ID',
						name: 'product_id',
						type: 'number',
						default: 0,
						description: 'ID of the person this file will be associated with.',
					},
				],
			},

			// ----------------------------------
			//         file:delete
			// ----------------------------------
			{
				displayName: 'File ID',
				name: 'fileId',
				type: 'number',
				displayOptions: {
					show: {
						operation: [
							'delete',
						],
						resource: [
							'file',
						],
					},
				},
				default: 0,
				required: true,
				description: 'ID of the file to delete.',
			},

			// ----------------------------------
			//         file:download
			// ----------------------------------
			{
				displayName: 'File ID',
				name: 'fileId',
				type: 'number',
				displayOptions: {
					show: {
						operation: [
							'download',
						],
						resource: [
							'file',
						],
					},
				},
				default: 0,
				required: true,
				description: 'ID of the file to download.',
			},
			{
				displayName: 'Binary Property',
				name: 'binaryPropertyName',
				type: 'string',
				required: true,
				default: 'data',
				displayOptions: {
					show: {
						operation: [
							'download',
						],
						resource: [
							'file',
						],
					},
				},
				description: 'Name of the binary property to which to<br />write the data of the downloaded file.',
			},

			// ----------------------------------
			//         file:get
			// ----------------------------------
			{
				displayName: 'File ID',
				name: 'fileId',
				type: 'number',
				displayOptions: {
					show: {
						operation: [
							'get',
						],
						resource: [
							'file',
						],
					},
				},
				default: 0,
				required: true,
				description: 'ID of the file to get.',
			},



			// ----------------------------------
			//         note
			// ----------------------------------

			// ----------------------------------
			//         note:create
			// ----------------------------------
			{
				displayName: 'Content',
				name: 'content',
				typeOptions: {
					rows: 5,
				},
				type: 'string',
				default: '',
				required: true,
				displayOptions: {
					show: {
						operation: [
							'create',
						],
						resource: [
							'note',
						],
					},
				},
				description: 'The content of the note to create',
			},
			// {
			// 	displayName: 'Additional Fields',
			// 	name: 'additionalFields',
			// 	type: 'collection',
			// 	placeholder: 'Add Field',
			// 	displayOptions: {
			// 		show: {
			// 			operation: [
			// 				'create',
			// 				'getAll',
			// 			],
			// 			resource: [
			// 				'note',
			// 			],
			// 		},
			// 	},
			// 	default: {},
			// 	options: [
			// 		{
			// 			displayName: 'Deal ID',
			// 			name: 'deal_id',
			// 			type: 'number',
			// 			default: 0,
			// 			description: 'ID of the deal this note will be associated with',
			// 		},
			// 		{
			// 			displayName: 'Organization ID',
			// 			name: 'org_id',
			// 			type: 'options',
			// 			typeOptions: {
			// 				loadOptionsMethod: 'getOrganizationIds',
			// 			},
			// 			default: '',
			// 			description: 'ID of the organization this deal will be associated with.',
			// 		},
			// 		{
			// 			displayName: 'Person ID',
			// 			name: 'person_id',
			// 			type: 'number',
			// 			default: 0,
			// 			description: 'ID of the person this note will be associated with.',
			// 		},
			// 	],
			// },

			// ----------------------------------
			//         note:delete
			// ----------------------------------
			{
				displayName: 'Note ID',
				name: 'noteId',
				type: 'number',
				displayOptions: {
					show: {
						operation: [
							'delete',
						],
						resource: [
							'note',
						],
					},
				},
				default: 0,
				required: true,
				description: 'ID of the note to delete.',
			},

			// ----------------------------------
			//         note:get
			// ----------------------------------
			{
				displayName: 'Note ID',
				name: 'noteId',
				type: 'number',
				displayOptions: {
					show: {
						operation: [
							'get',
						],
						resource: [
							'note',
						],
					},
				},
				default: 0,
				required: true,
				description: 'ID of the note to get.',
			},

			// ----------------------------------
			//         note:update
			// ----------------------------------
			{
				displayName: 'Note ID',
				name: 'noteId',
				type: 'number',
				displayOptions: {
					show: {
						operation: [
							'update',
						],
						resource: [
							'note',
						],
					},
				},
				default: 0,
				required: true,
				description: 'ID of the note to update.',
			},
			{
				displayName: 'Update Fields',
				name: 'updateFields',
				type: 'collection',
				placeholder: 'Add Field',
				displayOptions: {
					show: {
						operation: [
							'update',
						],
						resource: [
							'note',
						],
					},
				},
				default: {},
				options: [
					{
						displayName: 'Content',
						name: 'content',
						typeOptions: {
							rows: 5,
						},
						type: 'string',
						default: '',
						description: 'The content of the note',
					},
					{
						displayName: 'Deal ID',
						name: 'deal_id',
						type: 'number',
						default: 0,
						description: 'ID of the deal this note will be associated with',
					},
					{
						displayName: 'Organization ID',
						name: 'org_id',
						type: 'options',
						typeOptions: {
							loadOptionsMethod: 'getOrganizationIds',
						},
						default: '',
						description: 'ID of the organization this deal will be associated with.',
					},
					{
						displayName: 'Person ID',
						name: 'person_id',
						type: 'number',
						default: 0,
						description: 'ID of the person this note will be associated with.',
					},
				],
			},



			// ----------------------------------
			//         organization
			// ----------------------------------

			// ----------------------------------
			//         organization:create
			// ----------------------------------
			{
				displayName: 'Name',
				name: 'name',
				type: 'string',
				default: '',
				required: true,
				displayOptions: {
					show: {
						operation: [
							'create',
						],
						resource: [
							'organization',
						],
					},
				},
				description: 'The name of the organization to create',
			},
			{
				displayName: 'Additional Fields',
				name: 'additionalFields',
				type: 'collection',
				placeholder: 'Add Field',
				displayOptions: {
					show: {
						operation: [
							'create',
						],
						resource: [
							'organization',
						],
					},
				},
				default: {},
				options: [
					{
						displayName: 'Custom Properties',
						name: 'customProperties',
						placeholder: 'Add Custom Property',
						description: 'Adds a custom property to set also values which have not been predefined.',
						type: 'fixedCollection',
						typeOptions: {
							multipleValues: true,
						},
						default: {},
						options: [
							{
								name: 'property',
								displayName: 'Property',
								values: [
									{
										displayName: 'Property Name',
										name: 'name',
										type: 'string',
										default: '',
										description: 'Name of the property to set.',
									},
									{
										displayName: 'Property Value',
										name: 'value',
										type: 'string',
										default: '',
										description: 'Value of the property to set.',
									},
								],
							},
						],
					},
					{
						displayName: 'Label',
						name: 'label',
						type: 'options',
						typeOptions: {
							loadOptionsMethod: 'getOrganizationLabels',
						},
						default: '',
					},
					{
						displayName: 'Visible to',
						name: 'visible_to',
						type: 'options',
						options: [
							{
								name: 'Owner & followers (private)',
								value: '1',
							},
							{
								name: 'Entire company (shared)',
								value: '3',
							},
						],
						default: '3',
						description: 'Visibility of the person. If omitted, visibility will be set to the default visibility setting of this item type for the authorized user.',
					},
				],
			},

			// ----------------------------------
			//         organization:delete
			// ----------------------------------
			{
				displayName: 'Organization ID',
				name: 'organizationId',
				type: 'number',
				displayOptions: {
					show: {
						operation: [
							'delete',
						],
						resource: [
							'organization',
						],
					},
				},
				default: 0,
				required: true,
				description: 'ID of the organization to delete.',
			},

			// ----------------------------------
			//         organization:get
			// ----------------------------------
			{
				displayName: 'Organization ID',
				name: 'organizationId',
				type: 'number',
				displayOptions: {
					show: {
						operation: [
							'get',
						],
						resource: [
							'organization',
						],
					},
				},
				default: 0,
				required: true,
				description: 'ID of the organization to get.',
			},

			// ----------------------------------
			//         organization:update
			// ----------------------------------
			{
				displayName: 'Organization ID',
				name: 'organizationId',
				type: 'number',
				default: '',
				required: true,
				displayOptions: {
					show: {
						operation: [
							'update',
						],
						resource: [
							'organization',
						],
					},
				},
				description: 'The ID of the organization to create',
			},
			{
				displayName: 'Update Fields',
				name: 'updateFields',
				type: 'collection',
				placeholder: 'Add Field',
				displayOptions: {
					show: {
						operation: [
							'update',
						],
						resource: [
							'organization',
						],
					},
				},
				default: {},
				options: [
					{
						displayName: 'Custom Properties',
						name: 'customProperties',
						placeholder: 'Add Custom Property',
						description: 'Adds a custom property to set also values which have not been predefined.',
						type: 'fixedCollection',
						typeOptions: {
							multipleValues: true,
						},
						default: {},
						options: [
							{
								name: 'property',
								displayName: 'Property',
								values: [
									{
										displayName: 'Property Name',
										name: 'name',
										type: 'string',
										default: '',
										description: 'Name of the property to set.',
									},
									{
										displayName: 'Property Value',
										name: 'value',
										type: 'string',
										default: '',
										description: 'Value of the property to set.',
									},
								],
							},
						],
					},
					{
						displayName: 'Label',
						name: 'label',
						type: 'options',
						typeOptions: {
							loadOptionsMethod: 'getOrganizationLabels',
						},
						default: '',
					},
					{
						displayName: 'Name',
						name: 'name',
						type: 'string',
						default: '',
						description: 'Organization name',
					},
					{
						displayName: 'Owner ID',
						name: 'owner_id',
						type: 'number',
						default: 0,
						description: 'The ID of the user who will be marked as the owner of this Organization. When omitted, the authorized User ID will be used.',
					},
					{
						displayName: 'Visible to',
						name: 'visible_to',
						type: 'options',
						options: [
							{
								name: 'Owner & followers (private)',
								value: '1',
							},
							{
								name: 'Entire company (shared)',
								value: '3',
							},
						],
						default: '3',
						description: 'Visibility of the person. If omitted, visibility will be set to the default visibility setting of this item type for the authorized user.',
					},
				],
			},



			// ----------------------------------
			//         person
			// ----------------------------------

			// ----------------------------------
			//         person:create
			// ----------------------------------
			{
				displayName: 'Name',
				name: 'name',
				type: 'string',
				default: '',
				required: true,
				displayOptions: {
					show: {
						operation: [
							'create',
						],
						resource: [
							'person',
						],
					},
				},
				description: 'The name of the person to create',
			},
			{
				displayName: 'Additional Fields',
				name: 'additionalFields',
				type: 'collection',
				placeholder: 'Add Field',
				displayOptions: {
					show: {
						operation: [
							'create',
						],
						resource: [
							'person',
						],
					},
				},
				default: {},
				options: [
					{
						displayName: 'Custom Properties',
						name: 'customProperties',
						placeholder: 'Add Custom Property',
						description: 'Adds a custom property to set also values which have not been predefined.',
						type: 'fixedCollection',
						typeOptions: {
							multipleValues: true,
						},
						default: {},
						options: [
							{
								name: 'property',
								displayName: 'Property',
								values: [
									{
										displayName: 'Property Name',
										name: 'name',
										type: 'options',
										typeOptions: {
											loadOptionsMethod: 'getPersonCustomFields',
										},
										default: '',
										description: 'Name of the custom field to set.',
									},
									{
										displayName: 'Property Value',
										name: 'value',
										type: 'string',
										default: '',
										description: 'Value of the property to set.',
									},
								],
							},
						],
					},
					{
						displayName: 'Email',
						name: 'email',
						type: 'string',
						typeOptions: {
							multipleValues: true,
						},
						default: '',
						description: 'Email of the person.',
					},
					{
						displayName: 'Label',
						name: 'label',
						type: 'options',
						typeOptions: {
							loadOptionsMethod: 'getPersonLabels',
						},
						default: '',
					},
					{
						displayName: 'Organization ID',
						name: 'org_id',
						type: 'options',
						typeOptions: {
							loadOptionsMethod: 'getOrganizationIds',
						},
						default: '',
						description: 'ID of the organization this deal will be associated with.',
					},
					{
						displayName: 'Phone',
						name: 'phone',
						type: 'string',
						typeOptions: {
							multipleValues: true,
						},
						default: '',
						description: 'Phone number of the person.',
					},
					{
						displayName: 'Visible to',
						name: 'visible_to',
						type: 'options',
						options: [
							{
								name: 'Owner & followers (private)',
								value: '1',
							},
							{
								name: 'Entire company (shared)',
								value: '3',
							},
						],
						default: '3',
						description: 'Visibility of the person. If omitted, visibility will be set to the default visibility setting of this item type for the authorized user.',
					},
				],
			},

			// ----------------------------------
			//         person:delete
			// ----------------------------------
			{
				displayName: 'Person ID',
				name: 'personId',
				type: 'number',
				displayOptions: {
					show: {
						operation: [
							'delete',
						],
						resource: [
							'person',
						],
					},
				},
				default: 0,
				required: true,
				description: 'ID of the person to delete.',
			},

			// ----------------------------------
			//         person:get
			// ----------------------------------
			{
				displayName: 'Person ID',
				name: 'personId',
				type: 'number',
				displayOptions: {
					show: {
						operation: [
							'get',
						],
						resource: [
							'person',
						],
					},
				},
				default: 0,
				required: true,
				description: 'ID of the person to get.',
			},

			// ----------------------------------
			//         person:update
			// ----------------------------------
			{
				displayName: 'Person ID',
				name: 'personId',
				type: 'number',
				displayOptions: {
					show: {
						operation: [
							'update',
						],
						resource: [
							'person',
						],
					},
				},
				default: 0,
				required: true,
				description: 'ID of the person to update.',
			},
			{
				displayName: 'Update Fields',
				name: 'updateFields',
				type: 'collection',
				description: 'The fields to update.',
				placeholder: 'Add Field',
				displayOptions: {
					show: {
						operation: [
							'update',
						],
						resource: [
							'person',
						],
					},
				},
				default: {},
				options: [
					{
						displayName: 'Custom Properties',
						name: 'customProperties',
						placeholder: 'Add Custom Property',
						description: 'Adds a custom property to set also values which have not been predefined.',
						type: 'fixedCollection',
						typeOptions: {
							multipleValues: true,
						},
						default: {},
						options: [
							{
								name: 'property',
								displayName: 'Property',
								values: [
									{
										displayName: 'Property Name',
										name: 'name',
										type: 'options',
										typeOptions: {
											loadOptionsMethod: 'getPersonCustomFields',
										},
										default: '',
										description: 'Name of the custom field to set.',
									},
									{
										displayName: 'Property Value',
										name: 'value',
										type: 'string',
										default: '',
										description: 'Value of the property to set.',
									},
								],
							},
						],
					},
					{
						displayName: 'Email',
						name: 'email',
						type: 'string',
						typeOptions: {
							multipleValues: true,
						},
						default: '',
						description: 'Email of the person.',
					},
					{
						displayName: 'Label',
						name: 'label',
						type: 'options',
						typeOptions: {
							loadOptionsMethod: 'getPersonLabels',
						},
						default: '',
					},
					{
						displayName: 'Name',
						name: 'name',
						type: 'string',
						default: '',
						description: 'The name of the person',
					},
					{
						displayName: 'Organization ID',
						name: 'org_id',
						type: 'options',
						typeOptions: {
							loadOptionsMethod: 'getOrganizationIds',
						},
						default: '',
						description: 'ID of the organization this deal will be associated with.',
					},
					{
						displayName: 'Phone',
						name: 'phone',
						type: 'string',
						typeOptions: {
							multipleValues: true,
						},
						default: '',
						description: 'Phone number of the person.',
					},
					{
						displayName: 'Visible to',
						name: 'visible_to',
						type: 'options',
						options: [
							{
								name: 'Owner & followers (private)',
								value: '1',
							},
							{
								name: 'Entire company (shared)',
								value: '3',
							},
						],
						default: '3',
						description: 'Visibility of the deal. If omitted, visibility will be set to the default visibility setting of this item type for the authorized user.',
					},
				],
			},




			// ----------------------------------
			//         activity / deal / note / organization / person / product
			// ----------------------------------
			{
				displayName: 'Resolve Properties',
				name: 'resolveProperties',
				type: 'boolean',
				displayOptions: {
					show: {
						resource: [
							'activity',
							'deal',
							'organization',
							'person',
							'product',
						],
						operation: [
							'get',
							'getAll',
						],
					},
				},
				default: false,
				description: 'By default do custom properties get returned only as ID instead of their actual name. Also option fields contain only the ID instead of their actual value. If this option gets set they get automatically resolved.',
			},
			{
				displayName: 'Encode Properties',
				name: 'encodeProperties',
				type: 'boolean',
				displayOptions: {
					show: {
						resource: [
							'activity',
							'deal',
							'organization',
							'person',
							'product',
						],
						operation: [
							'update',
						],
					},
				},
				default: false,
				description: 'By default do custom properties have to be set as ID instead of their actual name. Also option fields have to be set as ID instead of their actual value. If this option gets set they get automatically encoded.',
			},
			{
				displayName: 'Return All',
				name: 'returnAll',
				type: 'boolean',
				displayOptions: {
					show: {
						operation: [
							'getAll',
						],
					},
				},
				default: false,
				description: 'If all results should be returned or only up to a given limit.',
			},
			{
				displayName: 'Limit',
				name: 'limit',
				type: 'number',
				displayOptions: {
					show: {
						operation: [
							'getAll',
						],
						returnAll: [
							false,
						],
					},
				},
				typeOptions: {
					minValue: 1,
					maxValue: 500,
				},
				default: 100,
				description: 'How many results to return.',
			},

			// ----------------------------------
			//         person:getAll
			// ----------------------------------
			{
				displayName: 'Additional Fields',
				name: 'additionalFields',
				type: 'collection',
				placeholder: 'Add Field',
				displayOptions: {
					show: {
						operation: [
							'getAll',
						],
						resource: [
							'person',
						],
					},
				},
				default: {},
				options: [
					{
						displayName: 'Filter ID',
						name: 'filterId',
						type: 'options',
						typeOptions: {
							loadOptionsMethod: 'getFilters',
						},
						default: '',
						description: 'ID of the filter to use.',
					},
					{
						displayName: 'First Char',
						name: 'firstChar',
						type: 'string',
						default: '',
						description: 'If supplied, only persons whose name starts with the specified letter will be returned ',
					},
				],
			},

			// ----------------------------------
			//         person:search
			// ----------------------------------
			{
				displayName: 'Term',
				name: 'term',
				type: 'string',
				required: true,
				displayOptions: {
					show: {
						operation: [
							'search',
						],
						resource: [
							'person',
						],
					},
				},
				default: '',
				description: 'The search term to look for. Minimum 2 characters (or 1 if using exact_match).',
			},
			{
				displayName: 'Additional Fields',
				name: 'additionalFields',
				type: 'collection',
				placeholder: 'Add Field',
				displayOptions: {
					show: {
						operation: [
							'search',
						],
						resource: [
							'person',
						],
					},
				},
				default: {},
				options: [
					{
						displayName: 'Exact Match',
						name: 'exactMatch',
						type: 'boolean',
						default: false,
						description: 'When enabled, only full exact matches against the given term are returned. It is not case sensitive.',
					},
					{
						displayName: 'Fields',
						name: 'fields',
						type: 'string',
						default: '',
						description: 'A comma-separated string array. The fields to perform the search from. Defaults to all of them.',
					},
					{
						displayName: 'Include Fields',
						name: 'includeFields',
						type: 'string',
						default: '',
						description: 'Supports including optional fields in the results which are not provided by default.',
					},
					{
						displayName: 'Organization ID',
						name: 'organizationId',
						type: 'string',
						default: '',
						description: 'Will filter Deals by the provided Organization ID.',
					},
					{
						displayName: 'RAW Data',
						name: 'rawData',
						type: 'boolean',
						default: false,
						description: `Returns the data exactly in the way it got received from the API.`,
					},
				],
			},

			// ----------------------------------
			//         note:create/getAll
			// ----------------------------------
			{
				displayName: 'Additional Fields',
				name: 'additionalFields',
				type: 'collection',
				placeholder: 'Add Field',
				displayOptions: {
					show: {
						operation: [
							'create',
							'getAll',
						],
						resource: [
							'note',
						],
					},
				},
				default: {},
				options: [
					{
						displayName: 'Deal ID',
						name: 'deal_id',
						type: 'number',
						default: 0,
						description: 'ID of the deal this note will be associated with',
					},
					{
						displayName: 'Organization ID',
						name: 'org_id',
						type: 'options',
						typeOptions: {
							loadOptionsMethod: 'getOrganizationIds',
						},
						default: '',
						description: 'ID of the organization this deal will be associated with.',
					},
					{
						displayName: 'Person ID',
						name: 'person_id',
						type: 'number',
						default: 0,
						description: 'ID of the person this note will be associated with.',
					},
				],
			},
			// ----------------------------------
			//         activity:getAll
			// ----------------------------------
			{
				displayName: 'Additional Fields',
				name: 'additionalFields',
				type: 'collection',
				placeholder: 'Add Field',
				displayOptions: {
					show: {
						operation: [
							'getAll',
						],
						resource: [
							'activity',
						],
					},
				},
				default: {},
				options: [
					{
						displayName: 'Done',
						name: 'done',
						type: 'boolean',
						default: false,
						description: 'Whether the Activity is done or not. 0 = Not done, 1 = Done. If omitted returns both Done and Not done activities.',
					},
					{
						displayName: 'End Date',
						name: 'end_date',
						type: 'dateTime',
						default: '',
						description: 'Use the Activity due date where you wish to stop fetching Activities from. Insert due date in YYYY-MM-DD format.',
					},
					{
						displayName: 'Filter ID ',
						name: 'filterId',
						type: 'string',
						default: '',
						description: 'The ID of the Filter to use (will narrow down results if used together with user_id parameter)',
					},
					{
						displayName: 'Star Date',
						name: 'start_date',
						type: 'dateTime',
						default: '',
						description: 'Use the Activity due date where you wish to begin fetching Activities from. Insert due date in YYYY-MM-DD format.',
					},
					{
						displayName: 'Type',
						name: 'type',
						type: 'multiOptions',
						typeOptions: {
							loadOptionsMethod: 'getActivityTypes',
						},
						default: [],
						description: 'Type of the Activity.',
					},
					{
						displayName: 'User ID',
						name: 'user_id',
						type: 'options',
						typeOptions: {
							loadOptionsMethod: 'getUserIds',
						},
						default: '',
						description: 'The ID of the User whose Activities will be fetched. If omitted, the User associated with the API token will be used. If 0, Activities for all company Users will be fetched based on the permission sets.',
					},
				],
			},
		],
	};

	methods = {
		loadOptions: {
			// Get all Organizations to display them to user so that he can
			// select them easily
			async getActivityTypes(this: ILoadOptionsFunctions): Promise<INodePropertyOptions[]> {
				const returnData: INodePropertyOptions[] = [];
				const { data } = await pipedriveApiRequest.call(this, 'GET', '/activityTypes', {});
				for (const activity of data) {
					returnData.push({
						name: activity.name,
						value: activity.key_string,
					});
				}

				returnData.sort((a, b) => {
					const aName = a.name.toLowerCase();
					const bName = b.name.toLowerCase();
					if (aName < bName) { return -1; }
					if (aName > bName) { return 1; }
					return 0;
				});

				return returnData;
			},
			// Get all Organizations to display them to user so that he can
			// select them easily
			async getOrganizationIds(this: ILoadOptionsFunctions): Promise<INodePropertyOptions[]> {
				const returnData: INodePropertyOptions[] = [];
				const { data } = await pipedriveApiRequest.call(this, 'GET', '/organizations', {});
				for (const org of data) {
					returnData.push({
						name: org.name,
						value: org.id,
					});
				}

				returnData.sort((a, b) => {
					const aName = a.name.toLowerCase();
					const bName = b.name.toLowerCase();
					if (aName < bName) { return -1; }
					if (aName > bName) { return 1; }
					return 0;
				});

				return returnData;
			},
			// Get all Organizations to display them to user so that he can
			// select them easily
			async getUserIds(this: ILoadOptionsFunctions): Promise<INodePropertyOptions[]> {
				const returnData: INodePropertyOptions[] = [];
				const { data } = await pipedriveApiRequest.call(this, 'GET', '/users', {});
				for (const user of data) {
					if (user.active_flag === true) {
						returnData.push({
							name: user.name,
							value: user.id,
						});
					}
				}

				returnData.sort((a, b) => {
					const aName = a.name.toLowerCase();
					const bName = b.name.toLowerCase();
					if (aName < bName) { return -1; }
					if (aName > bName) { return 1; }
					return 0;
				});

				return returnData;
			},
			// Get all Stages to display them to user so that he can
			// select them easily
			async getStageIds(this: ILoadOptionsFunctions): Promise<INodePropertyOptions[]> {
				const returnData: INodePropertyOptions[] = [];
				const { data } = await pipedriveApiRequest.call(this, 'GET', '/stages', {});
				for (const stage of data) {
					returnData.push({
						name: `${stage.pipeline_name} > ${stage.name}`,
						value: stage.id,
					});
				}

				returnData.sort((a, b) => {
					const aName = a.name.toLowerCase();
					const bName = b.name.toLowerCase();
					if (aName < bName) { return -1; }
					if (aName > bName) { return 1; }
					return 0;
				});

				return returnData;
			},
			// Get all the Organization Custom Fields to display them to user so that he can
			// select them easily
			async getOrganizationCustomFields(this: ILoadOptionsFunctions): Promise<INodePropertyOptions[]> {
				const returnData: INodePropertyOptions[] = [];
				const { data } = await pipedriveApiRequest.call(this, 'GET', '/organizationFields', {});
				for (const field of data) {
					if (field.key.length === 40) {
						returnData.push({
							name: field.name,
							value: field.key,
						});
					}
				}

				returnData.sort((a, b) => {
					const aName = a.name.toLowerCase();
					const bName = b.name.toLowerCase();
					if (aName < bName) { return -1; }
					if (aName > bName) { return 1; }
					return 0;
				});

				return returnData;
			},
			// Get all the Deal Custom Fields to display them to user so that he can
			// select them easily
			async getDealCustomFields(this: ILoadOptionsFunctions): Promise<INodePropertyOptions[]> {
				const returnData: INodePropertyOptions[] = [];
				const { data } = await pipedriveApiRequest.call(this, 'GET', '/dealFields', {});
				for (const field of data) {
					if (field.key.length === 40) {
						returnData.push({
							name: field.name,
							value: field.key,
						});
					}
				}

				returnData.sort((a, b) => {
					const aName = a.name.toLowerCase();
					const bName = b.name.toLowerCase();
					if (aName < bName) { return -1; }
					if (aName > bName) { return 1; }
					return 0;
				});

				return returnData;
			},
			// Get all the Person Custom Fields to display them to user so that he can
			// select them easily
			async getPersonCustomFields(this: ILoadOptionsFunctions): Promise<INodePropertyOptions[]> {
				const returnData: INodePropertyOptions[] = [];
				const { data } = await pipedriveApiRequest.call(this, 'GET', '/personFields', {});
				for (const field of data) {
					if (field.key.length === 40) {
						returnData.push({
							name: field.name,
							value: field.key,
						});
					}
				}

				returnData.sort((a, b) => {
					const aName = a.name.toLowerCase();
					const bName = b.name.toLowerCase();
					if (aName < bName) { return -1; }
					if (aName > bName) { return 1; }
					return 0;
				});

				return returnData;
			},
			// Get all the filters to display them to user so that he can
			// select them easily
			async getFilters(this: ILoadOptionsFunctions): Promise<INodePropertyOptions[]> {
				const returnData: INodePropertyOptions[] = [];
				const { data } = await pipedriveApiRequest.call(this, 'GET', '/filters', {}, { type: 'people' });
				for (const filter of data) {
					const filterName = filter.name;
					const filterId = filter.id;
					returnData.push({
						name: filterName,
						value: filterId,
					});
				}

				returnData.sort((a, b) => {
					const aName = a.name.toLowerCase();
					const bName = b.name.toLowerCase();
					if (aName < bName) { return -1; }
					if (aName > bName) { return 1; }
					return 0;
				});

				return returnData;
			},
			// Get all the person labels to display them to user so that he can
			// select them easily
			async getPersonLabels(this: ILoadOptionsFunctions): Promise<INodePropertyOptions[]> {
				const returnData: INodePropertyOptions[] = [];
				const operation = this.getCurrentNodeParameter('operation') as string;
				const { data } = await pipedriveApiRequest.call(this, 'GET', '/personFields', {});
				for (const field of data) {
					if (field.key === 'label') {
						if (field.options) {
							for (const option of field.options) {
								returnData.push({
									name: option.label,
									value: option.id,
								});
							}
						}
					}
				}

				returnData.sort((a, b) => {
					const aName = a.name.toLowerCase();
					const bName = b.name.toLowerCase();
					if (aName < bName) { return -1; }
					if (aName > bName) { return 1; }
					return 0;
				});

				if (operation === 'update') {
					returnData.push({
						name: 'No Label',
						value: 'null',
					});
				}
				return returnData;
			},
			// Get all the labels to display them to user so that he can
			// select them easily
			async getOrganizationLabels(this: ILoadOptionsFunctions): Promise<INodePropertyOptions[]> {
				const returnData: INodePropertyOptions[] = [];
				const operation = this.getCurrentNodeParameter('operation') as string;
				const { data } = await pipedriveApiRequest.call(this, 'GET', '/organizationFields', {});
				for (const field of data) {
					if (field.key === 'label') {
						if (field.options) {
							for (const option of field.options) {
								returnData.push({
									name: option.label,
									value: option.id,
								});
							}
						}
					}
				}

				returnData.sort((a, b) => {
					const aName = a.name.toLowerCase();
					const bName = b.name.toLowerCase();
					if (aName < bName) { return -1; }
					if (aName > bName) { return 1; }
					return 0;
				});

				if (operation === 'update') {
					returnData.push({
						name: 'No Label',
						value: 'null',
					});
				}
				return returnData;
			},
			// Get all the labels to display them to user so that he can
			// select them easily
			async getDealLabels(this: ILoadOptionsFunctions): Promise<INodePropertyOptions[]> {
				const returnData: INodePropertyOptions[] = [];
				const operation = this.getCurrentNodeParameter('operation') as string;
				const { data } = await pipedriveApiRequest.call(this, 'GET', '/dealFields', {});
				for (const field of data) {
					if (field.key === 'label') {
						if (field.options) {
							for (const option of field.options) {
								returnData.push({
									name: option.label,
									value: option.id,
								});
							}
						}
					}
				}

				returnData.sort((a, b) => {
					const aName = a.name.toLowerCase();
					const bName = b.name.toLowerCase();
					if (aName < bName) { return -1; }
					if (aName > bName) { return 1; }
					return 0;
				});

				if (operation === 'update') {
					returnData.push({
						name: 'No Label',
						value: 'null',
					});
				}
				return returnData;
			},
		},
	};


	async execute(this: IExecuteFunctions): Promise<INodeExecutionData[][]> {
		const items = this.getInputData();
		const returnData: IDataObject[] = [];

		// For Post
		let body: IDataObject;
		// For FormData
		let formData: IDataObject;
		// For Query string
		let qs: IDataObject;

		let downloadFile: boolean;

		let requestMethod: string;
		let endpoint: string;
		let returnAll = false;

		const resource = this.getNodeParameter('resource', 0) as string;
		const operation = this.getNodeParameter('operation', 0) as string;

		let customProperties: ICustomProperties | undefined;
		if (['get', 'getAll', 'update'].includes(operation) && ['activity', 'deal', 'organization', 'person', 'product'].includes(resource)) {
			// Request the custom properties once in the beginning to not query it multiple
			// times if multiple items get updated

			let getCustomProperties = false;
			if (['update'].includes(operation)) {
				getCustomProperties = this.getNodeParameter('encodeProperties', 0, false) as boolean;
			} else {
				getCustomProperties = this.getNodeParameter('resolveProperties', 0, false) as boolean;
			}

			if (getCustomProperties === true) {
				customProperties = await pipedriveGetCustomProperties.call(this, resource);
			}
		}

		for (let i = 0; i < items.length; i++) {

			requestMethod = 'GET';
			endpoint = '';
			downloadFile = false;
			body = {};
			formData = {};
			qs = {};
			try {
				if (resource === 'activity') {
					if (operation === 'create') {
						// ----------------------------------
						//         activity:create
						// ----------------------------------

						requestMethod = 'POST';
						endpoint = '/activities';

						body.subject = this.getNodeParameter('subject', i) as string;
						body.done = this.getNodeParameter('done', i) as string;
						body.type = this.getNodeParameter('type', i) as string;
						const additionalFields = this.getNodeParameter('additionalFields', i) as IDataObject;
						addAdditionalFields(body, additionalFields);

					} else if (operation === 'delete') {
						// ----------------------------------
						//         activity:delete
						// ----------------------------------

						requestMethod = 'DELETE';

						const activityId = this.getNodeParameter('activityId', i) as number;
						endpoint = `/activities/${activityId}`;

					} else if (operation === 'get') {
						// ----------------------------------
						//         activity:get
						// ----------------------------------

						requestMethod = 'GET';

						const activityId = this.getNodeParameter('activityId', i) as number;

						endpoint = `/activities/${activityId}`;

					} else if (operation === 'getAll') {
						// ----------------------------------
						//         activity:getAll
						// ----------------------------------

						requestMethod = 'GET';

						returnAll = this.getNodeParameter('returnAll', i) as boolean;
						if (returnAll === false) {
							qs.limit = this.getNodeParameter('limit', i) as number;
						}

<<<<<<< HEAD
						endpoint = `/activities`;
=======
					const additionalFields = this.getNodeParameter('additionalFields', i) as IDataObject;
					addAdditionalFields(qs, additionalFields);

					if (qs.type) {
						qs.type = (qs.type as string[]).join(',');
					}

					endpoint = `/activities`;
>>>>>>> ff7e035c

					} else if (operation === 'update') {
						// ----------------------------------
						//         activity:update
						// ----------------------------------

						requestMethod = 'PUT';

						const activityId = this.getNodeParameter('activityId', i) as number;
						endpoint = `/activities/${activityId}`;

						const updateFields = this.getNodeParameter('updateFields', i) as IDataObject;
						addAdditionalFields(body, updateFields);

					}
				} else if (resource === 'deal') {
					if (operation === 'create') {
						// ----------------------------------
						//         deal:create
						// ----------------------------------

						requestMethod = 'POST';
						endpoint = '/deals';

						body.title = this.getNodeParameter('title', i) as string;
						const additionalFields = this.getNodeParameter('additionalFields', i) as IDataObject;
						addAdditionalFields(body, additionalFields);

					} else if (operation === 'delete') {
						// ----------------------------------
						//         deal:delete
						// ----------------------------------

						requestMethod = 'DELETE';

						const dealId = this.getNodeParameter('dealId', i) as number;
						endpoint = `/deals/${dealId}`;

					} else if (operation === 'duplicate') {
						// ----------------------------------
						//         deal:duplicate
						// ----------------------------------

						requestMethod = 'POST';

						const dealId = this.getNodeParameter('dealId', i) as number;
						endpoint = `/deals/${dealId}/duplicate`;

					} else if (operation === 'get') {
						// ----------------------------------
						//         deal:get
						// ----------------------------------

						requestMethod = 'GET';

						const dealId = this.getNodeParameter('dealId', i) as number;
						endpoint = `/deals/${dealId}`;

					} else if (operation === 'getAll') {
						// ----------------------------------
						//         deal:getAll
						// ----------------------------------

						requestMethod = 'GET';

						returnAll = this.getNodeParameter('returnAll', i) as boolean;
						if (returnAll === false) {
							qs.limit = this.getNodeParameter('limit', i) as number;
						}

						endpoint = `/deals`;

					} else if (operation === 'update') {
						// ----------------------------------
						//         deal:update
						// ----------------------------------

						requestMethod = 'PUT';

						const dealId = this.getNodeParameter('dealId', i) as number;
						endpoint = `/deals/${dealId}`;

						const updateFields = this.getNodeParameter('updateFields', i) as IDataObject;
						addAdditionalFields(body, updateFields);

						if (body.label === 'null') {
							body.label = null;
						}
					}
<<<<<<< HEAD
				} else if (resource === 'file') {
					if (operation === 'create') {
						// ----------------------------------
						//         file:create
						// ----------------------------------
=======
				} else if (operation === 'search') {
					// ----------------------------------
					//         deal:search
					// ----------------------------------

					requestMethod = 'GET';

					qs.term = this.getNodeParameter('term', i) as string;
					returnAll = this.getNodeParameter('returnAll', i) as boolean;
					qs.exact_match = this.getNodeParameter('exactMatch', i) as boolean;
					if (returnAll === false) {
						qs.limit = this.getNodeParameter('limit', i) as number;
					}

					const additionalFields = this.getNodeParameter('additionalFields', i) as IDataObject;

					if (additionalFields.fields) {
						qs.fields = (additionalFields.fields as string[]).join(',');
					}

					if (additionalFields.organizationId) {
						qs.organization_id = parseInt(additionalFields.organizationId as string, 10);
					}

					if (additionalFields.includeFields) {
						qs.include_fields = additionalFields.includeFields as string;
					}

					if (additionalFields.personId) {
						qs.person_id = parseInt(additionalFields.personId as string, 10);
					}
					if (additionalFields.status) {
						qs.status = additionalFields.status as string;
					}

					endpoint = `/deals/search`;

				}
			} else if (resource === 'file') {
				if (operation === 'create') {
					// ----------------------------------
					//         file:create
					// ----------------------------------
>>>>>>> ff7e035c

						requestMethod = 'POST';
						endpoint = '/files';

						const item = items[i];

						if (item.binary === undefined) {
							throw new NodeOperationError(this.getNode(), 'No binary data exists on item!');
						}

						const binaryPropertyName = this.getNodeParameter('binaryPropertyName', i) as string;

						if (item.binary[binaryPropertyName] === undefined) {
							throw new NodeOperationError(this.getNode(), `No binary data property "${binaryPropertyName}" does not exists on item!`);
						}

						const fileBufferData = Buffer.from(item.binary[binaryPropertyName].data, BINARY_ENCODING);

						formData.file = {
							value: fileBufferData,
							options: {
								contentType: item.binary[binaryPropertyName].mimeType,
								filename: item.binary[binaryPropertyName].fileName,
							},
						};

						const additionalFields = this.getNodeParameter('additionalFields', i) as IDataObject;
						addAdditionalFields(formData, additionalFields);

					} else if (operation === 'delete') {
						// ----------------------------------
						//         file:delete
						// ----------------------------------

						requestMethod = 'DELETE';

						const fileId = this.getNodeParameter('fileId', i) as number;
						endpoint = `/files/${fileId}`;

					} else if (operation === 'download') {
						// ----------------------------------
						//         file:download
						// ----------------------------------

						requestMethod = 'GET';
						downloadFile = true;

						const fileId = this.getNodeParameter('fileId', i) as number;
						endpoint = `/files/${fileId}/download`;

					} else if (operation === 'get') {
						// ----------------------------------
						//         file:get
						// ----------------------------------

						requestMethod = 'GET';

						const fileId = this.getNodeParameter('fileId', i) as number;
						endpoint = `/files/${fileId}`;

					}
				} else if (resource === 'note') {
					if (operation === 'create') {
						// ----------------------------------
						//         note:create
						// ----------------------------------

						requestMethod = 'POST';
						endpoint = '/notes';

						body.content = this.getNodeParameter('content', i) as string;
						const additionalFields = this.getNodeParameter('additionalFields', i) as IDataObject;
						addAdditionalFields(body, additionalFields);

					} else if (operation === 'delete') {
						// ----------------------------------
						//         note:delete
						// ----------------------------------

						requestMethod = 'DELETE';

						const noteId = this.getNodeParameter('noteId', i) as number;
						endpoint = `/notes/${noteId}`;

					} else if (operation === 'get') {
						// ----------------------------------
						//         note:get
						// ----------------------------------

						requestMethod = 'GET';

						const noteId = this.getNodeParameter('noteId', i) as number;
						endpoint = `/notes/${noteId}`;

					} else if (operation === 'getAll') {
						// ----------------------------------
						//         note:getAll
						// ----------------------------------

						requestMethod = 'GET';
						endpoint = `/notes`;

						returnAll = this.getNodeParameter('returnAll', i) as boolean;
						if (returnAll === false) {
							qs.limit = this.getNodeParameter('limit', i) as number;
						}
						const additionalFields = this.getNodeParameter('additionalFields', i) as IDataObject;
						addAdditionalFields(qs, additionalFields);

					} else if (operation === 'update') {
						// ----------------------------------
						//         note:update
						// ----------------------------------

						requestMethod = 'PUT';

						const noteId = this.getNodeParameter('noteId', i) as number;
						endpoint = `/notes/${noteId}`;

						const updateFields = this.getNodeParameter('updateFields', i) as IDataObject;
						addAdditionalFields(body, updateFields);

					}
				} else if (resource === 'organization') {
					if (operation === 'create') {
						// ----------------------------------
						//         organization:create
						// ----------------------------------

						requestMethod = 'POST';
						endpoint = '/organizations';

						body.name = this.getNodeParameter('name', i) as string;
						const additionalFields = this.getNodeParameter('additionalFields', i) as IDataObject;
						addAdditionalFields(body, additionalFields);

					} else if (operation === 'delete') {
						// ----------------------------------
						//         organization:delete
						// ----------------------------------

						requestMethod = 'DELETE';

						const organizationId = this.getNodeParameter('organizationId', i) as number;
						endpoint = `/organizations/${organizationId}`;

					} else if (operation === 'get') {
						// ----------------------------------
						//         organization:get
						// ----------------------------------

						requestMethod = 'GET';

						const organizationId = this.getNodeParameter('organizationId', i) as number;
						endpoint = `/organizations/${organizationId}`;

					} else if (operation === 'getAll') {
						// ----------------------------------
						//         organization:getAll
						// ----------------------------------

						requestMethod = 'GET';

						returnAll = this.getNodeParameter('returnAll', i) as boolean;
						if (returnAll === false) {
							qs.limit = this.getNodeParameter('limit', i) as number;
						}

						endpoint = `/organizations`;

					}
					if (operation === 'update') {
						// ----------------------------------
						//         organization:update
						// ----------------------------------

						const id = this.getNodeParameter('organizationId', i) as string;

						requestMethod = 'PUT';
						endpoint = `/organizations/${id}`;

						const updateFields = this.getNodeParameter('updateFields', i) as IDataObject;
						addAdditionalFields(body, updateFields);

						if (body.label === 'null') {
							body.label = null;
						}

					}
				} else if (resource === 'person') {
					if (operation === 'create') {
						// ----------------------------------
						//         person:create
						// ----------------------------------

						requestMethod = 'POST';
						endpoint = '/persons';

						body.name = this.getNodeParameter('name', i) as string;
						const additionalFields = this.getNodeParameter('additionalFields', i) as IDataObject;
						addAdditionalFields(body, additionalFields);

					} else if (operation === 'delete') {
						// ----------------------------------
						//         person:delete
						// ----------------------------------

						requestMethod = 'DELETE';

						const personId = this.getNodeParameter('personId', i) as number;
						endpoint = `/persons/${personId}`;

					} else if (operation === 'get') {
						// ----------------------------------
						//         person:get
						// ----------------------------------

						requestMethod = 'GET';

						const personId = this.getNodeParameter('personId', i) as number;
						endpoint = `/persons/${personId}`;

					} else if (operation === 'getAll') {
						// ----------------------------------
						//         persons:getAll
						// ----------------------------------

						requestMethod = 'GET';

						returnAll = this.getNodeParameter('returnAll', i) as boolean;
						if (returnAll === false) {
							qs.limit = this.getNodeParameter('limit', i) as number;
						}

						const additionalFields = this.getNodeParameter('additionalFields', i) as IDataObject;

						if (additionalFields.filterId) {
							qs.filter_id = additionalFields.filterId as string;
						}

						if (additionalFields.firstChar) {
							qs.first_char = additionalFields.firstChar as string;
						}

						endpoint = `/persons`;

					} else if (operation === 'search') {
						// ----------------------------------
						//         persons:search
						// ----------------------------------

						requestMethod = 'GET';

						qs.term = this.getNodeParameter('term', i) as string;
						returnAll = this.getNodeParameter('returnAll', i) as boolean;
						if (returnAll === false) {
							qs.limit = this.getNodeParameter('limit', i) as number;
						}

						const additionalFields = this.getNodeParameter('additionalFields', i) as IDataObject;

						if (additionalFields.fields) {
							qs.fields = additionalFields.fields as string;
						}

						if (additionalFields.exactMatch) {
							qs.exact_match = additionalFields.exactMatch as boolean;
						}

						if (additionalFields.organizationId) {
							qs.organization_id = parseInt(additionalFields.organizationId as string, 10);
						}

						if (additionalFields.includeFields) {
							qs.include_fields = additionalFields.includeFields as string;
						}

						endpoint = `/persons/search`;

					} else if (operation === 'update') {
						// ----------------------------------
						//         person:update
						// ----------------------------------

						requestMethod = 'PUT';

						const personId = this.getNodeParameter('personId', i) as number;
						endpoint = `/persons/${personId}`;

						const updateFields = this.getNodeParameter('updateFields', i) as IDataObject;
						addAdditionalFields(body, updateFields);

						if (body.label === 'null') {
							body.label = null;
						}

					}
				} else if (resource === 'product') {
					if (operation === 'getAll') {
						// ----------------------------------
						//         product:getAll
						// ----------------------------------

						requestMethod = 'GET';

						returnAll = this.getNodeParameter('returnAll', i) as boolean;
						if (returnAll === false) {
							qs.limit = this.getNodeParameter('limit', i) as number;
						}

						endpoint = `/products`;

					}
				} else {
					throw new NodeOperationError(this.getNode(), `The resource "${resource}" is not known!`);
				}

				let responseData;
				if (returnAll === true) {

					responseData = await pipedriveApiRequestAllItems.call(this, requestMethod, endpoint, body, qs);

				} else {

					if (customProperties !== undefined) {
						pipedriveEncodeCustomProperties(customProperties!, body);
					}

					responseData = await pipedriveApiRequest.call(this, requestMethod, endpoint, body, qs, formData, downloadFile);

				}

				if (resource === 'file' && operation === 'download') {
					const newItem: INodeExecutionData = {
						json: items[i].json,
						binary: {},
					};

					if (items[i].binary !== undefined) {
						// Create a shallow copy of the binary data so that the old
						// data references which do not get changed still stay behind
						// but the incoming data does not get changed.
						Object.assign(newItem.binary, items[i].binary);
					}

					items[i] = newItem;

					const binaryPropertyName = this.getNodeParameter('binaryPropertyName', i) as string;

					items[i].binary![binaryPropertyName] = await this.helpers.prepareBinaryData(responseData.data);
				} else {

					if (responseData.data === null) {
						responseData.data = [];
					}

					if (operation === 'search' && responseData.data && responseData.data.items) {
						responseData.data = responseData.data.items;
						const additionalFields = this.getNodeParameter('additionalFields', i) as IDataObject;
						if (additionalFields.rawData !== true) {
							responseData.data = responseData.data.map((item: { result_score: number, item: object }) => {
								return {
									result_score: item.result_score,
									...item.item,
								};
							});
						}
					}

					if (Array.isArray(responseData.data)) {
						returnData.push.apply(returnData, responseData.data as IDataObject[]);
					} else {
						returnData.push(responseData.data as IDataObject);
					}
				}
			} catch (error) {
				if (this.continueOnFail()) {
					if (resource === 'file' && operation === 'download') {
						items[i].json = { error: error.message };
					} else {
						returnData.push({ error: error.message });
					}
					continue;
				}
				throw error;
			}
		}

		if (customProperties !== undefined) {
			for (const item of returnData) {
				await pipedriveResolveCustomProperties(customProperties, item);
			}
		}

		if (resource === 'file' && operation === 'download') {
			// For file downloads the files get attached to the existing items
			return this.prepareOutputData(items);
		} else {
			// For all other ones does the output items get replaced
			return [this.helpers.returnJsonArray(returnData)];
		}
	}
}<|MERGE_RESOLUTION|>--- conflicted
+++ resolved
@@ -3114,18 +3114,14 @@
 							qs.limit = this.getNodeParameter('limit', i) as number;
 						}
 
-<<<<<<< HEAD
+						const additionalFields = this.getNodeParameter('additionalFields', i) as IDataObject;
+						addAdditionalFields(qs, additionalFields);
+
+						if (qs.type) {
+							qs.type = (qs.type as string[]).join(',');
+						}
+
 						endpoint = `/activities`;
-=======
-					const additionalFields = this.getNodeParameter('additionalFields', i) as IDataObject;
-					addAdditionalFields(qs, additionalFields);
-
-					if (qs.type) {
-						qs.type = (qs.type as string[]).join(',');
-					}
-
-					endpoint = `/activities`;
->>>>>>> ff7e035c
 
 					} else if (operation === 'update') {
 						// ----------------------------------
@@ -3214,58 +3210,49 @@
 						if (body.label === 'null') {
 							body.label = null;
 						}
+					} else if (operation === 'search') {
+						// ----------------------------------
+						//         deal:search
+						// ----------------------------------
+
+						requestMethod = 'GET';
+
+						qs.term = this.getNodeParameter('term', i) as string;
+						returnAll = this.getNodeParameter('returnAll', i) as boolean;
+						qs.exact_match = this.getNodeParameter('exactMatch', i) as boolean;
+						if (returnAll === false) {
+							qs.limit = this.getNodeParameter('limit', i) as number;
+						}
+
+						const additionalFields = this.getNodeParameter('additionalFields', i) as IDataObject;
+
+						if (additionalFields.fields) {
+							qs.fields = (additionalFields.fields as string[]).join(',');
+						}
+
+						if (additionalFields.organizationId) {
+							qs.organization_id = parseInt(additionalFields.organizationId as string, 10);
+						}
+
+						if (additionalFields.includeFields) {
+							qs.include_fields = additionalFields.includeFields as string;
+						}
+
+						if (additionalFields.personId) {
+							qs.person_id = parseInt(additionalFields.personId as string, 10);
+						}
+						if (additionalFields.status) {
+							qs.status = additionalFields.status as string;
+						}
+
+						endpoint = `/deals/search`;
+
 					}
-<<<<<<< HEAD
 				} else if (resource === 'file') {
 					if (operation === 'create') {
 						// ----------------------------------
 						//         file:create
 						// ----------------------------------
-=======
-				} else if (operation === 'search') {
-					// ----------------------------------
-					//         deal:search
-					// ----------------------------------
-
-					requestMethod = 'GET';
-
-					qs.term = this.getNodeParameter('term', i) as string;
-					returnAll = this.getNodeParameter('returnAll', i) as boolean;
-					qs.exact_match = this.getNodeParameter('exactMatch', i) as boolean;
-					if (returnAll === false) {
-						qs.limit = this.getNodeParameter('limit', i) as number;
-					}
-
-					const additionalFields = this.getNodeParameter('additionalFields', i) as IDataObject;
-
-					if (additionalFields.fields) {
-						qs.fields = (additionalFields.fields as string[]).join(',');
-					}
-
-					if (additionalFields.organizationId) {
-						qs.organization_id = parseInt(additionalFields.organizationId as string, 10);
-					}
-
-					if (additionalFields.includeFields) {
-						qs.include_fields = additionalFields.includeFields as string;
-					}
-
-					if (additionalFields.personId) {
-						qs.person_id = parseInt(additionalFields.personId as string, 10);
-					}
-					if (additionalFields.status) {
-						qs.status = additionalFields.status as string;
-					}
-
-					endpoint = `/deals/search`;
-
-				}
-			} else if (resource === 'file') {
-				if (operation === 'create') {
-					// ----------------------------------
-					//         file:create
-					// ----------------------------------
->>>>>>> ff7e035c
 
 						requestMethod = 'POST';
 						endpoint = '/files';
