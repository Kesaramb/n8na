--- conflicted
+++ resolved
@@ -98,15 +98,9 @@
 						description: 'Soft-deletes a channel',
 					},
 					{
-<<<<<<< HEAD
 						name: 'Member',
 						value: 'members',
 						description: 'Get a page of members for a channel.',
-=======
-						name: 'Members',
-						value: 'members',
-						description: 'Returns the members of a channel.',
->>>>>>> 718929cb
 					},
 					{
 						name: 'Restore',
@@ -274,11 +268,7 @@
 			},
 
 			// ----------------------------------
-<<<<<<< HEAD
-			//         channel:member
-=======
 			//         channel:members
->>>>>>> 718929cb
 			// ----------------------------------
 			{
 				displayName: 'Team ID',
@@ -293,11 +283,7 @@
 				displayOptions: {
 					show: {
 						operation: [
-<<<<<<< HEAD
-							'member'
-=======
 							'members',
->>>>>>> 718929cb
 						],
 						resource: [
 							'channel',
@@ -322,11 +308,7 @@
 				displayOptions: {
 					show: {
 						operation: [
-<<<<<<< HEAD
-							'member'
-=======
 							'members',
->>>>>>> 718929cb
 						],
 						resource: [
 							'channel',
@@ -336,7 +318,6 @@
 				description: 'The Mattermost Team.',
 			},
 			{
-<<<<<<< HEAD
 				displayName: 'Resolve Data',
 				name: 'resolveData',
 				type: 'boolean',
@@ -346,7 +327,7 @@
 							'channel',
 						],
 						operation: [
-							'member',
+							'members',
 						],
 					},
 				},
@@ -354,28 +335,17 @@
 				description: 'By default the response only contain the ID of the user.<br />If this option gets activated it will resolve the user automatically.',
 			},
 			{
-=======
->>>>>>> 718929cb
 				displayName: 'Return All',
 				name: 'returnAll',
 				type: 'boolean',
 				displayOptions: {
 					show: {
-<<<<<<< HEAD
+						operation: [
+							'members',
+						],
 						resource: [
 							'channel',
 						],
-						operation: [
-							'member',
-						],
-=======
-						operation: [
-							'members',
-						],
-						resource: [
-							'channel',
-						],
->>>>>>> 718929cb
 					},
 				},
 				default: true,
@@ -387,21 +357,12 @@
 				type: 'number',
 				displayOptions: {
 					show: {
-<<<<<<< HEAD
+						operation: [
+							'members',
+						],
 						resource: [
 							'channel',
 						],
-						operation: [
-							'member',
-						],
-=======
-						operation: [
-							'members',
-						],
-						resource: [
-							'channel',
-						],
->>>>>>> 718929cb
 						returnAll: [
 							false,
 						],
@@ -1259,7 +1220,6 @@
 				const teamId = this.getCurrentNodeParameter('teamId');
 				const endpoint = `users/me/teams/${teamId}/channels`;
 				const responseData = await apiRequest.call(this, 'GET', endpoint, {});
-<<<<<<< HEAD
 
 				if (responseData === undefined) {
 					throw new Error('No data got returned');
@@ -1278,26 +1238,6 @@
 						'D': 'direct',
 					};
 
-=======
-
-				if (responseData === undefined) {
-					throw new Error('No data got returned');
-				}
-
-				const returnData: INodePropertyOptions[] = [];
-				let name: string;
-				for (const data of responseData) {
-					if (data.delete_at !== 0) {
-						continue;
-					}
-
-					const channelTypes: IDataObject = {
-						'O': 'public',
-						'P': 'private',
-						'D': 'direct',
-					};
-
->>>>>>> 718929cb
 					name = `${data.name} (${channelTypes[data.type as string]})`;
 
 					returnData.push({
@@ -1415,15 +1355,9 @@
 					const channelId = this.getNodeParameter('channelId', i) as string;
 					endpoint = `channels/${channelId}`;
 
-<<<<<<< HEAD
-				} else if (operation === 'member') {
-					// ----------------------------------
-					//         channel:member
-=======
 				} else if (operation === 'members') {
 					// ----------------------------------
 					//         channel:members
->>>>>>> 718929cb
 					// ----------------------------------
 
 					requestMethod = 'GET';
