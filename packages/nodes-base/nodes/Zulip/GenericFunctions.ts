import { OptionsWithUri } from 'request';

import { IExecuteFunctions, ILoadOptionsFunctions } from 'n8n-core';

import {
	IDataObject,
	IHookFunctions,
	IHttpRequestMethods,
	IHttpRequestOptions,
	IWebhookFunctions,
	NodeApiError,
	NodeOperationError,
} from 'n8n-workflow';

<<<<<<< HEAD
export async function zulipApiRequest(this: IExecuteFunctions | IWebhookFunctions | IHookFunctions | ILoadOptionsFunctions, method: IHttpRequestMethods, resource: string, body: any = {}, query: IDataObject = {}, uri?: string, option: IDataObject = {}): Promise<any> { // tslint:disable-line:no-any

=======
export async function zulipApiRequest(
	this: IExecuteFunctions | IWebhookFunctions | IHookFunctions | ILoadOptionsFunctions,
	method: string,
	resource: string,
	// tslint:disable-next-line:no-any
	body: any = {},
	query: IDataObject = {},
	uri?: string,
	option: IDataObject = {},
	// tslint:disable-next-line:no-any
): Promise<any> {
>>>>>>> 9017fd46
	const credentials = await this.getCredentials('zulipApi');

	const endpoint = `${credentials.url}/api/v1`;

	let options: IHttpRequestOptions ={
		auth: {
			user: credentials.email as string,
			password: credentials.apiKey as string,
		},
		headers: {
			'Content-Type': 'application/x-www-form-urlencoded',
		},
		method,
		form: body,
		qs: query,
		uri: uri || `${endpoint}${resource}`,
		json: true,
	};
	if (!Object.keys(body).length) {
		delete options.form;
	}
	if (!Object.keys(query).length) {
		delete options.qs;
	}
	options = Object.assign({}, options, option);
	try {
		return await this.helpers.request!(options);
	} catch (error) {
		throw new NodeApiError(this.getNode(), error);
	}
}

// tslint:disable-next-line:no-any
export function validateJSON(json: string | undefined): any {
	let result;
	try {
		result = JSON.parse(json!);
	} catch (exception) {
		result = undefined;
	}
	return result;
}<|MERGE_RESOLUTION|>--- conflicted
+++ resolved
@@ -12,13 +12,9 @@
 	NodeOperationError,
 } from 'n8n-workflow';
 
-<<<<<<< HEAD
-export async function zulipApiRequest(this: IExecuteFunctions | IWebhookFunctions | IHookFunctions | ILoadOptionsFunctions, method: IHttpRequestMethods, resource: string, body: any = {}, query: IDataObject = {}, uri?: string, option: IDataObject = {}): Promise<any> { // tslint:disable-line:no-any
-
-=======
 export async function zulipApiRequest(
 	this: IExecuteFunctions | IWebhookFunctions | IHookFunctions | ILoadOptionsFunctions,
-	method: string,
+	method: IHttpRequestMethods,
 	resource: string,
 	// tslint:disable-next-line:no-any
 	body: any = {},
@@ -27,12 +23,11 @@
 	option: IDataObject = {},
 	// tslint:disable-next-line:no-any
 ): Promise<any> {
->>>>>>> 9017fd46
 	const credentials = await this.getCredentials('zulipApi');
 
 	const endpoint = `${credentials.url}/api/v1`;
 
-	let options: IHttpRequestOptions ={
+	let options: IHttpRequestOptions = {
 		auth: {
 			user: credentials.email as string,
 			password: credentials.apiKey as string,
