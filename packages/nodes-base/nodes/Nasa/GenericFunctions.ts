<<<<<<< HEAD

=======
import { OptionsWithUri } from 'request';
>>>>>>> 9017fd46

import { IExecuteFunctions, IHookFunctions } from 'n8n-core';

<<<<<<< HEAD
import {
	IDataObject, IHttpRequestMethods, IHttpRequestOptions, NodeApiError,
} from 'n8n-workflow';

export async function nasaApiRequest(this: IHookFunctions | IExecuteFunctions, method: IHttpRequestMethods, endpoint: string, qs: IDataObject, option: IDataObject = {}, uri?: string | undefined): Promise<any> { // tslint:disable-line:no-any
=======
import { IDataObject, NodeApiError } from 'n8n-workflow';
>>>>>>> 9017fd46

export async function nasaApiRequest(
	this: IHookFunctions | IExecuteFunctions,
	method: string,
	endpoint: string,
	qs: IDataObject,
	option: IDataObject = {},
	uri?: string | undefined,
	// tslint:disable-next-line:no-any
): Promise<any> {
	const credentials = await this.getCredentials('nasaApi');

	qs.api_key = credentials['api_key'] as string;

	const options: IHttpRequestOptions = {
		method,
		qs,
		uri: uri || `https://api.nasa.gov${endpoint}`,
		json: true,
	};

	if (Object.keys(option)) {
		Object.assign(options, option);
	}

	try {
		return await this.helpers.request(options);
	} catch (error) {
		throw new NodeApiError(this.getNode(), error);
	}
}

<<<<<<< HEAD
export async function nasaApiRequestAllItems(this: IHookFunctions | IExecuteFunctions, propertyName: string, method: IHttpRequestMethods, resource: string, query: IDataObject = {}): Promise<any> { // tslint:disable-line:no-any

=======
export async function nasaApiRequestAllItems(
	this: IHookFunctions | IExecuteFunctions,
	propertyName: string,
	method: string,
	resource: string,
	query: IDataObject = {},
	// tslint:disable-next-line:no-any
): Promise<any> {
>>>>>>> 9017fd46
	const returnData: IDataObject[] = [];

	let responseData;

	query.size = 20;

	let uri: string | undefined = undefined;

	do {
		responseData = await nasaApiRequest.call(this, method, resource, query, {}, uri);
		uri = responseData.links.next;
		returnData.push.apply(returnData, responseData[propertyName]);
	} while (responseData.links.next !== undefined);

	return returnData;
}<|MERGE_RESOLUTION|>--- conflicted
+++ resolved
@@ -1,24 +1,10 @@
-<<<<<<< HEAD
-
-=======
-import { OptionsWithUri } from 'request';
->>>>>>> 9017fd46
-
 import { IExecuteFunctions, IHookFunctions } from 'n8n-core';
 
-<<<<<<< HEAD
-import {
-	IDataObject, IHttpRequestMethods, IHttpRequestOptions, NodeApiError,
-} from 'n8n-workflow';
-
-export async function nasaApiRequest(this: IHookFunctions | IExecuteFunctions, method: IHttpRequestMethods, endpoint: string, qs: IDataObject, option: IDataObject = {}, uri?: string | undefined): Promise<any> { // tslint:disable-line:no-any
-=======
-import { IDataObject, NodeApiError } from 'n8n-workflow';
->>>>>>> 9017fd46
+import { IDataObject, IHttpRequestMethods, IHttpRequestOptions, NodeApiError } from 'n8n-workflow';
 
 export async function nasaApiRequest(
 	this: IHookFunctions | IExecuteFunctions,
-	method: string,
+	method: IHttpRequestMethods,
 	endpoint: string,
 	qs: IDataObject,
 	option: IDataObject = {},
@@ -47,19 +33,14 @@
 	}
 }
 
-<<<<<<< HEAD
-export async function nasaApiRequestAllItems(this: IHookFunctions | IExecuteFunctions, propertyName: string, method: IHttpRequestMethods, resource: string, query: IDataObject = {}): Promise<any> { // tslint:disable-line:no-any
-
-=======
 export async function nasaApiRequestAllItems(
 	this: IHookFunctions | IExecuteFunctions,
 	propertyName: string,
-	method: string,
+	method: IHttpRequestMethods,
 	resource: string,
 	query: IDataObject = {},
 	// tslint:disable-next-line:no-any
 ): Promise<any> {
->>>>>>> 9017fd46
 	const returnData: IDataObject[] = [];
 
 	let responseData;
