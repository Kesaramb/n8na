/* eslint-disable n8n-nodes-base/node-filename-against-convention */

import merge from 'lodash.merge';

import type {
	IExecuteFunctions,
	IDataObject,
	INodeExecutionData,
	INodeType,
	INodeTypeBaseDescription,
	INodeTypeDescription,
	IPairedItemData,
} from 'n8n-workflow';

import type {
	ClashResolveOptions,
	MatchFieldsJoinMode,
	MatchFieldsOptions,
	MatchFieldsOutput,
} from './GenericFunctions';
import {
	addSourceField,
	addSuffixToEntriesKeys,
	checkInput,
	checkMatchFieldsInput,
	findMatches,
	mergeMatched,
	selectMergeMethod,
} from './GenericFunctions';

import { optionsDescription } from './OptionsDescription';

const versionDescription: INodeTypeDescription = {
	displayName: 'Merge',
	name: 'merge',
	icon: 'fa:code-branch',
	group: ['transform'],
	version: [2, 2.1],
	subtitle: '={{$parameter["mode"]}}',
	description: 'Merges data of multiple streams once data from both is available',
	defaults: {
		name: 'Merge',
		color: '#00bbcc',
	},
	// eslint-disable-next-line n8n-nodes-base/node-class-description-inputs-wrong-regular-node
	inputs: ['main', 'main'],
	outputs: ['main'],
	inputNames: ['Input 1', 'Input 2'],
	// If the node is of version 2 or if mode is chooseBranch data from both branches is required
	// to continue, else data from any input suffices
	requiredInputs:
		'={{ $version < 2.1 ? undefined : ($parameter["mode"] === "chooseBranch" ? [0, 1] : 1) }}',
	forceInputNodeExecution: '={{ $version < 2.1 }}',
	properties: [
		{
			displayName: 'Mode',
			name: 'mode',
			type: 'options',
			options: [
				{
					name: 'Append',
					value: 'append',
					description: 'All items of input 1, then all items of input 2',
				},
				{
					name: 'Combine',
					value: 'combine',
					description: 'Merge matching items together',
				},
				{
					name: 'Choose Branch',
					value: 'chooseBranch',
					description: 'Output input data, without modifying it',
				},
			],
			default: 'append',
			description: 'How data of branches should be merged',
		},
		{
			displayName: 'Combination Mode',
			name: 'combinationMode',
			type: 'options',
			options: [
				{
					name: 'Merge By Fields',
					value: 'mergeByFields',
					description: 'Combine items with the same field values',
				},
				{
					name: 'Merge By Position',
					value: 'mergeByPosition',
					description: 'Combine items based on their order',
				},
				{
					name: 'Multiplex',
					value: 'multiplex',
					description: 'All possible item combinations (cross join)',
				},
			],
			default: 'mergeByFields',
			displayOptions: {
				show: {
					mode: ['combine'],
				},
			},
		},
		// mergeByFields ------------------------------------------------------------------
		{
			displayName: 'Fields to Match',
			name: 'mergeByFields',
			type: 'fixedCollection',
			placeholder: 'Add Fields to Match',
			default: { values: [{ field1: '', field2: '' }] },
			typeOptions: {
				multipleValues: true,
			},
			options: [
				{
					displayName: 'Values',
					name: 'values',
					values: [
						{
							displayName: 'Input 1 Field',
							name: 'field1',
							type: 'string',
							default: '',
							// eslint-disable-next-line n8n-nodes-base/node-param-placeholder-miscased-id
							placeholder: 'e.g. id',
							hint: ' Enter the field name as text',
							requiresDataPath: 'single',
						},
						{
							displayName: 'Input 2 Field',
							name: 'field2',
							type: 'string',
							default: '',
							// eslint-disable-next-line n8n-nodes-base/node-param-placeholder-miscased-id
							placeholder: 'e.g. id',
							hint: ' Enter the field name as text',
							requiresDataPath: 'single',
						},
					],
				},
			],
			displayOptions: {
				show: {
					mode: ['combine'],
					combinationMode: ['mergeByFields'],
				},
			},
		},
		{
			displayName: 'Output Type',
			name: 'joinMode',
			type: 'options',
			// eslint-disable-next-line n8n-nodes-base/node-param-options-type-unsorted-items
			options: [
				{
					name: 'Keep Matches',
					value: 'keepMatches',
					description: 'Items that match, merged together (inner join)',
				},
				{
					name: 'Keep Non-Matches',
					value: 'keepNonMatches',
					description: "Items that don't match",
				},
				{
					name: 'Keep Everything',
					value: 'keepEverything',
					description: "Items that match merged together, plus items that don't match (outer join)",
				},
				{
					name: 'Enrich Input 1',
					value: 'enrichInput1',
					description: 'All of input 1, with data from input 2 added in (left join)',
				},
				{
					name: 'Enrich Input 2',
					value: 'enrichInput2',
					description: 'All of input 2, with data from input 1 added in (right join)',
				},
			],
			default: 'keepMatches',
			displayOptions: {
				show: {
					mode: ['combine'],
					combinationMode: ['mergeByFields'],
				},
			},
		},
		{
			displayName: 'Output Data From',
			name: 'outputDataFrom',
			type: 'options',
			options: [
				{
					name: 'Both Inputs Merged Together',
					value: 'both',
				},
				{
					name: 'Input 1',
					value: 'input1',
				},
				{
					name: 'Input 2',
					value: 'input2',
				},
			],
			default: 'both',
			displayOptions: {
				show: {
					mode: ['combine'],
					combinationMode: ['mergeByFields'],
					joinMode: ['keepMatches'],
				},
			},
		},
		{
			displayName: 'Output Data From',
			name: 'outputDataFrom',
			type: 'options',
			options: [
				{
					name: 'Both Inputs Appended Together',
					value: 'both',
				},
				{
					name: 'Input 1',
					value: 'input1',
				},
				{
					name: 'Input 2',
					value: 'input2',
				},
			],
			default: 'both',
			displayOptions: {
				show: {
					mode: ['combine'],
					combinationMode: ['mergeByFields'],
					joinMode: ['keepNonMatches'],
				},
			},
		},

		// chooseBranch -----------------------------------------------------------------
		{
			displayName: 'Output Type',
			name: 'chooseBranchMode',
			type: 'options',
			options: [
				{
					name: 'Wait for Both Inputs to Arrive',
					value: 'waitForBoth',
				},
			],
			default: 'waitForBoth',
			displayOptions: {
				show: {
					mode: ['chooseBranch'],
				},
			},
		},
		{
			displayName: 'Output',
			name: 'output',
			type: 'options',
			options: [
				{
					name: 'Input 1 Data',
					value: 'input1',
				},
				{
					name: 'Input 2 Data',
					value: 'input2',
				},
				{
					name: 'A Single, Empty Item',
					value: 'empty',
				},
			],
			default: 'input1',
			displayOptions: {
				show: {
					mode: ['chooseBranch'],
					chooseBranchMode: ['waitForBoth'],
				},
			},
		},

		...optionsDescription,
	],
};

export class MergeV2 implements INodeType {
	description: INodeTypeDescription;

	constructor(baseDescription: INodeTypeBaseDescription) {
		this.description = {
			...baseDescription,
			...versionDescription,
		};
	}

	async execute(this: IExecuteFunctions): Promise<INodeExecutionData[][]> {
		const returnData: INodeExecutionData[] = [];

		const mode = this.getNodeParameter('mode', 0) as string;

		if (mode === 'append') {
			for (let i = 0; i < 2; i++) {
				returnData.push.apply(returnData, this.getInputData(i));
			}
		}

		if (mode === 'combine') {
			const combinationMode = this.getNodeParameter('combinationMode', 0) as string;

			if (combinationMode === 'multiplex') {
				const clashHandling = this.getNodeParameter(
					'options.clashHandling.values',
					0,
					{},
				) as ClashResolveOptions;

				let input1 = this.getInputData(0);
				let input2 = this.getInputData(1);

				if (clashHandling.resolveClash === 'preferInput1') {
					[input1, input2] = [input2, input1];
				}

				if (clashHandling.resolveClash === 'addSuffix') {
					input1 = addSuffixToEntriesKeys(input1, '1');
					input2 = addSuffixToEntriesKeys(input2, '2');
				}

				const mergeIntoSingleObject = selectMergeMethod(clashHandling);

				if (!input1 || !input2) {
					return [returnData];
				}

				let entry1: INodeExecutionData;
				let entry2: INodeExecutionData;

				for (entry1 of input1) {
					for (entry2 of input2) {
						returnData.push({
							json: {
								...mergeIntoSingleObject(entry1.json, entry2.json),
							},
							binary: {
								...merge({}, entry1.binary, entry2.binary),
							},
							pairedItem: [
								entry1.pairedItem as IPairedItemData,
								entry2.pairedItem as IPairedItemData,
							],
						});
					}
				}
				return [returnData];
			}

			if (combinationMode === 'mergeByPosition') {
				const clashHandling = this.getNodeParameter(
					'options.clashHandling.values',
					0,
					{},
				) as ClashResolveOptions;
				const includeUnpaired = this.getNodeParameter(
					'options.includeUnpaired',
					0,
					false,
				) as boolean;

				let input1 = this.getInputData(0);
				let input2 = this.getInputData(1);

				if (input1.length === 0 || input2.length === 0) {
					// If data of any input is missing, return the data of
					// the input that contains data
					return [[...input1, ...input2]];
				}

				if (clashHandling.resolveClash === 'preferInput1') {
					[input1, input2] = [input2, input1];
				}

				if (clashHandling.resolveClash === 'addSuffix') {
					input1 = addSuffixToEntriesKeys(input1, '1');
					input2 = addSuffixToEntriesKeys(input2, '2');
				}

				if (input1 === undefined || input1.length === 0) {
					if (includeUnpaired) {
						return [input2];
					}
					return [returnData];
				}

				if (input2 === undefined || input2.length === 0) {
					if (includeUnpaired) {
						return [input1];
					}
					return [returnData];
				}

				let numEntries: number;
				if (includeUnpaired) {
					numEntries = Math.max(input1.length, input2.length);
				} else {
					numEntries = Math.min(input1.length, input2.length);
				}

				const mergeIntoSingleObject = selectMergeMethod(clashHandling);

				for (let i = 0; i < numEntries; i++) {
					if (i >= input1.length) {
						returnData.push(input2[i]);
						continue;
					}
					if (i >= input2.length) {
						returnData.push(input1[i]);
						continue;
					}

					const entry1 = input1[i];
					const entry2 = input2[i];

					returnData.push({
						json: {
							...mergeIntoSingleObject(entry1.json, entry2.json),
						},
						binary: {
							...merge({}, entry1.binary, entry2.binary),
						},
						pairedItem: [
							entry1.pairedItem as IPairedItemData,
							entry2.pairedItem as IPairedItemData,
						],
					});
				}
			}

			if (combinationMode === 'mergeByFields') {
				const matchFields = checkMatchFieldsInput(
					this.getNodeParameter('mergeByFields.values', 0, []) as IDataObject[],
				);

				const joinMode = this.getNodeParameter('joinMode', 0) as MatchFieldsJoinMode;
				const outputDataFrom = this.getNodeParameter(
					'outputDataFrom',
					0,
					'both',
				) as MatchFieldsOutput;
				const options = this.getNodeParameter('options', 0, {}) as MatchFieldsOptions;

				options.joinMode = joinMode;
				options.outputDataFrom = outputDataFrom;

<<<<<<< HEAD
				let input1 = this.getInputData(0);
				let input2 = this.getInputData(1);

				if (input1.length === 0 || input2.length === 0) {
					if (joinMode === 'keepMatches') {
						// Stop the execution
						return [[]];
					} else if (joinMode === 'enrichInput1' && input1.length === 0) {
						// No data to enrich so stop
						return [[]];
					} else if (joinMode === 'enrichInput2' && input2.length === 0) {
						// No data to enrich so stop
						return [[]];
					} else {
						// Return the data of any of the inputs that contains data
						return [[...input1, ...input2]];
					}
				}

				input1 = checkInput(
					input1,
					matchFields.map((pair) => pair.field1),
					options.disableDotNotation || false,
					'Input 1',
				);
				if (!input1) return [returnData];

				input2 = checkInput(
					input2,
					matchFields.map((pair) => pair.field2),
					options.disableDotNotation || false,
					'Input 2',
				);
=======
				const nodeVersion = this.getNode().typeVersion;

				let input1 = this.getInputData(0);
				let input2 = this.getInputData(1);
				if (nodeVersion < 2.1) {
					input1 = checkInput(
						this.getInputData(0),
						matchFields.map((pair) => pair.field1),
						options.disableDotNotation || false,
						'Input 1',
					);
					if (!input1) return [returnData];

					input2 = checkInput(
						this.getInputData(1),
						matchFields.map((pair) => pair.field2),
						options.disableDotNotation || false,
						'Input 2',
					);
				} else {
					if (!input1) return [returnData];
				}
>>>>>>> ee582cc3

				if (!input2 || !matchFields.length) {
					if (
						joinMode === 'keepMatches' ||
						joinMode === 'keepEverything' ||
						joinMode === 'enrichInput2'
					) {
						return [returnData];
					}
					return [input1];
				}

				const matches = findMatches(input1, input2, matchFields, options);

				if (joinMode === 'keepMatches' || joinMode === 'keepEverything') {
					let output: INodeExecutionData[] = [];
					const clashResolveOptions = this.getNodeParameter(
						'options.clashHandling.values',
						0,
						{},
					) as ClashResolveOptions;

					if (outputDataFrom === 'input1') {
						output = matches.matched.map((match) => match.entry);
					}
					if (outputDataFrom === 'input2') {
						output = matches.matched2;
					}
					if (outputDataFrom === 'both') {
						output = mergeMatched(matches.matched, clashResolveOptions);
					}

					if (joinMode === 'keepEverything') {
						let unmatched1 = matches.unmatched1;
						let unmatched2 = matches.unmatched2;
						if (clashResolveOptions.resolveClash === 'addSuffix') {
							unmatched1 = addSuffixToEntriesKeys(unmatched1, '1');
							unmatched2 = addSuffixToEntriesKeys(unmatched2, '2');
						}
						output = [...output, ...unmatched1, ...unmatched2];
					}

					returnData.push(...output);
				}

				if (joinMode === 'keepNonMatches') {
					if (outputDataFrom === 'input1') {
						return [matches.unmatched1];
					}
					if (outputDataFrom === 'input2') {
						return [matches.unmatched2];
					}
					if (outputDataFrom === 'both') {
						let output: INodeExecutionData[] = [];
						output = output.concat(addSourceField(matches.unmatched1, 'input1'));
						output = output.concat(addSourceField(matches.unmatched2, 'input2'));
						return [output];
					}
				}

				if (joinMode === 'enrichInput1' || joinMode === 'enrichInput2') {
					const clashResolveOptions = this.getNodeParameter(
						'options.clashHandling.values',
						0,
						{},
					) as ClashResolveOptions;

					const mergedEntries = mergeMatched(matches.matched, clashResolveOptions, joinMode);

					if (clashResolveOptions.resolveClash === 'addSuffix') {
						const suffix = joinMode === 'enrichInput1' ? '1' : '2';
						returnData.push(
							...mergedEntries,
							...addSuffixToEntriesKeys(matches.unmatched1, suffix),
						);
					} else {
						returnData.push(...mergedEntries, ...matches.unmatched1);
					}
				}
			}
		}

		if (mode === 'chooseBranch') {
			const chooseBranchMode = this.getNodeParameter('chooseBranchMode', 0) as string;

			if (chooseBranchMode === 'waitForBoth') {
				const output = this.getNodeParameter('output', 0) as string;

				if (output === 'input1') {
					returnData.push.apply(returnData, this.getInputData(0));
				}
				if (output === 'input2') {
					returnData.push.apply(returnData, this.getInputData(1));
				}
				if (output === 'empty') {
					returnData.push({ json: {} });
				}
			}
		}

		return [returnData];
	}
}<|MERGE_RESOLUTION|>--- conflicted
+++ resolved
@@ -35,7 +35,7 @@
 	name: 'merge',
 	icon: 'fa:code-branch',
 	group: ['transform'],
-	version: [2, 2.1],
+	version: [2, 2.1, 2.2],
 	subtitle: '={{$parameter["mode"]}}',
 	description: 'Merges data of multiple streams once data from both is available',
 	defaults: {
@@ -46,11 +46,11 @@
 	inputs: ['main', 'main'],
 	outputs: ['main'],
 	inputNames: ['Input 1', 'Input 2'],
-	// If the node is of version 2 or if mode is chooseBranch data from both branches is required
+	// If the node is of version 2.2 or if mode is chooseBranch data from both branches is required
 	// to continue, else data from any input suffices
 	requiredInputs:
-		'={{ $version < 2.1 ? undefined : ($parameter["mode"] === "chooseBranch" ? [0, 1] : 1) }}',
-	forceInputNodeExecution: '={{ $version < 2.1 }}',
+		'={{ $version < 2.2 ? undefined : ($parameter["mode"] === "chooseBranch" ? [0, 1] : 1) }}',
+	forceInputNodeExecution: '={{ $version < 2.2 }}',
 	properties: [
 		{
 			displayName: 'Mode',
@@ -461,7 +461,8 @@
 				options.joinMode = joinMode;
 				options.outputDataFrom = outputDataFrom;
 
-<<<<<<< HEAD
+				const nodeVersion = this.getNode().typeVersion;
+
 				let input1 = this.getInputData(0);
 				let input2 = this.getInputData(1);
 
@@ -481,25 +482,6 @@
 					}
 				}
 
-				input1 = checkInput(
-					input1,
-					matchFields.map((pair) => pair.field1),
-					options.disableDotNotation || false,
-					'Input 1',
-				);
-				if (!input1) return [returnData];
-
-				input2 = checkInput(
-					input2,
-					matchFields.map((pair) => pair.field2),
-					options.disableDotNotation || false,
-					'Input 2',
-				);
-=======
-				const nodeVersion = this.getNode().typeVersion;
-
-				let input1 = this.getInputData(0);
-				let input2 = this.getInputData(1);
 				if (nodeVersion < 2.1) {
 					input1 = checkInput(
 						this.getInputData(0),
@@ -518,7 +500,21 @@
 				} else {
 					if (!input1) return [returnData];
 				}
->>>>>>> ee582cc3
+
+				input1 = checkInput(
+					input1,
+					matchFields.map((pair) => pair.field1),
+					options.disableDotNotation || false,
+					'Input 1',
+				);
+				if (!input1) return [returnData];
+
+				input2 = checkInput(
+					input2,
+					matchFields.map((pair) => pair.field2),
+					options.disableDotNotation || false,
+					'Input 2',
+				);
 
 				if (!input2 || !matchFields.length) {
 					if (
