--- conflicted
+++ resolved
@@ -234,11 +234,7 @@
 										name: 'value',
 										type: 'boolean',
 										default: false,
-<<<<<<< HEAD
-										description: ' Whether or not the visitor checked the checkbox for this subscription type',
-=======
-										description: 'Whether or not the visitor checked the checkbox for this subscription type.',
->>>>>>> 03949a99
+										description: 'Whether or not the visitor checked the checkbox for this subscription type',
 									},
 									{
 										displayName: 'Text',
