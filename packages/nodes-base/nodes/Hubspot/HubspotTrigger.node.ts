import {
	IHookFunctions,
	IWebhookFunctions,
} from 'n8n-core';

import {
	IDataObject,
	ILoadOptionsFunctions,
	INodePropertyOptions,
	INodeType,
	INodeTypeDescription,
	IWebhookResponseData,
	NodeApiError,
	NodeOperationError,
} from 'n8n-workflow';

import {
	companyFields,
	contactFields,
	dealFields,
	hubspotApiRequest,
	propertyEvents,
} from './GenericFunctions';

import {
	createHash,
} from 'crypto';

import {
	capitalCase,
} from 'change-case';

export class HubspotTrigger implements INodeType {
	description: INodeTypeDescription = {
		displayName: 'HubSpot Trigger',
		name: 'hubspotTrigger',
		icon: 'file:hubspot.svg',
		group: ['trigger'],
		version: 1,
		description: 'Starts the workflow when HubSpot events occur',
		defaults: {
			name: 'Hubspot Trigger',
		},
		inputs: [],
		outputs: ['main'],
		credentials: [
			{
				name: 'hubspotDeveloperApi',
				required: true,
			},
		],
		webhooks: [
			{
				name: 'default',
				httpMethod: 'POST',
				responseMode: 'onReceived',
				path: 'webhook',
			},
			{
				name: 'setup',
				httpMethod: 'GET',
				responseMode: 'onReceived',
				path: 'webhook',
			},
		],
		properties: [
			{
				displayName: 'Events',
				name: 'eventsUi',
				type: 'fixedCollection',
				typeOptions: {
					multipleValues: true,
				},
				placeholder: 'Add Event',
				default: {},
				options: [
					{
						displayName: 'Event',
						name: 'eventValues',
						values: [
							{
								displayName: 'Name',
								name: 'name',
								type: 'options',
								options: [
<<<<<<< HEAD
							{
								name: 'Company Created',
								value: 'company.creation',
								description: 'To get notified if any company is created in a customer\'s account.',
							},
							{
								name: 'Company Deleted',
								value: 'company.deletion',
								description: 'To get notified if any company is deleted in a customer\'s account.',
							},
							{
								name: 'Company Property Changed',
								value: 'company.propertyChange',
								description: 'To get notified if a specified property is changed for any company in a customer\'s account.',
							},
							{
								name: 'Contact Created',
								value: 'contact.creation',
								description: 'To get notified if any contact is created in a customer\'s account.',
							},
							{
								name: 'Contact Deleted',
								value: 'contact.deletion',
								description: 'To get notified if any contact is deleted in a customer\'s account.',
							},
							{
								name: 'Contact Privacy Deleted',
								value: 'contact.privacyDeletion',
								description: 'To get notified if a contact is deleted for privacy compliance reasons.',
							},
							{
								name: 'Contact Property Changed',
								value: 'contact.propertyChange',
								description: 'To get notified if a specified property is changed for any contact in a customer\'s account.',
							},
							{
								name: 'Deal Created',
								value: 'deal.creation',
								description: 'To get notified if any deal is created in a customer\'s account.',
							},
							{
								name: 'Deal Deleted',
								value: 'deal.deletion',
								description: 'To get notified if any deal is deleted in a customer\'s account.',
							},
							{
								name: 'Deal Property Changed',
								value: 'deal.propertyChange',
								description: 'To get notified if a specified property is changed for any deal in a customer\'s account.',
							},
						],
=======
									{
										name: 'Contact Created',
										value: 'contact.creation',
										description: 'To get notified if any contact is created in a customer\'s account',
									},
									{
										name: 'Contact Deleted',
										value: 'contact.deletion',
										description: 'To get notified if any contact is deleted in a customer\'s account',
									},
									{
										name: 'Contact Privacy Deleted',
										value: 'contact.privacyDeletion',
										description: 'To get notified if a contact is deleted for privacy compliance reasons',
									},
									{
										name: 'Contact Property Changed',
										value: 'contact.propertyChange',
										description: 'To get notified if a specified property is changed for any contact in a customer\'s account',
									},
									{
										name: 'Company Created',
										value: 'company.creation',
										description: 'To get notified if any company is created in a customer\'s account',
									},
									{
										name: 'Company Deleted',
										value: 'company.deletion',
										description: 'To get notified if any company is deleted in a customer\'s account',
									},
									{
										name: 'Company Property Changed',
										value: 'company.propertyChange',
										description: 'To get notified if a specified property is changed for any company in a customer\'s account',
									},
									{
										name: 'Deal Created',
										value: 'deal.creation',
										description: 'To get notified if any deal is created in a customer\'s account',
									},
									{
										name: 'Deal Deleted',
										value: 'deal.deletion',
										description: 'To get notified if any deal is deleted in a customer\'s account',
									},
									{
										name: 'Deal Property Changed',
										value: 'deal.propertyChange',
										description: 'To get notified if a specified property is changed for any deal in a customer\'s account',
									},
								],
>>>>>>> 3d528da0
								default: 'contact.creation',
								required: true,
							},
							{
								displayName: 'Property',
								name: 'property',
								type: 'options',
								typeOptions: {
									loadOptionsDependsOn: [
										'contact.propertyChange',
									],
									loadOptionsMethod: 'getContactProperties',
								},
								displayOptions: {
									show: {
										name: [
											'contact.propertyChange',
										],
									},
								},
								default: '',
								required: true,
							},
							{
								displayName: 'Property',
								name: 'property',
								type: 'options',
								typeOptions: {
									loadOptionsDependsOn: [
										'company.propertyChange',
									],
									loadOptionsMethod: 'getCompanyProperties',
								},
								displayOptions: {
									show: {
										name: [
											'company.propertyChange',
										],
									},
								},
								default: '',
								required: true,
							},
							{
								displayName: 'Property',
								name: 'property',
								type: 'options',
								typeOptions: {
									loadOptionsDependsOn: [
										'deal.propertyChange',
									],
									loadOptionsMethod: 'getDealProperties',
								},
								displayOptions: {
									show: {
										name: [
											'deal.propertyChange',
										],
									},
								},
								default: '',
								required: true,
							},
						],
					},
				],
			},
			{
				displayName: 'Additional Fields',
				name: 'additionalFields',
				type: 'collection',
				placeholder: 'Add Field',
				default: {},
				options: [
					{
						displayName: 'Max Concurrent Requests',
						name: 'maxConcurrentRequests',
						type: 'number',
						typeOptions: {
							minValue: 5,
						},
						default: 5,
					},
				],
			},
		],
	};

	methods = {
		loadOptions: {
			// Get all the available contacts to display them to user so that he can
			// select them easily
			async getContactProperties(this: ILoadOptionsFunctions): Promise<INodePropertyOptions[]> {
				const returnData: INodePropertyOptions[] = [];
				const endpoint = '/properties/v2/contacts/properties';
				const properties = await hubspotApiRequest.call(this, 'GET', endpoint, {});
				for (const property of properties) {
					const propertyName = property.label;
					const propertyId = property.name;
					returnData.push({
						name: propertyName,
						value: propertyId,
					});
				}
				return returnData;
			},
			// Get all the available companies to display them to user so that he can
			// select them easily
			async getCompanyProperties(this: ILoadOptionsFunctions): Promise<INodePropertyOptions[]> {
				const returnData: INodePropertyOptions[] = [];
				const endpoint = '/properties/v2/companies/properties';
				const properties = await hubspotApiRequest.call(this, 'GET', endpoint, {});
				for (const property of properties) {
					const propertyName = property.label;
					const propertyId = property.name;
					returnData.push({
						name: propertyName,
						value: propertyId,
					});
				}
				return returnData;
			},
			// Get all the available deals to display them to user so that he can
			// select them easily
			async getDealProperties(this: ILoadOptionsFunctions): Promise<INodePropertyOptions[]> {
				const returnData: INodePropertyOptions[] = [];
				const endpoint = '/properties/v2/deals/properties';
				const properties = await hubspotApiRequest.call(this, 'GET', endpoint, {});
				for (const property of properties) {
					const propertyName = property.label;
					const propertyId = property.name;
					returnData.push({
						name: propertyName,
						value: propertyId,
					});
				}
				return returnData;
			},
		},
	};

	// @ts-ignore (because of request)
	webhookMethods = {
		default: {
			async checkExists(this: IHookFunctions): Promise<boolean> {
				// Check all the webhooks which exist already if it is identical to the
				// one that is supposed to get created.
				const currentWebhookUrl = this.getNodeWebhookUrl('default') as string;
				const { appId } = await this.getCredentials('hubspotDeveloperApi');

				try {
					const { targetUrl } = await hubspotApiRequest.call(this, 'GET', `/webhooks/v3/${appId}/settings`, {});
					if (targetUrl !== currentWebhookUrl) {
						throw new NodeOperationError(this.getNode(), `The APP ID ${appId} already has a target url ${targetUrl}. Delete it or use another APP ID before executing the trigger. Due to Hubspot API limitations, you can have just one trigger per APP.`);
					}
				} catch (error) {
					if (error.statusCode === 404) {
						return false;
					}
				}
				// if the app is using the current webhook url. Delete everything and create it again with the current events

				const { results: subscriptions } = await hubspotApiRequest.call(this, 'GET', `/webhooks/v3/${appId}/subscriptions`, {});

				// delete all subscriptions
				for (const subscription of subscriptions) {
					await hubspotApiRequest.call(this, 'DELETE', `/webhooks/v3/${appId}/subscriptions/${subscription.id}`, {});
				}

				await hubspotApiRequest.call(this, 'DELETE', `/webhooks/v3/${appId}/settings`, {});

				return false;
			},
			async create(this: IHookFunctions): Promise<boolean> {
				const webhookUrl = this.getNodeWebhookUrl('default');
				const { appId } = await this.getCredentials('hubspotDeveloperApi');
				const events = (this.getNodeParameter('eventsUi') as IDataObject || {}).eventValues as IDataObject[] || [];
				const additionalFields = this.getNodeParameter('additionalFields') as IDataObject;
				let endpoint = `/webhooks/v3/${appId}/settings`;
				let body: IDataObject = {
					targetUrl: webhookUrl,
					maxConcurrentRequests: additionalFields.maxConcurrentRequests || 5,
				};

				await hubspotApiRequest.call(this, 'PUT', endpoint, body);

				endpoint = `/webhooks/v3/${appId}/subscriptions`;

				if (Array.isArray(events) && events.length === 0) {
					throw new NodeOperationError(this.getNode(), `You must define at least one event`);
				}

				for (const event of events) {
					body = {
						eventType: event.name,
						active: true,
					};
					if (propertyEvents.includes(event.name as string)) {
						const property = event.property;
						body.propertyName = property;
					}
					await hubspotApiRequest.call(this, 'POST', endpoint, body);
				}

				return true;
			},
			async delete(this: IHookFunctions): Promise<boolean> {
				const { appId } = await this.getCredentials('hubspotDeveloperApi');

				const { results: subscriptions } = await hubspotApiRequest.call(this, 'GET', `/webhooks/v3/${appId}/subscriptions`, {});

				for (const subscription of subscriptions) {
					await hubspotApiRequest.call(this, 'DELETE', `/webhooks/v3/${appId}/subscriptions/${subscription.id}`, {});
				}

				try {
					await hubspotApiRequest.call(this, 'DELETE', `/webhooks/v3/${appId}/settings`, {});
				} catch (error) {
					return false;
				}
				return true;
			},
		},
	};

	async webhook(this: IWebhookFunctions): Promise<IWebhookResponseData> {

		const credentials = await this.getCredentials('hubspotDeveloperApi');

		if (credentials === undefined) {
			throw new NodeOperationError(this.getNode(), 'No credentials found!');
		}

		const req = this.getRequestObject();
		const bodyData = req.body;
		const headerData = this.getHeaderData();
		//@ts-ignore
		if (headerData['x-hubspot-signature'] === undefined) {
			return {};
		}

		const hash = `${credentials!.clientSecret}${JSON.stringify(bodyData)}`;
		const signature = createHash('sha256').update(hash).digest('hex');
		//@ts-ignore
		if (signature !== headerData['x-hubspot-signature']) {
			return {};
		}

		for (let i = 0; i < bodyData.length; i++) {
			const subscriptionType = bodyData[i].subscriptionType as string;
			if (subscriptionType.includes('contact')) {
				bodyData[i].contactId = bodyData[i].objectId;
			}
			if (subscriptionType.includes('company')) {
				bodyData[i].companyId = bodyData[i].objectId;
			}
			if (subscriptionType.includes('deal')) {
				bodyData[i].dealId = bodyData[i].objectId;
			}
			delete bodyData[i].objectId;
		}
		return {
			workflowData: [
				this.helpers.returnJsonArray(bodyData),
			],
		};
	}
}<|MERGE_RESOLUTION|>--- conflicted
+++ resolved
@@ -83,59 +83,6 @@
 								name: 'name',
 								type: 'options',
 								options: [
-<<<<<<< HEAD
-							{
-								name: 'Company Created',
-								value: 'company.creation',
-								description: 'To get notified if any company is created in a customer\'s account.',
-							},
-							{
-								name: 'Company Deleted',
-								value: 'company.deletion',
-								description: 'To get notified if any company is deleted in a customer\'s account.',
-							},
-							{
-								name: 'Company Property Changed',
-								value: 'company.propertyChange',
-								description: 'To get notified if a specified property is changed for any company in a customer\'s account.',
-							},
-							{
-								name: 'Contact Created',
-								value: 'contact.creation',
-								description: 'To get notified if any contact is created in a customer\'s account.',
-							},
-							{
-								name: 'Contact Deleted',
-								value: 'contact.deletion',
-								description: 'To get notified if any contact is deleted in a customer\'s account.',
-							},
-							{
-								name: 'Contact Privacy Deleted',
-								value: 'contact.privacyDeletion',
-								description: 'To get notified if a contact is deleted for privacy compliance reasons.',
-							},
-							{
-								name: 'Contact Property Changed',
-								value: 'contact.propertyChange',
-								description: 'To get notified if a specified property is changed for any contact in a customer\'s account.',
-							},
-							{
-								name: 'Deal Created',
-								value: 'deal.creation',
-								description: 'To get notified if any deal is created in a customer\'s account.',
-							},
-							{
-								name: 'Deal Deleted',
-								value: 'deal.deletion',
-								description: 'To get notified if any deal is deleted in a customer\'s account.',
-							},
-							{
-								name: 'Deal Property Changed',
-								value: 'deal.propertyChange',
-								description: 'To get notified if a specified property is changed for any deal in a customer\'s account.',
-							},
-						],
-=======
 									{
 										name: 'Contact Created',
 										value: 'contact.creation',
@@ -187,7 +134,6 @@
 										description: 'To get notified if a specified property is changed for any deal in a customer\'s account',
 									},
 								],
->>>>>>> 3d528da0
 								default: 'contact.creation',
 								required: true,
 							},
