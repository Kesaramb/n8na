--- conflicted
+++ resolved
@@ -1,4 +1,6 @@
-import {IExecuteFunctions,} from 'n8n-core';
+import {
+	IExecuteFunctions,
+} from 'n8n-core';
 
 import {
 	IDataObject,
@@ -10,9 +12,6 @@
 	NodeOperationError,
 } from 'n8n-workflow';
 
-<<<<<<< HEAD
-import {clean, hubspotApiRequest, hubspotApiRequestAllItems} from './GenericFunctions';
-=======
 import {
 	clean,
 	getAssociations,
@@ -23,19 +22,27 @@
 	hubspotApiRequest,
 	hubspotApiRequestAllItems,
 } from './GenericFunctions';
->>>>>>> be7f5fb7
-
-import {contactFields, contactOperations} from './ContactDescription';
-
-import {contactListFields, contactListOperations} from './ContactListDescription';
-
-import {companyFields, companyOperations} from './CompanyDescription';
-
-import {dealFields, dealOperations} from './DealDescription';
-
-<<<<<<< HEAD
-import {formFields, formOperations} from './FormDescription';
-=======
+
+import {
+	contactFields,
+	contactOperations,
+} from './ContactDescription';
+
+import {
+	contactListFields,
+	contactListOperations,
+} from './ContactListDescription';
+
+import {
+	companyFields,
+	companyOperations,
+} from './CompanyDescription';
+
+import {
+	dealFields,
+	dealOperations,
+} from './DealDescription';
+
 import {
 	engagementFields,
 	engagementOperations,
@@ -45,16 +52,30 @@
 	formFields,
 	formOperations,
 } from './FormDescription';
->>>>>>> be7f5fb7
-
-import {ticketFields, ticketOperations} from './TicketDescription';
-
-import {IForm} from './FormInterface';
-
-import {IAssociation, IDeal, INewDeal} from './DealInterface';
-
-import {snakeCase} from 'change-case';
-import {detailingMethods, detailingProperties} from './DealsDetailing';
+
+import {
+	ticketFields,
+	ticketOperations,
+} from './TicketDescription';
+
+import {
+	IForm,
+} from './FormInterface';
+
+import {
+	IAssociation,
+	IDeal,
+	INewDeal
+} from './DealInterface';
+
+import {
+	snakeCase,
+} from 'change-case';
+
+import {
+	detailingMethods,
+	detailingProperties
+} from './DealsDetailing';
 
 export class Hubspot implements INodeType {
 	description: INodeTypeDescription = {
@@ -647,7 +668,7 @@
 			async getForms(this: ILoadOptionsFunctions): Promise<INodePropertyOptions[]> {
 				const returnData: INodePropertyOptions[] = [];
 				const endpoint = '/forms/v2/forms';
-				const forms = await hubspotApiRequest.call(this, 'GET', endpoint, {}, {formTypes: 'ALL'});
+				const forms = await hubspotApiRequest.call(this, 'GET', endpoint, {}, { formTypes: 'ALL' });
 				for (const form of forms) {
 					const formName = form.name;
 					const formId = form.guid;
@@ -706,7 +727,7 @@
 			async getTicketPipelines(this: ILoadOptionsFunctions): Promise<INodePropertyOptions[]> {
 				const returnData: INodePropertyOptions[] = [];
 				const endpoint = '/crm-pipelines/v1/pipelines/tickets';
-				const {results} = await hubspotApiRequest.call(this, 'GET', endpoint, {});
+				const { results } = await hubspotApiRequest.call(this, 'GET', endpoint, {});
 				for (const pipeline of results) {
 					const pipelineName = pipeline.label;
 					const pipelineId = pipeline.pipelineId;
@@ -804,7 +825,7 @@
 				const currentPipelineId = this.getCurrentNodeParameter('pipelineId') as string;
 				const returnData: INodePropertyOptions[] = [];
 				const endpoint = '/crm-pipelines/v1/pipelines/tickets';
-				const {results} = await hubspotApiRequest.call(this, 'GET', endpoint, {});
+				const { results } = await hubspotApiRequest.call(this, 'GET', endpoint, {});
 				for (const pipeline of results) {
 					if (currentPipelineId === pipeline.pipelineId) {
 						for (const stage of pipeline.stages) {
@@ -897,7 +918,7 @@
 				if (operation === 'add') {
 					const listId = this.getNodeParameter('listId', 0) as string;
 					const by = this.getNodeParameter('by', 0) as string;
-					const body: { [key: string]: [] } = {emails: [], vids: []};
+					const body: { [key: string]: [] } = { emails: [], vids: [] };
 					for (let i = 0; i < length; i++) {
 						if (by === 'id') {
 							const id = this.getNodeParameter('id', i) as string;
@@ -913,7 +934,7 @@
 				//https://legacydocs.hubspot.com/docs/methods/lists/remove_contact_from_list
 				if (operation === 'remove') {
 					const listId = this.getNodeParameter('listId', 0) as string;
-					const body: { [key: string]: [] } = {vids: []};
+					const body: { [key: string]: [] } = { vids: [] };
 					for (let i = 0; i < length; i++) {
 						const id = this.getNodeParameter('id', i) as string;
 						body.vids.push(parseInt(id, 10) as never);
@@ -923,7 +944,7 @@
 				}
 			} catch (error) {
 				if (this.continueOnFail()) {
-					returnData.push({error: error.message});
+					returnData.push({ error: error.message });
 				} else {
 					throw error;
 				}
@@ -1224,7 +1245,7 @@
 							}
 
 							const endpoint = `/contacts/v1/contact/createOrUpdate/email/${email}`;
-							responseData = await hubspotApiRequest.call(this, 'POST', endpoint, {properties: body});
+							responseData = await hubspotApiRequest.call(this, 'POST', endpoint, { properties: body });
 
 							if (additionalFields.associatedCompanyId) {
 								const companyAssociations: IDataObject[] = [];
@@ -1351,7 +1372,7 @@
 											const filterValues = (filterGroupValue.filtersUi as IDataObject).filterValues as IDataObject[];
 											if (filterValues) {
 												//@ts-ignore
-												body.filterGroups.push({filters: filterValues});
+												body.filterGroups.push({ filters: filterValues });
 											}
 										}
 									}
@@ -1593,7 +1614,7 @@
 								}
 							}
 							const endpoint = '/companies/v2/companies';
-							responseData = await hubspotApiRequest.call(this, 'POST', endpoint, {properties: body});
+							responseData = await hubspotApiRequest.call(this, 'POST', endpoint, { properties: body });
 						}
 						//https://developers.hubspot.com/docs/methods/companies/update_company
 						if (operation === 'update') {
@@ -1817,7 +1838,7 @@
 								}
 							}
 							const endpoint = `/companies/v2/companies/${companyId}`;
-							responseData = await hubspotApiRequest.call(this, 'PUT', endpoint, {properties: body});
+							responseData = await hubspotApiRequest.call(this, 'PUT', endpoint, { properties: body });
 						}
 						//https://developers.hubspot.com/docs/methods/companies/get_company
 						if (operation === 'get') {
@@ -1881,7 +1902,7 @@
 								requestOptions: {},
 							};
 							if (options.properties) {
-								body.requestOptions = {properties: options.properties as string[]};
+								body.requestOptions = { properties: options.properties as string[] };
 							}
 							const endpoint = `/companies/v2/domains/${domain}/companies`;
 							if (returnAll) {
@@ -2047,11 +2068,12 @@
 								qs.includeAssociations = filters.includeAssociations as boolean;
 							}
 							if (filters.properties) {
-<<<<<<< HEAD
-								qs.properties = filters.properties;
+								const properties = filters.properties as string | string[];
+								qs.properties = (!Array.isArray(filters.properties)) ? (properties as string).split(',') : properties;
 							}
 							if (filters.propertiesWithHistory) {
-								qs.propertiesWithHistory = filters.propertiesWithHistory;
+								const propertiesWithHistory = filters.propertiesWithHistory as string | string[];
+								qs.propertiesWithHistory = (!Array.isArray(filters.propertiesWithHistory)) ? (propertiesWithHistory as string).split(',') : propertiesWithHistory;
 							}
 							if (filters.pipeline) {
 								if (qs.properties) {
@@ -2059,14 +2081,6 @@
 								} else {
 									qs.properties = ['pipeline'];
 								}
-=======
-								const properties = filters.properties as string | string[];
-								qs.properties = (!Array.isArray(filters.properties)) ? (properties as string).split(',') : properties;
-							}
-							if (filters.propertiesWithHistory) {
-								const propertiesWithHistory = filters.propertiesWithHistory as string | string[];
-								qs.propertiesWithHistory = (!Array.isArray(filters.propertiesWithHistory)) ? (propertiesWithHistory as string).split(',') : propertiesWithHistory;
->>>>>>> be7f5fb7
 							}
 
 							const endpoint = `/deals/v1/deal/paged`;
@@ -2077,7 +2091,6 @@
 								responseData = await hubspotApiRequest.call(this, 'GET', endpoint, {}, qs);
 								responseData = responseData.deals;
 							}
-							console.log(filters);
 							if (filters.pipeline) {
 								responseData = responseData.filter((deal: IDeal) => {
 									if (!deal.properties) return;
@@ -2164,7 +2177,7 @@
 											const filterValues = (filterGroupValue.filtersUi as IDataObject).filterValues as IDataObject[];
 											if (filterValues) {
 												//@ts-ignore
-												body.filterGroups.push({filters: filterValues});
+												body.filterGroups.push({ filters: filterValues });
 											}
 										}
 									}
@@ -2274,7 +2287,7 @@
 							const context = (this.getNodeParameter('contextUi', i) as IDataObject).contextValue as IDataObject;
 							const legalConsent = (this.getNodeParameter('lengalConsentUi', i) as IDataObject).lengalConsentValues as IDataObject;
 							const legitimateInteres = (this.getNodeParameter('lengalConsentUi', i) as IDataObject).legitimateInterestValues as IDataObject;
-							const {portalId} = await hubspotApiRequest.call(this, 'GET', `/forms/v2/forms/${formId}`);
+							const { portalId } = await hubspotApiRequest.call(this, 'GET', `/forms/v2/forms/${formId}`);
 							const body: IForm = {
 								formId,
 								portalId,
@@ -2302,14 +2315,14 @@
 							body.legalConsentOptions!.consent = consent;
 							const fields: IDataObject = items[i].json;
 							for (const key of Object.keys(fields)) {
-								body.fields?.push({name: key, value: fields[key]});
+								body.fields?.push({ name: key, value: fields[key] });
 							}
 							if (body.legalConsentOptions!.legitimateInterest) {
-								Object.assign(body, {legalConsentOptions: {legitimateInterest: legitimateInteres}});
+								Object.assign(body, { legalConsentOptions: { legitimateInterest: legitimateInteres } });
 							}
 							if (context) {
 								clean(context);
-								Object.assign(body, {context});
+								Object.assign(body, { context });
 							}
 							const uri = `https://api.hsforms.com/submissions/v3/integration/submit/${portalId}/${formId}`;
 							responseData = await hubspotApiRequest.call(this, 'POST', '', body, {}, uri);
@@ -2454,7 +2467,7 @@
 							const ticketId = this.getNodeParameter('ticketId', i) as string;
 							const endpoint = `/crm-objects/v1/objects/tickets/${ticketId}`;
 							await hubspotApiRequest.call(this, 'DELETE', endpoint);
-							responseData = {success: true};
+							responseData = { success: true };
 						}
 						//https://developers.hubspot.com/docs/methods/tickets/update-ticket
 						if (operation === 'update') {
@@ -2558,7 +2571,7 @@
 					}
 				} catch (error) {
 					if (this.continueOnFail()) {
-						returnData.push({error: error.message});
+						returnData.push({ error: error.message });
 						continue;
 					}
 					throw error;
