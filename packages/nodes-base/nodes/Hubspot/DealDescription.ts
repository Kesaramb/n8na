import {INodeProperties,} from 'n8n-workflow';

export const dealOperations: INodeProperties[] = [
	{
		displayName: 'Operation',
		name: 'operation',
		type: 'options',
		displayOptions: {
			show: {
				resource: [
					'deal',
				],
			},
		},
		options: [
			{
				name: 'Create',
				value: 'create',
				description: 'Create a deal',
			},
			{
				name: 'Delete',
				value: 'delete',
				description: 'Delete a deal',
			},
			{
				name: 'Get',
				value: 'get',
				description: 'Get a deal',
			},
			{
				name: 'Get All',
				value: 'getAll',
				description: 'Get all deals',
			},
			{
				name: 'Get Recently Created',
				value: 'getRecentlyCreated',
				description: 'Get recently created deals',
			},
			{
				name: 'Get Recently Modified',
				value: 'getRecentlyModified',
				description: 'Get recently modified deals',
			},
			{
				name: 'Search',
				value: 'search',
				description: 'Search deals',
			},
			{
				name: 'Update',
				value: 'update',
				description: 'Update a deal',
			},
		],
		default: 'create',
		description: 'The operation to perform.',
	},
];

export const dealFields: INodeProperties[] = [

	/* -------------------------------------------------------------------------- */
	/*                                deal:create                                 */
	/* -------------------------------------------------------------------------- */
	{
		displayName: 'Deal Stage',
		name: 'stage',
		type: 'options',
		required: true,
		typeOptions: {
			loadOptionsMethod: 'getDealStages',
		},
		displayOptions: {
			show: {
				resource: [
					'deal',
				],
				operation: [
					'create',
				],
			},
		},
		default: '',
		options: [],
		description: 'The dealstage is required when creating a deal. See the CRM Pipelines API for details on managing pipelines and stages.',
	},
	{
		displayName: 'Additional Fields',
		name: 'additionalFields',
		type: 'collection',
		placeholder: 'Add Field',
		default: {},
		displayOptions: {
			show: {
				resource: [
					'deal',
				],
				operation: [
					'create',
				],
			},
		},
		options: [
			{
				displayName: 'Amount',
				name: 'amount',
				type: 'string',
				default: '',
			},
			{
				displayName: 'Associated Company',
				name: 'associatedCompany',
				type: 'multiOptions',
				typeOptions: {
					loadOptionsMethod: 'getCompanies',
				},
				default: [],
			},
			{
				displayName: 'Associated Vids',
				name: 'associatedVids',
				type: 'multiOptions',
				typeOptions: {
					loadOptionsMethod: 'getContacts',
				},
				default: [],
			},
			{
				displayName: 'Close Date',
				name: 'closeDate',
				type: 'dateTime',
				default: '',
			},
			{
				displayName: 'Custom Properties',
				name: 'customPropertiesUi',
				placeholder: 'Add Custom Property',
				type: 'fixedCollection',
				typeOptions: {
					multipleValues: true,
				},
				default: {},
				options: [
					{
						name: 'customPropertiesValues',
						displayName: 'Custom Property',
						values: [
							{
								displayName: 'Property',
								name: 'property',
								type: 'options',
								typeOptions: {
									loadOptionsMethod: 'getDealCustomProperties',
								},
								default: '',
								description: 'Name of the property.',
							},
							{
								displayName: 'Value',
								name: 'value',
								type: 'string',
								default: '',
								description: 'Value of the property',
							},
						],
					},
				],
			},
			{
				displayName: 'Deal Description',
				name: 'description',
				type: 'string',
				default: '',
			},
			{
				displayName: 'Deal Name',
				name: 'dealName',
				type: 'string',
				default: '',
			},
			{
				displayName: 'Deal Type',
				name: 'dealType',
				type: 'options',
				typeOptions: {
					loadOptionsMethod: 'getDealTypes',
				},
				default: '',
			},
			{
				displayName: 'Pipeline',
				name: 'pipeline',
				type: 'string',
				default: '',
			},
		],
	},

	/* -------------------------------------------------------------------------- */
	/*                                 deal:update                                */
	/* -------------------------------------------------------------------------- */
	{
		displayName: 'Deal ID',
		name: 'dealId',
		type: 'string',
		required: true,
		displayOptions: {
			show: {
				resource: [
					'deal',
				],
				operation: [
					'update',
				],
			},
		},
		default: '',
		description: 'Unique identifier for a particular deal',
	},
	{
		displayName: 'Update Fields',
		name: 'updateFields',
		type: 'collection',
		placeholder: 'Add Update Field',
		default: {},
		displayOptions: {
			show: {
				resource: [
					'deal',
				],
				operation: [
					'update',
				],
			},
		},
		options: [
			{
				displayName: 'Amount',
				name: 'amount',
				type: 'string',
				default: '',
			},
			{
				displayName: 'Close Date',
				name: 'closeDate',
				type: 'dateTime',
				default: '',
			},
			{
				displayName: 'Custom Properties',
				name: 'customPropertiesUi',
				placeholder: 'Add Custom Property',
				type: 'fixedCollection',
				typeOptions: {
					multipleValues: true,
				},
				default: {},
				options: [
					{
						name: 'customPropertiesValues',
						displayName: 'Custom Property',
						values: [
							{
								displayName: 'Property',
								name: 'property',
								type: 'options',
								typeOptions: {
									loadOptionsMethod: 'getDealCustomProperties',
								},
								default: '',
								description: 'Name of the property.',
							},
							{
								displayName: 'Value',
								name: 'value',
								type: 'string',
								default: '',
								description: 'Value of the property',
							},
						],
					},
				],
			},
			{
				displayName: 'Deal Description',
				name: 'description',
				type: 'string',
				default: '',
			},
			{
				displayName: 'Deal Name',
				name: 'dealName',
				type: 'string',
				default: '',
			},
			{
				displayName: 'Deal Stage',
				name: 'stage',
				type: 'options',
				required: true,
				typeOptions: {
					loadOptionsMethod: 'getDealStages',
				},
				default: '',
				description: 'The dealstage is required when creating a deal. See the CRM Pipelines API for details on managing pipelines and stages.',
			},
			{
				displayName: 'Deal Type',
				name: 'dealType',
				type: 'options',
				typeOptions: {
					loadOptionsMethod: 'getDealTypes',
				},
				default: '',
			},
			{
				displayName: 'Pipeline',
				name: 'pipeline',
				type: 'string',
				default: '',
			},
		],
	},

	/* -------------------------------------------------------------------------- */
	/*                                  deal:get                                  */
	/* -------------------------------------------------------------------------- */
	{
		displayName: 'Deal ID',
		name: 'dealId',
		type: 'string',
		required: true,
		displayOptions: {
			show: {
				resource: [
					'deal',
				],
				operation: [
					'get',
				],
			},
		},
		default: '',
		description: 'Unique identifier for a particular deal',
	},
	{
		displayName: 'Additional Fields',
		name: 'additionalFields',
		type: 'collection',
		placeholder: 'Add Field',
		default: {},
		displayOptions: {
			show: {
				resource: [
					'deal',
				],
				operation: [
					'get',
				],
			},
		},
		options: [
			{
				displayName: 'Include Property Versions	',
				name: 'includePropertyVersions',
				type: 'boolean',
				default: false,
				description: `By default, you will only get data for the most recent version of a property in the "versions" data. If you include this parameter, you will get data for all previous versions.`,
			},
		],
	},

	/* -------------------------------------------------------------------------- */
	/*                                 deal:getAll                                */
	/* -------------------------------------------------------------------------- */
	{
		displayName: 'Return All',
		name: 'returnAll',
		type: 'boolean',
		displayOptions: {
			show: {
				resource: [
					'deal',
				],
				operation: [
					'getAll',
				],
			},
		},
		default: false,
		description: 'If all results should be returned or only up to a given limit.',
	},
	{
		displayName: 'Limit',
		name: 'limit',
		type: 'number',
		displayOptions: {
			show: {
				resource: [
					'deal',
				],
				operation: [
					'getAll',
				],
				returnAll: [
					false,
				],
			},
		},
		typeOptions: {
			minValue: 1,
			maxValue: 250,
		},
		default: 100,
		description: 'How many results to return.',
	},
	{
		displayName: 'Filters',
		name: 'filters',
		type: 'collection',
		placeholder: 'Add Filter',
		default: {},
		displayOptions: {
			show: {
				resource: [
					'deal',
				],
				operation: [
					'getAll',
				],
			},
		},
		options: [
			{
				displayName: 'Include Associations',
				name: 'includeAssociations',
				type: 'boolean',
				default: false,
				description: `Include the IDs of the associated contacts and companies in the results.
				This will also automatically include the num_associated_contacts property.`,
			},
			{
				displayName: 'Include Detailed Info',
				name: 'includeDetails',
				type: 'boolean',
				default: false,
				description: 'Include Deal Owner and Stage objects.',
			},
			{
				displayName: 'Pipeline',
				name: 'pipeline',
				type: 'options',
				typeOptions: {
					loadOptionsMethod: 'getDealPipelines',
				},
				default: [],
				description: `Used to choose specific pipeline for which you want to get data.<br/>
				By default, the results will include Deals from all pipelines.<br/>
				Including this parameter will only include Deals from the specified pipeline.<br/>
				You can include this parameter multiple times to request multiple properties separed by ,.`,
			},
			{
				displayName: 'Properties',
				name: 'properties',
				type: 'multiOptions',
				typeOptions: {
					loadOptionsMethod: 'getDealProperties',
				},
				default: [],
<<<<<<< HEAD
				description: `Used to include specific deal properties in the results.<br/>
				By default, the results will only include Deal ID and will not include the values for any properties for your Deals.<br/>
				Including this parameter will include the data for the specified property in the results.<br/>
				You can include this parameter multiple times to request multiple properties separed by ,.`,
=======
				description: `<p>Used to include specific deal properties in the results. By default, the results will only include Deal ID and will not include the values for any properties for your Deals.</p><p>Including this parameter will include the data for the specified property in the results. You can include this parameter multiple times to request multiple properties separated by a comma: <code>,</code>.</p>`,
>>>>>>> be7f5fb7
			},
			{
				displayName: 'Properties With History',
				name: 'propertiesWithHistory',
				type: 'multiOptions',
				typeOptions: {
					loadOptionsMethod: 'getDealProperties',
				},
				default: [],
<<<<<<< HEAD
				description: `Works similarly to properties=, but this parameter will include the history for the specified property,<br/>
				instead of just including the current value. Use this parameter when you need the full history of changes to a property's value.`,
=======
				description: `Works similarly to properties=, but this parameter will include the history for the specified property, instead of just including the current value. Use this parameter when you need the full history of changes to a property's value.`,
>>>>>>> be7f5fb7
			},

		],
	},

	/* -------------------------------------------------------------------------- */
	/*                                 deal:delete                                */
	/* -------------------------------------------------------------------------- */
	{
		displayName: 'Deal ID',
		name: 'dealId',
		type: 'string',
		required: true,
		displayOptions: {
			show: {
				resource: [
					'deal',
				],
				operation: [
					'delete',
				],
			},
		},
		default: '',
		description: 'Unique identifier for a particular deal',
	},

	/* -------------------------------------------------------------------------- */
	/*               deal:getRecentlyCreated deal:getRecentlyModified             */
	/* -------------------------------------------------------------------------- */
	{
		displayName: 'Return All',
		name: 'returnAll',
		type: 'boolean',
		displayOptions: {
			show: {
				resource: [
					'deal',
				],
				operation: [
					'getRecentlyCreated',
					'getRecentlyModified',
				],
			},
		},
		default: false,
		description: 'If all results should be returned or only up to a given limit.',
	},
	{
		displayName: 'Limit',
		name: 'limit',
		type: 'number',
		displayOptions: {
			show: {
				resource: [
					'deal',
				],
				operation: [
					'getRecentlyCreated',
					'getRecentlyModified',
				],
				returnAll: [
					false,
				],
			},
		},
		typeOptions: {
			minValue: 1,
			maxValue: 250,
		},
		default: 100,
		description: 'How many results to return.',
	},
	{
		displayName: 'Filters',
		name: 'filters',
		type: 'collection',
		placeholder: 'Add Filter',
		default: {},
		displayOptions: {
			show: {
				resource: [
					'deal',
				],
				operation: [
					'getRecentlyCreated',
					'getRecentlyModified',
				],
			},
		},
		options: [
			{
				displayName: 'Since',
				name: 'since',
				type: 'dateTime',
				default: '',
				description: `Only return deals created after timestamp x`,
			},
			{
				displayName: 'Include Property Versions',
				name: 'includePropertyVersions',
				type: 'boolean',
				default: false,
				description: `By default, you will only get data for the most recent version of a property in the "versions" data. If you include this parameter, you will get data for all previous versions.`,
			},
		],
	},

	/*--------------------------------------------------------------------------- */
	/*                                 deal:search                                */
	/* -------------------------------------------------------------------------- */
	{
		displayName: 'Return All',
		name: 'returnAll',
		type: 'boolean',
		displayOptions: {
			show: {
				resource: [
					'deal',
				],
				operation: [
					'search',
				],
			},
		},
		default: false,
		description: 'If all results should be returned or only up to a given limit.',
	},
	{
		displayName: 'Limit',
		name: 'limit',
		type: 'number',
		displayOptions: {
			show: {
				resource: [
					'deal',
				],
				operation: [
					'search',
				],
				returnAll: [
					false,
				],
			},
		},
		typeOptions: {
			minValue: 1,
			maxValue: 250,
		},
		default: 100,
		description: 'How many results to return.',
	},
	{
		displayName: 'Filter Groups',
		name: 'filterGroupsUi',
		type: 'fixedCollection',
		default: '',
		placeholder: 'Add Filter Group',
		typeOptions: {
			multipleValues: true,
		},
		required: false,
		displayOptions: {
			show: {
				resource: [
					'deal',
				],
				operation: [
					'search',
				],
			},
		},
		options: [
			{
				name: 'filterGroupsValues',
				displayName: 'Filter Group',
				values: [
					{
						displayName: 'Filters',
						name: 'filtersUi',
						type: 'fixedCollection',
						default: '',
						placeholder: 'Add Filter',
						typeOptions: {
							multipleValues: true,
						},
						required: false,
						options: [
							{
								name: 'filterValues',
								displayName: 'Filter',
								values: [
									{
										displayName: 'Property Name',
										name: 'propertyName',
										type: 'options',
										typeOptions: {
											loadOptionsMethod: 'getDealProperties',
										},
										default: '',
									},
									{
										displayName: 'Operator',
										name: 'operator',
										type: 'options',
										options: [
											{
												name: 'Equal',
												value: 'EQ',
											},
											{
												name: 'Not Equal',
												value: 'NEQ',
											},
											{
												name: 'Less Than',
												value: 'LT',
											},
											{
												name: 'Less Than Or Equal',
												value: 'LTE',
											},
											{
												name: 'Greater Than',
												value: 'GT',
											},
											{
												name: 'Greater Than Or Equal',
												value: 'GTE',
											},
											{
												name: 'Is Known',
												value: 'HAS_PROPERTY',
											},
											{
												name: 'Is Unknown',
												value: 'NOT_HAS_PROPERTY',
											},
											{
												name: 'Contains Exactly',
												value: 'CONSTAIN_TOKEN',
											},
											{
												name: `Doesn't Contain Exactly`,
												value: 'NOT_CONSTAIN_TOKEN',
											},
										],
										default: 'EQ',
									},
									{
										displayName: 'Value',
										name: 'value',
										displayOptions: {
											hide: {
												operator: [
													'HAS_PROPERTY',
													'NOT_HAS_PROPERTY',
												],
											},
										},
										type: 'string',
										default: '',
									},
								],
							},
						],
						description: 'Use filters to limit the results to only CRM objects with matching property values. More info <a href="https://developers.hubspot.com/docs/api/crm/search">here</a>',
					},
				],
			},
		],
		description: `When multiple filters are provided within a filterGroup, they will be combined using a logical AND operator. When multiple filterGroups are provided, they will be combined using a logical OR operator. The system supports a maximum of three filterGroups with up to three filters each. More info <a href="https://developers.hubspot.com/docs/api/crm/search">here</a>`,
	},
	{
		displayName: 'Additional Fields',
		name: 'additionalFields',
		type: 'collection',
		placeholder: 'Add Field',
		default: {},
		displayOptions: {
			show: {
				resource: [
					'deal',
				],
				operation: [
					'search',
				],
			},
		},
		options: [
			{
				displayName: 'Direction',
				name: 'direction',
				type: 'options',
				options: [
					{
						name: 'ASC',
						value: 'ASCENDING',
					},
					{
						name: 'DESC',
						value: 'DESCENDING',
					},
				],
				default: 'DESCENDING',
				description: 'Defines the direction in which search results are ordered. Default value is DESC.',
			},
			{
				displayName: 'Fields',
				name: 'properties',
				type: 'multiOptions',
				typeOptions: {
					loadOptionsMethod: 'getDealProperties',
				},
				default: [],
				description: `<p>Used to include specific deal properties in the results. By default, the results will only include Deal ID and will not include the values for any properties for your company.</p><p>Including this parameter will include the data for the specified property in the results. You can include this parameter multiple times to request multiple properties separated by a comma: <code>,</code>.</p>`,
			},
			{
				displayName: 'Query',
				name: 'query',
				type: 'string',
				default: '',
				description: 'Perform a text search against all property values for an object type',
			},
			{
				displayName: 'Sort By',
				name: 'sortBy',
				type: 'options',
				typeOptions: {
					loadOptionsMethod: 'getDealProperties',
				},
				default: 'createdate',
			},
		],
	},
];<|MERGE_RESOLUTION|>--- conflicted
+++ resolved
@@ -1,4 +1,6 @@
-import {INodeProperties,} from 'n8n-workflow';
+import {
+	INodeProperties,
+} from 'n8n-workflow';
 
 export const dealOperations: INodeProperties[] = [
 	{
@@ -469,14 +471,7 @@
 					loadOptionsMethod: 'getDealProperties',
 				},
 				default: [],
-<<<<<<< HEAD
-				description: `Used to include specific deal properties in the results.<br/>
-				By default, the results will only include Deal ID and will not include the values for any properties for your Deals.<br/>
-				Including this parameter will include the data for the specified property in the results.<br/>
-				You can include this parameter multiple times to request multiple properties separed by ,.`,
-=======
 				description: `<p>Used to include specific deal properties in the results. By default, the results will only include Deal ID and will not include the values for any properties for your Deals.</p><p>Including this parameter will include the data for the specified property in the results. You can include this parameter multiple times to request multiple properties separated by a comma: <code>,</code>.</p>`,
->>>>>>> be7f5fb7
 			},
 			{
 				displayName: 'Properties With History',
@@ -486,14 +481,8 @@
 					loadOptionsMethod: 'getDealProperties',
 				},
 				default: [],
-<<<<<<< HEAD
-				description: `Works similarly to properties=, but this parameter will include the history for the specified property,<br/>
-				instead of just including the current value. Use this parameter when you need the full history of changes to a property's value.`,
-=======
 				description: `Works similarly to properties=, but this parameter will include the history for the specified property, instead of just including the current value. Use this parameter when you need the full history of changes to a property's value.`,
->>>>>>> be7f5fb7
-			},
-
+			},
 		],
 	},
 
