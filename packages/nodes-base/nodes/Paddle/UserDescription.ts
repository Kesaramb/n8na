--- conflicted
+++ resolved
@@ -70,11 +70,7 @@
 				],
 			},
 		},
-<<<<<<< HEAD
-		description: 'Max number of results to return',
-=======
 		description: 'Number of subscription records to return per page',
->>>>>>> 3d528da0
 	},
 	{
 		displayName: 'JSON Parameters',
