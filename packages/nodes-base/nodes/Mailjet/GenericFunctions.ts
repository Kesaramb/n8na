<<<<<<< HEAD


import {
	IExecuteFunctions,
	IExecuteSingleFunctions,
	ILoadOptionsFunctions,
} from 'n8n-core';

import {
	IDataObject,
	IHookFunctions,
	IHttpRequestMethods,
	IHttpRequestOptions,
	JsonObject,
	NodeApiError,
} from 'n8n-workflow';

export async function mailjetApiRequest(this: IExecuteFunctions | IExecuteSingleFunctions | IHookFunctions | ILoadOptionsFunctions, method: IHttpRequestMethods, path: string, body: any = {}, qs: IDataObject = {}, uri?: string, option: IDataObject = {}): Promise<any> { // tslint:disable-line:no-any

=======
import { OptionsWithUri } from 'request';

import { IExecuteFunctions, IExecuteSingleFunctions, ILoadOptionsFunctions } from 'n8n-core';

import { IDataObject, IHookFunctions, JsonObject, NodeApiError } from 'n8n-workflow';

export async function mailjetApiRequest(
	this: IExecuteFunctions | IExecuteSingleFunctions | IHookFunctions | ILoadOptionsFunctions,
	method: string,
	path: string,
	// tslint:disable-next-line:no-any
	body: any = {},
	qs: IDataObject = {},
	uri?: string,
	option: IDataObject = {},
	// tslint:disable-next-line:no-any
): Promise<any> {
>>>>>>> 9017fd46
	const resource = this.getNodeParameter('resource', 0) as string;

	let credentialType;

	if (resource === 'email' || this.getNode().type.includes('Trigger')) {
		credentialType = 'mailjetEmailApi';
		const { sandboxMode } = (await this.getCredentials('mailjetEmailApi')) as {
			sandboxMode: boolean;
		};

		if (!this.getNode().type.includes('Trigger')) {
			Object.assign(body, { SandboxMode: sandboxMode });
		}
	} else {
		credentialType = 'mailjetSmsApi';
	}

	let options: IHttpRequestOptions ={
		headers: {
			Accept: 'application/json',
			'Content-Type': 'application/json',
		},
		method,
		qs,
		body,
		uri: uri || `https://api.mailjet.com${path}`,
		json: true,
	};
	options = Object.assign({}, options, option);
	if (Object.keys(options.body!).length === 0) {
		delete options.body;
	}

	try {
		return await this.helpers.requestWithAuthentication.call(this, credentialType, options);
	} catch (error) {
		throw new NodeApiError(this.getNode(), error as JsonObject);
	}
}

<<<<<<< HEAD
export async function mailjetApiRequestAllItems(this: IExecuteFunctions | IHookFunctions | ILoadOptionsFunctions, method: IHttpRequestMethods, endpoint: string, body: any = {}, query: IDataObject = {}): Promise<any> { // tslint:disable-line:no-any

=======
export async function mailjetApiRequestAllItems(
	this: IExecuteFunctions | IHookFunctions | ILoadOptionsFunctions,
	method: string,
	endpoint: string,
	// tslint:disable-next-line:no-any
	body: any = {},
	query: IDataObject = {},
	// tslint:disable-next-line:no-any
): Promise<any> {
>>>>>>> 9017fd46
	const returnData: IDataObject[] = [];

	let responseData;

	query.Limit = 1000;
	query.Offset = 0;

	do {
		responseData = await mailjetApiRequest.call(this, method, endpoint, body, query, undefined, {
			resolveWithFullResponse: true,
		});
		returnData.push.apply(returnData, responseData.body);
		query.Offset = query.Offset + query.Limit;
	} while (responseData.length !== 0);
	return returnData;
}

// tslint:disable-next-line:no-any
export function validateJSON(json: string | undefined): IDataObject | undefined {
	let result;
	try {
		result = JSON.parse(json!);
	} catch (exception) {
		result = undefined;
	}
	return result;
}

export interface IMessage {
	From?: { Email?: string; Name?: string };
	Subject?: string;
	To?: IDataObject[];
	Cc?: IDataObject[];
	Bcc?: IDataObject[];
	Variables?: IDataObject;
	TemplateLanguage?: boolean;
	TemplateID?: number;
	HTMLPart?: string;
	TextPart?: string;
	TrackOpens?: string;
	ReplyTo?: IDataObject;
	TrackClicks?: string;
	Priority?: number;
}<|MERGE_RESOLUTION|>--- conflicted
+++ resolved
@@ -1,11 +1,4 @@
-<<<<<<< HEAD
-
-
-import {
-	IExecuteFunctions,
-	IExecuteSingleFunctions,
-	ILoadOptionsFunctions,
-} from 'n8n-core';
+import { IExecuteFunctions, IExecuteSingleFunctions, ILoadOptionsFunctions } from 'n8n-core';
 
 import {
 	IDataObject,
@@ -16,18 +9,9 @@
 	NodeApiError,
 } from 'n8n-workflow';
 
-export async function mailjetApiRequest(this: IExecuteFunctions | IExecuteSingleFunctions | IHookFunctions | ILoadOptionsFunctions, method: IHttpRequestMethods, path: string, body: any = {}, qs: IDataObject = {}, uri?: string, option: IDataObject = {}): Promise<any> { // tslint:disable-line:no-any
-
-=======
-import { OptionsWithUri } from 'request';
-
-import { IExecuteFunctions, IExecuteSingleFunctions, ILoadOptionsFunctions } from 'n8n-core';
-
-import { IDataObject, IHookFunctions, JsonObject, NodeApiError } from 'n8n-workflow';
-
 export async function mailjetApiRequest(
 	this: IExecuteFunctions | IExecuteSingleFunctions | IHookFunctions | ILoadOptionsFunctions,
-	method: string,
+	method: IHttpRequestMethods,
 	path: string,
 	// tslint:disable-next-line:no-any
 	body: any = {},
@@ -36,7 +20,6 @@
 	option: IDataObject = {},
 	// tslint:disable-next-line:no-any
 ): Promise<any> {
->>>>>>> 9017fd46
 	const resource = this.getNodeParameter('resource', 0) as string;
 
 	let credentialType;
@@ -54,7 +37,7 @@
 		credentialType = 'mailjetSmsApi';
 	}
 
-	let options: IHttpRequestOptions ={
+	let options: IHttpRequestOptions = {
 		headers: {
 			Accept: 'application/json',
 			'Content-Type': 'application/json',
@@ -77,20 +60,15 @@
 	}
 }
 
-<<<<<<< HEAD
-export async function mailjetApiRequestAllItems(this: IExecuteFunctions | IHookFunctions | ILoadOptionsFunctions, method: IHttpRequestMethods, endpoint: string, body: any = {}, query: IDataObject = {}): Promise<any> { // tslint:disable-line:no-any
-
-=======
 export async function mailjetApiRequestAllItems(
 	this: IExecuteFunctions | IHookFunctions | ILoadOptionsFunctions,
-	method: string,
+	method: IHttpRequestMethods,
 	endpoint: string,
 	// tslint:disable-next-line:no-any
 	body: any = {},
 	query: IDataObject = {},
 	// tslint:disable-next-line:no-any
 ): Promise<any> {
->>>>>>> 9017fd46
 	const returnData: IDataObject[] = [];
 
 	let responseData;
