--- conflicted
+++ resolved
@@ -1,8 +1,4 @@
-<<<<<<< HEAD
-
-=======
 import { OptionsWithUri } from 'request';
->>>>>>> 9017fd46
 
 import {
 	IExecuteFunctions,
@@ -11,7 +7,6 @@
 	ILoadOptionsFunctions,
 } from 'n8n-core';
 
-<<<<<<< HEAD
 import {
 	IDataObject,
 	IHttpRequestMethods,
@@ -19,9 +14,6 @@
 	NodeApiError,
 	NodeOperationError,
 } from 'n8n-workflow';
-=======
-import { IDataObject, NodeApiError, NodeOperationError } from 'n8n-workflow';
->>>>>>> 9017fd46
 
 export async function ouraApiRequest(
 	this: IHookFunctions | IExecuteFunctions | IExecuteSingleFunctions | ILoadOptionsFunctions,
@@ -33,7 +25,7 @@
 	option: IDataObject = {},
 ) {
 	const credentials = await this.getCredentials('ouraApi');
-	let options: IHttpRequestOptions ={
+	let options: IHttpRequestOptions = {
 		headers: {
 			Authorization: `Bearer ${credentials.accessToken}`,
 		},
