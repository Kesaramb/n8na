--- conflicted
+++ resolved
@@ -49,11 +49,7 @@
 			},
 		},
 		default: false,
-<<<<<<< HEAD
-		description: 'If all results should be returned or only up to a given limit',
-=======
 		description: 'Whether to return all results or only up to a given limit',
->>>>>>> 7f933919
 	},
 	{
 		displayName: 'Limit',
