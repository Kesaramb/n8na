--- conflicted
+++ resolved
@@ -12,15 +12,13 @@
 	IDataObject, NodeApiError,
 } from 'n8n-workflow';
 
-<<<<<<< HEAD
 export type Context = IHookFunctions | IExecuteFunctions | ILoadOptionsFunctions;
-=======
+
 export function FormatDueDatetime(isoString: string): string {
 	// Assuming that the problem with incorrect date format was caused by milliseconds
 	// Replacing the last 5 characters of ISO-formatted string with just Z char
 	return isoString.replace(new RegExp('.000Z$'), 'Z');
 }
->>>>>>> 5c11eb52
 
 export async function todoistApiRequest(
 	this: Context,
