import {
	OptionsWithUri,
} from 'request';

import {
	IExecuteFunctions,
	IHookFunctions,
	ILoadOptionsFunctions,
} from 'n8n-core';

import {
	IDataObject, NodeApiError,
} from 'n8n-workflow';

export type Context = IHookFunctions | IExecuteFunctions | ILoadOptionsFunctions;

export function FormatDueDatetime(isoString: string): string {
	// Assuming that the problem with incorrect date format was caused by milliseconds
	// Replacing the last 5 characters of ISO-formatted string with just Z char
	return isoString.replace(new RegExp('.000Z$'), 'Z');
}

export async function todoistApiRequest(
	this: Context,
	method: string,
	resource: string,
	body: any = {}, // tslint:disable-line:no-any
	qs: IDataObject = {},
): Promise<any> { // tslint:disable-line:no-any
<<<<<<< HEAD
	const authentication = this.getNodeParameter('authentication', 0, 'oAuth2');
=======
	const authentication = this.getNodeParameter('authentication', 0) as string;
>>>>>>> e06cfb55

	const endpoint = 'api.todoist.com/rest/v1';

	const options: OptionsWithUri = {
		method,
		qs,
		uri: `https://${endpoint}${resource}`,
		json: true,
	};

	if (Object.keys(body).length !== 0) {
		options.body = body;
	}

<<<<<<< HEAD
try {
		const credentialType = authentication === 'oAuth2' ? 'todoistOAuth2Api' : 'todoistApi';
		return await this.helpers.requestWithAuthentication.call(this, credentialType, options);

	} catch (error) {
		throw new NodeApiError(this.getNode(), (error));
	}
}

export async function todoistSyncRequest(
	this: Context,
	body: any = {}, // tslint:disable-line:no-any
	qs: IDataObject = {},
): Promise<any> { // tslint:disable-line:no-any
	const authentication = this.getNodeParameter('authentication', 0, 'oAuth2');

	const options: OptionsWithUri = {
		headers: {},
		method: 'POST',
		qs,
		uri: `https://api.todoist.com/sync/v8/sync`,
		json: true,
	};

	if (Object.keys(body).length !== 0) {
		options.body = body;
	}

	try {
		const credentialType = authentication === 'oAuth2' ? 'todoistOAuth2Api' : 'todoistApi';
		console.log(credentialType);
=======
	try {
		const credentialType = authentication === 'apiKey' ? 'todoistApi' : 'todoistOAuth2Api';
>>>>>>> e06cfb55
		return await this.helpers.requestWithAuthentication.call(this, credentialType, options);

	} catch (error) {
		throw new NodeApiError(this.getNode(), (error));
	}
}<|MERGE_RESOLUTION|>--- conflicted
+++ resolved
@@ -27,11 +27,7 @@
 	body: any = {}, // tslint:disable-line:no-any
 	qs: IDataObject = {},
 ): Promise<any> { // tslint:disable-line:no-any
-<<<<<<< HEAD
-	const authentication = this.getNodeParameter('authentication', 0, 'oAuth2');
-=======
 	const authentication = this.getNodeParameter('authentication', 0) as string;
->>>>>>> e06cfb55
 
 	const endpoint = 'api.todoist.com/rest/v1';
 
@@ -46,9 +42,8 @@
 		options.body = body;
 	}
 
-<<<<<<< HEAD
-try {
-		const credentialType = authentication === 'oAuth2' ? 'todoistOAuth2Api' : 'todoistApi';
+	try {
+		const credentialType = authentication === 'apiKey' ? 'todoistApi' : 'todoistOAuth2Api';
 		return await this.helpers.requestWithAuthentication.call(this, credentialType, options);
 
 	} catch (error) {
@@ -78,10 +73,6 @@
 	try {
 		const credentialType = authentication === 'oAuth2' ? 'todoistOAuth2Api' : 'todoistApi';
 		console.log(credentialType);
-=======
-	try {
-		const credentialType = authentication === 'apiKey' ? 'todoistApi' : 'todoistOAuth2Api';
->>>>>>> e06cfb55
 		return await this.helpers.requestWithAuthentication.call(this, credentialType, options);
 
 	} catch (error) {
