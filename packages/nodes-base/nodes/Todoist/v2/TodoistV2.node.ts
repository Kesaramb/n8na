--- conflicted
+++ resolved
@@ -228,8 +228,7 @@
 			},
 			default: '',
 			description:
-<<<<<<< HEAD
-				'Section to which you want move the task. Choose from the list, or specify an ID using an <a href="https://docs.n8n.io/code/expressions/">expression</a>. Choose from the list, or specify an ID using an <a href="https://docs.n8n.io/code-examples/expressions/">expression</a>.',
+        'Section to which you want move the task. Choose from the list, or specify an ID using an <a href="https://docs.n8n.io/code/expressions/">expression</a>.',
 		},
 		{
 			displayName: 'Additional Fields',
@@ -270,9 +269,6 @@
 						'The destination parent task. The task becomes the last child task of the parent task. Choose from the list, or specify an ID using an <a href="https://docs.n8n.io/code-examples/expressions/">expression</a>.',
 				},
 			],
-=======
-				'Section to which you want move the task. Choose from the list, or specify an ID using an <a href="https://docs.n8n.io/code/expressions/">expression</a>.',
->>>>>>> 6de4dfff
 		},
 		{
 			displayName: 'Label Names or IDs',
