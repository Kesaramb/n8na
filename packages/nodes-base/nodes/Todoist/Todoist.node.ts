--- conflicted
+++ resolved
@@ -9,11 +9,9 @@
 	INodeTypeDescription,
 } from 'n8n-workflow';
 
-import {todoistApiRequest,} from './GenericFunctions';
-
-<<<<<<< HEAD
+import {FormatDueDatetime, todoistApiRequest,} from './GenericFunctions';
+
 import {OperationType, TodoistService} from './Service';
-=======
 interface IBodyCreateTask {
 	content?: string;
 	description?: string;
@@ -28,7 +26,6 @@
 	due_date?: string;
 	due_lang?: string;
 }
->>>>>>> e06cfb55
 
 export class Todoist implements INodeType {
 
@@ -263,7 +260,6 @@
 				},
 				default: '[]',
 				hint: 'See docs for possible commands: https://developer.todoist.com/sync/v8/#sync',
-				required: false,
 				description: 'Sync body',
 			},
 			{
@@ -554,6 +550,13 @@
 						description: 'Human defined task due date (ex.: “next Monday”, “Tomorrow”). Value is set using local (not UTC) time.',
 					},
 					{
+						displayName: 'Due String Locale',
+						name: 'dueLang',
+						type: 'string',
+						default: '',
+						description: '2-letter code specifying language in case due_string is not written in English',
+					},
+					{
 						displayName: 'Labels ID',
 						name: 'labels',
 						type: 'multiOptions',
@@ -686,7 +689,7 @@
 	async execute(this: IExecuteFunctions): Promise<INodeExecutionData[][]> {
 		const items = this.getInputData();
 		const returnData: IDataObject[] = [];
-		const length = items.length as unknown as number;
+		const length = items.length;
 		const service = new TodoistService();
 		let responseData;
 
@@ -697,14 +700,7 @@
 
 			try {
 				if (resource === 'task') {
-<<<<<<< HEAD
 					responseData = (await service.execute(this, OperationType[operation as keyof typeof OperationType]));
-				}
-				if (Array.isArray(responseData?.data)) {
-					returnData.push.apply(returnData, responseData?.data as IDataObject[]);
-				} else if (!responseData?.data) {
-					returnData.push({success: true});
-=======
 					if (operation === 'create') {
 						//https://developer.todoist.com/rest/v1/#create-a-new-task
 						const content = this.getNodeParameter('content', i) as string;
@@ -853,7 +849,11 @@
 						await todoistApiRequest.call(this, 'POST', `/tasks/${id}`, body);
 						responseData = { success: true };
 					}
->>>>>>> e06cfb55
+				}
+				if (Array.isArray(responseData?.data)) {
+					returnData.push.apply(returnData, responseData?.data as IDataObject[]);
+				} else if (!responseData?.data) {
+					returnData.push({success: true});
 				}
 				else {
 					returnData.push( responseData?.data as IDataObject);
