--- conflicted
+++ resolved
@@ -78,14 +78,4 @@
 	} while (responseData.page_count !== responseData.page_number);
 
 	return returnData;
-<<<<<<< HEAD
-}
-async function wait() {
-	return new Promise((resolve, _reject) => {
-		setTimeout(() => {
-			resolve(true);
-		}, 1000);
-	});
-=======
->>>>>>> ee582cc3
 }