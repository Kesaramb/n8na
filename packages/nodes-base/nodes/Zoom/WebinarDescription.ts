import {
	INodeProperties,
} from 'n8n-workflow';

export const webinarOperations: INodeProperties[] = [
	{
		displayName: 'Operation',
		name: 'operation',
		type: 'options',
		displayOptions: {
			show: {
				resource: [
					'webinar',
				],
			},
		},
		options: [
			{
				name: 'Create',
				value: 'create',
				description: 'Create a webinar',
			},
			{
				name: 'Delete',
				value: 'delete',
				description: 'Delete a webinar',
			},
			{
				name: 'Get',
				value: 'get',
				description: 'Retrieve a webinar',
			},
			{
				name: 'Get All',
				value: 'getAll',
				description: 'Retrieve all webinars',
			},
			{
				name: 'Update',
				value: 'update',
				description: 'Update a webinar',
			},
		],
		default: 'create',
		description: 'The operation to perform.',
	},
];

export const webinarFields: INodeProperties[] = [
	/* -------------------------------------------------------------------------- */
	/*                                 webinar:create                                */
	/* -------------------------------------------------------------------------- */
	{
		displayName: 'User ID',
		name: 'userId',
		type: 'string',
		default: '',
		required: true,
		displayOptions: {
			show: {
				operation: [
					'create',
				],
				resource: [
					'webinar',
				],
			},
		},
		description: 'User ID or email ID',
	},
	{
		displayName: 'Additional Fields',
		name: 'additionalFields',
		type: 'collection',
		placeholder: 'Add Field',
		default: {},
		displayOptions: {
			show: {
				operation: [
					'create',

				],
				resource: [
					'webinar',
				],
			},
		},
		options: [
			{
				displayName: 'Agenda',
				name: 'agenda',
				type: 'string',
				default: '',
				description: 'Webinar agenda',
			},
			{
				displayName: 'Alternative Hosts',
				name: 'alternativeHosts',
				type: 'string',
				default: '',
				description: 'Alternative hosts email IDs',
			},
			{
				displayName: 'Approval Type',
				name: 'approvalType',
				type: 'options',
				options: [
					{
						name: 'Automatically Approve',
						value: 0,
					},
					{
						name: 'Manually Approve',
						value: 1,
					},
					{
						name: 'No Registration Required',
						value: 2,
					},
				],
				default: 2,
			},
			{
				displayName: 'Audio',
				name: 'audio',
				type: 'options',
				options: [
					{
						name: 'Both Telephony and VoiP',
						value: 'both',
					},
					{
						name: 'Telephony',
						value: 'telephony',
					},
					{
						name: 'VOIP',
						value: 'voip',
					},

				],
				default: 'both',
				description: 'Determine how participants can join audio portion of the webinar',
			},
			{
				displayName: 'Auto Recording',
				name: 'autoRecording',
				type: 'options',
				options: [
					{
						name: 'Record on Local',
						value: 'local',
					},
					{
						name: 'Record on Cloud',
						value: 'cloud',
					},
					{
						name: 'Disabled',
						value: 'none',
					},
				],
				default: 'none',
			},
			{
				displayName: 'Duration',
				name: 'duration',
				type: 'string',
				default: '',
			},
			{
				displayName: 'Host Video',
				name: 'hostVideo',
				type: 'boolean',
				default: false,
				description: 'Start video when host joins the webinar',
			},
			{
				displayName: 'Panelists Video',
				name: 'panelistsVideo',
				type: 'boolean',
				default: false,
				description: 'Start video when panelists joins the webinar',
			},
			{
				displayName: 'Password',
				name: 'password',
				type: 'string',
				default: '',
				description: 'Password to join the webinar with maximum 10 characters',
			},
			{
				displayName: 'Practice Session',
				name: 'practiceSession',
				type: 'boolean',
				default: false,
				description: 'Enable Practice session',
			},
			{
				displayName: 'Registration Type',
				name: 'registrationType',
				type: 'options',
				options: [
					{
						name: 'Attendees register once and can attend any of the occurrences',
						value: 1,
					},
					{
						name: 'Attendees need to register for every occurrence',
						value: 2,
					},
					{
						name: 'Attendees register once and can choose one or more occurrences to attend',
						value: 3,
					},
				],
				default: 1,
				description: 'Registration type. Used for recurring webinar with fixed time only.',
			},
			{
				displayName: 'Start Time',
				name: 'startTime',
				type: 'dateTime',
				default: '',
				description: 'Start time should be used only for scheduled or recurring webinar with fixed time',
			},
			{
				displayName: 'Timezone',
				name: 'timeZone',
				type: 'options',
				typeOptions: {
					loadOptionsMethod: 'getTimezones',
				},
				default: '',
				description: 'Time zone used in the response. The default is the time zone of the calendar.',
			},
			{
				displayName: 'Webinar Topic',
				name: 'topic',
				type: 'string',
				default: '',
			},
			{
				displayName: 'Webinar Type',
				name: 'type',
				type: 'options',
				options: [
					{
						name: 'Webinar',
						value: 5,
					},
					{
						name: 'Recurring webinar with no fixed time',
						value: 6,
					},
					{
						name: 'Recurring webinar with fixed time',
						value: 9,
					},
				],
				default: 5,
			},

		],
	},
	/* -------------------------------------------------------------------------- */
	/*                                 webinar:get                                */
	/* -------------------------------------------------------------------------- */
	{
		displayName: 'Webinar ID',
		name: 'webinarId',
		type: 'string',
		default: '',
		required: true,
		displayOptions: {
			show: {
				operation: [
					'get',
				],
				resource: [
					'webinar',
				],
			},
		},
	},
	{
		displayName: 'Additional Fields',
		name: 'additionalFields',
		type: 'collection',
		placeholder: 'Add Field',
		default: {},
		displayOptions: {
			show: {
				operation: [
					'get',

				],
				resource: [
					'webinar',
				],
			},
		},
		options: [
			{
				displayName: 'Occurrence ID',
				name: 'occurrenceId',
				type: 'string',
				default: '',
				description: 'To view webinar details of a particular occurrence of the recurring webinar',
			},
			{
				displayName: 'Show Previous Occurrences',
				name: 'showPreviousOccurrences',
				type: 'boolean',
				default: false,
				description: 'To view webinar details of all previous occurrences of the recurring webinar',
			},
		],
	},
	/* -------------------------------------------------------------------------- */
	/*                                 webinar:getAll                               */
	/* -------------------------------------------------------------------------- */
	{
		displayName: 'User ID',
		name: 'userId',
		type: 'string',
		default: '',
		required: true,
		displayOptions: {
			show: {
				operation: [
					'getAll',
				],
				resource: [
					'webinar',
				],
			},
		},
		description: 'User ID or email-ID',
	},
	{
		displayName: 'Return All',
		name: 'returnAll',
		type: 'boolean',
		displayOptions: {
			show: {
				operation: [
					'getAll',
				],
				resource: [
					'webinar',
				],
			},
		},
		default: false,
<<<<<<< HEAD
		description: 'If all results should be returned or only up to a given limit',
=======
		description: 'Whether to return all results or only up to a given limit',
>>>>>>> 7f933919
	},
	{
		displayName: 'Limit',
		name: 'limit',
		type: 'number',
		displayOptions: {
			show: {
				operation: [
					'getAll',
				],
				resource: [
					'webinar',
				],
				returnAll: [
					false,
				],
			},
		},
		typeOptions: {
			minValue: 1,
			maxValue: 300,
		},
		default: 30,
		description: 'How many results to return',
	},
	/* -------------------------------------------------------------------------- */
	/*                                 webinar:delete                                */
	/* -------------------------------------------------------------------------- */
	{
		displayName: 'Webinar ID',
		name: 'webinarId',
		type: 'string',
		default: '',
		required: true,
		displayOptions: {
			show: {
				operation: [
					'delete',
				],
				resource: [
					'webinarId',
				],
			},
		},
	},
	{
		displayName: 'Additional Fields',
		name: 'additionalFields',
		type: 'collection',
		placeholder: 'Add Field',
		default: {},
		displayOptions: {
			show: {
				operation: [
					'delete',
				],
				resource: [
					'webinar',
				],
			},
		},
		options: [
			{
				displayName: 'Occurrence ID',
				name: 'occurrenceId',
				type: 'string',
				default: '',
				description: 'Webinar occurrence ID',
			},

		],

	},
	/* -------------------------------------------------------------------------- */
	/*                                 webinar:update                                */
	/* -------------------------------------------------------------------------- */
	{
		displayName: 'Webinar ID',
		name: 'webinarId',
		type: 'string',
		default: '',
		required: true,
		displayOptions: {
			show: {
				operation: [
					'update',
				],
				resource: [
					'webinar',
				],
			},
		},
		description: 'User ID or email address of user',
	},
	{
		displayName: 'Additional Fields',
		name: 'additionalFields',
		type: 'collection',
		placeholder: 'Add Field',
		default: {},
		displayOptions: {
			show: {
				operation: [
					'update',

				],
				resource: [
					'webinar',
				],
			},
		},
		options: [
			{
				displayName: 'Agenda',
				name: 'agenda',
				type: 'string',
				default: '',
				description: 'Webinar agenda',
			},
			{
				displayName: 'Alternative Hosts',
				name: 'alternativeHosts',
				type: 'string',
				default: '',
				description: 'Alternative hosts email IDs',
			},
			{
				displayName: 'Approval Type',
				name: 'approvalType',
				type: 'options',
				options: [
					{
						name: 'Automatically Approve',
						value: 0,
					},
					{
						name: 'Manually Approve',
						value: 1,
					},
					{
						name: 'No Registration Required',
						value: 2,
					},
				],
				default: 2,
			},
			{
				displayName: 'Auto Recording',
				name: 'autoRecording',
				type: 'options',
				options: [
					{
						name: 'Record on Local',
						value: 'local',
					},
					{
						name: 'Record on Cloud',
						value: 'cloud',
					},
					{
						name: 'Disabled',
						value: 'none',
					},
				],
				default: 'none',
			},
			{
				displayName: 'Audio',
				name: 'audio',
				type: 'options',
				options: [
					{
						name: 'Both Telephony and VoiP',
						value: 'both',
					},
					{
						name: 'Telephony',
						value: 'telephony',
					},
					{
						name: 'VOIP',
						value: 'voip',
					},

				],
				default: 'both',
				description: 'Determine how participants can join audio portion of the webinar',
			},
			{
				displayName: 'Duration',
				name: 'duration',
				type: 'string',
				default: '',
			},
			{
				displayName: 'Host Video',
				name: 'hostVideo',
				type: 'boolean',
				default: false,
				description: 'Start video when host joins the webinar',
			},
			{
				displayName: 'Occurrence ID',
				name: 'occurrenceId',
				type: 'string',
				default: '',
<<<<<<< HEAD
				description: 'Webinar occurrence ID',
=======
				description: 'Webinar occurrence ID.',
>>>>>>> 7f933919
			},
			{
				displayName: 'Password',
				name: 'password',
				type: 'string',
				default: '',
				description: 'Password to join the webinar with maximum 10 characters',
			},
			{
				displayName: 'Panelists Video',
				name: 'panelistsVideo',
				type: 'boolean',
				default: false,
				description: 'Start video when panelists joins the webinar',
			},
			{
				displayName: 'Practice Session',
				name: 'practiceSession',
				type: 'boolean',
				default: false,
				description: 'Enable Practice session',
			},
			{
				displayName: 'Registration Type',
				name: 'registrationType',
				type: 'options',
				options: [
					{
						name: 'Attendees register once and can attend any of the occurrences',
						value: 1,
					},
					{
						name: 'Attendees need to register for every occurrence',
						value: 2,
					},
					{
						name: 'Attendees register once and can choose one or more occurrences to attend',
						value: 3,
					},
				],
				default: 1,
				description: 'Registration type. Used for recurring webinars with fixed time only.',
			},
			{
				displayName: 'Start Time',
				name: 'startTime',
				type: 'dateTime',
				default: '',
				description: 'Start time should be used only for scheduled or recurring webinar with fixed time',
			},
			{
				displayName: 'Timezone',
				name: 'timeZone',
				type: 'options',
				typeOptions: {
					loadOptionsMethod: 'getTimezones',
				},
				default: '',
				description: 'Time zone used in the response. The default is the time zone of the calendar.',
			},
			{
				displayName: 'Webinar Topic',
				name: 'topic',
				type: 'string',
				default: '',
			},
			{
				displayName: 'Webinar Type',
				name: 'type',
				type: 'options',
				options: [
					{
						name: 'Webinar',
						value: 5,
					},
					{
						name: 'Recurring webinar with no fixed time',
						value: 6,
					},
					{
						name: 'Recurring webinar with fixed time',
						value: 9,
					},
				],
				default: 5,
			},
		],
	},

];<|MERGE_RESOLUTION|>--- conflicted
+++ resolved
@@ -353,11 +353,7 @@
 			},
 		},
 		default: false,
-<<<<<<< HEAD
-		description: 'If all results should be returned or only up to a given limit',
-=======
 		description: 'Whether to return all results or only up to a given limit',
->>>>>>> 7f933919
 	},
 	{
 		displayName: 'Limit',
@@ -564,11 +560,7 @@
 				name: 'occurrenceId',
 				type: 'string',
 				default: '',
-<<<<<<< HEAD
-				description: 'Webinar occurrence ID',
-=======
 				description: 'Webinar occurrence ID.',
->>>>>>> 7f933919
 			},
 			{
 				displayName: 'Password',
