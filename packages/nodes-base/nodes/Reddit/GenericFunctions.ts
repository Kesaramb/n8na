import { IExecuteFunctions, IHookFunctions } from 'n8n-core';

<<<<<<< HEAD
import {
	IDataObject, IHttpRequestMethods, IHttpRequestOptions, JsonObject, NodeApiError, NodeOperationError,
} from 'n8n-workflow';


=======
import { IDataObject, JsonObject, NodeApiError, NodeOperationError } from 'n8n-workflow';

import { OptionsWithUri } from 'request';
>>>>>>> 9017fd46

/**
 * Make an authenticated or unauthenticated API request to Reddit.
 */
export async function redditApiRequest(
	this: IHookFunctions | IExecuteFunctions,
	method: IHttpRequestMethods,
	endpoint: string,
	qs: IDataObject,
	// tslint:disable-next-line:no-any
): Promise<any> {
	const resource = this.getNodeParameter('resource', 0) as string;

	const authRequired = ['profile', 'post', 'postComment'].includes(resource);

	qs.api_type = 'json';

	const options: IHttpRequestOptions = {
		headers: {
			'user-agent': 'n8n',
		},
		method,
		uri: authRequired
			? `https://oauth.reddit.com/${endpoint}`
			: `https://www.reddit.com/${endpoint}`,
		qs,
		json: true,
	};

	if (!Object.keys(qs).length) {
		delete options.qs;
	}

	if (authRequired) {
		try {
			return await this.helpers.requestOAuth2.call(this, 'redditOAuth2Api', options);
		} catch (error) {
			throw new NodeApiError(this.getNode(), error as JsonObject);
		}
	} else {
		try {
			return await this.helpers.request.call(this, options);
		} catch (error) {
			throw new NodeApiError(this.getNode(), error as JsonObject);
		}
	}
}

/**
 * Make an unauthenticated API request to Reddit and return all results.
 */
export async function redditApiRequestAllItems(
	this: IHookFunctions | IExecuteFunctions,
	method: IHttpRequestMethods,
	endpoint: string,
	qs: IDataObject,
	// tslint:disable-next-line:no-any
): Promise<any> {
	let responseData;
	const returnData: IDataObject[] = [];

	const resource = this.getNodeParameter('resource', 0) as string;
	const operation = this.getNodeParameter('operation', 0) as string;
	const returnAll = this.getNodeParameter('returnAll', 0, false) as boolean;

	qs.limit = 100;

	do {
		responseData = await redditApiRequest.call(this, method, endpoint, qs);
		if (!Array.isArray(responseData)) {
			qs.after = responseData.data.after;
		}

		if (endpoint === 'api/search_subreddits.json') {
			responseData.subreddits.forEach((child: any) => returnData.push(child)); // tslint:disable-line:no-any
		} else if (resource === 'postComment' && operation === 'getAll') {
			responseData[1].data.children.forEach((child: any) => returnData.push(child.data)); // tslint:disable-line:no-any
		} else {
			responseData.data.children.forEach((child: any) => returnData.push(child.data)); // tslint:disable-line:no-any
		}
		if (qs.limit && returnData.length >= qs.limit && returnAll === false) {
			return returnData;
		}
	} while (responseData.data && responseData.data.after);

	return returnData;
}

/**
 * Handles a large Reddit listing by returning all items or up to a limit.
 */
export async function handleListing(
	this: IExecuteFunctions,
	i: number,
	endpoint: string,
	qs: IDataObject = {},
	requestMethod: 'GET' | 'POST' = 'GET',
	// tslint:disable-next-line:no-any
): Promise<any> {
	let responseData;

	const returnAll = this.getNodeParameter('returnAll', i);

	if (returnAll) {
		responseData = await redditApiRequestAllItems.call(this, requestMethod, endpoint, qs);
	} else {
		const limit = this.getNodeParameter('limit', i);
		qs.limit = limit;
		responseData = await redditApiRequestAllItems.call(this, requestMethod, endpoint, qs);
		responseData = responseData.slice(0, limit);
	}

	return responseData;
}<|MERGE_RESOLUTION|>--- conflicted
+++ resolved
@@ -1,16 +1,13 @@
 import { IExecuteFunctions, IHookFunctions } from 'n8n-core';
 
-<<<<<<< HEAD
 import {
-	IDataObject, IHttpRequestMethods, IHttpRequestOptions, JsonObject, NodeApiError, NodeOperationError,
+	IDataObject,
+	IHttpRequestMethods,
+	IHttpRequestOptions,
+	JsonObject,
+	NodeApiError,
+	NodeOperationError,
 } from 'n8n-workflow';
-
-
-=======
-import { IDataObject, JsonObject, NodeApiError, NodeOperationError } from 'n8n-workflow';
-
-import { OptionsWithUri } from 'request';
->>>>>>> 9017fd46
 
 /**
  * Make an authenticated or unauthenticated API request to Reddit.
