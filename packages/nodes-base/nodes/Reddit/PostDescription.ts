--- conflicted
+++ resolved
@@ -272,11 +272,7 @@
 		name: 'returnAll',
 		type: 'boolean',
 		default: false,
-<<<<<<< HEAD
-		description: 'Return all results',
-=======
 		description: 'Whether to return all results or only up to a given limit',
->>>>>>> 7f933919
 		displayOptions: {
 			show: {
 				resource: [
@@ -434,11 +430,7 @@
 		name: 'returnAll',
 		type: 'boolean',
 		default: false,
-<<<<<<< HEAD
-		description: 'Return all results',
-=======
 		description: 'Whether to return all results or only up to a given limit',
->>>>>>> 7f933919
 		displayOptions: {
 			show: {
 				resource: [
