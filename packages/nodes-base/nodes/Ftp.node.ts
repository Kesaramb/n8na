--- conflicted
+++ resolved
@@ -440,22 +440,15 @@
 						}
 					}
 
-<<<<<<< HEAD
 					if (operation === 'delete') {
 						const path = this.getNodeParameter('path', i) as string;
-
-						responseData = await sftp!.delete(path);
-=======
-				if (operation === 'delete') {
-					const path = this.getNodeParameter('path', i) as string;
-					const options = this.getNodeParameter('options', i) as IDataObject;
-
-					if (options.folder === true) {
-						responseData = await sftp!.rmdir(path, !!options.recursive);
-					} else {
-						responseData = await sftp!.delete(path);
-					}
->>>>>>> 043cf673
+						const options = this.getNodeParameter('options', i) as IDataObject;
+
+						if (options.folder === true) {
+							responseData = await sftp!.rmdir(path, !!options.recursive);
+						} else {
+							responseData = await sftp!.delete(path);
+						}
 
 						returnItems.push({ json: { success: true } });
 					}
@@ -539,22 +532,15 @@
 						}
 					}
 
-<<<<<<< HEAD
 					if (operation === 'delete') {
 						const path = this.getNodeParameter('path', i) as string;
-
-						responseData = await ftp!.delete(path);
-=======
-				if (operation === 'delete') {
-					const path = this.getNodeParameter('path', i) as string;
-					const options = this.getNodeParameter('options', i) as IDataObject;
-
-					if (options.folder === true) {
-						responseData = await ftp!.rmdir(path, !!options.recursive);
-					} else {
-						responseData = await ftp!.delete(path);
-					}
->>>>>>> 043cf673
+						const options = this.getNodeParameter('options', i) as IDataObject;
+
+						if (options.folder === true) {
+							responseData = await ftp!.rmdir(path, !!options.recursive);
+						} else {
+							responseData = await ftp!.delete(path);
+						}
 
 						returnItems.push({ json: { success: true } });
 					}
