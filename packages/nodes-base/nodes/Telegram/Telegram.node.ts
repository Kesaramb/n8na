--- conflicted
+++ resolved
@@ -550,11 +550,7 @@
 				},
 				required: true,
 				description: 'A JSON-serialized array of results for the inline query.',
-<<<<<<< HEAD
-			},			
-=======
-			},
->>>>>>> f8a829b2
+			},
 			{
 				displayName: 'Additional Fields',
 				name: 'additionalFields',
@@ -1754,15 +1750,6 @@
 					// -----------------------------------------------
 
 					endpoint = 'answerInlineQuery';
-<<<<<<< HEAD
-					
-					body.inline_query_id = this.getNodeParameter('queryId', i) as string;
-					body.results = this.getNodeParameter('results', i) as string;
-					
-					// Add additional fields
-					const additionalFields = this.getNodeParameter('additionalFields', i) as IDataObject;
-					Object.assign(body, additionalFields);					
-=======
 
 					body.inline_query_id = this.getNodeParameter('queryId', i) as string;
 					body.results = this.getNodeParameter('results', i) as string;
@@ -1770,7 +1757,6 @@
 					// Add additional fields
 					const additionalFields = this.getNodeParameter('additionalFields', i) as IDataObject;
 					Object.assign(body, additionalFields);
->>>>>>> f8a829b2
 				}
 
 			} else if (resource === 'chat') {
