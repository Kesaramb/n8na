<<<<<<< HEAD

=======
import { OptionsWithUri } from 'request';
>>>>>>> 9017fd46

import {
	IExecuteFunctions,
	IExecuteSingleFunctions,
	IHookFunctions,
	ILoadOptionsFunctions,
} from 'n8n-core';

<<<<<<< HEAD
import {
	IDataObject,
	IHttpRequestMethods,
	IHttpRequestOptions,
	NodeApiError,
} from 'n8n-workflow';

export async function workableApiRequest(this: IHookFunctions | IExecuteFunctions | IExecuteSingleFunctions | ILoadOptionsFunctions, method: IHttpRequestMethods, resource: string, body: any = {}, qs: IDataObject = {}, uri?: string, option: IDataObject = {}): Promise<any> { // tslint:disable-line:no-any
	const credentials = await this.getCredentials('workableApi') as { accessToken: string, subdomain: string };

	let options: IHttpRequestOptions ={
		headers: { 'Authorization': `Bearer ${credentials.accessToken}` },
=======
import { IDataObject, NodeApiError } from 'n8n-workflow';

export async function workableApiRequest(
	this: IHookFunctions | IExecuteFunctions | IExecuteSingleFunctions | ILoadOptionsFunctions,
	method: string,
	resource: string,
	// tslint:disable-next-line:no-any
	body: any = {},
	qs: IDataObject = {},
	uri?: string,
	option: IDataObject = {},
	// tslint:disable-next-line:no-any
): Promise<any> {
	const credentials = (await this.getCredentials('workableApi')) as {
		accessToken: string;
		subdomain: string;
	};

	let options: OptionsWithUri = {
		headers: { Authorization: `Bearer ${credentials.accessToken}` },
>>>>>>> 9017fd46
		method,
		qs,
		body,
		uri: uri || `https://${credentials.subdomain}.workable.com/spi/v3${resource}`,
		json: true,
	};
	options = Object.assign({}, options, option);
	if (Object.keys(options.body!).length === 0) {
		delete options.body;
	}
	try {
		return await this.helpers.request!(options);
	} catch (error) {
		throw new NodeApiError(this.getNode(), error);
	}
}<|MERGE_RESOLUTION|>--- conflicted
+++ resolved
@@ -1,9 +1,3 @@
-<<<<<<< HEAD
-
-=======
-import { OptionsWithUri } from 'request';
->>>>>>> 9017fd46
-
 import {
 	IExecuteFunctions,
 	IExecuteSingleFunctions,
@@ -11,25 +5,11 @@
 	ILoadOptionsFunctions,
 } from 'n8n-core';
 
-<<<<<<< HEAD
-import {
-	IDataObject,
-	IHttpRequestMethods,
-	IHttpRequestOptions,
-	NodeApiError,
-} from 'n8n-workflow';
-
-export async function workableApiRequest(this: IHookFunctions | IExecuteFunctions | IExecuteSingleFunctions | ILoadOptionsFunctions, method: IHttpRequestMethods, resource: string, body: any = {}, qs: IDataObject = {}, uri?: string, option: IDataObject = {}): Promise<any> { // tslint:disable-line:no-any
-	const credentials = await this.getCredentials('workableApi') as { accessToken: string, subdomain: string };
-
-	let options: IHttpRequestOptions ={
-		headers: { 'Authorization': `Bearer ${credentials.accessToken}` },
-=======
-import { IDataObject, NodeApiError } from 'n8n-workflow';
+import { IDataObject, IHttpRequestMethods, IHttpRequestOptions, NodeApiError } from 'n8n-workflow';
 
 export async function workableApiRequest(
 	this: IHookFunctions | IExecuteFunctions | IExecuteSingleFunctions | ILoadOptionsFunctions,
-	method: string,
+	method: IHttpRequestMethods,
 	resource: string,
 	// tslint:disable-next-line:no-any
 	body: any = {},
@@ -43,9 +23,8 @@
 		subdomain: string;
 	};
 
-	let options: OptionsWithUri = {
+	let options: IHttpRequestOptions = {
 		headers: { Authorization: `Bearer ${credentials.accessToken}` },
->>>>>>> 9017fd46
 		method,
 		qs,
 		body,
