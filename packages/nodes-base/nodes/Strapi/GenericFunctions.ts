<<<<<<< HEAD

=======
import { OptionsWithUri } from 'request';
>>>>>>> 9017fd46

import {
	IExecuteFunctions,
	IHookFunctions,
	ILoadOptionsFunctions,
	IWebhookFunctions,
} from 'n8n-core';

<<<<<<< HEAD
import {
	IDataObject, IHttpRequestMethods, IHttpRequestOptions, NodeApiError,
} from 'n8n-workflow';

export async function strapiApiRequest(this: IExecuteFunctions | ILoadOptionsFunctions | IHookFunctions | IWebhookFunctions, method: IHttpRequestMethods, resource: string, body: any = {}, qs: IDataObject = {}, uri?: string, headers: IDataObject = {}): Promise<any> { // tslint:disable-line:no-any
=======
import { IDataObject, NodeApiError } from 'n8n-workflow';
>>>>>>> 9017fd46

export async function strapiApiRequest(
	this: IExecuteFunctions | ILoadOptionsFunctions | IHookFunctions | IWebhookFunctions,
	method: string,
	resource: string,
	// tslint:disable-next-line:no-any
	body: any = {},
	qs: IDataObject = {},
	uri?: string,
	headers: IDataObject = {},
	// tslint:disable-next-line:no-any
): Promise<any> {
	const credentials = await this.getCredentials('strapiApi');

	try {
		const options: IHttpRequestOptions = {
			headers: {},
			method,
			body,
			qs,
			uri:
				uri || credentials.apiVersion === 'v4'
					? `${credentials.url}/api${resource}`
					: `${credentials.url}${resource}`,
			json: true,
			arrayFormat: 'indices',
		};
		if (Object.keys(headers).length !== 0) {
			options.headers = Object.assign({}, options.headers, headers);
		}
		if (Object.keys(body).length === 0) {
			delete options.body;
		}

		//@ts-ignore
		return await this.helpers?.request(options);
	} catch (error) {
		throw new NodeApiError(this.getNode(), error);
	}
}

export async function getToken(
	this: IExecuteFunctions | ILoadOptionsFunctions | IHookFunctions | IWebhookFunctions,
	// tslint:disable-next-line:no-any
): Promise<any> {
	const credentials = await this.getCredentials('strapiApi');
<<<<<<< HEAD
	let options = {} as IHttpRequestOptions;
		options = {
			headers: {
				'content-type': 'application/json',
			},
			method: 'POST',
			body: {
				identifier: credentials.email,
				password: credentials.password,
			},
			uri: credentials.apiVersion === 'v4' ? `${credentials.url}/api/auth/local`:`${credentials.url}/auth/local`,
			json: true,
		};
	return this.helpers.request!(options);
}

export async function strapiApiRequestAllItems(this: IHookFunctions | ILoadOptionsFunctions | IExecuteFunctions, method: IHttpRequestMethods, resource: string, body: any = {}, query: IDataObject = {}, headers: IDataObject = {}): Promise<any> { // tslint:disable-line:no-any

=======
	let options = {} as OptionsWithUri;
	options = {
		headers: {
			'content-type': 'application/json',
		},
		method: 'POST',
		body: {
			identifier: credentials.email,
			password: credentials.password,
		},
		uri:
			credentials.apiVersion === 'v4'
				? `${credentials.url}/api/auth/local`
				: `${credentials.url}/auth/local`,
		json: true,
	};
	return this.helpers.request!(options);
}

export async function strapiApiRequestAllItems(
	this: IHookFunctions | ILoadOptionsFunctions | IExecuteFunctions,
	method: string,
	resource: string,
	// tslint:disable-next-line:no-any
	body: any = {},
	query: IDataObject = {},
	headers: IDataObject = {},
	// tslint:disable-next-line:no-any
): Promise<any> {
>>>>>>> 9017fd46
	const returnData: IDataObject[] = [];
	const { apiVersion } = await this.getCredentials('strapiApi');

	let responseData;
	if (apiVersion === 'v4') {
		query['pagination[pageSize]'] = 20;
		query['pagination[page]'] = 0;
		do {
			({ data: responseData } = await strapiApiRequest.call(
				this,
				method,
				resource,
				body,
				query,
				undefined,
				headers,
			));
			query['pagination[page]'] += query['pagination[pageSize]'];
			returnData.push.apply(returnData, responseData);
		} while (responseData.length !== 0);
	} else {
		query._limit = 20;
		query._start = 0;
		do {
			responseData = await strapiApiRequest.call(
				this,
				method,
				resource,
				body,
				query,
				undefined,
				headers,
			);
			query._start += query._limit;
			returnData.push.apply(returnData, responseData);
		} while (responseData.length !== 0);
	}
	return returnData;
}

// tslint:disable-next-line:no-any
export function validateJSON(json: string | undefined): any {
	let result;
	try {
		result = JSON.parse(json!);
	} catch (exception) {
		result = undefined;
	}
	return result;
}<|MERGE_RESOLUTION|>--- conflicted
+++ resolved
@@ -1,9 +1,3 @@
-<<<<<<< HEAD
-
-=======
-import { OptionsWithUri } from 'request';
->>>>>>> 9017fd46
-
 import {
 	IExecuteFunctions,
 	IHookFunctions,
@@ -11,19 +5,11 @@
 	IWebhookFunctions,
 } from 'n8n-core';
 
-<<<<<<< HEAD
-import {
-	IDataObject, IHttpRequestMethods, IHttpRequestOptions, NodeApiError,
-} from 'n8n-workflow';
-
-export async function strapiApiRequest(this: IExecuteFunctions | ILoadOptionsFunctions | IHookFunctions | IWebhookFunctions, method: IHttpRequestMethods, resource: string, body: any = {}, qs: IDataObject = {}, uri?: string, headers: IDataObject = {}): Promise<any> { // tslint:disable-line:no-any
-=======
-import { IDataObject, NodeApiError } from 'n8n-workflow';
->>>>>>> 9017fd46
+import { IDataObject, IHttpRequestMethods, IHttpRequestOptions, NodeApiError } from 'n8n-workflow';
 
 export async function strapiApiRequest(
 	this: IExecuteFunctions | ILoadOptionsFunctions | IHookFunctions | IWebhookFunctions,
-	method: string,
+	method: IHttpRequestMethods,
 	resource: string,
 	// tslint:disable-next-line:no-any
 	body: any = {},
@@ -66,27 +52,7 @@
 	// tslint:disable-next-line:no-any
 ): Promise<any> {
 	const credentials = await this.getCredentials('strapiApi');
-<<<<<<< HEAD
 	let options = {} as IHttpRequestOptions;
-		options = {
-			headers: {
-				'content-type': 'application/json',
-			},
-			method: 'POST',
-			body: {
-				identifier: credentials.email,
-				password: credentials.password,
-			},
-			uri: credentials.apiVersion === 'v4' ? `${credentials.url}/api/auth/local`:`${credentials.url}/auth/local`,
-			json: true,
-		};
-	return this.helpers.request!(options);
-}
-
-export async function strapiApiRequestAllItems(this: IHookFunctions | ILoadOptionsFunctions | IExecuteFunctions, method: IHttpRequestMethods, resource: string, body: any = {}, query: IDataObject = {}, headers: IDataObject = {}): Promise<any> { // tslint:disable-line:no-any
-
-=======
-	let options = {} as OptionsWithUri;
 	options = {
 		headers: {
 			'content-type': 'application/json',
@@ -107,7 +73,7 @@
 
 export async function strapiApiRequestAllItems(
 	this: IHookFunctions | ILoadOptionsFunctions | IExecuteFunctions,
-	method: string,
+	method: IHttpRequestMethods,
 	resource: string,
 	// tslint:disable-next-line:no-any
 	body: any = {},
@@ -115,7 +81,6 @@
 	headers: IDataObject = {},
 	// tslint:disable-next-line:no-any
 ): Promise<any> {
->>>>>>> 9017fd46
 	const returnData: IDataObject[] = [];
 	const { apiVersion } = await this.getCredentials('strapiApi');
 
