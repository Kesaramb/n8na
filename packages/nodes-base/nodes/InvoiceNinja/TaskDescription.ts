import { INodeProperties } from 'n8n-workflow';

export const taskOperations: INodeProperties[] = [
	{
		displayName: 'Operation',
		name: 'operation',
		type: 'options',
		displayOptions: {
			show: {
				resource: [
					'task',
				],
			},
		},
		options: [
			{
				name: 'Create',
				value: 'create',
				description: 'Create a new task',
			},
			{
				name: 'Delete',
				value: 'delete',
				description: 'Delete a task',
			},
			{
				name: 'Get',
				value: 'get',
				description: 'Get data of a task',
			},
			{
				name: 'Get All',
				value: 'getAll',
				description: 'Get data of all tasks',
			},
		],
		default: 'create',
		description: 'The operation to perform.',
	},
];

export const taskFields: INodeProperties[] = [
/* -------------------------------------------------------------------------- */
/*                                 task:create                               */
/* -------------------------------------------------------------------------- */
	{
		displayName: 'Additional Fields',
		name: 'additionalFields',
		type: 'collection',
		placeholder: 'Add Field',
		default: {},
		displayOptions: {
			show: {
				operation: [
					'create',
				],
				resource: [
					'task',
				],
			},
		},
		options: [
			{
				displayName: 'Client',
				name: 'client',
				type: 'options',
				typeOptions: {
					loadOptionsMethod: 'getClients',
				},
				default: '',
			},
			{
				displayName: 'Custom Value 1',
				name: 'customValue1',
				type: 'string',
				default: '',
			},
			{
				displayName: 'Custom Value 2',
				name: 'customValue2',
				type: 'string',
				default: '',
			},
			{
				displayName: 'Description',
				name: 'description',
				type: 'string',
				typeOptions: {
					alwaysOpenEditWindow: true,
				},
				default: '',
			},
			{
				displayName: 'Project',
				name: 'project',
				type: 'options',
				typeOptions: {
					loadOptionsMethod: 'getProjects',
				},
				default: '',
			},
		],
	},
	{
		displayName: 'Time Logs',
		name: 'timeLogsUi',
		placeholder: 'Add Time Log',
		type: 'fixedCollection',
		typeOptions: {
			multipleValues: true,
		},
		displayOptions: {
			show: {
				resource: [
					'task',
				],
				operation: [
					'create',
				],
			},
		},
		default: {},
		options: [
			{
				name: 'timeLogsValues',
				displayName: 'Time Log',
				values: [
					{
						displayName: 'Start Date',
						name: 'startDate',
						type: 'dateTime',
						default: '',
					},
					{
						displayName: 'End Date',
						name: 'endDate',
						type: 'dateTime',
						default: '',
					},
					{
						displayName: 'Duration (Hours)',
						name: 'duration',
						type: 'number',
						typeOptions: {
							minValue: 0,
						},
						default: 0,
					},
				],
			},
		],
	},
/* -------------------------------------------------------------------------- */
/*                                 task:delete                                */
/* -------------------------------------------------------------------------- */
	{
		displayName: 'Task ID',
		name: 'taskId',
		type: 'string',
		default: '',
		required: true,
		displayOptions: {
			show: {
				resource: [
					'task',
				],
				operation: [
					'delete',
				],
			},
		},
	},
/* -------------------------------------------------------------------------- */
/*                                  task:get                                  */
/* -------------------------------------------------------------------------- */
	{
		displayName: 'Task ID',
		name: 'taskId',
		type: 'string',
		default: '',
		required: true,
		displayOptions: {
			show: {
				resource: [
					'task',
				],
				operation: [
					'get',
				],
			},
		},
	},
	{
		displayName: 'Options',
		name: 'options',
		type: 'collection',
		placeholder: 'Add Field',
		default: {},
		displayOptions: {
			show: {
				operation: [
					'get',
				],
				resource: [
					'task',
				],
			},
		},
		options: [
			{
				displayName: 'Include',
				name: 'include',
				type: 'options',
				options: [
					{
						name: 'Client',
						value: 'client',
					},
				],
				default: 'client',
			},
		],
	},
/* -------------------------------------------------------------------------- */
/*                                  task:getAll                              */
/* -------------------------------------------------------------------------- */
	{
		displayName: 'Return All',
		name: 'returnAll',
		type: 'boolean',
		displayOptions: {
			show: {
				resource: [
					'task',
				],
				operation: [
					'getAll',
				],
			},
		},
		default: false,
		description: 'Whether to return all results or only up to a given limit',
	},
	{
		displayName: 'Limit',
		name: 'limit',
		type: 'number',
		displayOptions: {
			show: {
				resource: [
					'task',
				],
				operation: [
					'getAll',
				],
				returnAll: [
					false,
				],
			},
		},
		typeOptions: {
			minValue: 1,
			maxValue: 60,
		},
		default: 50,
<<<<<<< HEAD
		description: 'Max number of results to return',
=======
		description: 'How many results to return',
>>>>>>> 3d528da0
	},
	{
		displayName: 'Options',
		name: 'options',
		type: 'collection',
		placeholder: 'Add Field',
		default: {},
		displayOptions: {
			show: {
				operation: [
					'getAll',
				],
				resource: [
					'task',
				],
			},
		},
		options: [
			{
				displayName: 'Include',
				name: 'include',
				type: 'options',
				options: [
					{
						name: 'Client',
						value: 'client',
					},
				],
				default: 'client',
			},
		],
	},

];<|MERGE_RESOLUTION|>--- conflicted
+++ resolved
@@ -263,11 +263,7 @@
 			maxValue: 60,
 		},
 		default: 50,
-<<<<<<< HEAD
-		description: 'Max number of results to return',
-=======
 		description: 'How many results to return',
->>>>>>> 3d528da0
 	},
 	{
 		displayName: 'Options',
