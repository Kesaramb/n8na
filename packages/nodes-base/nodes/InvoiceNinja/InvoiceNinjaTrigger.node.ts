<<<<<<< HEAD
import type { INodeTypeBaseDescription, IVersionedNodeType } from 'n8n-workflow';
import { VersionedNodeType } from 'n8n-workflow';

import { InvoiceNinjaTriggerV1u2 } from './V1u2/InvoiceNinjaTriggerV1u2.node';
import { InvoiceNinjaTriggerV3 } from './V3/InvoiceNinjaTriggerV3.node';

export class InvoiceNinjaTrigger extends VersionedNodeType {
	constructor() {
		const baseDescription: INodeTypeBaseDescription = {
			displayName: 'Invoice Ninja Trigger',
			name: 'invoiceNinjaTrigger',
			icon: 'file:invoiceNinja.svg',
			group: ['trigger'],
			subtitle: '={{$parameter["operation"] + ": " + $parameter["resource"]}}',
			description: 'Consume Invoice Ninja API',
			defaultVersion: 3,
		};
=======
import type {
	IHookFunctions,
	IWebhookFunctions,
	INodeType,
	INodeTypeDescription,
	IWebhookResponseData,
} from 'n8n-workflow';

import {
	eventID,
	invoiceNinjaApiRequest,
	invoiceNinjaApiRequestAllItems,
} from './GenericFunctions';

export class InvoiceNinjaTrigger implements INodeType {
	description: INodeTypeDescription = {
		displayName: 'Invoice Ninja Trigger',
		name: 'invoiceNinjaTrigger',
		icon: 'file:invoiceNinja.svg',
		group: ['trigger'],
		version: [1, 2],
		description: 'Starts the workflow when Invoice Ninja events occur',
		defaults: {
			name: 'Invoice Ninja Trigger',
		},
		inputs: [],
		outputs: ['main'],
		credentials: [
			{
				name: 'invoiceNinjaApi',
				required: true,
			},
		],
		webhooks: [
			{
				name: 'default',
				httpMethod: 'POST',
				responseMode: 'onReceived',
				path: 'webhook',
			},
		],
		properties: [
			{
				displayName: 'API Version',
				name: 'apiVersion',
				type: 'options',
				isNodeSetting: true,
				displayOptions: {
					show: {
						'@version': [1],
					},
				},
				options: [
					{
						name: 'Version 4',
						value: 'v4',
					},
					{
						name: 'Version 5',
						value: 'v5',
					},
				],
				default: 'v4',
			},
			{
				displayName: 'API Version',
				name: 'apiVersion',
				type: 'options',
				isNodeSetting: true,
				displayOptions: {
					show: {
						'@version': [2],
					},
				},
				options: [
					{
						name: 'Version 4',
						value: 'v4',
					},
					{
						name: 'Version 5',
						value: 'v5',
					},
				],
				default: 'v5',
			},
			{
				displayName: 'Event',
				name: 'event',
				type: 'options',
				options: [
					{
						name: 'Client Created',
						value: 'create_client',
					},
					{
						name: 'Invoice Created',
						value: 'create_invoice',
					},
					{
						name: 'Payment Created',
						value: 'create_payment',
					},
					{
						name: 'Quote Created',
						value: 'create_quote',
					},
					{
						name: 'Vendor Created',
						value: 'create_vendor',
					},
				],
				default: '',
				required: true,
			},
		],
	};

	// @ts-ignore (because of request)
	webhookMethods = {
		default: {
			async checkExists(this: IHookFunctions): Promise<boolean> {
				const webhookData = this.getWorkflowStaticData('node');
				const webhookUrl = this.getNodeWebhookUrl('default') as string;
				const event = this.getNodeParameter('event') as string;
				const apiVersion = this.getNodeParameter('apiVersion', 0) as string;

				if (webhookData.webhookId === undefined) {
					return false;
				}

				if (apiVersion === 'v5') {
					const registeredWebhooks = await invoiceNinjaApiRequestAllItems.call(
						this,
						'data',
						'GET',
						'/webhooks',
					);

					for (const webhook of registeredWebhooks) {
						if (
							webhook.target_url === webhookUrl &&
							webhook.is_deleted === false &&
							webhook.event_id === eventID[event]
						) {
							webhookData.webhookId = webhook.id;
							return true;
						}
					}
				}

				return false;
			},
			async create(this: IHookFunctions): Promise<boolean> {
				const webhookUrl = this.getNodeWebhookUrl('default');
				const webhookData = this.getWorkflowStaticData('node');
				const event = this.getNodeParameter('event') as string;
				const apiVersion = this.getNodeParameter('apiVersion', 0) as string;

				let responseData;

				if (apiVersion === 'v4') {
					const endpoint = '/hooks';

					const body = {
						target_url: webhookUrl,
						event,
					};

					responseData = await invoiceNinjaApiRequest.call(this, 'POST', endpoint, body);
					webhookData.webhookId = responseData.id as string;
				}

				if (apiVersion === 'v5') {
					const endpoint = '/webhooks';

					const body = {
						target_url: webhookUrl,
						event_id: eventID[event],
					};

					responseData = await invoiceNinjaApiRequest.call(this, 'POST', endpoint, body);
					webhookData.webhookId = responseData.data.id as string;
				}

				if (webhookData.webhookId === undefined) {
					// Required data is missing so was not successful
					return false;
				}

				return true;
			},
			async delete(this: IHookFunctions): Promise<boolean> {
				const webhookData = this.getWorkflowStaticData('node');

				const apiVersion = this.getNodeParameter('apiVersion', 0) as string;
				const hooksEndpoint = apiVersion === 'v4' ? '/hooks' : '/webhooks';

				if (webhookData.webhookId !== undefined) {
					const endpoint = `${hooksEndpoint}/${webhookData.webhookId}`;

					try {
						await invoiceNinjaApiRequest.call(this, 'DELETE', endpoint);
					} catch (error) {
						return false;
					}

					// Remove from the static workflow data so that it is clear
					// that no webhooks are registered anymore
					delete webhookData.webhookId;
				}

				return true;
			},
		},
	};
>>>>>>> c6ba0bd8

		const nodeVersions: IVersionedNodeType['nodeVersions'] = {
			1: new InvoiceNinjaTriggerV1u2(baseDescription),
			2: new InvoiceNinjaTriggerV1u2(baseDescription),
			3: new InvoiceNinjaTriggerV3(baseDescription),
		};

		super(nodeVersions, baseDescription);
	}
}<|MERGE_RESOLUTION|>--- conflicted
+++ resolved
@@ -1,6 +1,4 @@
-<<<<<<< HEAD
-import type { INodeTypeBaseDescription, IVersionedNodeType } from 'n8n-workflow';
-import { VersionedNodeType } from 'n8n-workflow';
+import { VersionedNodeType, INodeTypeBaseDescription, IVersionedNodeType } from 'n8n-workflow';
 
 import { InvoiceNinjaTriggerV1u2 } from './V1u2/InvoiceNinjaTriggerV1u2.node';
 import { InvoiceNinjaTriggerV3 } from './V3/InvoiceNinjaTriggerV3.node';
@@ -16,224 +14,6 @@
 			description: 'Consume Invoice Ninja API',
 			defaultVersion: 3,
 		};
-=======
-import type {
-	IHookFunctions,
-	IWebhookFunctions,
-	INodeType,
-	INodeTypeDescription,
-	IWebhookResponseData,
-} from 'n8n-workflow';
-
-import {
-	eventID,
-	invoiceNinjaApiRequest,
-	invoiceNinjaApiRequestAllItems,
-} from './GenericFunctions';
-
-export class InvoiceNinjaTrigger implements INodeType {
-	description: INodeTypeDescription = {
-		displayName: 'Invoice Ninja Trigger',
-		name: 'invoiceNinjaTrigger',
-		icon: 'file:invoiceNinja.svg',
-		group: ['trigger'],
-		version: [1, 2],
-		description: 'Starts the workflow when Invoice Ninja events occur',
-		defaults: {
-			name: 'Invoice Ninja Trigger',
-		},
-		inputs: [],
-		outputs: ['main'],
-		credentials: [
-			{
-				name: 'invoiceNinjaApi',
-				required: true,
-			},
-		],
-		webhooks: [
-			{
-				name: 'default',
-				httpMethod: 'POST',
-				responseMode: 'onReceived',
-				path: 'webhook',
-			},
-		],
-		properties: [
-			{
-				displayName: 'API Version',
-				name: 'apiVersion',
-				type: 'options',
-				isNodeSetting: true,
-				displayOptions: {
-					show: {
-						'@version': [1],
-					},
-				},
-				options: [
-					{
-						name: 'Version 4',
-						value: 'v4',
-					},
-					{
-						name: 'Version 5',
-						value: 'v5',
-					},
-				],
-				default: 'v4',
-			},
-			{
-				displayName: 'API Version',
-				name: 'apiVersion',
-				type: 'options',
-				isNodeSetting: true,
-				displayOptions: {
-					show: {
-						'@version': [2],
-					},
-				},
-				options: [
-					{
-						name: 'Version 4',
-						value: 'v4',
-					},
-					{
-						name: 'Version 5',
-						value: 'v5',
-					},
-				],
-				default: 'v5',
-			},
-			{
-				displayName: 'Event',
-				name: 'event',
-				type: 'options',
-				options: [
-					{
-						name: 'Client Created',
-						value: 'create_client',
-					},
-					{
-						name: 'Invoice Created',
-						value: 'create_invoice',
-					},
-					{
-						name: 'Payment Created',
-						value: 'create_payment',
-					},
-					{
-						name: 'Quote Created',
-						value: 'create_quote',
-					},
-					{
-						name: 'Vendor Created',
-						value: 'create_vendor',
-					},
-				],
-				default: '',
-				required: true,
-			},
-		],
-	};
-
-	// @ts-ignore (because of request)
-	webhookMethods = {
-		default: {
-			async checkExists(this: IHookFunctions): Promise<boolean> {
-				const webhookData = this.getWorkflowStaticData('node');
-				const webhookUrl = this.getNodeWebhookUrl('default') as string;
-				const event = this.getNodeParameter('event') as string;
-				const apiVersion = this.getNodeParameter('apiVersion', 0) as string;
-
-				if (webhookData.webhookId === undefined) {
-					return false;
-				}
-
-				if (apiVersion === 'v5') {
-					const registeredWebhooks = await invoiceNinjaApiRequestAllItems.call(
-						this,
-						'data',
-						'GET',
-						'/webhooks',
-					);
-
-					for (const webhook of registeredWebhooks) {
-						if (
-							webhook.target_url === webhookUrl &&
-							webhook.is_deleted === false &&
-							webhook.event_id === eventID[event]
-						) {
-							webhookData.webhookId = webhook.id;
-							return true;
-						}
-					}
-				}
-
-				return false;
-			},
-			async create(this: IHookFunctions): Promise<boolean> {
-				const webhookUrl = this.getNodeWebhookUrl('default');
-				const webhookData = this.getWorkflowStaticData('node');
-				const event = this.getNodeParameter('event') as string;
-				const apiVersion = this.getNodeParameter('apiVersion', 0) as string;
-
-				let responseData;
-
-				if (apiVersion === 'v4') {
-					const endpoint = '/hooks';
-
-					const body = {
-						target_url: webhookUrl,
-						event,
-					};
-
-					responseData = await invoiceNinjaApiRequest.call(this, 'POST', endpoint, body);
-					webhookData.webhookId = responseData.id as string;
-				}
-
-				if (apiVersion === 'v5') {
-					const endpoint = '/webhooks';
-
-					const body = {
-						target_url: webhookUrl,
-						event_id: eventID[event],
-					};
-
-					responseData = await invoiceNinjaApiRequest.call(this, 'POST', endpoint, body);
-					webhookData.webhookId = responseData.data.id as string;
-				}
-
-				if (webhookData.webhookId === undefined) {
-					// Required data is missing so was not successful
-					return false;
-				}
-
-				return true;
-			},
-			async delete(this: IHookFunctions): Promise<boolean> {
-				const webhookData = this.getWorkflowStaticData('node');
-
-				const apiVersion = this.getNodeParameter('apiVersion', 0) as string;
-				const hooksEndpoint = apiVersion === 'v4' ? '/hooks' : '/webhooks';
-
-				if (webhookData.webhookId !== undefined) {
-					const endpoint = `${hooksEndpoint}/${webhookData.webhookId}`;
-
-					try {
-						await invoiceNinjaApiRequest.call(this, 'DELETE', endpoint);
-					} catch (error) {
-						return false;
-					}
-
-					// Remove from the static workflow data so that it is clear
-					// that no webhooks are registered anymore
-					delete webhookData.webhookId;
-				}
-
-				return true;
-			},
-		},
-	};
->>>>>>> c6ba0bd8
 
 		const nodeVersions: IVersionedNodeType['nodeVersions'] = {
 			1: new InvoiceNinjaTriggerV1u2(baseDescription),
