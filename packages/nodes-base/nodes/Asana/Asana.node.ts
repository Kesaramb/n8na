--- conflicted
+++ resolved
@@ -35,7 +35,6 @@
 			{
 				name: 'asanaApi',
 				required: true,
-<<<<<<< HEAD
 				displayOptions: {
 					show: {
 						authentication: [
@@ -54,8 +53,6 @@
 						],
 					},
 				},
-=======
->>>>>>> 393bc8fd
 			},
 		],
 		properties: [
