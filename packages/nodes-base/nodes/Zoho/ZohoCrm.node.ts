import {
	IExecuteFunctions,
} from 'n8n-core';

import {
	IDataObject,
	ILoadOptionsFunctions,
	INodeExecutionData,
	INodeType,
	INodeTypeDescription,
} from 'n8n-workflow';

import {
	addGetAllFilterOptions,
	adjustAccountPayload,
	adjustContactPayload,
	adjustDealPayload,
	adjustInvoicePayload,
	adjustInvoicePayloadOnUpdate,
	adjustLeadPayload,
	adjustProductDetails,
	adjustProductPayload,
	adjustPurchaseOrderPayload,
	adjustQuotePayload,
	adjustSalesOrderPayload,
	adjustVendorPayload,
	getFields,
	getModuleName,
	getPicklistOptions,
	handleListing,
	throwOnEmptyUpdate,
	throwOnMissingProducts,
	toLoadOptions,
	zohoApiRequest,
	zohoApiRequestAllItems,
} from './GenericFunctions';

import {
	CamelCaseResource,
	GetAllFilterOptions,
	LoadedAccounts,
	LoadedContacts,
	LoadedDeals,
	LoadedProducts,
	LoadedVendors,
	ProductDetails,
} from './types';

import {
	accountFields,
	accountOperations,
	contactFields,
	contactOperations,
	dealFields,
	dealOperations,
	invoiceFields,
	invoiceOperations,
	leadFields,
	leadOperations,
	productFields,
	productOperations,
	purchaseOrderFields,
	purchaseOrderOperations,
	quoteFields,
	quoteOperations,
	salesOrderFields,
	salesOrderOperations,
	vendorFields,
	vendorOperations,
} from './descriptions';

export class ZohoCrm implements INodeType {
	description: INodeTypeDescription = {
		displayName: 'Zoho CRM',
		name: 'zohoCrm',
		icon: 'file:zoho.svg',
		group: ['transform'],
		subtitle: '={{$parameter["operation"] + ": " + $parameter["resource"]}}',
		version: 1,
		description: 'Consume Zoho CRM API',
		defaults: {
			name: 'Zoho',
			color: '#CE2232',
		},
		inputs: ['main'],
		outputs: ['main'],
		credentials: [
			{
				name: 'zohoOAuth2Api',
				required: true,
			},
		],
		properties: [
			{
				displayName: 'Resource',
				name: 'resource',
				type: 'options',
				options: [
					{
						name: 'Account',
						value: 'account',
					},
					{
						name: 'Contact',
						value: 'contact',
					},
					{
						name: 'Deal',
						value: 'deal',
					},
					{
						name: 'Invoice',
						value: 'invoice',
					},
					{
						name: 'Lead',
						value: 'lead',
					},
					{
						name: 'Product',
						value: 'product',
					},
					{
						name: 'Purchase Order',
						value: 'purchaseOrder',
					},
					{
						name: 'Quote',
						value: 'quote',
					},
					{
						name: 'Sales Order',
						value: 'salesOrder',
					},
					{
						name: 'Vendor',
						value: 'vendor',
					},
				],
				default: 'account',
				description: 'Resource to consume',
			},
			...accountOperations,
			...accountFields,
			...contactOperations,
			...contactFields,
			...dealOperations,
			...dealFields,
			...invoiceOperations,
			...invoiceFields,
			...leadOperations,
			...leadFields,
			...productOperations,
			...productFields,
			...purchaseOrderOperations,
			...purchaseOrderFields,
			...quoteOperations,
			...quoteFields,
			...salesOrderOperations,
			...salesOrderFields,
			...vendorOperations,
			...vendorFields,
		],
	};

	methods = {
		loadOptions: {
			// ----------------------------------------
			//               resources
			// ----------------------------------------

			async getAccounts(this: ILoadOptionsFunctions) {
				const accounts = await zohoApiRequestAllItems.call(this, 'GET', '/accounts') as LoadedAccounts;
				return toLoadOptions(accounts, 'Account_Name');
			},

			async getContacts(this: ILoadOptionsFunctions) {
				const contacts = await zohoApiRequestAllItems.call(this, 'GET', '/contacts') as LoadedContacts;
				return toLoadOptions(contacts, 'Full_Name');
			},

			async getDeals(this: ILoadOptionsFunctions) {
				const deals = await zohoApiRequestAllItems.call(this, 'GET', '/deals') as LoadedDeals;
				return toLoadOptions(deals, 'Deal_Name');
			},

			async getProducts(this: ILoadOptionsFunctions) {
				const products = await zohoApiRequestAllItems.call(this, 'GET', '/products') as LoadedProducts;
				return toLoadOptions(products, 'Product_Name');
			},

			async getVendors(this: ILoadOptionsFunctions) {
				const vendors = await zohoApiRequestAllItems.call(this, 'GET', '/vendors') as LoadedVendors;
				return toLoadOptions(vendors, 'Vendor_Name');
			},

			// ----------------------------------------
			//             resource fields
			// ----------------------------------------

			// standard fields - called from `makeGetAllFields`

			async getAccountFields(this: ILoadOptionsFunctions) {
				return getFields.call(this, 'account');
			},

			async getContactFields(this: ILoadOptionsFunctions) {
				return getFields.call(this, 'contact');
			},

			async getDealFields(this: ILoadOptionsFunctions) {
				return getFields.call(this, 'deal');
			},

			async getInvoiceFields(this: ILoadOptionsFunctions) {
				return getFields.call(this, 'invoice');
			},

			async getLeadFields(this: ILoadOptionsFunctions) {
				return getFields.call(this, 'lead');
			},

			async getProductFields(this: ILoadOptionsFunctions) {
				return getFields.call(this, 'product');
			},

			async getPurchaseOrderFields(this: ILoadOptionsFunctions) {
				return getFields.call(this, 'purchase_order');
			},

			async getVendorOrderFields(this: ILoadOptionsFunctions) {
				return getFields.call(this, 'vendor');
			},

			async getQuoteFields(this: ILoadOptionsFunctions) {
				return getFields.call(this, 'quote');
			},

			async getSalesOrderFields(this: ILoadOptionsFunctions) {
				return getFields.call(this, 'sales_order');
			},

			async getVendorFields(this: ILoadOptionsFunctions) {
				return getFields.call(this, 'vendor');
			},

			// custom fields

			async getCustomAccountFields(this: ILoadOptionsFunctions) {
				return getFields.call(this, 'account', { onlyCustom: true });
			},

			async getCustomContactFields(this: ILoadOptionsFunctions) {
				return getFields.call(this, 'contact', { onlyCustom: true });
			},

			async getCustomDealFields(this: ILoadOptionsFunctions) {
				return getFields.call(this, 'deal', { onlyCustom: true });
			},

			async getCustomInvoiceFields(this: ILoadOptionsFunctions) {
				return getFields.call(this, 'invoice', { onlyCustom: true });
			},

			async getCustomLeadFields(this: ILoadOptionsFunctions) {
				return getFields.call(this, 'lead', { onlyCustom: true });
			},

			async getCustomProductFields(this: ILoadOptionsFunctions) {
				return getFields.call(this, 'product', { onlyCustom: true });
			},

			async getCustomPurchaseOrderFields(this: ILoadOptionsFunctions) {
				return getFields.call(this, 'purchase_order', { onlyCustom: true });
			},

			async getCustomVendorOrderFields(this: ILoadOptionsFunctions) {
				return getFields.call(this, 'vendor', { onlyCustom: true });
			},

			async getCustomQuoteFields(this: ILoadOptionsFunctions) {
				return getFields.call(this, 'quote', { onlyCustom: true });
			},

			async getCustomSalesOrderFields(this: ILoadOptionsFunctions) {
				return getFields.call(this, 'sales_order', { onlyCustom: true });
			},

			async getCustomVendorFields(this: ILoadOptionsFunctions) {
				return getFields.call(this, 'vendor', { onlyCustom: true });
			},

			// ----------------------------------------
			//        resource picklist options
			// ----------------------------------------

			async getAccountType(this: ILoadOptionsFunctions) {
				return getPicklistOptions.call(this, 'account', 'Account_Type');
			},

			async getDealStage(this: ILoadOptionsFunctions) {
				return getPicklistOptions.call(this, 'deal', 'Stage');
			},

			async getPurchaseOrderStatus(this: ILoadOptionsFunctions) {
				return getPicklistOptions.call(this, 'purchaseOrder', 'Status');
			},

			async getSalesOrderStatus(this: ILoadOptionsFunctions) {
				return getPicklistOptions.call(this, 'salesOrder', 'Status');
			},

			async getQuoteStage(this: ILoadOptionsFunctions) {
				return getPicklistOptions.call(this, 'quote', 'Quote_Stage');
			},
		},
	};

	async execute(this: IExecuteFunctions): Promise<INodeExecutionData[][]> {
		const items = this.getInputData();
		const returnData: IDataObject[] = [];

		const resource = this.getNodeParameter('resource', 0) as CamelCaseResource;
		const operation = this.getNodeParameter('operation', 0) as string;
		const resolveData = this.getNodeParameter('resolveData', 0, false) as boolean;

		let responseData;
<<<<<<< HEAD
		for (let i = 0; i < length; i++) {
			try {
				const resource = this.getNodeParameter('resource', 0) as string;
				const operation = this.getNodeParameter('operation', 0) as string;
				if (resource === 'lead') {
					//https://www.zoho.com/crm/developer/docs/api/insert-records.html
					if (operation === 'create') {
						const lastName = this.getNodeParameter('lastName', i) as string;
						const additionalFields = this.getNodeParameter('additionalFields', i) as IDataObject;
						const body: ILead = {
							Last_Name: lastName,
						};
						if (additionalFields.owner) {
							body.Lead_Owner = additionalFields.owner as string;
						}
						if (additionalFields.company) {
							body.Company = additionalFields.company as string;
						}
						if (additionalFields.firstName) {
							body.First_Name = additionalFields.firstName as string;
						}
						if (additionalFields.email) {
							body.Email = additionalFields.email as string;
						}
						if (additionalFields.title) {
							body.Designation = additionalFields.title as string;
						}
						if (additionalFields.phone) {
							body.Phone = additionalFields.phone as string;
						}
						if (additionalFields.mobile) {
							body.Mobile = additionalFields.mobile as string;
						}
						if (additionalFields.leadStatus) {
							body.Lead_Status = additionalFields.leadStatus as string;
						}
						if (additionalFields.fax) {
							body.Fax = additionalFields.fax as string;
						}
						if (additionalFields.website) {
							body.Website = additionalFields.website as string;
						}
						if (additionalFields.leadSource) {
							body.Lead_Source = additionalFields.leadSource as string;
						}
						if (additionalFields.industry) {
							body.Industry = additionalFields.industry as string;
						}
						if (additionalFields.numberOfEmployees) {
							body.No_of_Employees = additionalFields.numberOfEmployees as number;
						}
						if (additionalFields.annualRevenue) {
							body.Annual_Revenue = additionalFields.annualRevenue as number;
						}
						if (additionalFields.emailOptOut) {
							body.Email_Opt_Out = additionalFields.emailOptOut as boolean;
						}
						if (additionalFields.skypeId) {
							body.Skype_ID = additionalFields.skypeId as string;
						}
						if (additionalFields.salutation) {
							body.Salutation = additionalFields.salutation as string;
						}
						if (additionalFields.secondaryEmail) {
							body.Secondary_Email = additionalFields.secondaryEmail as string;
						}
						if (additionalFields.twitter) {
							body.Twitter = additionalFields.twitter as string;
						}
						if (additionalFields.isRecordDuplicate) {
							body.Is_Record_Duplicate = additionalFields.isRecordDuplicate as boolean;
						}
						if (additionalFields.description) {
							body.Description = additionalFields.description as string;
						}
						const address = (this.getNodeParameter('addressUi', i) as IDataObject).addressValues as IAddress;
						if (address) {
							if (address.country) {
								body.Country = address.country as string;
							}
							if (address.city) {
								body.City = address.city as string;
							}
							if (address.state) {
								body.State = address.state as string;
							}
							if (address.street) {
								body.Street = address.street as string;
							}
							if (address.zipCode) {
								body.Zip_Code = address.zipCode as string;
							}
						}
						responseData = await zohoApiRequest.call(this, 'POST', '/leads', body);
						responseData = responseData.data;

						if (responseData.length) {
							responseData = responseData[0].details;
						}
					}
					//https://www.zoho.com/crm/developer/docs/api/update-specific-record.html
					if (operation === 'update') {
						const leadId = this.getNodeParameter('leadId', i) as string;
						const additionalFields = this.getNodeParameter('additionalFields', i) as IDataObject;
						const body: ILead = {};
						if (additionalFields.lastName) {
							body.Last_Name = additionalFields.lastName as string;
						}
						if (additionalFields.owner) {
							body.Lead_Owner = additionalFields.owner as string;
						}
						if (additionalFields.company) {
							body.Company = additionalFields.company as string;
						}
						if (additionalFields.firstName) {
							body.First_Name = additionalFields.firstName as string;
						}
						if (additionalFields.email) {
							body.Email = additionalFields.email as string;
						}
						if (additionalFields.title) {
							body.Designation = additionalFields.title as string;
						}
						if (additionalFields.phone) {
							body.Phone = additionalFields.phone as string;
						}
						if (additionalFields.mobile) {
							body.Mobile = additionalFields.mobile as string;
						}
						if (additionalFields.leadStatus) {
							body.Lead_Status = additionalFields.leadStatus as string;
						}
						if (additionalFields.fax) {
							body.Fax = additionalFields.fax as string;
						}
						if (additionalFields.website) {
							body.Website = additionalFields.website as string;
						}
						if (additionalFields.leadSource) {
							body.Lead_Source = additionalFields.leadSource as string;
						}
						if (additionalFields.industry) {
							body.Industry = additionalFields.industry as string;
						}
						if (additionalFields.numberOfEmployees) {
							body.No_of_Employees = additionalFields.numberOfEmployees as number;
						}
						if (additionalFields.annualRevenue) {
							body.Annual_Revenue = additionalFields.annualRevenue as number;
						}
						if (additionalFields.emailOptOut) {
							body.Email_Opt_Out = additionalFields.emailOptOut as boolean;
						}
						if (additionalFields.skypeId) {
							body.Skype_ID = additionalFields.skypeId as string;
						}
						if (additionalFields.salutation) {
							body.Salutation = additionalFields.salutation as string;
						}
						if (additionalFields.secondaryEmail) {
							body.Secondary_Email = additionalFields.secondaryEmail as string;
						}
						if (additionalFields.twitter) {
							body.Twitter = additionalFields.twitter as string;
						}
						if (additionalFields.isRecordDuplicate) {
							body.Is_Record_Duplicate = additionalFields.isRecordDuplicate as boolean;
						}
						if (additionalFields.description) {
							body.Description = additionalFields.description as string;
						}
						const address = (this.getNodeParameter('addressUi', i) as IDataObject).addressValues as IAddress;
						if (address) {
							if (address.country) {
								body.Country = address.country as string;
							}
							if (address.city) {
								body.City = address.city as string;
							}
							if (address.state) {
								body.State = address.state as string;
							}
							if (address.street) {
								body.Street = address.street as string;
							}
							if (address.zipCode) {
								body.Zip_Code = address.zipCode as string;
							}
						}
						responseData = await zohoApiRequest.call(this, 'PUT', `/leads/${leadId}`, body);
						responseData = responseData.data;

						if (responseData.length) {
							responseData = responseData[0].details;
						}
					}
					//https://www.zoho.com/crm/developer/docs/api/update-specific-record.html
					if (operation === 'get') {
						const leadId = this.getNodeParameter('leadId', i) as string;
						responseData = await zohoApiRequest.call(this, 'GET', `/leads/${leadId}`);
						if (responseData !== undefined) {
							responseData = responseData.data;
						}

					}
					//https://www.zoho.com/crm/developer/docs/api/get-records.html
					if (operation === 'getAll') {
						const returnAll = this.getNodeParameter('returnAll', i) as boolean;
						const options = this.getNodeParameter('options', i) as IDataObject;
						if (options.fields) {
							qs.fields = (options.fields as string[]).join(',');
						}
						if (options.approved) {
							qs.approved = options.approved as boolean;
						}
						if (options.converted) {
							qs.converted = options.converted as boolean;
						}
						if (options.includeChild) {
							qs.include_child = options.includeChild as boolean;
						}
						if (options.sortOrder) {
							qs.sort_order = options.sortOrder as string;
						}
						if (options.sortBy) {
							qs.sort_by = options.sortBy as string;
						}
						if (options.territoryId) {
							qs.territory_id = options.territoryId as string;
						}
						if (returnAll) {
							responseData = await zohoApiRequestAllItems.call(this, 'data', 'GET', '/leads', {}, qs);
						} else {
							qs.per_page = this.getNodeParameter('limit', i) as number;
							responseData = await zohoApiRequest.call(this, 'GET', '/leads', {}, qs);
							responseData = responseData.data;
						}
					}
					//https://www.zoho.com/crm/developer/docs/api/delete-specific-record.html
					if (operation === 'delete') {
						const leadId = this.getNodeParameter('leadId', i) as string;
						responseData = await zohoApiRequest.call(this, 'DELETE', `/leads/${leadId}`);
						responseData = responseData.data;
					}
					//https://www.zoho.com/crm/developer/docs/api/field-meta.html
					if (operation === 'getFields') {
						qs.module = 'leads';
						responseData = await zohoApiRequest.call(this, 'GET', '/settings/fields', {}, qs);
						responseData = responseData.fields;
					}
				}
				if (Array.isArray(responseData)) {
					returnData.push.apply(returnData, responseData as IDataObject[]);
				} else if (responseData !== undefined) {
					returnData.push(responseData as IDataObject);
				}
=======

		for (let i = 0; i < items.length; i++) {

			// https://www.zoho.com/crm/developer/docs/api/insert-records.html
			// https://www.zoho.com/crm/developer/docs/api/get-records.html
			// https://www.zoho.com/crm/developer/docs/api/update-specific-record.html
			// https://www.zoho.com/crm/developer/docs/api/delete-specific-record.html
			// https://www.zoho.com/crm/developer/docs/api/v2/upsert-records.html

			try {

				if (resource === 'account') {

					// **********************************************************************
					//                                account
					// **********************************************************************

					// https://www.zoho.com/crm/developer/docs/api/v2/accounts-response.html
					// https://help.zoho.com/portal/en/kb/crm/customize-crm-account/customizing-fields/articles/standard-modules-fields#Accounts

					if (operation === 'create') {

						// ----------------------------------------
						//             account: create
						// ----------------------------------------

						const body: IDataObject = {
							Account_Name: this.getNodeParameter('accountName', i),
						};

						const additionalFields = this.getNodeParameter('additionalFields', i) as IDataObject;

						if (Object.keys(additionalFields).length) {
							Object.assign(body, adjustAccountPayload(additionalFields));
						}

						responseData = await zohoApiRequest.call(this, 'POST', '/accounts', body);
						responseData = responseData.data[0].details;

					} else if (operation === 'delete') {

						// ----------------------------------------
						//             account: delete
						// ----------------------------------------

						const accountId = this.getNodeParameter('accountId', i);

						const endpoint = `/accounts/${accountId}`;
						responseData = await zohoApiRequest.call(this, 'DELETE', endpoint);
						responseData = responseData.data[0].details;

					} else if (operation === 'get') {

						// ----------------------------------------
						//               account: get
						// ----------------------------------------

						const accountId = this.getNodeParameter('accountId', i);

						const endpoint = `/accounts/${accountId}`;
						responseData = await zohoApiRequest.call(this, 'GET', endpoint);
						responseData = responseData.data;

					} else if (operation === 'getAll') {

						// ----------------------------------------
						//             account: getAll
						// ----------------------------------------

						const qs: IDataObject = {};
						const options = this.getNodeParameter('options', i) as GetAllFilterOptions;

						addGetAllFilterOptions(qs, options);

						responseData = await handleListing.call(this, 'GET', '/accounts', {}, qs);

					} else if (operation === 'update') {

						// ----------------------------------------
						//             account: update
						// ----------------------------------------

						const body: IDataObject = {};
						const updateFields = this.getNodeParameter('updateFields', i) as IDataObject;

						if (Object.keys(updateFields).length) {
							Object.assign(body, adjustAccountPayload(updateFields));
						} else {
							throwOnEmptyUpdate.call(this, resource);
						}

						const accountId = this.getNodeParameter('accountId', i);

						const endpoint = `/accounts/${accountId}`;
						responseData = await zohoApiRequest.call(this, 'PUT', endpoint, body);
						responseData = responseData.data[0].details;

					} else if (operation === 'upsert') {

						// ----------------------------------------
						//             account: upsert
						// ----------------------------------------

						const body: IDataObject = {
							Account_Name: this.getNodeParameter('accountName', i),
						};

						const additionalFields = this.getNodeParameter('additionalFields', i) as IDataObject;

						if (Object.keys(additionalFields).length) {
							Object.assign(body, adjustAccountPayload(additionalFields));
						}

						responseData = await zohoApiRequest.call(this, 'POST', '/accounts/upsert', body);
						responseData = responseData.data[0].details;

					}

				} else if (resource === 'contact') {

					// **********************************************************************
					//                                contact
					// **********************************************************************

					// https://www.zoho.com/crm/developer/docs/api/v2/contacts-response.html
					// https://help.zoho.com/portal/en/kb/crm/customize-crm-account/customizing-fields/articles/standard-modules-fields#Contacts

					if (operation === 'create') {

						// ----------------------------------------
						//             contact: create
						// ----------------------------------------

						const body: IDataObject = {
							Last_Name: this.getNodeParameter('lastName', i),
						};

						const additionalFields = this.getNodeParameter('additionalFields', i) as IDataObject;

						if (Object.keys(additionalFields).length) {
							Object.assign(body, adjustContactPayload(additionalFields));
						}

						responseData = await zohoApiRequest.call(this, 'POST', '/contacts', body);
						responseData = responseData.data[0].details;

					} else if (operation === 'delete') {

						// ----------------------------------------
						//             contact: delete
						// ----------------------------------------

						const contactId = this.getNodeParameter('contactId', i);

						const endpoint = `/contacts/${contactId}`;
						responseData = await zohoApiRequest.call(this, 'DELETE', endpoint);
						responseData = responseData.data[0].details;

					} else if (operation === 'get') {

						// ----------------------------------------
						//               contact: get
						// ----------------------------------------

						const contactId = this.getNodeParameter('contactId', i);

						const endpoint = `/contacts/${contactId}`;
						responseData = await zohoApiRequest.call(this, 'GET', endpoint);
						responseData = responseData.data;

					} else if (operation === 'getAll') {

						// ----------------------------------------
						//             contact: getAll
						// ----------------------------------------

						const qs: IDataObject = {};
						const options = this.getNodeParameter('options', i) as GetAllFilterOptions;

						addGetAllFilterOptions(qs, options);

						responseData = await handleListing.call(this, 'GET', '/contacts', {}, qs);

					} else if (operation === 'update') {

						// ----------------------------------------
						//             contact: update
						// ----------------------------------------

						const body: IDataObject = {};
						const updateFields = this.getNodeParameter('updateFields', i) as IDataObject;

						if (Object.keys(updateFields).length) {
							Object.assign(body, adjustContactPayload(updateFields));
						} else {
							throwOnEmptyUpdate.call(this, resource);
						}

						const contactId = this.getNodeParameter('contactId', i);

						const endpoint = `/contacts/${contactId}`;
						responseData = await zohoApiRequest.call(this, 'PUT', endpoint, body);
						responseData = responseData.data[0].details;

					} else if (operation === 'upsert') {

						// ----------------------------------------
						//             contact: upsert
						// ----------------------------------------

						const body: IDataObject = {
							Last_Name: this.getNodeParameter('lastName', i),
						};

						const additionalFields = this.getNodeParameter('additionalFields', i) as IDataObject;

						if (Object.keys(additionalFields).length) {
							Object.assign(body, adjustContactPayload(additionalFields));
						}

						responseData = await zohoApiRequest.call(this, 'POST', '/contacts/upsert', body);
						responseData = responseData.data[0].details;

					}

				} else if (resource === 'deal') {

					// **********************************************************************
					//                                deal
					// **********************************************************************

					// https://www.zoho.com/crm/developer/docs/api/v2/deals-response.html
					// https://help.zoho.com/portal/en/kb/crm/customize-crm-account/customizing-fields/articles/standard-modules-fields#Deals

					if (operation === 'create') {

						// ----------------------------------------
						//               deal: create
						// ----------------------------------------

						const body: IDataObject = {
							Deal_Name: this.getNodeParameter('dealName', i),
							Stage: this.getNodeParameter('stage', i),
						};

						const additionalFields = this.getNodeParameter('additionalFields', i) as IDataObject;

						if (Object.keys(additionalFields).length) {
							Object.assign(body, adjustDealPayload(additionalFields));
						}

						responseData = await zohoApiRequest.call(this, 'POST', '/deals', body);
						responseData = responseData.data[0].details;

					} else if (operation === 'delete') {

						// ----------------------------------------
						//               deal: delete
						// ----------------------------------------

						const dealId = this.getNodeParameter('dealId', i);

						responseData = await zohoApiRequest.call(this, 'DELETE', `/deals/${dealId}`);
						responseData = responseData.data[0].details;

					} else if (operation === 'get') {

						// ----------------------------------------
						//                deal: get
						// ----------------------------------------

						const dealId = this.getNodeParameter('dealId', i);

						responseData = await zohoApiRequest.call(this, 'GET', `/deals/${dealId}`);
						responseData = responseData.data;

					} else if (operation === 'getAll') {

						// ----------------------------------------
						//               deal: getAll
						// ----------------------------------------

						const qs: IDataObject = {};
						const options = this.getNodeParameter('options', i) as GetAllFilterOptions;

						addGetAllFilterOptions(qs, options);

						responseData = await handleListing.call(this, 'GET', '/deals', {}, qs);

					} else if (operation === 'update') {

						// ----------------------------------------
						//               deal: update
						// ----------------------------------------

						const body: IDataObject = {};
						const updateFields = this.getNodeParameter('updateFields', i) as IDataObject;

						if (Object.keys(updateFields).length) {
							Object.assign(body, adjustDealPayload(updateFields));
						} else {
							throwOnEmptyUpdate.call(this, resource);
						}

						const dealId = this.getNodeParameter('dealId', i);

						responseData = await zohoApiRequest.call(this, 'PUT', `/deals/${dealId}`, body);
						responseData = responseData.data[0].details;

					} else if (operation === 'upsert') {

						// ----------------------------------------
						//              deal: upsert
						// ----------------------------------------

						const body: IDataObject = {
							Deal_Name: this.getNodeParameter('dealName', i),
							Stage: this.getNodeParameter('stage', i),
						};

						const additionalFields = this.getNodeParameter('additionalFields', i) as IDataObject;

						if (Object.keys(additionalFields).length) {
							Object.assign(body, adjustDealPayload(additionalFields));
						}

						responseData = await zohoApiRequest.call(this, 'POST', '/deals/upsert', body);
						responseData = responseData.data[0].details;

					}

				} else if (resource === 'invoice') {

					// **********************************************************************
					//                                invoice
					// **********************************************************************

					// https://www.zoho.com/crm/developer/docs/api/v2/invoices-response.html
					// https://help.zoho.com/portal/en/kb/crm/customize-crm-account/customizing-fields/articles/standard-modules-fields#Invoices

					if (operation === 'create') {

						// ----------------------------------------
						//             invoice: create
						// ----------------------------------------

						const productDetails = this.getNodeParameter('Product_Details', i) as ProductDetails;

						throwOnMissingProducts.call(this, resource, productDetails);

						const body: IDataObject = {
							Subject: this.getNodeParameter('subject', i),
							Product_Details: adjustProductDetails(productDetails),
						};

						const additionalFields = this.getNodeParameter('additionalFields', i) as IDataObject;

						if (Object.keys(additionalFields).length) {
							Object.assign(body, adjustInvoicePayload(additionalFields));
						}

						responseData = await zohoApiRequest.call(this, 'POST', '/invoices', body);
						responseData = responseData.data[0].details;

					} else if (operation === 'delete') {

						// ----------------------------------------
						//             invoice: delete
						// ----------------------------------------

						const invoiceId = this.getNodeParameter('invoiceId', i);

						const endpoint = `/invoices/${invoiceId}`;
						responseData = await zohoApiRequest.call(this, 'DELETE', endpoint);
						responseData = responseData.data[0].details;

					} else if (operation === 'get') {

						// ----------------------------------------
						//               invoice: get
						// ----------------------------------------

						const invoiceId = this.getNodeParameter('invoiceId', i);

						const endpoint = `/invoices/${invoiceId}`;
						responseData = await zohoApiRequest.call(this, 'GET', endpoint);
						responseData = responseData.data;

					} else if (operation === 'getAll') {

						// ----------------------------------------
						//             invoice: getAll
						// ----------------------------------------

						const qs: IDataObject = {};
						const options = this.getNodeParameter('options', i) as GetAllFilterOptions;

						addGetAllFilterOptions(qs, options);

						responseData = await handleListing.call(this, 'GET', '/invoices', {}, qs);

					} else if (operation === 'update') {

						// ----------------------------------------
						//             invoice: update
						// ----------------------------------------

						const body: IDataObject = {};
						const updateFields = this.getNodeParameter('updateFields', i) as IDataObject;

						if (Object.keys(updateFields).length) {
							Object.assign(body, adjustInvoicePayloadOnUpdate(updateFields));
						} else {
							throwOnEmptyUpdate.call(this, resource);
						}

						const invoiceId = this.getNodeParameter('invoiceId', i);

						const endpoint = `/invoices/${invoiceId}`;

						responseData = await zohoApiRequest.call(this, 'PUT', endpoint, body);
						responseData = responseData.data[0].details;

					} else if (operation === 'upsert') {

						// ----------------------------------------
						//             invoice: upsert
						// ----------------------------------------

						const productDetails = this.getNodeParameter('Product_Details', i) as ProductDetails;

						const body: IDataObject = {
							Subject: this.getNodeParameter('subject', i),
							Product_Details: adjustProductDetails(productDetails),
						};

						const additionalFields = this.getNodeParameter('additionalFields', i) as IDataObject;

						if (Object.keys(additionalFields).length) {
							Object.assign(body, adjustInvoicePayload(additionalFields));
						}

						responseData = await zohoApiRequest.call(this, 'POST', '/invoices/upsert', body);
						responseData = responseData.data[0].details;

					}

				} else if (resource === 'lead') {

					// **********************************************************************
					//                                  lead
					// **********************************************************************

					// https://www.zoho.com/crm/developer/docs/api/v2/leads-response.html
					// https://help.zoho.com/portal/en/kb/crm/customize-crm-account/customizing-fields/articles/standard-modules-fields#Leads

					if (operation === 'create') {

						// ----------------------------------------
						//               lead: create
						// ----------------------------------------

						const body: IDataObject = {
							Company: this.getNodeParameter('Company', i),
							Last_Name: this.getNodeParameter('lastName', i),
						};

						const additionalFields = this.getNodeParameter('additionalFields', i) as IDataObject;

						if (Object.keys(additionalFields).length) {
							Object.assign(body, adjustLeadPayload(additionalFields));
						}

						responseData = await zohoApiRequest.call(this, 'POST', '/leads', body);
						responseData = responseData.data[0].details;

					} else if (operation === 'delete') {

						// ----------------------------------------
						//               lead: delete
						// ----------------------------------------

						const leadId = this.getNodeParameter('leadId', i);

						responseData = await zohoApiRequest.call(this, 'DELETE', `/leads/${leadId}`);
						responseData = responseData.data[0].details;

					} else if (operation === 'get') {

						// ----------------------------------------
						//                lead: get
						// ----------------------------------------

						const leadId = this.getNodeParameter('leadId', i);

						responseData = await zohoApiRequest.call(this, 'GET', `/leads/${leadId}`);

					} else if (operation === 'getAll') {

						// ----------------------------------------
						//               lead: getAll
						// ----------------------------------------

						const qs: IDataObject = {};
						const options = this.getNodeParameter('options', i) as GetAllFilterOptions;

						addGetAllFilterOptions(qs, options);

						responseData = await handleListing.call(this, 'GET', '/leads', {}, qs);

					} else if (operation === 'getFields') {

						// ----------------------------------------
						//            lead: getFields
						// ----------------------------------------

						responseData = await zohoApiRequest.call(this, 'GET', '/settings/fields', {}, { module: 'leads' });
						responseData = responseData.fields;

					} else if (operation === 'update') {

						// ----------------------------------------
						//               lead: update
						// ----------------------------------------

						const body: IDataObject = {};
						const updateFields = this.getNodeParameter('updateFields', i) as IDataObject;

						if (Object.keys(updateFields).length) {
							Object.assign(body, adjustLeadPayload(updateFields));
						} else {
							throwOnEmptyUpdate.call(this, resource);
						}

						const leadId = this.getNodeParameter('leadId', i);

						responseData = await zohoApiRequest.call(this, 'PUT', `/leads/${leadId}`, body);
						responseData = responseData.data[0].details;

					} else if (operation === 'upsert') {

						// ----------------------------------------
						//              lead: upsert
						// ----------------------------------------

						const body: IDataObject = {
							Company: this.getNodeParameter('Company', i),
							Last_Name: this.getNodeParameter('lastName', i),
						};

						const additionalFields = this.getNodeParameter('additionalFields', i) as IDataObject;

						if (Object.keys(additionalFields).length) {
							Object.assign(body, adjustLeadPayload(additionalFields));
						}

						responseData = await zohoApiRequest.call(this, 'POST', '/leads/upsert', body);
						responseData = responseData.data[0].details;

					}

				} else if (resource === 'product') {

					// **********************************************************************
					//                              product
					// **********************************************************************

					// https://www.zoho.com/crm/developer/docs/api/v2/products-response.html
					// https://help.zoho.com/portal/en/kb/crm/customize-crm-account/customizing-fields/articles/standard-modules-fields#Products

					if (operation === 'create') {

						// ----------------------------------------
						//             product: create
						// ----------------------------------------

						const body: IDataObject = {
							Product_Name: this.getNodeParameter('productName', i),
						};

						const additionalFields = this.getNodeParameter('additionalFields', i) as IDataObject;

						if (Object.keys(additionalFields).length) {
							Object.assign(body, adjustProductPayload(additionalFields));
						}

						responseData = await zohoApiRequest.call(this, 'POST', '/products', body);
						responseData = responseData.data[0].details;

					} else if (operation === 'delete') {

						// ----------------------------------------
						//            product: delete
						// ----------------------------------------

						const productId = this.getNodeParameter('productId', i);

						const endpoint = `/products/${productId}`;
						responseData = await zohoApiRequest.call(this, 'DELETE', endpoint);
						responseData = responseData.data[0].details;

					} else if (operation === 'get') {

						// ----------------------------------------
						//              product: get
						// ----------------------------------------

						const productId = this.getNodeParameter('productId', i);

						const endpoint = `/products/${productId}`;
						responseData = await zohoApiRequest.call(this, 'GET', endpoint);
						responseData = responseData.data;

					} else if (operation === 'getAll') {

						// ----------------------------------------
						//            product: getAll
						// ----------------------------------------

						const qs: IDataObject = {};
						const options = this.getNodeParameter('options', i) as GetAllFilterOptions;

						addGetAllFilterOptions(qs, options);

						responseData = await handleListing.call(this, 'GET', '/products', {}, qs);

					} else if (operation === 'update') {

						// ----------------------------------------
						//            product: update
						// ----------------------------------------

						const body: IDataObject = {};
						const updateFields = this.getNodeParameter('updateFields', i) as IDataObject;

						if (Object.keys(updateFields).length) {
							Object.assign(body, adjustProductPayload(updateFields));
						} else {
							throwOnEmptyUpdate.call(this, resource);
						}

						const productId = this.getNodeParameter('productId', i);

						const endpoint = `/products/${productId}`;
						responseData = await zohoApiRequest.call(this, 'PUT', endpoint, body);
						responseData = responseData.data[0].details;

					} else if (operation === 'upsert') {

						// ----------------------------------------
						//             product: upsert
						// ----------------------------------------

						const body: IDataObject = {
							Product_Name: this.getNodeParameter('productName', i),
						};

						const additionalFields = this.getNodeParameter('additionalFields', i) as IDataObject;

						if (Object.keys(additionalFields).length) {
							Object.assign(body, adjustProductPayload(additionalFields));
						}

						responseData = await zohoApiRequest.call(this, 'POST', '/products/upsert', body);
						responseData = responseData.data[0].details;

					}

				} else if (resource === 'purchaseOrder') {

					// **********************************************************************
					//                             purchaseOrder
					// **********************************************************************

					// https://www.zoho.com/crm/developer/docs/api/v2/purchase-orders-response.html
					// https://help.zoho.com/portal/en/kb/crm/customize-crm-account/customizing-fields/articles/standard-modules-fields#Purchase_Order

					if (operation === 'create') {

						// ----------------------------------------
						//          purchaseOrder: create
						// ----------------------------------------

						const productDetails = this.getNodeParameter('Product_Details', i) as ProductDetails;

						throwOnMissingProducts.call(this, resource, productDetails);

						const body: IDataObject = {
							Subject: this.getNodeParameter('subject', i),
							Vendor_Name: { id: this.getNodeParameter('vendorId', i) },
							Product_Details: adjustProductDetails(productDetails),
						};

						const additionalFields = this.getNodeParameter('additionalFields', i) as IDataObject;

						if (Object.keys(additionalFields).length) {
							Object.assign(body, adjustPurchaseOrderPayload(additionalFields));
						}

						responseData = await zohoApiRequest.call(this, 'POST', '/purchase_orders', body);
						responseData = responseData.data[0].details;

					} else if (operation === 'delete') {

						// ----------------------------------------
						//          purchaseOrder: delete
						// ----------------------------------------

						const purchaseOrderId = this.getNodeParameter('purchaseOrderId', i);

						const endpoint = `/purchase_orders/${purchaseOrderId}`;
						responseData = await zohoApiRequest.call(this, 'DELETE', endpoint);
						responseData = responseData.data[0].details;

					} else if (operation === 'get') {

						// ----------------------------------------
						//            purchaseOrder: get
						// ----------------------------------------

						const purchaseOrderId = this.getNodeParameter('purchaseOrderId', i);

						const endpoint = `/purchase_orders/${purchaseOrderId}`;
						responseData = await zohoApiRequest.call(this, 'GET', endpoint);
						responseData = responseData.data;

					} else if (operation === 'getAll') {

						// ----------------------------------------
						//          purchaseOrder: getAll
						// ----------------------------------------

						const qs: IDataObject = {};
						const options = this.getNodeParameter('options', i) as GetAllFilterOptions;

						addGetAllFilterOptions(qs, options);

						responseData = await handleListing.call(this, 'GET', '/purchase_orders', {}, qs);

					} else if (operation === 'update') {

						// ----------------------------------------
						//          purchaseOrder: update
						// ----------------------------------------

						const body: IDataObject = {};
						const updateFields = this.getNodeParameter('updateFields', i) as IDataObject;

						if (Object.keys(updateFields).length) {
							Object.assign(body, adjustPurchaseOrderPayload(updateFields));
						} else {
							throwOnEmptyUpdate.call(this, resource);
						}

						const purchaseOrderId = this.getNodeParameter('purchaseOrderId', i);

						const endpoint = `/purchase_orders/${purchaseOrderId}`;
						responseData = await zohoApiRequest.call(this, 'PUT', endpoint, body);
						responseData = responseData.data[0].details;

					} else if (operation === 'upsert') {

						// ----------------------------------------
						//          purchaseOrder: upsert
						// ----------------------------------------

						const productDetails = this.getNodeParameter('Product_Details', i) as ProductDetails;

						const body: IDataObject = {
							Subject: this.getNodeParameter('subject', i),
							Vendor_Name: { id: this.getNodeParameter('vendorId', i) },
							Product_Details: adjustProductDetails(productDetails),
						};

						const additionalFields = this.getNodeParameter('additionalFields', i) as IDataObject;

						if (Object.keys(additionalFields).length) {
							Object.assign(body, adjustPurchaseOrderPayload(additionalFields));
						}

						responseData = await zohoApiRequest.call(this, 'POST', '/purchase_orders/upsert', body);
						responseData = responseData.data[0].details;

					}

				} else if (resource === 'quote') {

					// **********************************************************************
					//                                 quote
					// **********************************************************************

					// https://www.zoho.com/crm/developer/docs/api/v2/quotes-response.html
					// https://help.zoho.com/portal/en/kb/crm/customize-crm-account/customizing-fields/articles/standard-modules-fields#Quotes

					if (operation === 'create') {

						// ----------------------------------------
						//              quote: create
						// ----------------------------------------

						const productDetails = this.getNodeParameter('Product_Details', i) as ProductDetails;

						throwOnMissingProducts.call(this, resource, productDetails);

						const body: IDataObject = {
							Subject: this.getNodeParameter('subject', i),
							Product_Details: adjustProductDetails(productDetails),
						};

						const additionalFields = this.getNodeParameter('additionalFields', i) as IDataObject;

						if (Object.keys(additionalFields).length) {
							Object.assign(body, adjustQuotePayload(additionalFields));
						}

						responseData = await zohoApiRequest.call(this, 'POST', '/quotes', body);
						responseData = responseData.data[0].details;

					} else if (operation === 'delete') {

						// ----------------------------------------
						//              quote: delete
						// ----------------------------------------

						const quoteId = this.getNodeParameter('quoteId', i);

						responseData = await zohoApiRequest.call(this, 'DELETE', `/quotes/${quoteId}`);
						responseData = responseData.data[0].details;

					} else if (operation === 'get') {

						// ----------------------------------------
						//                quote: get
						// ----------------------------------------

						const quoteId = this.getNodeParameter('quoteId', i);

						responseData = await zohoApiRequest.call(this, 'GET', `/quotes/${quoteId}`);
						responseData = responseData.data;

					} else if (operation === 'getAll') {

						// ----------------------------------------
						//              quote: getAll
						// ----------------------------------------

						const qs: IDataObject = {};
						const options = this.getNodeParameter('options', i) as GetAllFilterOptions;

						addGetAllFilterOptions(qs, options);

						responseData = await handleListing.call(this, 'GET', '/quotes', {}, qs);

					} else if (operation === 'update') {

						// ----------------------------------------
						//              quote: update
						// ----------------------------------------

						const body: IDataObject = {};
						const updateFields = this.getNodeParameter('updateFields', i) as IDataObject;

						if (Object.keys(updateFields).length) {
							Object.assign(body, adjustQuotePayload(updateFields));
						} else {
							throwOnEmptyUpdate.call(this, resource);
						}

						const quoteId = this.getNodeParameter('quoteId', i);

						responseData = await zohoApiRequest.call(this, 'PUT', `/quotes/${quoteId}`, body);
						responseData = responseData.data[0].details;

					} else if (operation === 'upsert') {

						// ----------------------------------------
						//              quote: upsert
						// ----------------------------------------

						const productDetails = this.getNodeParameter('Product_Details', i) as ProductDetails;

						const body: IDataObject = {
							Subject: this.getNodeParameter('subject', i),
							Product_Details: adjustProductDetails(productDetails),
						};

						const additionalFields = this.getNodeParameter('additionalFields', i) as IDataObject;

						if (Object.keys(additionalFields).length) {
							Object.assign(body, adjustQuotePayload(additionalFields));
						}

						responseData = await zohoApiRequest.call(this, 'POST', '/quotes/upsert', body);
						responseData = responseData.data[0].details;

					}

				} else if (resource === 'salesOrder') {

					// **********************************************************************
					//                               salesOrder
					// **********************************************************************

					// https://www.zoho.com/crm/developer/docs/api/v2/sales-orders-response.html
					// https://help.zoho.com/portal/en/kb/crm/customize-crm-account/customizing-fields/articles/standard-modules-fields#Sales_Orders

					if (operation === 'create') {

						// ----------------------------------------
						//            salesOrder: create
						// ----------------------------------------

						const productDetails = this.getNodeParameter('Product_Details', i) as ProductDetails;

						const body: IDataObject = {
							Account_Name: { id: this.getNodeParameter('accountId', i) },
							Subject: this.getNodeParameter('subject', i),
							Product_Details: adjustProductDetails(productDetails),
						};

						const additionalFields = this.getNodeParameter('additionalFields', i) as IDataObject;

						if (Object.keys(additionalFields).length) {
							Object.assign(body, adjustSalesOrderPayload(additionalFields));
						}

						responseData = await zohoApiRequest.call(this, 'POST', '/sales_orders', body);
						responseData = responseData.data[0].details;

					} else if (operation === 'delete') {

						// ----------------------------------------
						//            salesOrder: delete
						// ----------------------------------------

						const salesOrderId = this.getNodeParameter('salesOrderId', i);

						const endpoint = `/sales_orders/${salesOrderId}`;
						responseData = await zohoApiRequest.call(this, 'DELETE', endpoint);
						responseData = responseData.data[0].details;

					} else if (operation === 'get') {

						// ----------------------------------------
						//             salesOrder: get
						// ----------------------------------------

						const salesOrderId = this.getNodeParameter('salesOrderId', i);

						const endpoint = `/sales_orders/${salesOrderId}`;
						responseData = await zohoApiRequest.call(this, 'GET', endpoint);
						responseData = responseData.data;

					} else if (operation === 'getAll') {

						// ----------------------------------------
						//            salesOrder: getAll
						// ----------------------------------------

						const qs: IDataObject = {};
						const options = this.getNodeParameter('options', i) as GetAllFilterOptions;

						addGetAllFilterOptions(qs, options);

						responseData = await handleListing.call(this, 'GET', '/sales_orders', {}, qs);

					} else if (operation === 'update') {

						// ----------------------------------------
						//            salesOrder: update
						// ----------------------------------------

						const body: IDataObject = {};
						const updateFields = this.getNodeParameter('updateFields', i) as IDataObject;

						if (Object.keys(updateFields).length) {
							Object.assign(body, adjustSalesOrderPayload(updateFields));
						} else {
							throwOnEmptyUpdate.call(this, resource);
						}

						const salesOrderId = this.getNodeParameter('salesOrderId', i);

						const endpoint = `/sales_orders/${salesOrderId}`;
						responseData = await zohoApiRequest.call(this, 'PUT', endpoint, body);
						responseData = responseData.data[0].details;

					} else if (operation === 'upsert') {

						// ----------------------------------------
						//           salesOrder: upsert
						// ----------------------------------------

						const productDetails = this.getNodeParameter('Product_Details', i) as ProductDetails;

						const body: IDataObject = {
							Account_Name: { id: this.getNodeParameter('accountId', i) },
							Subject: this.getNodeParameter('subject', i),
							Product_Details: adjustProductDetails(productDetails),
						};

						const additionalFields = this.getNodeParameter('additionalFields', i) as IDataObject;

						if (Object.keys(additionalFields).length) {
							Object.assign(body, adjustSalesOrderPayload(additionalFields));
						}

						responseData = await zohoApiRequest.call(this, 'POST', '/sales_orders/upsert', body);
						responseData = responseData.data[0].details;

					}

				} else if (resource === 'vendor') {

					// **********************************************************************
					//                               vendor
					// **********************************************************************

					// https://www.zoho.com/crm/developer/docs/api/v2/vendors-response.html
					// https://help.zoho.com/portal/en/kb/crm/customize-crm-account/customizing-fields/articles/standard-modules-fields#Vendors

					if (operation === 'create') {

						// ----------------------------------------
						//            vendor: create
						// ----------------------------------------

						const body: IDataObject = {
							Vendor_Name: this.getNodeParameter('vendorName', i),
						};

						const additionalFields = this.getNodeParameter('additionalFields', i) as IDataObject;

						if (Object.keys(additionalFields).length) {
							Object.assign(body, adjustVendorPayload(additionalFields));
						}

						responseData = await zohoApiRequest.call(this, 'POST', '/vendors', body);
						responseData = responseData.data[0].details;

					} else if (operation === 'delete') {

						// ----------------------------------------
						//            vendor: delete
						// ----------------------------------------

						const vendorId = this.getNodeParameter('vendorId', i);

						const endpoint = `/vendors/${vendorId}`;
						responseData = await zohoApiRequest.call(this, 'DELETE', endpoint);
						responseData = responseData.data[0].details;

					} else if (operation === 'get') {

						// ----------------------------------------
						//             vendor: get
						// ----------------------------------------

						const vendorId = this.getNodeParameter('vendorId', i);

						const endpoint = `/vendors/${vendorId}`;
						responseData = await zohoApiRequest.call(this, 'GET', endpoint);
						responseData = responseData.data;

					} else if (operation === 'getAll') {

						// ----------------------------------------
						//            vendor: getAll
						// ----------------------------------------

						const qs: IDataObject = {};
						const options = this.getNodeParameter('options', i) as GetAllFilterOptions;

						addGetAllFilterOptions(qs, options);

						responseData = await handleListing.call(this, 'GET', '/vendors', {}, qs);

					} else if (operation === 'update') {

						// ----------------------------------------
						//            vendor: update
						// ----------------------------------------

						const body: IDataObject = {};
						const updateFields = this.getNodeParameter('updateFields', i) as IDataObject;

						if (Object.keys(updateFields).length) {
							Object.assign(body, adjustVendorPayload(updateFields));
						} else {
							throwOnEmptyUpdate.call(this, resource);
						}

						const vendorId = this.getNodeParameter('vendorId', i);

						const endpoint = `/vendors/${vendorId}`;
						responseData = await zohoApiRequest.call(this, 'PUT', endpoint, body);
						responseData = responseData.data[0].details;

					} else if (operation === 'upsert') {

						// ----------------------------------------
						//             vendor: upsert
						// ----------------------------------------

						const body: IDataObject = {
							Vendor_Name: this.getNodeParameter('vendorName', i),
						};

						const additionalFields = this.getNodeParameter('additionalFields', i) as IDataObject;

						if (Object.keys(additionalFields).length) {
							Object.assign(body, adjustVendorPayload(additionalFields));
						}

						responseData = await zohoApiRequest.call(this, 'POST', '/vendors/upsert', body);
						responseData = responseData.data[0].details;

					}

				}

>>>>>>> ff7e035c
			} catch (error) {
				if (this.continueOnFail()) {
					returnData.push({ error: error.message });
					continue;
				}
<<<<<<< HEAD
				throw error;
			}
=======

				throw error;
			}

			Array.isArray(responseData)
				? returnData.push(...responseData)
				: returnData.push(responseData);
>>>>>>> ff7e035c
		}

		return [this.helpers.returnJsonArray(returnData)];
	}
}<|MERGE_RESOLUTION|>--- conflicted
+++ resolved
@@ -325,264 +325,6 @@
 		const resolveData = this.getNodeParameter('resolveData', 0, false) as boolean;
 
 		let responseData;
-<<<<<<< HEAD
-		for (let i = 0; i < length; i++) {
-			try {
-				const resource = this.getNodeParameter('resource', 0) as string;
-				const operation = this.getNodeParameter('operation', 0) as string;
-				if (resource === 'lead') {
-					//https://www.zoho.com/crm/developer/docs/api/insert-records.html
-					if (operation === 'create') {
-						const lastName = this.getNodeParameter('lastName', i) as string;
-						const additionalFields = this.getNodeParameter('additionalFields', i) as IDataObject;
-						const body: ILead = {
-							Last_Name: lastName,
-						};
-						if (additionalFields.owner) {
-							body.Lead_Owner = additionalFields.owner as string;
-						}
-						if (additionalFields.company) {
-							body.Company = additionalFields.company as string;
-						}
-						if (additionalFields.firstName) {
-							body.First_Name = additionalFields.firstName as string;
-						}
-						if (additionalFields.email) {
-							body.Email = additionalFields.email as string;
-						}
-						if (additionalFields.title) {
-							body.Designation = additionalFields.title as string;
-						}
-						if (additionalFields.phone) {
-							body.Phone = additionalFields.phone as string;
-						}
-						if (additionalFields.mobile) {
-							body.Mobile = additionalFields.mobile as string;
-						}
-						if (additionalFields.leadStatus) {
-							body.Lead_Status = additionalFields.leadStatus as string;
-						}
-						if (additionalFields.fax) {
-							body.Fax = additionalFields.fax as string;
-						}
-						if (additionalFields.website) {
-							body.Website = additionalFields.website as string;
-						}
-						if (additionalFields.leadSource) {
-							body.Lead_Source = additionalFields.leadSource as string;
-						}
-						if (additionalFields.industry) {
-							body.Industry = additionalFields.industry as string;
-						}
-						if (additionalFields.numberOfEmployees) {
-							body.No_of_Employees = additionalFields.numberOfEmployees as number;
-						}
-						if (additionalFields.annualRevenue) {
-							body.Annual_Revenue = additionalFields.annualRevenue as number;
-						}
-						if (additionalFields.emailOptOut) {
-							body.Email_Opt_Out = additionalFields.emailOptOut as boolean;
-						}
-						if (additionalFields.skypeId) {
-							body.Skype_ID = additionalFields.skypeId as string;
-						}
-						if (additionalFields.salutation) {
-							body.Salutation = additionalFields.salutation as string;
-						}
-						if (additionalFields.secondaryEmail) {
-							body.Secondary_Email = additionalFields.secondaryEmail as string;
-						}
-						if (additionalFields.twitter) {
-							body.Twitter = additionalFields.twitter as string;
-						}
-						if (additionalFields.isRecordDuplicate) {
-							body.Is_Record_Duplicate = additionalFields.isRecordDuplicate as boolean;
-						}
-						if (additionalFields.description) {
-							body.Description = additionalFields.description as string;
-						}
-						const address = (this.getNodeParameter('addressUi', i) as IDataObject).addressValues as IAddress;
-						if (address) {
-							if (address.country) {
-								body.Country = address.country as string;
-							}
-							if (address.city) {
-								body.City = address.city as string;
-							}
-							if (address.state) {
-								body.State = address.state as string;
-							}
-							if (address.street) {
-								body.Street = address.street as string;
-							}
-							if (address.zipCode) {
-								body.Zip_Code = address.zipCode as string;
-							}
-						}
-						responseData = await zohoApiRequest.call(this, 'POST', '/leads', body);
-						responseData = responseData.data;
-
-						if (responseData.length) {
-							responseData = responseData[0].details;
-						}
-					}
-					//https://www.zoho.com/crm/developer/docs/api/update-specific-record.html
-					if (operation === 'update') {
-						const leadId = this.getNodeParameter('leadId', i) as string;
-						const additionalFields = this.getNodeParameter('additionalFields', i) as IDataObject;
-						const body: ILead = {};
-						if (additionalFields.lastName) {
-							body.Last_Name = additionalFields.lastName as string;
-						}
-						if (additionalFields.owner) {
-							body.Lead_Owner = additionalFields.owner as string;
-						}
-						if (additionalFields.company) {
-							body.Company = additionalFields.company as string;
-						}
-						if (additionalFields.firstName) {
-							body.First_Name = additionalFields.firstName as string;
-						}
-						if (additionalFields.email) {
-							body.Email = additionalFields.email as string;
-						}
-						if (additionalFields.title) {
-							body.Designation = additionalFields.title as string;
-						}
-						if (additionalFields.phone) {
-							body.Phone = additionalFields.phone as string;
-						}
-						if (additionalFields.mobile) {
-							body.Mobile = additionalFields.mobile as string;
-						}
-						if (additionalFields.leadStatus) {
-							body.Lead_Status = additionalFields.leadStatus as string;
-						}
-						if (additionalFields.fax) {
-							body.Fax = additionalFields.fax as string;
-						}
-						if (additionalFields.website) {
-							body.Website = additionalFields.website as string;
-						}
-						if (additionalFields.leadSource) {
-							body.Lead_Source = additionalFields.leadSource as string;
-						}
-						if (additionalFields.industry) {
-							body.Industry = additionalFields.industry as string;
-						}
-						if (additionalFields.numberOfEmployees) {
-							body.No_of_Employees = additionalFields.numberOfEmployees as number;
-						}
-						if (additionalFields.annualRevenue) {
-							body.Annual_Revenue = additionalFields.annualRevenue as number;
-						}
-						if (additionalFields.emailOptOut) {
-							body.Email_Opt_Out = additionalFields.emailOptOut as boolean;
-						}
-						if (additionalFields.skypeId) {
-							body.Skype_ID = additionalFields.skypeId as string;
-						}
-						if (additionalFields.salutation) {
-							body.Salutation = additionalFields.salutation as string;
-						}
-						if (additionalFields.secondaryEmail) {
-							body.Secondary_Email = additionalFields.secondaryEmail as string;
-						}
-						if (additionalFields.twitter) {
-							body.Twitter = additionalFields.twitter as string;
-						}
-						if (additionalFields.isRecordDuplicate) {
-							body.Is_Record_Duplicate = additionalFields.isRecordDuplicate as boolean;
-						}
-						if (additionalFields.description) {
-							body.Description = additionalFields.description as string;
-						}
-						const address = (this.getNodeParameter('addressUi', i) as IDataObject).addressValues as IAddress;
-						if (address) {
-							if (address.country) {
-								body.Country = address.country as string;
-							}
-							if (address.city) {
-								body.City = address.city as string;
-							}
-							if (address.state) {
-								body.State = address.state as string;
-							}
-							if (address.street) {
-								body.Street = address.street as string;
-							}
-							if (address.zipCode) {
-								body.Zip_Code = address.zipCode as string;
-							}
-						}
-						responseData = await zohoApiRequest.call(this, 'PUT', `/leads/${leadId}`, body);
-						responseData = responseData.data;
-
-						if (responseData.length) {
-							responseData = responseData[0].details;
-						}
-					}
-					//https://www.zoho.com/crm/developer/docs/api/update-specific-record.html
-					if (operation === 'get') {
-						const leadId = this.getNodeParameter('leadId', i) as string;
-						responseData = await zohoApiRequest.call(this, 'GET', `/leads/${leadId}`);
-						if (responseData !== undefined) {
-							responseData = responseData.data;
-						}
-
-					}
-					//https://www.zoho.com/crm/developer/docs/api/get-records.html
-					if (operation === 'getAll') {
-						const returnAll = this.getNodeParameter('returnAll', i) as boolean;
-						const options = this.getNodeParameter('options', i) as IDataObject;
-						if (options.fields) {
-							qs.fields = (options.fields as string[]).join(',');
-						}
-						if (options.approved) {
-							qs.approved = options.approved as boolean;
-						}
-						if (options.converted) {
-							qs.converted = options.converted as boolean;
-						}
-						if (options.includeChild) {
-							qs.include_child = options.includeChild as boolean;
-						}
-						if (options.sortOrder) {
-							qs.sort_order = options.sortOrder as string;
-						}
-						if (options.sortBy) {
-							qs.sort_by = options.sortBy as string;
-						}
-						if (options.territoryId) {
-							qs.territory_id = options.territoryId as string;
-						}
-						if (returnAll) {
-							responseData = await zohoApiRequestAllItems.call(this, 'data', 'GET', '/leads', {}, qs);
-						} else {
-							qs.per_page = this.getNodeParameter('limit', i) as number;
-							responseData = await zohoApiRequest.call(this, 'GET', '/leads', {}, qs);
-							responseData = responseData.data;
-						}
-					}
-					//https://www.zoho.com/crm/developer/docs/api/delete-specific-record.html
-					if (operation === 'delete') {
-						const leadId = this.getNodeParameter('leadId', i) as string;
-						responseData = await zohoApiRequest.call(this, 'DELETE', `/leads/${leadId}`);
-						responseData = responseData.data;
-					}
-					//https://www.zoho.com/crm/developer/docs/api/field-meta.html
-					if (operation === 'getFields') {
-						qs.module = 'leads';
-						responseData = await zohoApiRequest.call(this, 'GET', '/settings/fields', {}, qs);
-						responseData = responseData.fields;
-					}
-				}
-				if (Array.isArray(responseData)) {
-					returnData.push.apply(returnData, responseData as IDataObject[]);
-				} else if (responseData !== undefined) {
-					returnData.push(responseData as IDataObject);
-				}
-=======
 
 		for (let i = 0; i < items.length; i++) {
 
@@ -1704,16 +1446,11 @@
 
 				}
 
->>>>>>> ff7e035c
 			} catch (error) {
 				if (this.continueOnFail()) {
 					returnData.push({ error: error.message });
 					continue;
 				}
-<<<<<<< HEAD
-				throw error;
-			}
-=======
 
 				throw error;
 			}
@@ -1721,7 +1458,6 @@
 			Array.isArray(responseData)
 				? returnData.push(...responseData)
 				: returnData.push(responseData);
->>>>>>> ff7e035c
 		}
 
 		return [this.helpers.returnJsonArray(returnData)];
