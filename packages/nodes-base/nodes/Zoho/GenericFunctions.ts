--- conflicted
+++ resolved
@@ -1,10 +1,7 @@
-<<<<<<< HEAD
-=======
-import { 
+import {
 	OptionsWithUri,
 } from 'request';
 
->>>>>>> b47f4bc0
 import {
 	IExecuteFunctions,
 	IHookFunctions,
@@ -14,11 +11,6 @@
 	IDataObject,
 	NodeApiError,
 } from 'n8n-workflow';
-
-<<<<<<< HEAD
-import {
-	OptionsWithUri,
-} from 'request';
 
 import {
 	flow,
@@ -35,10 +27,6 @@
 	const operation = this.getNodeParameter('operation', 0) as string;
 
 	const { oauthTokenData: { api_domain: apiDomain } } = this.getCredentials('zohoOAuth2Api') as { oauthTokenData: { api_domain: string} };
-=======
-export async function zohoApiRequest(this: IExecuteFunctions | IExecuteSingleFunctions | ILoadOptionsFunctions, method: string, resource: string, body: any = {}, qs: IDataObject = {}, uri?: string, option: IDataObject = {}): Promise<any> { // tslint:disable-line:no-any
-	const { oauthTokenData: { api_domain } } = this.getCredentials('zohoOAuth2Api') as { [key: string]: IDataObject };
->>>>>>> b47f4bc0
 
 	const options: OptionsWithUri = {
 		body: {
@@ -48,11 +36,7 @@
 		},
 		method,
 		qs,
-<<<<<<< HEAD
 		uri: uri ?? `${apiDomain}/crm/v2${endpoint}`,
-=======
-		uri: uri || `${api_domain}/crm/v2${resource}`,
->>>>>>> b47f4bc0
 		json: true,
 	};
 
@@ -73,7 +57,6 @@
 	}
 }
 
-<<<<<<< HEAD
 /**
  * Make an authenticated API request to Zoho CRM API and return all items.
  */
@@ -84,10 +67,7 @@
 	body: IDataObject,
 	qs: IDataObject,
 ) {
-=======
-export async function zohoApiRequestAllItems(this: IExecuteFunctions | ILoadOptionsFunctions, propertyName: string, method: string, endpoint: string, body: any = {}, query: IDataObject = {}): Promise<any> { // tslint:disable-line:no-any
-
->>>>>>> b47f4bc0
+
 	const returnData: IDataObject[] = [];
 
 	let responseData;
@@ -106,6 +86,7 @@
 	);
 
 	return returnData;
+
 }
 
 /**
