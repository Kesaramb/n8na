--- conflicted
+++ resolved
@@ -1,28 +1,10 @@
-<<<<<<< HEAD
-
-
-import {
-	IExecuteFunctions,
-	ILoadOptionsFunctions,
-} from 'n8n-core';
-
-import {
-	IDataObject, IHttpRequestMethods, IHttpRequestOptions, NodeApiError,
-} from 'n8n-workflow';
-
-export async function pushbulletApiRequest(this: IExecuteFunctions | ILoadOptionsFunctions, method: IHttpRequestMethods, path: string, body: any = {}, qs: IDataObject = {}, uri?: string | undefined, option = {}): Promise<any> { // tslint:disable-line:no-any
-
-	const options: IHttpRequestOptions = {
-=======
-import { OptionsWithUri } from 'request';
-
 import { IExecuteFunctions, ILoadOptionsFunctions } from 'n8n-core';
 
-import { IDataObject, NodeApiError } from 'n8n-workflow';
+import { IDataObject, IHttpRequestMethods, IHttpRequestOptions, NodeApiError } from 'n8n-workflow';
 
 export async function pushbulletApiRequest(
 	this: IExecuteFunctions | ILoadOptionsFunctions,
-	method: string,
+	method: IHttpRequestMethods,
 	path: string,
 	// tslint:disable-next-line:no-any
 	body: any = {},
@@ -31,8 +13,7 @@
 	option = {},
 	// tslint:disable-next-line:no-any
 ): Promise<any> {
-	const options: OptionsWithUri = {
->>>>>>> 9017fd46
+	const options: IHttpRequestOptions = {
 		method,
 		body,
 		qs,
@@ -53,21 +34,16 @@
 	}
 }
 
-<<<<<<< HEAD
-export async function pushbulletApiRequestAllItems(this: IExecuteFunctions | ILoadOptionsFunctions, propertyName: string, method: IHttpRequestMethods, endpoint: string, body: any = {}, query: IDataObject = {}): Promise<any> { // tslint:disable-line:no-any
-
-=======
 export async function pushbulletApiRequestAllItems(
 	this: IExecuteFunctions | ILoadOptionsFunctions,
 	propertyName: string,
-	method: string,
+	method: IHttpRequestMethods,
 	endpoint: string,
 	// tslint:disable-next-line:no-any
 	body: any = {},
 	query: IDataObject = {},
 	// tslint:disable-next-line:no-any
 ): Promise<any> {
->>>>>>> 9017fd46
 	const returnData: IDataObject[] = [];
 
 	let responseData;
