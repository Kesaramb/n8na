--- conflicted
+++ resolved
@@ -141,11 +141,7 @@
 					},
 				},
 				default: '',
-<<<<<<< HEAD
-				description: 'Title of the push',
-=======
 				description: 'Title of the push.',
->>>>>>> 7f933919
 			},
 			{
 				displayName: 'Body',
@@ -168,11 +164,7 @@
 					},
 				},
 				default: '',
-<<<<<<< HEAD
-				description: 'Body of the push',
-=======
 				description: 'Body of the push.',
->>>>>>> 7f933919
 			},
 			{
 				displayName: 'URL',
@@ -193,11 +185,7 @@
 					},
 				},
 				default: '',
-<<<<<<< HEAD
-				description: 'URL of the push',
-=======
 				description: 'URL of the push.',
->>>>>>> 7f933919
 			},
 			{
 				displayName: 'Binary Property',
@@ -341,11 +329,7 @@
 					},
 				},
 				default: false,
-<<<<<<< HEAD
-				description: 'If all results should be returned or only up to a given limit',
-=======
 				description: 'Whether to return all results or only up to a given limit',
->>>>>>> 7f933919
 			},
 			{
 				displayName: 'Limit',
@@ -393,22 +377,14 @@
 						name: 'active',
 						type: 'boolean',
 						default: false,
-<<<<<<< HEAD
-						description: 'Don\'t return deleted pushes',
-=======
 						description: 'Don\'t return deleted pushes.',
->>>>>>> 7f933919
 					},
 					{
 						displayName: 'Modified After',
 						name: 'modified_after',
 						type: 'dateTime',
 						default: '',
-<<<<<<< HEAD
-						description: 'Request pushes modified after this timestamp',
-=======
 						description: 'Request pushes modified after this timestamp.',
->>>>>>> 7f933919
 					},
 				],
 			},
