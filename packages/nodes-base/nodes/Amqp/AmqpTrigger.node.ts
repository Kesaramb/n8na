import { ContainerOptions } from 'rhea';

import { ITriggerFunctions } from 'n8n-core';
import {
	IDataObject,
	INodeType,
	INodeTypeDescription,
	ITriggerResponse,
} from 'n8n-workflow';


export class AmqpTrigger implements INodeType {
	description: INodeTypeDescription = {
		displayName: 'AMQP Trigger',
		name: 'amqpTrigger',
		icon: 'file:amqp.png',
		group: ['trigger'],
		version: 1,
		description: 'Listens to AMQP 1.0 Messages',
		defaults: {
			name: 'AMQP Trigger',
			color: '#00FF00',
		},
		inputs: [],
		outputs: ['main'],
		credentials: [{
			name: 'amqp',
			required: true,
		}],
		properties: [
			// Node properties which the user gets displayed and
			// can change on the node.
			{
				displayName: 'Queue / Topic',
				name: 'sink',
				type: 'string',
				default: '',
				placeholder: 'topic://sourcename.something',
				description: 'name of the queue of topic to listen to',
			},
			{
				displayName: 'Clientname',
				name: 'clientname',
				type: 'string',
				default: '',
				placeholder: 'for durable/persistent topic subscriptions, example: "n8n"',
				description: 'Leave empty for non-durable topic subscriptions or queues. ',
			},
			{
				displayName: 'Subscription',
				name: 'subscription',
				type: 'string',
				default: '',
				placeholder: 'for durable/persistent topic subscriptions, example: "order-worker"',
				description: 'Leave empty for non-durable topic subscriptions or queues',
			},
			{
				displayName: 'Options',
				name: 'options',
				type: 'collection',
				placeholder: 'Add Option',
				default: {},
				options: [
					{
						displayName: 'Convert Body To String',
						name: 'jsonConvertByteArrayToString',
						type: 'boolean',
						default: false,
						description: 'Convert JSON Body content (["body"]["content"]) from Byte Array to string. Needed for Azure Service Bus.',
					},
					{
						displayName: 'JSON Parse Body',
						name: 'jsonParseBody',
						type: 'boolean',
						default: false,
						description: 'Parse the body to an object.',
					},
					{
<<<<<<< HEAD
						displayName: 'Convert JSON Body content from Byte Array to string',
						name: 'jsonConvertByteArrayToString',
						type: 'boolean',
						default: false,
						description: 'Convert JSON Body content (["body"]["content"]) from Byte Array to string - Azure Service Bus',
					},
					{
						displayName: 'Pull N Messages per Cicle',
						name: 'pullMessagesNumber',
						type: 'number',
						default: 100,
						description: 'Number of messages to pull from the bus for every cicle',
					},
					{
						displayName: 'Sleep time after cicle',
						name: 'sleepTime',
						type: 'number',
						default: 10,
						description: 'Milliseconds to sleep after every cicle',
					}

=======
						displayName: 'Only Body',
						name: 'onlyBody',
						type: 'boolean',
						default: false,
						description: 'Returns only the body property.',
					},
>>>>>>> c3076a8d
				],
			},
		]
	};


	async trigger(this: ITriggerFunctions): Promise<ITriggerResponse> {

		const credentials = this.getCredentials('amqp');
		if (!credentials) {
			throw new Error('Credentials are mandatory!');
		}

		const sink = this.getNodeParameter('sink', '') as string;
		const clientname = this.getNodeParameter('clientname', '') as string;
		const subscription = this.getNodeParameter('subscription', '') as string;
		const options = this.getNodeParameter('options', {}) as IDataObject;

		if (sink === '') {
			throw new Error('Queue or Topic required!');
		}

		let durable = false;

		if (subscription && clientname) {
			durable = true;
		}

		const container = require('rhea');
		const connectOptions: ContainerOptions = {
			host: credentials.hostname,
			hostname: credentials.hostname,
			port: credentials.port,
			reconnect: true,		// this id the default anyway
			reconnect_limit: 50,	// try for max 50 times, based on a back-off algorithm
			container_id: (durable ? clientname : null)
		};
		if (credentials.username || credentials.password) {
			// Old rhea implementation. not shure if it is neccessary
			container.options.username = credentials.username;
			container.options.password = credentials.password;
			connectOptions.username = credentials.username;
			connectOptions.password = credentials.password;
<<<<<<< HEAD
			}
		if (credentials.transportType) {
			connectOptions.transport = credentials.transportType;
=======
>>>>>>> c3076a8d
		}
		if (credentials.transportType) {
			connectOptions.transport = credentials.transportType;
		}



		let lastMsgId: number | undefined = undefined;
		const self = this;

		container.on('receiver_open', function (context: any) {
			console.log("Connection opened");
			context.receiver.add_credit(options.pullMessagesNumber);
		});

		container.on('message', (context: any) => { // tslint:disable-line:no-any
			// ignore duplicate message check, don't think it's necessary, but it was in the rhea-lib example code
			if (context.message.message_id && context.message.message_id === lastMsgId) {
				return;
			}
<<<<<<< HEAD
			console.log("new Message", context.message.message_id, lastMsgId);
=======
>>>>>>> c3076a8d
			lastMsgId = context.message.message_id;

			let data = context.message;
			
			if(options.jsonConvertByteArrayToString === true && data.body.content !== undefined) {
				// The buffer is not ready... Stringify and parse back to load it.
				let cont = JSON.stringify(data.body.content);
				data.body = String.fromCharCode.apply(null,JSON.parse(cont).data);	
			}

			if (options.jsonConvertByteArrayToString === true && data.body.content !== undefined) {
				// The buffer is not ready... Stringify and parse back to load it.
				const content = JSON.stringify(data.body.content);
				data.body = String.fromCharCode.apply(null, JSON.parse(content).data);
			}

			if (options.jsonParseBody === true) {
				data.body = JSON.parse(data.body);
			}
			if (options.onlyBody === true) {
				data = data.body;
			}


			self.emit([self.helpers.returnJsonArray([data])]);

			if(context.receiver.credit ==0)
				setTimeout(function(){ context.receiver.add_credit(options.pullMessagesNumber); }, options.sleepTime as number || 0);
		});

		const connection = container.connect(connectOptions);
		let clientOptions = undefined;
		if (durable) {
			clientOptions = {
				name: subscription,
				source: {
					address: sink,
					durable: 2,
					expiry_policy: 'never'
				},
				credit_window: 0	// prefetch 1
			};
		} else {
			clientOptions = {
				source: {
					address: sink,
				},
				credit_window: 0	// prefetch 1
			};
		}
		connection.open_receiver(clientOptions);


		// The "closeFunction" function gets called by n8n whenever
		// the workflow gets deactivated and can so clean up.
		async function closeFunction() {
			container.removeAllListeners("receiver_open");
			container.removeAllListeners("message");
			connection.close();
		}
		
		// The "manualTriggerFunction" function gets called by n8n
		// when a user is in the workflow editor and starts the
		// workflow manually.
		// for AMQP it doesn't make much sense to wait here but
		// for a new user who doesn't know how this works, it's better to wait and show a respective info message
		async function manualTriggerFunction() {
			await new Promise((resolve, reject) => {
				const timeoutHandler = setTimeout(() => {
					reject(new Error('Aborted, no message received within 30secs. This 30sec timeout is only set for "manually triggered execution". Active Workflows will listen indefinitely.'));
				}, 3000);
				container.on('message', (context: any) => { // tslint:disable-line:no-any
					// Check if the only property present in the message is body
					// in which case we only emit the content of the body property
					// otherwise we emit all properties and their content
					if (Object.keys(context.message)[0] === 'body' && Object.keys(context.message).length === 1) {
						self.emit([self.helpers.returnJsonArray([context.message.body])]);
					} else {
						self.emit([self.helpers.returnJsonArray([context.message])]);
					}
					clearTimeout(timeoutHandler);
					resolve(true);
				});
			});
		}

		return {
			closeFunction,
			manualTriggerFunction,
		};

	}
}<|MERGE_RESOLUTION|>--- conflicted
+++ resolved
@@ -55,6 +55,20 @@
 				description: 'Leave empty for non-durable topic subscriptions or queues',
 			},
 			{
+				displayName: 'Pull N Messages per Cicle',
+				name: 'pullMessagesNumber',
+				type: 'number',
+				default: 100,
+				description: 'Number of messages to pull from the bus for every cicle',
+			},
+			{
+				displayName: 'Sleep time after cicle',
+				name: 'sleepTime',
+				type: 'number',
+				default: 10,
+				description: 'Milliseconds to sleep after every cicle',
+			},
+	{
 				displayName: 'Options',
 				name: 'options',
 				type: 'collection',
@@ -76,36 +90,12 @@
 						description: 'Parse the body to an object.',
 					},
 					{
-<<<<<<< HEAD
-						displayName: 'Convert JSON Body content from Byte Array to string',
-						name: 'jsonConvertByteArrayToString',
-						type: 'boolean',
-						default: false,
-						description: 'Convert JSON Body content (["body"]["content"]) from Byte Array to string - Azure Service Bus',
-					},
-					{
-						displayName: 'Pull N Messages per Cicle',
-						name: 'pullMessagesNumber',
-						type: 'number',
-						default: 100,
-						description: 'Number of messages to pull from the bus for every cicle',
-					},
-					{
-						displayName: 'Sleep time after cicle',
-						name: 'sleepTime',
-						type: 'number',
-						default: 10,
-						description: 'Milliseconds to sleep after every cicle',
-					}
-
-=======
 						displayName: 'Only Body',
 						name: 'onlyBody',
 						type: 'boolean',
 						default: false,
 						description: 'Returns only the body property.',
 					},
->>>>>>> c3076a8d
 				],
 			},
 		]
@@ -123,6 +113,8 @@
 		const clientname = this.getNodeParameter('clientname', '') as string;
 		const subscription = this.getNodeParameter('subscription', '') as string;
 		const options = this.getNodeParameter('options', {}) as IDataObject;
+		const pullMessagesNumber = this.getNodeParameter('pullMessagesNumber', {}) as number;
+		const sleepTime = this.getNodeParameter('sleepTime', {}) as number;
 
 		if (sink === '') {
 			throw new Error('Queue or Topic required!');
@@ -149,15 +141,9 @@
 			container.options.password = credentials.password;
 			connectOptions.username = credentials.username;
 			connectOptions.password = credentials.password;
-<<<<<<< HEAD
-			}
+		}
 		if (credentials.transportType) {
 			connectOptions.transport = credentials.transportType;
-=======
->>>>>>> c3076a8d
-		}
-		if (credentials.transportType) {
-			connectOptions.transport = credentials.transportType;
 		}
 
 
@@ -167,7 +153,7 @@
 
 		container.on('receiver_open', function (context: any) {
 			console.log("Connection opened");
-			context.receiver.add_credit(options.pullMessagesNumber);
+			context.receiver.add_credit(pullMessagesNumber);
 		});
 
 		container.on('message', (context: any) => { // tslint:disable-line:no-any
@@ -175,10 +161,6 @@
 			if (context.message.message_id && context.message.message_id === lastMsgId) {
 				return;
 			}
-<<<<<<< HEAD
-			console.log("new Message", context.message.message_id, lastMsgId);
-=======
->>>>>>> c3076a8d
 			lastMsgId = context.message.message_id;
 
 			let data = context.message;
@@ -206,7 +188,7 @@
 			self.emit([self.helpers.returnJsonArray([data])]);
 
 			if(context.receiver.credit ==0)
-				setTimeout(function(){ context.receiver.add_credit(options.pullMessagesNumber); }, options.sleepTime as number || 0);
+				setTimeout(function(){ context.receiver.add_credit(pullMessagesNumber); }, sleepTime || 0);
 		});
 
 		const connection = container.connect(connectOptions);
