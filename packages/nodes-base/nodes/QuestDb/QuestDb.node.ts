import { IExecuteFunctions } from 'n8n-core';
import {
	IDataObject,
	INodeExecutionData,
	INodeType,
	INodeTypeDescription,
	NodeOperationError,
} from 'n8n-workflow';

import * as pgPromise from 'pg-promise';

import {
	pgInsert,
	pgQuery,
} from '../Postgres/Postgres.node.functions';

export class QuestDb implements INodeType {
	description: INodeTypeDescription = {
		displayName: 'QuestDB',
		name: 'questDb',
		icon: 'file:questdb.png',
		group: ['input'],
		version: 1,
		description: 'Gets, add and update data in QuestDB.',
		defaults: {
			name: 'QuestDB',
			color: '#2C4A79',
		},
		inputs: ['main'],
		outputs: ['main'],
		credentials: [
			{
				name: 'questDb',
				required: true,
			},
		],
		properties: [
			{
				displayName: 'Operation',
				name: 'operation',
				type: 'options',
				options: [
					{
						name: 'Execute Query',
						value: 'executeQuery',
						description: 'Executes a SQL query.',
					},
					{
						name: 'Insert',
						value: 'insert',
						description: 'Insert rows in database.',
					},
				],
				default: 'insert',
				description: 'The operation to perform.',
			},

			// ----------------------------------
			//         executeQuery
			// ----------------------------------
			{
				displayName: 'Query',
				name: 'query',
				type: 'string',
				typeOptions: {
					rows: 5,
				},
				displayOptions: {
					show: {
						operation: [
							'executeQuery',
						],
					},
				},
				default: '',
				placeholder: 'SELECT id, name FROM product WHERE id < 40',
				required: true,
				description: 'The SQL query to execute.',
			},

			// ----------------------------------
			//         insert
			// ----------------------------------
			{
				displayName: 'Schema',
				name: 'schema',
				type: 'hidden', // Schema is used by pgInsert
				displayOptions: {
					show: {
						operation: [
							'insert',
						],
					},
				},
				default: '',
				description: 'Name of the schema the table belongs to',
			},
			{
				displayName: 'Table',
				name: 'table',
				type: 'string',
				displayOptions: {
					show: {
						operation: [
							'insert',
						],
					},
				},
				default: '',
				required: true,
				description: 'Name of the table in which to insert data to.',
			},
			{
				displayName: 'Return Fields',
				name: 'returnFields',
				type: 'string',
				displayOptions: {
					show: {
						operation: ['insert'],
					},
				},
				default: '*',
				description: 'Comma separated list of the fields that the operation will return',
			},
			// ----------------------------------
			//         additional fields
			// ----------------------------------
			{
				displayName: 'Additional Fields',
				name: 'additionalFields',
				type: 'collection',
				placeholder: 'Add Field',
				default: {},
				options: [
					{
						displayName: 'Mode',
						name: 'mode',
						type: 'options',
						options: [
							{
								name: 'Independently',
								value: 'independently',
								description: 'Execute each query independently',
							},
							{
								name: 'Multiple queries',
								value: 'multiple',
								description: '<b>Default</b>. Sends multiple queries at once to database.',
							},
							{
								name: 'Transaction',
								value: 'transaction',
								description: 'Executes all queries in a single transaction',
							},
						],
						default: 'multiple',
						description: [
							'The way queries should be sent to database.',
							'Can be used in conjunction with <b>Continue on Fail</b>.',
							'See the docs for more examples',
						].join('<br>'),
					},
				],
			},
		],
	};

	async execute(this: IExecuteFunctions): Promise<INodeExecutionData[][]> {
		const credentials = this.getCredentials('questDb');

		if (credentials === undefined) {
			throw new NodeOperationError(this.getNode(), 'No credentials got returned!');
		}

		const pgp = pgPromise();

		const config = {
			host: credentials.host as string,
			port: credentials.port as number,
			database: credentials.database as string,
			user: credentials.user as string,
			password: credentials.password as string,
			ssl: !['disable', undefined].includes(credentials.ssl as string | undefined),
			sslmode: (credentials.ssl as string) || 'disable',
		};

		const db = pgp(config);

		let returnItems = [];

		const items = this.getInputData();
		const operation = this.getNodeParameter('operation', 0) as string;

		const additionalFields = this.getNodeParameter('additionalFields', 0) as IDataObject;
		const mode = additionalFields.mode ?? 'multiple' as string;

		if (operation === 'executeQuery') {
			// ----------------------------------
			//         executeQuery
			// ----------------------------------

			const queryResult = await pgQuery(this.getNodeParameter, pgp, db, items, this.continueOnFail());

			returnItems = this.helpers.returnJsonArray(queryResult);
		} else if (operation === 'insert') {
			// ----------------------------------
			//         insert
			// ----------------------------------
			await pgInsert(this.getNodeParameter, pgp, db, items, this.continueOnFail());
			
			const returnFields = this.getNodeParameter('returnFields', 0) as string;
<<<<<<< HEAD
			const table = this.getNodeParameter('table', 0) as string;
			
			const insertData = await db.any('SELECT ${columns:name} from ${table:name}', {
				columns: returnFields.split(',').map(value => value.trim()).filter(value => !!value),
				table,
=======

			const queries : string[] = [];
			items.map(item => {
				const columns = Object.keys(item.json);

				const values : string = columns.map((col : string) => {
					if (typeof item.json[col] === 'string') {
						return `\'${item.json[col]}\'`;
					} else {
						return item.json[col];
					}
				}).join(',');

				const query = `INSERT INTO ${tableName} (${columns.join(',')}) VALUES (${values});`;
 				queries.push(query);
>>>>>>> 28098854
			});

			returnItems = this.helpers.returnJsonArray(insertData);
		} else {
			await pgp.end();
			throw new NodeOperationError(this.getNode(), `The operation "${operation}" is not supported!`);
		}

		// Close the connection
		await pgp.end();

		return this.prepareOutputData(returnItems);
	}
}<|MERGE_RESOLUTION|>--- conflicted
+++ resolved
@@ -209,29 +209,11 @@
 			await pgInsert(this.getNodeParameter, pgp, db, items, this.continueOnFail());
 			
 			const returnFields = this.getNodeParameter('returnFields', 0) as string;
-<<<<<<< HEAD
 			const table = this.getNodeParameter('table', 0) as string;
 			
 			const insertData = await db.any('SELECT ${columns:name} from ${table:name}', {
 				columns: returnFields.split(',').map(value => value.trim()).filter(value => !!value),
 				table,
-=======
-
-			const queries : string[] = [];
-			items.map(item => {
-				const columns = Object.keys(item.json);
-
-				const values : string = columns.map((col : string) => {
-					if (typeof item.json[col] === 'string') {
-						return `\'${item.json[col]}\'`;
-					} else {
-						return item.json[col];
-					}
-				}).join(',');
-
-				const query = `INSERT INTO ${tableName} (${columns.join(',')}) VALUES (${values});`;
- 				queries.push(query);
->>>>>>> 28098854
 			});
 
 			returnItems = this.helpers.returnJsonArray(insertData);
