import { INodeTypeBaseDescription, INodeVersionedType } from 'n8n-workflow';

import { NodeVersionedType } from '../../../src/NodeVersionedType';

import { GmailV1 } from './v1/GmailV1.node';

import { GmailV2 } from './v2/GmailV2.node';

export class Gmail extends NodeVersionedType {
	constructor() {
		const baseDescription: INodeTypeBaseDescription = {
			displayName: 'Gmail',
			name: 'gmail',
			icon: 'file:gmail.svg',
			group: ['transform'],
			subtitle: '={{$parameter["operation"] + ": " + $parameter["resource"]}}',
			description: 'Consume the Gmail API',
			defaultVersion: 2,
		};

		const nodeVersions: INodeVersionedType['nodeVersions'] = {
			1: new GmailV1(baseDescription),
			2: new GmailV2(baseDescription),
		};

<<<<<<< HEAD
		super(nodeVersions, baseDescription);
=======
import { draftFields, draftOperations } from './DraftDescription';

import { isEmpty } from 'lodash';

export interface IEmail {
	from?: string;
	to?: string;
	cc?: string;
	bcc?: string;
	inReplyTo?: string;
	reference?: string;
	subject: string;
	body: string;
	htmlBody?: string;
	attachments?: IDataObject[];
}

interface IAttachments {
	type: string;
	name: string;
	content: string;
}

export class Gmail implements INodeType {
	description: INodeTypeDescription = {
		displayName: 'Gmail',
		name: 'gmail',
		icon: 'file:gmail.svg',
		group: ['transform'],
		version: 1,
		subtitle: '={{$parameter["operation"] + ": " + $parameter["resource"]}}',
		description: 'Consume the Gmail API',
		defaults: {
			name: 'Gmail',
		},
		inputs: ['main'],
		outputs: ['main'],
		credentials: [
			{
				name: 'googleApi',
				required: true,
				displayOptions: {
					show: {
						authentication: ['serviceAccount'],
					},
				},
			},
			{
				name: 'gmailOAuth2',
				required: true,
				displayOptions: {
					show: {
						authentication: ['oAuth2'],
					},
				},
			},
		],
		properties: [
			{
				displayName: 'Authentication',
				name: 'authentication',
				type: 'options',
				options: [
					{
						name: 'OAuth2 (Recommended)',
						value: 'oAuth2',
					},
					{
						name: 'Service Account',
						value: 'serviceAccount',
					},
				],
				default: 'oAuth2',
			},
			{
				displayName: 'Resource',
				name: 'resource',
				type: 'options',
				noDataExpression: true,
				options: [
					{
						name: 'Draft',
						value: 'draft',
					},
					{
						name: 'Label',
						value: 'label',
					},
					{
						name: 'Message',
						value: 'message',
					},
					{
						name: 'Message Label',
						value: 'messageLabel',
					},
				],
				default: 'draft',
			},
			//-------------------------------
			// Draft Operations
			//-------------------------------
			...draftOperations,
			...draftFields,
			//-------------------------------
			// Label Operations
			//-------------------------------
			...labelOperations,
			...labelFields,
			//-------------------------------
			// Message Operations
			//-------------------------------
			...messageOperations,
			...messageFields,
			//-------------------------------
			// MessageLabel Operations
			//-------------------------------
			...messageLabelOperations,
			...messageLabelFields,
		],
	};

	methods = {
		loadOptions: {
			// Get all the labels to display them to user so that he can
			// select them easily
			async getLabels(this: ILoadOptionsFunctions): Promise<INodePropertyOptions[]> {
				const returnData: INodePropertyOptions[] = [];
				const labels = await googleApiRequestAllItems.call(
					this,
					'labels',
					'GET',
					'/gmail/v1/users/me/labels',
				);
				for (const label of labels) {
					const labelName = label.name;
					const labelId = label.id;
					returnData.push({
						name: labelName,
						value: labelId,
					});
				}
				return returnData;
			},
		},
	};

	async execute(this: IExecuteFunctions): Promise<INodeExecutionData[][]> {
		const items = this.getInputData();
		const returnData: INodeExecutionData[] = [];
		const resource = this.getNodeParameter('resource', 0) as string;
		const operation = this.getNodeParameter('operation', 0) as string;

		let method = '';
		let body: IDataObject = {};
		let qs: IDataObject = {};
		let endpoint = '';
		let responseData;

		for (let i = 0; i < items.length; i++) {
			try {
				if (resource === 'label') {
					if (operation === 'create') {
						//https://developers.google.com/gmail/api/v1/reference/users/labels/create
						const labelName = this.getNodeParameter('name', i) as string;
						const labelListVisibility = this.getNodeParameter('labelListVisibility', i) as string;
						const messageListVisibility = this.getNodeParameter(
							'messageListVisibility',
							i,
						) as string;

						method = 'POST';
						endpoint = '/gmail/v1/users/me/labels';

						body = {
							labelListVisibility,
							messageListVisibility,
							name: labelName,
						};

						responseData = await googleApiRequest.call(this, method, endpoint, body, qs);
					}
					if (operation === 'delete') {
						//https://developers.google.com/gmail/api/v1/reference/users/labels/delete
						const labelId = this.getNodeParameter('labelId', i) as string[];

						method = 'DELETE';
						endpoint = `/gmail/v1/users/me/labels/${labelId}`;
						responseData = await googleApiRequest.call(this, method, endpoint, body, qs);
						responseData = { success: true };
					}
					if (operation === 'get') {
						// https://developers.google.com/gmail/api/v1/reference/users/labels/get
						const labelId = this.getNodeParameter('labelId', i);

						method = 'GET';
						endpoint = `/gmail/v1/users/me/labels/${labelId}`;

						responseData = await googleApiRequest.call(this, method, endpoint, body, qs);
					}
					if (operation === 'getAll') {
						const returnAll = this.getNodeParameter('returnAll', i) as boolean;

						responseData = await googleApiRequest.call(
							this,
							'GET',
							`/gmail/v1/users/me/labels`,
							{},
							qs,
						);

						responseData = responseData.labels;

						if (!returnAll) {
							const limit = this.getNodeParameter('limit', i) as number;
							responseData = responseData.splice(0, limit);
						}
					}
				}
				if (resource === 'messageLabel') {
					if (operation === 'remove') {
						//https://developers.google.com/gmail/api/v1/reference/users/messages/modify
						const messageID = this.getNodeParameter('messageId', i);
						const labelIds = this.getNodeParameter('labelIds', i) as string[];

						method = 'POST';
						endpoint = `/gmail/v1/users/me/messages/${messageID}/modify`;
						body = {
							removeLabelIds: labelIds,
						};
						responseData = await googleApiRequest.call(this, method, endpoint, body, qs);
					}
					if (operation === 'add') {
						// https://developers.google.com/gmail/api/v1/reference/users/messages/modify
						const messageID = this.getNodeParameter('messageId', i);
						const labelIds = this.getNodeParameter('labelIds', i) as string[];

						method = 'POST';
						endpoint = `/gmail/v1/users/me/messages/${messageID}/modify`;

						body = {
							addLabelIds: labelIds,
						};

						responseData = await googleApiRequest.call(this, method, endpoint, body, qs);
					}
				}
				if (resource === 'message') {
					if (operation === 'send') {
						// https://developers.google.com/gmail/api/v1/reference/users/messages/send

						const additionalFields = this.getNodeParameter('additionalFields', i) as IDataObject;

						let toStr = '';
						let ccStr = '';
						let bccStr = '';
						let attachmentsList: IDataObject[] = [];

						const toList = this.getNodeParameter('toList', i) as IDataObject[];

						toList.forEach((email) => {
							toStr += `<${email}>, `;
						});

						if (additionalFields.ccList) {
							const ccList = additionalFields.ccList as IDataObject[];

							ccList.forEach((email) => {
								ccStr += `<${email}>, `;
							});
						}

						if (additionalFields.bccList) {
							const bccList = additionalFields.bccList as IDataObject[];

							bccList.forEach((email) => {
								bccStr += `<${email}>, `;
							});
						}

						if (additionalFields.attachmentsUi) {
							const attachmentsUi = additionalFields.attachmentsUi as IDataObject;
							const attachmentsBinary = [];
							if (!isEmpty(attachmentsUi)) {
								if (
									attachmentsUi.hasOwnProperty('attachmentsBinary') &&
									!isEmpty(attachmentsUi.attachmentsBinary) &&
									items[i].binary
								) {
									// @ts-ignore
									for (const { property } of attachmentsUi.attachmentsBinary as IDataObject[]) {
										for (const binaryProperty of (property as string).split(',')) {
											if (items[i].binary![binaryProperty] !== undefined) {
												const binaryData = items[i].binary![binaryProperty];
												const binaryDataBuffer = await this.helpers.getBinaryDataBuffer(
													i,
													binaryProperty,
												);
												attachmentsBinary.push({
													name: binaryData.fileName || 'unknown',
													content: binaryDataBuffer,
													type: binaryData.mimeType,
												});
											}
										}
									}
								}

								qs = {
									userId: 'me',
									uploadType: 'media',
								};
								attachmentsList = attachmentsBinary;
							}
						}

						const email: IEmail = {
							from: (additionalFields.senderName as string) || '',
							to: toStr,
							cc: ccStr,
							bcc: bccStr,
							subject: this.getNodeParameter('subject', i) as string,
							body: this.getNodeParameter('message', i) as string,
							attachments: attachmentsList,
						};

						if ((this.getNodeParameter('includeHtml', i, false) as boolean) === true) {
							email.htmlBody = this.getNodeParameter('htmlMessage', i) as string;
						}

						endpoint = '/gmail/v1/users/me/messages/send';
						method = 'POST';

						body = {
							raw: await encodeEmail(email),
						};

						responseData = await googleApiRequest.call(this, method, endpoint, body, qs);
					}
					if (operation === 'reply') {
						const id = this.getNodeParameter('messageId', i) as string;

						const additionalFields = this.getNodeParameter('additionalFields', i) as IDataObject;

						let toStr = '';
						let ccStr = '';
						let bccStr = '';
						let attachmentsList: IDataObject[] = [];

						const toList = this.getNodeParameter('toList', i) as IDataObject[];

						toList.forEach((email) => {
							toStr += `<${email}>, `;
						});

						if (additionalFields.ccList) {
							const ccList = additionalFields.ccList as IDataObject[];

							ccList.forEach((email) => {
								ccStr += `<${email}>, `;
							});
						}

						if (additionalFields.bccList) {
							const bccList = additionalFields.bccList as IDataObject[];

							bccList.forEach((email) => {
								bccStr += `<${email}>, `;
							});
						}

						if (additionalFields.attachmentsUi) {
							const attachmentsUi = additionalFields.attachmentsUi as IDataObject;
							const attachmentsBinary = [];
							if (!isEmpty(attachmentsUi)) {
								if (
									attachmentsUi.hasOwnProperty('attachmentsBinary') &&
									!isEmpty(attachmentsUi.attachmentsBinary) &&
									items[i].binary
								) {
									// @ts-ignore
									for (const { property } of attachmentsUi.attachmentsBinary as IDataObject[]) {
										for (const binaryProperty of (property as string).split(',')) {
											if (items[i].binary![binaryProperty] !== undefined) {
												const binaryData = items[i].binary![binaryProperty];
												const binaryDataBuffer = await this.helpers.getBinaryDataBuffer(
													i,
													binaryProperty,
												);
												attachmentsBinary.push({
													name: binaryData.fileName || 'unknown',
													content: binaryDataBuffer,
													type: binaryData.mimeType,
												});
											}
										}
									}
								}

								qs = {
									userId: 'me',
									uploadType: 'media',
								};
								attachmentsList = attachmentsBinary;
							}
						}
						// if no recipient is defined then grab the one who sent the email
						if (toStr === '') {
							endpoint = `/gmail/v1/users/me/messages/${id}`;

							qs.format = 'metadata';

							const { payload } = await googleApiRequest.call(this, method, endpoint, body, qs);

							for (const header of payload.headers as IDataObject[]) {
								if (header.name === 'From') {
									toStr = `<${extractEmail(header.value as string)}>,`;
									break;
								}
							}
						}

						const email: IEmail = {
							from: (additionalFields.senderName as string) || '',
							to: toStr,
							cc: ccStr,
							bcc: bccStr,
							subject: this.getNodeParameter('subject', i) as string,
							body: this.getNodeParameter('message', i) as string,
							attachments: attachmentsList,
						};

						if ((this.getNodeParameter('includeHtml', i, false) as boolean) === true) {
							email.htmlBody = this.getNodeParameter('htmlMessage', i) as string;
						}

						endpoint = '/gmail/v1/users/me/messages/send';
						method = 'POST';

						email.inReplyTo = id;
						email.reference = id;

						body = {
							raw: await encodeEmail(email),
							threadId: this.getNodeParameter('threadId', i) as string,
						};

						responseData = await googleApiRequest.call(this, method, endpoint, body, qs);
					}
					if (operation === 'get') {
						//https://developers.google.com/gmail/api/v1/reference/users/messages/get
						method = 'GET';

						const id = this.getNodeParameter('messageId', i);

						const additionalFields = this.getNodeParameter('additionalFields', i) as IDataObject;
						const format = additionalFields.format || 'resolved';

						if (format === 'resolved') {
							qs.format = 'raw';
						} else {
							qs.format = format;
						}

						endpoint = `/gmail/v1/users/me/messages/${id}`;

						responseData = await googleApiRequest.call(this, method, endpoint, body, qs);

						let nodeExecutionData: INodeExecutionData;
						if (format === 'resolved') {
							const dataPropertyNameDownload =
								(additionalFields.dataPropertyAttachmentsPrefixName as string) || 'attachment_';

							nodeExecutionData = await parseRawEmail.call(
								this,
								responseData,
								dataPropertyNameDownload,
							);
						} else {
							nodeExecutionData = {
								json: responseData,
							};
						}

						responseData = nodeExecutionData;
					}
					if (operation === 'getAll') {
						const returnAll = this.getNodeParameter('returnAll', i) as boolean;
						const additionalFields = this.getNodeParameter('additionalFields', i) as IDataObject;
						Object.assign(qs, additionalFields);

						if (qs.labelIds) {
							// tslint:disable-next-line: triple-equals
							if (qs.labelIds == '') {
								delete qs.labelIds;
							} else {
								qs.labelIds = qs.labelIds as string[];
							}
						}

						if (returnAll) {
							responseData = await googleApiRequestAllItems.call(
								this,
								'messages',
								'GET',
								`/gmail/v1/users/me/messages`,
								{},
								qs,
							);
						} else {
							qs.maxResults = this.getNodeParameter('limit', i) as number;
							responseData = await googleApiRequest.call(
								this,
								'GET',
								`/gmail/v1/users/me/messages`,
								{},
								qs,
							);
							responseData = responseData.messages;
						}

						if (responseData === undefined) {
							responseData = [];
						}

						const format = additionalFields.format || 'resolved';

						if (format !== 'ids') {
							if (format === 'resolved') {
								qs.format = 'raw';
							} else {
								qs.format = format;
							}

							for (let i = 0; i < responseData.length; i++) {
								responseData[i] = await googleApiRequest.call(
									this,
									'GET',
									`/gmail/v1/users/me/messages/${responseData[i].id}`,
									body,
									qs,
								);

								if (format === 'resolved') {
									const dataPropertyNameDownload =
										(additionalFields.dataPropertyAttachmentsPrefixName as string) || 'attachment_';

									responseData[i] = await parseRawEmail.call(
										this,
										responseData[i],
										dataPropertyNameDownload,
									);
								}
							}
						}

						if (format !== 'resolved') {
							responseData = this.helpers.returnJsonArray(responseData);
						}
					}
					if (operation === 'delete') {
						// https://developers.google.com/gmail/api/v1/reference/users/messages/delete
						method = 'DELETE';
						const id = this.getNodeParameter('messageId', i);

						endpoint = `/gmail/v1/users/me/messages/${id}`;

						responseData = await googleApiRequest.call(this, method, endpoint, body, qs);

						responseData = { success: true };
					}
				}
				if (resource === 'draft') {
					if (operation === 'create') {
						// https://developers.google.com/gmail/api/v1/reference/users/drafts/create

						const additionalFields = this.getNodeParameter('additionalFields', i) as IDataObject;

						let toStr = '';
						let ccStr = '';
						let bccStr = '';
						let attachmentsList: IDataObject[] = [];

						if (additionalFields.toList) {
							const toList = additionalFields.toList as IDataObject[];

							toList.forEach((email) => {
								toStr += `<${email}>, `;
							});
						}

						if (additionalFields.ccList) {
							const ccList = additionalFields.ccList as IDataObject[];

							ccList.forEach((email) => {
								ccStr += `<${email}>, `;
							});
						}

						if (additionalFields.bccList) {
							const bccList = additionalFields.bccList as IDataObject[];

							bccList.forEach((email) => {
								bccStr += `<${email}>, `;
							});
						}

						if (additionalFields.attachmentsUi) {
							const attachmentsUi = additionalFields.attachmentsUi as IDataObject;
							const attachmentsBinary = [];
							if (!isEmpty(attachmentsUi)) {
								if (!isEmpty(attachmentsUi)) {
									if (
										attachmentsUi.hasOwnProperty('attachmentsBinary') &&
										!isEmpty(attachmentsUi.attachmentsBinary) &&
										items[i].binary
									) {
										for (const { property } of attachmentsUi.attachmentsBinary as IDataObject[]) {
											for (const binaryProperty of (property as string).split(',')) {
												if (items[i].binary![binaryProperty] !== undefined) {
													const binaryData = items[i].binary![binaryProperty];
													const binaryDataBuffer = await this.helpers.getBinaryDataBuffer(
														i,
														binaryProperty,
													);
													attachmentsBinary.push({
														name: binaryData.fileName || 'unknown',
														content: binaryDataBuffer,
														type: binaryData.mimeType,
													});
												}
											}
										}
									}
								}

								qs = {
									userId: 'me',
									uploadType: 'media',
								};

								attachmentsList = attachmentsBinary;
							}
						}

						const email: IEmail = {
							to: toStr,
							cc: ccStr,
							bcc: bccStr,
							subject: this.getNodeParameter('subject', i) as string,
							body: this.getNodeParameter('message', i) as string,
							attachments: attachmentsList,
						};

						if ((this.getNodeParameter('includeHtml', i, false) as boolean) === true) {
							email.htmlBody = this.getNodeParameter('htmlMessage', i) as string;
						}

						endpoint = '/gmail/v1/users/me/drafts';
						method = 'POST';

						body = {
							message: {
								raw: await encodeEmail(email),
							},
						};

						responseData = await googleApiRequest.call(this, method, endpoint, body, qs);
					}
					if (operation === 'get') {
						// https://developers.google.com/gmail/api/v1/reference/users/drafts/get
						method = 'GET';
						const id = this.getNodeParameter('messageId', i);

						const additionalFields = this.getNodeParameter('additionalFields', i) as IDataObject;
						const format = additionalFields.format || 'resolved';

						if (format === 'resolved') {
							qs.format = 'raw';
						} else {
							qs.format = format;
						}

						endpoint = `/gmail/v1/users/me/drafts/${id}`;

						responseData = await googleApiRequest.call(this, method, endpoint, body, qs);

						const binaryData: IBinaryKeyData = {};

						let nodeExecutionData: INodeExecutionData;
						if (format === 'resolved') {
							const dataPropertyNameDownload =
								(additionalFields.dataPropertyAttachmentsPrefixName as string) || 'attachment_';

							nodeExecutionData = await parseRawEmail.call(
								this,
								responseData.message,
								dataPropertyNameDownload,
							);

							// Add the draft-id
							nodeExecutionData.json.messageId = nodeExecutionData.json.id;
							nodeExecutionData.json.id = responseData.id;
						} else {
							nodeExecutionData = {
								json: responseData,
								binary: Object.keys(binaryData).length ? binaryData : undefined,
							};
						}

						responseData = nodeExecutionData;
					}
					if (operation === 'delete') {
						// https://developers.google.com/gmail/api/v1/reference/users/drafts/delete
						method = 'DELETE';
						const id = this.getNodeParameter('messageId', i);

						endpoint = `/gmail/v1/users/me/drafts/${id}`;

						responseData = await googleApiRequest.call(this, method, endpoint, body, qs);

						responseData = { success: true };
					}
					if (operation === 'getAll') {
						const returnAll = this.getNodeParameter('returnAll', i) as boolean;
						const additionalFields = this.getNodeParameter('additionalFields', i) as IDataObject;
						Object.assign(qs, additionalFields);

						if (returnAll) {
							responseData = await googleApiRequestAllItems.call(
								this,
								'drafts',
								'GET',
								`/gmail/v1/users/me/drafts`,
								{},
								qs,
							);
						} else {
							qs.maxResults = this.getNodeParameter('limit', i) as number;
							responseData = await googleApiRequest.call(
								this,
								'GET',
								`/gmail/v1/users/me/drafts`,
								{},
								qs,
							);
							responseData = responseData.drafts;
						}

						if (responseData === undefined) {
							responseData = [];
						}

						const format = additionalFields.format || 'resolved';

						if (format !== 'ids') {
							if (format === 'resolved') {
								qs.format = 'raw';
							} else {
								qs.format = format;
							}

							for (let i = 0; i < responseData.length; i++) {
								responseData[i] = await googleApiRequest.call(
									this,
									'GET',
									`/gmail/v1/users/me/drafts/${responseData[i].id}`,
									body,
									qs,
								);

								if (format === 'resolved') {
									const dataPropertyNameDownload =
										(additionalFields.dataPropertyAttachmentsPrefixName as string) || 'attachment_';
									const id = responseData[i].id;
									responseData[i] = await parseRawEmail.call(
										this,
										responseData[i].message,
										dataPropertyNameDownload,
									);

									// Add the draft-id
									responseData[i].json.messageId = responseData[i].json.id;
									responseData[i].json.id = id;
								}
							}
						}

						if (format !== 'resolved') {
							responseData = this.helpers.returnJsonArray(responseData);
						}
					}
				}

				let executionData = responseData as INodeExecutionData[];
				if (!['draft', 'message'].includes(resource) && !['get', 'getAll'].includes(operation)) {
					executionData = this.helpers.constructExecutionMetaData(
						this.helpers.returnJsonArray(responseData),
						{ itemData: { item: i } },
					);
				}

				returnData.push(...executionData);
			} catch (error) {
				if (this.continueOnFail()) {
					returnData.push({json:{ error: error.message }});
					continue;
				}
				throw error;
			}
		}

		return this.prepareOutputData(returnData);
>>>>>>> b2c67459
	}
}<|MERGE_RESOLUTION|>--- conflicted
+++ resolved
@@ -6,26 +6,10 @@
 
 import { GmailV2 } from './v2/GmailV2.node';
 
-export class Gmail extends NodeVersionedType {
-	constructor() {
-		const baseDescription: INodeTypeBaseDescription = {
-			displayName: 'Gmail',
-			name: 'gmail',
-			icon: 'file:gmail.svg',
-			group: ['transform'],
-			subtitle: '={{$parameter["operation"] + ": " + $parameter["resource"]}}',
-			description: 'Consume the Gmail API',
-			defaultVersion: 2,
-		};
-
-		const nodeVersions: INodeVersionedType['nodeVersions'] = {
-			1: new GmailV1(baseDescription),
-			2: new GmailV2(baseDescription),
-		};
-
-<<<<<<< HEAD
-		super(nodeVersions, baseDescription);
-=======
+import { messageLabelFields, messageLabelOperations } from './MessageLabelDescription';
+
+import { labelFields, labelOperations } from './LabelDescription';
+
 import { draftFields, draftOperations } from './DraftDescription';
 
 import { isEmpty } from 'lodash';
@@ -175,7 +159,7 @@
 
 	async execute(this: IExecuteFunctions): Promise<INodeExecutionData[][]> {
 		const items = this.getInputData();
-		const returnData: INodeExecutionData[] = [];
+		const returnData: IDataObject[] = [];
 		const resource = this.getNodeParameter('resource', 0) as string;
 		const operation = this.getNodeParameter('operation', 0) as string;
 
@@ -819,26 +803,23 @@
 						}
 					}
 				}
-
-				let executionData = responseData as INodeExecutionData[];
-				if (!['draft', 'message'].includes(resource) && !['get', 'getAll'].includes(operation)) {
-					executionData = this.helpers.constructExecutionMetaData(
-						this.helpers.returnJsonArray(responseData),
-						{ itemData: { item: i } },
-					);
+				if (Array.isArray(responseData)) {
+					returnData.push.apply(returnData, responseData as IDataObject[]);
+				} else {
+					returnData.push(responseData as IDataObject);
 				}
-
-				returnData.push(...executionData);
 			} catch (error) {
 				if (this.continueOnFail()) {
-					returnData.push({json:{ error: error.message }});
+					returnData.push({ error: error.message });
 					continue;
 				}
 				throw error;
 			}
 		}
-
-		return this.prepareOutputData(returnData);
->>>>>>> b2c67459
+		if (['draft', 'message'].includes(resource) && ['get', 'getAll'].includes(operation)) {
+			//@ts-ignore
+			return this.prepareOutputData(returnData);
+		}
+		return [this.helpers.returnJsonArray(returnData)];
 	}
 }