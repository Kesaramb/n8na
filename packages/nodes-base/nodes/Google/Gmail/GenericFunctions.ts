--- conflicted
+++ resolved
@@ -352,13 +352,6 @@
 	return s;
 }
 
-<<<<<<< HEAD
-async function getAccessToken(
-	this: IExecuteFunctions | IExecuteSingleFunctions | ILoadOptionsFunctions | IPollFunctions,
-	credentials: ICredentialDataDecryptedObject,
-): Promise<IDataObject> {
-	//https://developers.google.com/identity/protocols/oauth2/service-account#httprest
-=======
 export const prepareTimestamp = (
 	node: INode,
 	itemIndex: number,
@@ -369,7 +362,6 @@
 	if (dateValue instanceof DateTime) {
 		dateValue = dateValue.toISO();
 	}
->>>>>>> ee582cc3
 
 	let timestamp = DateTime.fromISO(dateValue as string).toSeconds();
 	const timestampLengthInMilliseconds1990 = 12;
