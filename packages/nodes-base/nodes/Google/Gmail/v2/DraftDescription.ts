--- conflicted
+++ resolved
@@ -116,6 +116,49 @@
 		},
 		default: {},
 		options: [
+			{
+				displayName: 'To Email',
+				name: 'sendTo',
+				type: 'string',
+				default: '',
+				placeholder: 'info@example.com',
+				description:
+					'The email addresses of the recipients. Multiple addresses can be separated by a comma. e.g. jay@getsby.com, jon@smith.com.',
+			},
+			{
+				displayName: 'BCC',
+				name: 'bccList',
+				type: 'string',
+				description:
+					'The email addresses of the blind copy recipients. Multiple addresses can be separated by a comma. e.g. jay@getsby.com, jon@smith.com.',
+				placeholder: 'info@example.com',
+				default: '',
+			},
+			{
+				displayName: 'CC',
+				name: 'ccList',
+				type: 'string',
+				description:
+					'The email addresses of the copy recipients. Multiple addresses can be separated by a comma. e.g. jay@getsby.com, jon@smith.com.',
+				placeholder: 'info@example.com',
+				default: '',
+			},
+			{
+				displayName: 'Send Replies To',
+				name: 'replyTo',
+				type: 'string',
+				placeholder: 'reply@example.com',
+				default: '',
+				description: 'The email address that the reply message is sent to',
+			},
+			{
+				displayName: 'Thread ID',
+				name: 'threadId',
+				type: 'string',
+				placeholder: '18cc573e2431878f',
+				default: '',
+				description: 'The identifier of the thread to attach the draft',
+			},
 			{
 				displayName: 'Attachments',
 				name: 'attachmentsUi',
@@ -181,7 +224,6 @@
 				description: 'The email address that the reply message is sent to',
 			},
 			{
-<<<<<<< HEAD
 				displayName: 'To Email',
 				name: 'sendTo',
 				type: 'string',
@@ -189,41 +231,6 @@
 				placeholder: 'info@example.com',
 				description:
 					'The email addresses of the recipients. Multiple addresses can be separated by a comma. e.g. jay@getsby.com, jon@smith.com.',
-=======
-				displayName: 'Thread ID',
-				name: 'threadId',
-				type: 'string',
-				placeholder: '18cc573e2431878f',
-				default: '',
-				description: 'The identifier of the thread to attach the draft',
-			},
-			{
-				displayName: 'Attachments',
-				name: 'attachmentsUi',
-				placeholder: 'Add Attachment',
-				type: 'fixedCollection',
-				typeOptions: {
-					multipleValues: true,
-				},
-				options: [
-					{
-						name: 'attachmentsBinary',
-						displayName: 'Attachment Binary',
-						values: [
-							{
-								displayName: 'Attachment Field Name (in Input)',
-								name: 'property',
-								type: 'string',
-								default: '',
-								description:
-									'Add the field name from the input node. Multiple properties can be set separated by comma.',
-							},
-						],
-					},
-				],
-				default: {},
-				description: 'Array of supported attachments to add to the message',
->>>>>>> 2dd0b329
 			},
 		],
 	},
