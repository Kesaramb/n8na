--- conflicted
+++ resolved
@@ -223,7 +223,7 @@
 										value: 'ENDS_WITH',
 									},
 									{
-										name: 'Equal (number)',
+										name: 'Equal (Number)',
 										value: 'NUMERIC_EQUAL',
 									},
 									{
@@ -235,7 +235,7 @@
 										value: 'NUMERIC_GREATER_THAN',
 									},
 									{
-										name: 'Less Than (number)',
+										name: 'Less Than (Number)',
 										value: 'NUMERIC_LESS_THAN',
 									},
 									{
@@ -246,17 +246,6 @@
 										name: 'Regular Expression',
 										value: 'REGEXP',
 									},
-<<<<<<< HEAD
-=======
-									{
-										name: 'Equal (Number)',
-										value: 'NUMERIC_EQUAL',
-									},
-									{
-										name: 'Less Than (Number)',
-										value: 'NUMERIC_LESS_THAN',
-									},
->>>>>>> b5b46ab6
 								],
 							},
 							{
