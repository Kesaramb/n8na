--- conflicted
+++ resolved
@@ -213,6 +213,14 @@
 								body.dimensions = dimensions;
 							}
 						}
+						if (additionalFields.dimensionFiltersUi) {
+							const dimensionFilters = (additionalFields.dimensionFiltersUi as IDataObject).filterValues as IDataObject[];
+							if (dimensionFilters) {
+								dimensionFilters.forEach(filter => filter.expressions = [filter.expressions]);
+								body.dimensionFilterClauses = { filters: dimensionFilters };
+							}
+						}
+
 						if (additionalFields.includeEmptyRows) {
 							Object.assign(body, { includeEmptyRows: additionalFields.includeEmptyRows });
 						}
@@ -222,27 +230,6 @@
 						if (additionalFields.hideValueRanges) {
 							Object.assign(body, { hideTotals: additionalFields.hideTotals });
 						}
-<<<<<<< HEAD
-=======
-					}
-					if (additionalFields.dimensionFiltersUi) {
-						const dimensionFilters = (additionalFields.dimensionFiltersUi as IDataObject).filterValues as IDataObject[];
-						if (dimensionFilters) {
-							dimensionFilters.forEach(filter => filter.expressions = [filter.expressions]);
-							body.dimensionFilterClauses = { filters: dimensionFilters };
-						}
-					}
-
-					if (additionalFields.includeEmptyRows) {
-						Object.assign(body, { includeEmptyRows: additionalFields.includeEmptyRows });
-					}
-					if (additionalFields.hideTotals) {
-						Object.assign(body, { hideTotals: additionalFields.hideTotals });
-					}
-					if (additionalFields.hideValueRanges) {
-						Object.assign(body, { hideTotals: additionalFields.hideTotals });
-					}
->>>>>>> ff7e035c
 
 						if (returnAll === true) {
 							responseData = await googleApiRequestAllItems.call(this, 'reports', method, endpoint, { reportRequests: [body] }, qs);
