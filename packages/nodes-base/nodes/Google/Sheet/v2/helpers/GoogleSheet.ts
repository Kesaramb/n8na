import { IDataObject, IPollFunctions, NodeOperationError } from 'n8n-workflow';
import { IExecuteFunctions, ILoadOptionsFunctions } from 'n8n-core';
import { apiRequest } from '../transport';
import { utils as xlsxUtils } from 'xlsx';
import { get } from 'lodash';
import {
	ILookupValues,
	ISheetUpdateData,
	SheetCellDecoded,
	SheetRangeData,
	SheetRangeDecoded,
	ValueInputOption,
	ValueRenderOption,
} from './GoogleSheets.types';
import { removeEmptyColumns } from './GoogleSheets.utils';

export class GoogleSheet {
	id: string;
<<<<<<< HEAD
	executeFunctions: IExecuteFunctions | ILoadOptionsFunctions | IPollFunctions;
=======

	executeFunctions: IExecuteFunctions | ILoadOptionsFunctions;
>>>>>>> e07e32f1

	constructor(
		spreadsheetId: string,
		executeFunctions: IExecuteFunctions | ILoadOptionsFunctions | IPollFunctions,
	) {
		this.executeFunctions = executeFunctions;
		this.id = spreadsheetId;
	}

	/**
	 * Encodes the range that also none latin character work
	 *
	 * @param {string} range
	 * @returns {string}
	 * @memberof GoogleSheet
	 */
	private encodeRange(range: string): string {
		if (range.includes('!')) {
			const [sheet, ranges] = range.split('!');
			return `${encodeURIComponent(sheet)}!${ranges}`;
		}
		return encodeURIComponent(range);
	}

	/**
	 * Clears values from a sheet
	 *
	 * @param {string} range
	 * @returns {Promise<object>}
	 * @memberof GoogleSheet
	 */
	async clearData(range: string): Promise<object> {
		const body = {
			spreadsheetId: this.id,
			range,
		};

		const response = await apiRequest.call(
			this.executeFunctions,
			'POST',
			`/v4/spreadsheets/${this.id}/values/${this.encodeRange(range)}:clear`,
			body,
		);

		return response;
	}

	/**
	 * Returns the cell values
	 */
	async getData(range: string, valueRenderMode: ValueRenderOption, dateTimeRenderOption?: string) {
		const query: IDataObject = {
			valueRenderOption: valueRenderMode,
			dateTimeRenderOption: 'FORMATTED_STRING',
		};

		if (dateTimeRenderOption) {
			query.dateTimeRenderOption = dateTimeRenderOption;
		}

		const response = await apiRequest.call(
			this.executeFunctions,
			'GET',
			`/v4/spreadsheets/${this.id}/values/${this.encodeRange(range)}`,
			{},
			query,
		);

		return response.values as string[][] | undefined;
	}

	/**
	 * Returns the sheets in a Spreadsheet
	 */
	async spreadsheetGetSheets() {
		const query = {
			fields: 'sheets.properties',
		};

		const response = await apiRequest.call(
			this.executeFunctions,
			'GET',
			`/v4/spreadsheets/${this.id}`,
			{},
			query,
		);

		return response;
	}

	/**
	 *  Returns the name of a sheet from a sheet id
	 */
	async spreadsheetGetSheetNameById(sheetId: string) {
		const query = {
			fields: 'sheets.properties',
		};

		const response = await apiRequest.call(
			this.executeFunctions,
			'GET',
			`/v4/spreadsheets/${this.id}`,
			{},
			query,
		);

		const foundItem = response.sheets.find(
			(item: { properties: { sheetId: number } }) => item.properties.sheetId === +sheetId,
		);
		if (!foundItem?.properties?.title) {
			throw new Error(`Sheet with id ${sheetId} not found`);
		}
		return foundItem.properties.title;
	}

	/**
	 *  Returns the grid properties of a sheet
	 */
	async getDataRange(sheetId: string) {
		const query = {
			fields: 'sheets.properties',
		};

		const response = await apiRequest.call(
			this.executeFunctions,
			'GET',
			`/v4/spreadsheets/${this.id}`,
			{},
			query,
		);
		const foundItem = response.sheets.find(
			(item: { properties: { sheetId: string } }) => item.properties.sheetId === sheetId,
		);
		return foundItem.properties.gridProperties;
	}

	/**
	 * Sets values in one or more ranges of a spreadsheet.
	 */
	async spreadsheetBatchUpdate(requests: IDataObject[]) {
		const body = {
			requests,
		};

		const response = await apiRequest.call(
			this.executeFunctions,
			'POST',
			`/v4/spreadsheets/${this.id}:batchUpdate`,
			body,
		);

		return response;
	}

	/**
	 * Sets the cell values
	 */
	async batchUpdate(updateData: ISheetUpdateData[], valueInputMode: ValueInputOption) {
		const body = {
			data: updateData,
			valueInputOption: valueInputMode,
		};

		const response = await apiRequest.call(
			this.executeFunctions,
			'POST',
			`/v4/spreadsheets/${this.id}/values:batchUpdate`,
			body,
		);

		return response;
	}

	async appendEmptyRowsOrColumns(sheetId: string, rowsToAdd = 1, columnsToAdd = 1) {
		const requests: IDataObject[] = [];

		if (rowsToAdd > 0) {
			requests.push({
				appendDimension: {
					sheetId,
					dimension: 'ROWS',
					length: rowsToAdd,
				},
			});
		}

		if (columnsToAdd > 0) {
			requests.push({
				appendDimension: {
					sheetId,
					dimension: 'COLUMNS',
					length: columnsToAdd,
				},
			});
		}

		if (requests.length === 0) {
			throw new Error('Must specify at least one column or row to add');
		}

		const response = await apiRequest.call(
			this.executeFunctions,
			'POST',
			`/v4/spreadsheets/${this.id}:batchUpdate`,
			{ requests },
		);

		return response;
	}

	/**
	 * Appends the cell values
	 */
	async appendData(
		range: string,
		data: string[][],
		valueInputMode: ValueInputOption,
		lastRow?: number,
	) {
		// const body = {
		// 	range,
		// 	values: data,
		// };

		// const query = {
		// 	valueInputOption: valueInputMode,
		// };

		// const response = await apiRequest.call(
		// 	this.executeFunctions,
		// 	'POST',
		// 	`/v4/spreadsheets/${this.id}/values/${this.encodeRange(range)}:append`,
		// 	body,
		// 	query,
		// );

		const lastRowWithData =
			lastRow ||
			(((await this.getData(range, 'UNFORMATTED_VALUE')) as string[][]) || []).length + 1;

		const response = await this.updateRows(
			range,
			data,
			valueInputMode,
			lastRowWithData,
			data.length,
		);

		return response;
	}

	async updateRows(
		sheetName: string,
		data: string[][],
		valueInputMode: ValueInputOption,
		row: number,
		rowsLength?: number,
	) {
		const [name, _sheetRange] = sheetName.split('!');
		const range = `${name}!${row}:${rowsLength ? row + rowsLength - 1 : row}`;

		const body = {
			range,
			values: data,
		};

		const query = {
			valueInputOption: valueInputMode,
		};

		const response = await apiRequest.call(
			this.executeFunctions,
			'PUT',
			`/v4/spreadsheets/${this.id}/values/${this.encodeRange(range)}`,
			body,
			query,
		);

		return response;
	}

	/**
	 * Returns the given sheet data in a structured way
	 */
	convertSheetDataArrayToObjectArray(
		data: SheetRangeData,
		startRow: number,
		columnKeys: string[],
		addEmpty?: boolean,
	): IDataObject[] {
		const returnData = [];

		for (let rowIndex = startRow; rowIndex < data.length; rowIndex++) {
			const item: IDataObject = {};
			for (let columnIndex = 0; columnIndex < data[rowIndex].length; columnIndex++) {
				const key = columnKeys[columnIndex];
				if (key) {
					item[key] = data[rowIndex][columnIndex];
				}
			}
			if (Object.keys(item).length || addEmpty === true) {
				returnData.push(item);
			}
		}

		return returnData;
	}

	/**
	 * Returns the given sheet data in a structured way using
	 * the startRow as the one with the name of the key
	 */
	structureArrayDataByColumn(
		inputData: string[][],
		keyRow: number,
		dataStartRow: number,
	): IDataObject[] {
		const keys: string[] = [];

		if (keyRow < 0 || dataStartRow < keyRow || keyRow >= inputData.length) {
			// The key row does not exist so it is not possible to structure data
			return [];
		}

		const longestRow = inputData.reduce((a, b) => (a.length > b.length ? a : b), []).length;
		for (let columnIndex = 0; columnIndex < longestRow; columnIndex++) {
			keys.push(inputData[keyRow][columnIndex] || `col_${columnIndex}`);
		}

		return this.convertSheetDataArrayToObjectArray(inputData, dataStartRow, keys);
	}

	testFilter(inputData: string[][], keyRow: number, dataStartRow: number): string[] {
		const keys: string[] = [];
		//const returnData = [];

		if (keyRow < 0 || dataStartRow < keyRow || keyRow >= inputData.length) {
			// The key row does not exist so it is not possible to structure data
			return [];
		}

		// Create the keys array
		for (let columnIndex = 0; columnIndex < inputData[keyRow].length; columnIndex++) {
			keys.push(inputData[keyRow][columnIndex]);
		}

		return keys;
	}

	async appendSheetData(
		inputData: IDataObject[],
		range: string,
		keyRowIndex: number,
		valueInputMode: ValueInputOption,
		usePathForKeyRow: boolean,
		columnNamesList?: string[][],
		lastRow?: number,
	): Promise<string[][]> {
		const data = await this.convertObjectArrayToSheetDataArray(
			inputData,
			range,
			keyRowIndex,
			usePathForKeyRow,
			columnNamesList,
		);
		return this.appendData(range, data, valueInputMode, lastRow);
	}

	getColumnWithOffset(startColumn: string, offset: number): string {
		const columnIndex = xlsxUtils.decode_col(startColumn) + offset;
		return xlsxUtils.encode_col(columnIndex);
	}

	async getColumnValues(
		range: string,
		keyIndex: number,
		dataStartRowIndex: number,
		valueRenderMode: ValueRenderOption,
		sheetData?: string[][],
	): Promise<string[]> {
		let columnValuesList;
		if (sheetData) {
			columnValuesList = sheetData.slice(dataStartRowIndex - 1).map((row) => row[keyIndex]);
		} else {
			const decodedRange = this.getDecodedSheetRange(range);
			const startRowIndex = decodedRange.start?.row || dataStartRowIndex;
			const endRowIndex = decodedRange.end?.row || '';

			const keyColumn = this.getColumnWithOffset(decodedRange.start?.column || 'A', keyIndex);
			const keyColumnRange = `${decodedRange.name}!${keyColumn}${startRowIndex}:${keyColumn}${endRowIndex}`;
			columnValuesList = await this.getData(keyColumnRange, valueRenderMode);
		}

		if (columnValuesList === undefined) {
			throw new NodeOperationError(
				this.executeFunctions.getNode(),
				'Could not retrieve the data from key column',
			);
		}

		//Remove the first row which contains the key and flaten the array
		return columnValuesList.splice(1).flatMap((value) => value);
	}

	/**
	 * Updates data in a sheet
	 *
	 * @param {IDataObject[]} inputData Data to update Sheet with
	 * @param {string} indexKey The name of the key which gets used to know which rows to update
	 * @param {string} range The range to look for data
	 * @param {number} keyRowIndex Index of the row which contains the keys
	 * @param {number} dataStartRowIndex Index of the first row which contains data
	 * @returns {Promise<string[][]>}
	 * @memberof GoogleSheet
	 */
	async prepareDataForUpdateOrUpsert(
		inputData: IDataObject[],
		indexKey: string,
		range: string,
		keyRowIndex: number,
		dataStartRowIndex: number,
		valueRenderMode: ValueRenderOption,
		upsert = false,
		columnNamesList?: string[][],
		columnValuesList?: string[],
	) {
		const decodedRange = this.getDecodedSheetRange(range);
		// prettier-ignore
		const	keyRowRange = `${decodedRange.name}!${decodedRange.start?.column || ''}${keyRowIndex + 1}:${decodedRange.end?.column || ''}${keyRowIndex + 1}`;

		const sheetDatakeyRow = columnNamesList || (await this.getData(keyRowRange, valueRenderMode));

		if (sheetDatakeyRow === undefined) {
			throw new NodeOperationError(
				this.executeFunctions.getNode(),
				'Could not retrieve the key row',
			);
		}

		const columnNames = sheetDatakeyRow[0];

		const keyIndex = columnNames.indexOf(indexKey);

		if (keyIndex === -1) {
			throw new NodeOperationError(
				this.executeFunctions.getNode(),
				`Could not find column for key "${indexKey}"`,
			);
		}

		const columnValues =
			columnValuesList ||
			(await this.getColumnValues(range, keyIndex, dataStartRowIndex, valueRenderMode));

		const updateData: ISheetUpdateData[] = [];
		const appendData: IDataObject[] = [];

		for (const item of inputData) {
			const inputIndexKey = item[indexKey] as string;
			if (inputIndexKey === undefined || inputIndexKey === null) {
				// Item does not have the indexKey so we can ignore it or append it if upsert true
				if (upsert) {
					appendData.push(item);
				}
				continue;
			}

			// Item does have the key so check if it exists in Sheet
			const indexOfIndexKeyInSheet = columnValues.indexOf(inputIndexKey);
			if (indexOfIndexKeyInSheet === -1) {
				// Key does not exist in the Sheet so it can not be updated so skip it or append it if upsert true
				if (upsert) {
					appendData.push(item);
				}
				continue;
			}

			// Get the row index in which the data should be updated
			const updateRowIndex = indexOfIndexKeyInSheet + dataStartRowIndex + 1;

			// Check all the properties in the sheet and check which ones exist on the
			// item and should be updated
			for (const name of columnNames) {
				if (name === indexKey) {
					// Ignore the key itself as that does not get changed it gets
					// only used to find the correct row to update
					continue;
				}
				if (item[name] === undefined || item[name] === null) {
					// Property does not exist so skip it
					continue;
				}

				// Property exists so add it to the data to update
				// Get the column name in which the property data can be found
				const columnToUpdate = this.getColumnWithOffset(
					decodedRange.start?.column || 'A',
					columnNames.indexOf(name),
				);

				updateData.push({
					range: `${decodedRange.name}!${columnToUpdate}${updateRowIndex}`,
					values: [[item[name] as string]],
				});
			}
		}

		return { updateData, appendData };
	}

	/**
	 * Looks for a specific value in a column and if it gets found it returns the whole row
	 *
	 * @param {string[][]} inputData Data to to check for lookup value in
	 * @param {number} keyRowIndex Index of the row which contains the keys
	 * @param {number} dataStartRowIndex Index of the first row which contains data
	 * @param {ILookupValues[]} lookupValues The lookup values which decide what data to return
	 * @param {boolean} [returnAllMatches] Returns all the found matches instead of only the first one
	 * @returns {Promise<IDataObject[]>}
	 * @memberof GoogleSheet
	 */
	async lookupValues(
		inputData: string[][],
		keyRowIndex: number,
		dataStartRowIndex: number,
		lookupValues: ILookupValues[],
		returnAllMatches?: boolean,
	): Promise<IDataObject[]> {
		const keys: string[] = [];

		if (keyRowIndex < 0 || dataStartRowIndex < keyRowIndex || keyRowIndex >= inputData.length) {
			// The key row does not exist so it is not possible to look up the data
			throw new NodeOperationError(this.executeFunctions.getNode(), `The key row does not exist`);
		}

		// Create the keys array
		for (let columnIndex = 0; columnIndex < inputData[keyRowIndex].length; columnIndex++) {
			keys.push(inputData[keyRowIndex][columnIndex] || `col_${columnIndex}`);
		}

		// Standardise values array, if rows is [[]], map it to [['']] (Keep the columns into consideration)
		for (let rowIndex = 0; rowIndex < inputData?.length; rowIndex++) {
			if (inputData[rowIndex].length === 0) {
				for (let i = 0; i < keys.length; i++) {
					inputData[rowIndex][i] = '';
				}
			} else if (inputData[rowIndex].length < keys.length) {
				for (let i = 0; i < keys.length; i++) {
					if (inputData[rowIndex][i] === undefined) {
						inputData[rowIndex].push('');
					}
				}
			}
		}
		// Loop over all the lookup values and try to find a row to return
		let rowIndex: number;
		let returnColumnIndex: number;
		const addedRows: number[] = [];

		// const returnData = [inputData[keyRowIndex]];
		const returnData = [keys];

		lookupLoop: for (const lookupValue of lookupValues) {
			returnColumnIndex = keys.indexOf(lookupValue.lookupColumn);

			if (returnColumnIndex === -1) {
				throw new NodeOperationError(
					this.executeFunctions.getNode(),
					`The column "${lookupValue.lookupColumn}" could not be found`,
				);
			}

			// Loop over all the items and find the one with the matching value
			for (rowIndex = dataStartRowIndex; rowIndex < inputData.length; rowIndex++) {
				if (
					inputData[rowIndex][returnColumnIndex]?.toString() === lookupValue.lookupValue.toString()
				) {
					if (addedRows.indexOf(rowIndex) === -1) {
						returnData.push(inputData[rowIndex]);
						addedRows.push(rowIndex);
					}

					if (returnAllMatches !== true) {
						continue lookupLoop;
					}
				}
			}
		}

		return this.convertSheetDataArrayToObjectArray(removeEmptyColumns(returnData), 1, keys, true);
	}

	private async convertObjectArrayToSheetDataArray(
		inputData: IDataObject[],
		range: string,
		keyRowIndex: number,
		usePathForKeyRow: boolean,
		columnNamesList?: string[][],
	): Promise<string[][]> {
		const decodedRange = this.getDecodedSheetRange(range);

		const columnNamesRow =
			columnNamesList ||
			(await this.getData(
				`${decodedRange.name}!${keyRowIndex}:${keyRowIndex}`,
				'UNFORMATTED_VALUE',
			));

		if (columnNamesRow === undefined) {
			throw new NodeOperationError(
				this.executeFunctions.getNode(),
				'Could not retrieve the column data',
			);
		}

		const columnNames = columnNamesRow ? columnNamesRow[0] : [];
		const setData: string[][] = [];

		inputData.forEach((item) => {
			const rowData: string[] = [];
			columnNames.forEach((key) => {
				let value;
				if (usePathForKeyRow) {
					value = get(item, key) as string;
				} else {
					value = item[key] as string;
				}
				if (value === undefined || value === null) {
					rowData.push('');
					return;
				}
				if (typeof value === 'object') {
					rowData.push(JSON.stringify(value));
				} else {
					rowData.push(value);
				}
			});
			setData.push(rowData);
		});
		return setData;
	}

	private getDecodedSheetRange(stringToDecode: string): SheetRangeDecoded {
		const decodedRange: IDataObject = {};
		const [name, range] = stringToDecode.split('!');

		decodedRange.nameWithRange = stringToDecode;
		decodedRange.name = name;
		decodedRange.range = range || '';
		decodedRange.start = {};
		decodedRange.end = {};

		if (range) {
			const [startCell, endCell] = range.split(':');
			if (startCell) {
				decodedRange.start = this.splitCellRange(startCell, range);
			}
			if (endCell) {
				decodedRange.end = this.splitCellRange(endCell, range);
			}
		}

		return decodedRange as SheetRangeDecoded;
	}

	private splitCellRange(cell: string, range: string): SheetCellDecoded {
		const cellData = cell.match(/([a-zA-Z]{1,10})([0-9]{0,10})/) || [];

		if (cellData === null || cellData.length !== 3) {
			throw new NodeOperationError(
				this.executeFunctions.getNode(),
				`The range "${range}" is not valid`,
			);
		}

		return { cell: cellData[0], column: cellData[1], row: +cellData[2] };
	}
}<|MERGE_RESOLUTION|>--- conflicted
+++ resolved
@@ -16,12 +16,8 @@
 
 export class GoogleSheet {
 	id: string;
-<<<<<<< HEAD
+
 	executeFunctions: IExecuteFunctions | ILoadOptionsFunctions | IPollFunctions;
-=======
-
-	executeFunctions: IExecuteFunctions | ILoadOptionsFunctions;
->>>>>>> e07e32f1
 
 	constructor(
 		spreadsheetId: string,
