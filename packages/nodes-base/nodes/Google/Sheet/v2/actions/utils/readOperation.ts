--- conflicted
+++ resolved
@@ -33,15 +33,10 @@
 		dataLocationOnSheetOptions.rangeDefinition = 'detectAutomatically';
 	}
 
-<<<<<<< HEAD
-	const range =
-		rangeString ?? getRangeString(sheetName, dataLocationOnSheetOptions as RangeDetectionOptions);
-=======
 	const includeHeadersWithEmptyCells =
 		(additionalOptions?.includeHeadersWithEmptyCells as boolean) ?? false;
 
 	const range = rangeString ?? getRangeString(sheetName, dataLocationOnSheetOptions);
->>>>>>> cfe36997
 
 	const valueRenderMode = (outputFormattingOption.general ||
 		'UNFORMATTED_VALUE') as ValueRenderOption;
