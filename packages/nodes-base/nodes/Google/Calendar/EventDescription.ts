import {
	INodeProperties,
} from 'n8n-workflow';

export const eventOperations: INodeProperties[] = [
	{
		displayName: 'Operation',
		name: 'operation',
		type: 'options',
		displayOptions: {
			show: {
				resource: [
					'event',
				],
			},
		},
		options: [
			{
				name: 'Create',
				value: 'create',
				description: 'Add a event to calendar',
			},
			{
				name: 'Delete',
				value: 'delete',
				description: 'Delete an event',
			},
			{
				name: 'Get',
				value: 'get',
				description: 'Retrieve an event',
			},
			{
				name: 'Get All',
				value: 'getAll',
				description: 'Retrieve all events from a calendar',
			},
			{
				name: 'Update',
				value: 'update',
				description: 'Update an event',
			},
		],
		default: 'create',
		description: 'The operation to perform.',
	},
];

export const eventFields: INodeProperties[] = [
	/* -------------------------------------------------------------------------- */
	/*                                 event:getAll                               */
	/* -------------------------------------------------------------------------- */
	{
		displayName: 'Calendar ID',
		name: 'calendar',
		type: 'options',
		typeOptions: {
			loadOptionsMethod: 'getCalendars',
		},
		required: true,
		displayOptions: {
			show: {
				resource: [
					'event',
				],
			},
		},
		default: '',
	},

	/* -------------------------------------------------------------------------- */
	/*                                 event:create                               */
	/* -------------------------------------------------------------------------- */
	{
		displayName: 'Start',
		name: 'start',
		type: 'dateTime',
		required: true,
		displayOptions: {
			show: {
				operation: [
					'create',
				],
				resource: [
					'event',
				],
			},
		},
		default: '',
		description: 'Start time of the event',
	},
	{
		displayName: 'End',
		name: 'end',
		type: 'dateTime',
		required: true,
		displayOptions: {
			show: {
				operation: [
					'create',
				],
				resource: [
					'event',
				],
			},
		},
		default: '',
		description: 'End time of the event',
	},
	{
		displayName: 'Use Default Reminders',
		name: 'useDefaultReminders',
		type: 'boolean',
		displayOptions: {
			show: {
				operation: [
					'create',
				],
				resource: [
					'event',
				],
			},
		},
		default: true,
	},
	{
		displayName: 'Additional Fields',
		name: 'additionalFields',
		type: 'collection',
		placeholder: 'Add Field',
		default: {},
		displayOptions: {
			show: {
				operation: [
					'create',
				],
				resource: [
					'event',
				],
			},
		},
		options: [
			{
				displayName: 'All Day',
				name: 'allday',
				type: 'options',
				options: [
					{
						name: 'Yes',
						value: 'yes',
					},
					{
						name: 'No',
						value: 'no',
					},
				],
				default: 'no',
				description: 'Wheater the event is all day or not',
			},
			{
				displayName: 'Attendees',
				name: 'attendees',
				type: 'string',
				typeOptions: {
					multipleValues: true,
					multipleValueButtonText: 'Add Attendee',
				},
				default: '',
				description: 'The attendees of the event. Multiple ones can be separated by comma.',
			},
			{
				displayName: 'Color',
				name: 'color',
				type: 'options',
				typeOptions: {
					loadOptionsMethod: 'getColors',
				},
				default: '',
				description: 'The color of the event',
			},
			{
				displayName: 'Conference Data',
				name: 'conferenceDataUi',
				placeholder: 'Add Conference',
				type: 'fixedCollection',
				typeOptions: {
					multipleValues: false,
				},
				default: {},
				options: [
					{
						displayName: 'Conference Link',
						name: 'conferenceDataValues',
						values: [
							{
								displayName: 'Type',
								name: 'conferenceSolution',
								type: 'options',
								typeOptions: {
									loadOptionsMethod: 'getConferenceSolutations',
									loadOptionsDependsOn: [
										'calendar',
									],
								},
								default: '',
							},
						],
					},
				],
				description: 'Creates a conference link (Hangouts, Meet etc) and attachs it to the event',
			},
			{
				displayName: 'Description',
				name: 'description',
				type: 'string',
				typeOptions: {
					alwaysOpenEditWindow: true,
				},
				default: '',
			},
			{
				displayName: 'Guests Can Invite Others',
				name: 'guestsCanInviteOthers',
				type: 'boolean',
				default: true,
				description: 'Whether attendees other than the organizer can invite others to the event',
			},
			{
				displayName: 'Guests Can Modify',
				name: 'guestsCanModify',
				type: 'boolean',
				default: false,
				description: 'Whether attendees other than the organizer can modify the event',
			},
			{
				displayName: 'Guests Can See Other Guests',
				name: 'guestsCanSeeOtherGuests',
				type: 'boolean',
				default: true,
<<<<<<< HEAD
				description: 'Whether attendees other than the organizer can see who the event\'s attendees are',
=======
				description: 'Whether attendees other than the organizer can see who the event\'s attendees are.',
>>>>>>> 7f933919
			},
			{
				displayName: 'ID',
				name: 'id',
				type: 'string',
				default: '',
				description: 'Opaque identifier of the event',
			},
			{
				displayName: 'Location',
				name: 'location',
				type: 'string',
				default: '',
				description: 'Geographic location of the event as free-form text',
			},
			{
				displayName: 'Max Attendees',
				name: 'maxAttendees',
				type: 'number',
				default: 0,
				description: 'The maximum number of attendees to include in the response. If there are more than the specified number of attendees, only the participant is returned.',
			},
			{
				displayName: 'Repeat Frecuency',
				name: 'repeatFrecuency',
				type: 'options',
				options: [
					{
						name: 'Daily',
						value: 'Daily',
					},
					{
						name: 'Weekly',
						value: 'weekly',
					},
					{
						name: 'Monthly',
						value: 'monthly',
					},
					{
						name: 'Yearly',
						value: 'yearly',
					},
				],
				default: '',
			},
			{
				displayName: 'Repeat Until',
				name: 'repeatUntil',
				type: 'dateTime',
				default: '',
			},
			{
				displayName: 'Repeat How Many Times?',
				name: 'repeatHowManyTimes',
				type: 'number',
				typeOptions: {
					minValue: 1,
				},
				default: 1,
			},
			{
				displayName: 'RRULE',
				name: 'rrule',
				type: 'string',
				default: '',
				description: 'Recurrence rule. When set, the parameters Repeat Frecuency, Repeat How Many Times and Repeat Until are ignored.',
			},
			{
				displayName: 'Send Updates',
				name: 'sendUpdates',
				type: 'options',
				options: [
					{
						name: 'All',
						value: 'all',
						description: 'Notifications are sent to all guests',
					},
					{
						name: 'External Only',
						value: 'externalOnly',
						description: 'Notifications are sent to non-Google Calendar guests only',
					},
					{
						name: 'None',
						value: 'none',
						description: 'No notifications are sent. This value should only be used for migration use case.',
					},
				],
				description: 'Whether to send notifications about the creation of the new event',
				default: '',
			},
			{
				displayName: 'Summary',
				name: 'summary',
				type: 'string',
				default: '',
				description: 'Title of the event',
			},
			{
				displayName: 'Show Me As',
				name: 'showMeAs',
				type: 'options',
				options: [
					{
						name: 'Available',
						value: 'transparent',
						description: 'The event does not block time on the calendar',
					},
					{
						name: 'Busy',
						value: 'opaque',
						description: 'The event does block time on the calendar',
					},
				],
				default: 'opaque',
				description: 'Whether the event blocks time on the calendar',
			},
			{
				displayName: 'Visibility',
				name: 'visibility',
				type: 'options',
				options: [
					{
						name: 'Confidential',
						value: 'confidential',
						description: 'The event is private. This value is provided for compatibility reasons.',
					},
					{
						name: 'Default',
						value: 'default',
						description: 'Uses the default visibility for events on the calendar',
					},
					{
						name: 'Private',
						value: 'private',
						description: 'The event is private and only event attendees may view event details',
					},
					{
						name: 'Public',
						value: 'public',
						description: 'The event is public and event details are visible to all readers of the calendar',
					},
				],
				default: 'default',
				description: 'Visibility of the event',
			},
		],
	},
	{
		displayName: 'Reminders',
		name: 'remindersUi',
		type: 'fixedCollection',
		default: {},
		placeholder: 'Add Reminder',
		typeOptions: {
			multipleValues: true,
		},
		required: false,
		displayOptions: {
			show: {
				resource: [
					'event',
				],
				operation: [
					'create',
				],
				useDefaultReminders: [
					false,
				],
			},
		},
		options: [
			{
				name: 'remindersValues',
				displayName: 'Reminder',
				values: [
					{
						displayName: 'Method',
						name: 'method',
						type: 'options',
						options: [
							{
								name: 'Email',
								value: 'email',
							},
							{
								name: 'Popup',
								value: 'popup',
							},
						],
						default: '',
					},
					{
						displayName: 'Minutes Before',
						name: 'minutes',
						type: 'number',
						typeOptions: {
							minValue: 0,
							maxValue: 40320,
						},
						default: 0,
					},
				],
			},
		],
		description: 'If the event doesn\'t use the default reminders, this lists the reminders specific to the event',
	},

	/* -------------------------------------------------------------------------- */
	/*                                 event:delete                               */
	/* -------------------------------------------------------------------------- */
	{
		displayName: 'Event ID',
		name: 'eventId',
		type: 'string',
		required: true,
		displayOptions: {
			show: {
				operation: [
					'delete',
				],
				resource: [
					'event',
				],
			},
		},
		default: '',
	},
	{
		displayName: 'Options',
		name: 'options',
		type: 'collection',
		placeholder: 'Add Options',
		default: {},
		displayOptions: {
			show: {
				operation: [
					'delete',
				],
				resource: [
					'event',
				],
			},
		},
		options: [
			{
				displayName: 'Send Updates',
				name: 'sendUpdates',
				type: 'options',
				options: [
					{
						name: 'All',
						value: 'all',
						description: 'Notifications are sent to all guests',
					},
					{
						name: 'External Only',
						value: 'externalOnly',
						description: 'Notifications are sent to non-Google Calendar guests only',
					},
					{
						name: 'None',
						value: 'none',
						description: 'No notifications are sent. This value should only be used for migration use case.',
					},
				],
				description: 'Whether to send notifications about the creation of the new event',
				default: '',
			},
		],
	},
	/* -------------------------------------------------------------------------- */
	/*                                 event:get                                  */
	/* -------------------------------------------------------------------------- */
	{
		displayName: 'Event ID',
		name: 'eventId',
		type: 'string',
		required: true,
		displayOptions: {
			show: {
				operation: [
					'get',
				],
				resource: [
					'event',
				],
			},
		},
		default: '',
	},
	{
		displayName: 'Options',
		name: 'options',
		type: 'collection',
		placeholder: 'Add Options',
		default: {},
		displayOptions: {
			show: {
				operation: [
					'get',
				],
				resource: [
					'event',
				],
			},
		},
		options: [
			{
				displayName: 'Max Attendees',
				name: 'maxAttendees',
				type: 'number',
				default: 0,
				description: 'The maximum number of attendees to include in the response. If there are more than the specified number of attendees, only the participant is returned.',
			},
			{
				displayName: 'Timezone',
				name: 'timeZone',
				type: 'options',
				typeOptions: {
					loadOptionsMethod: 'getTimezones',
				},
				default: '',
				description: 'Time zone used in the response. The default is the time zone of the calendar.',
			},
		],
	},

	/* -------------------------------------------------------------------------- */
	/*                                 event:getAll                               */
	/* -------------------------------------------------------------------------- */
	{
		displayName: 'Return All',
		name: 'returnAll',
		type: 'boolean',
		displayOptions: {
			show: {
				operation: [
					'getAll',
				],
				resource: [
					'event',
				],
			},
		},
		default: false,
<<<<<<< HEAD
		description: 'If all results should be returned or only up to a given limit',
=======
		description: 'Whether to return all results or only up to a given limit',
>>>>>>> 7f933919
	},
	{
		displayName: 'Limit',
		name: 'limit',
		type: 'number',
		displayOptions: {
			show: {
				operation: [
					'getAll',
				],
				resource: [
					'event',
				],
				returnAll: [
					false,
				],
			},
		},
		typeOptions: {
			minValue: 1,
			maxValue: 500,
		},
		default: 100,
		description: 'How many results to return',
	},
	{
		displayName: 'Options',
		name: 'options',
		type: 'collection',
		placeholder: 'Add Option',
		default: {},
		displayOptions: {
			show: {
				operation: [
					'getAll',
				],
				resource: [
					'event',
				],
			},
		},
		options: [
			{
				displayName: 'iCalUID',
				name: 'iCalUID',
				type: 'string',
				default: '',
				description: 'Specifies event ID in the iCalendar format to be included in the response',
			},
			{
				displayName: 'Max Attendees',
				name: 'maxAttendees',
				type: 'number',
				default: 0,
				description: 'The maximum number of attendees to include in the response. If there are more than the specified number of attendees, only the participant is returned.',
			},
			{
				displayName: 'Order By',
				name: 'orderBy',
				type: 'options',
				options: [
					{
						name: 'Start Time',
						value: 'startTime',
						description: 'Order by the start date/time (ascending). This is only available when querying single events (i.e. the parameter singleEvents is True)',
					},
					{
						name: 'Updated',
						value: 'updated',
						description: 'Order by last modification time (ascending)',
					},
				],
				default: '',
				description: 'The order of the events returned in the result',
			},
			{
				displayName: 'Query',
				name: 'query',
				type: 'string',
				default: '',
				description: 'Free text search terms to find events that match these terms in any field, except for extended properties',
			},
			{
				displayName: 'Show Deleted',
				name: 'showDeleted',
				type: 'boolean',
				default: false,
				description: 'Whether to include deleted events (with status equals "cancelled") in the result',
			},
			{
				displayName: 'Show Hidden Invitations',
				name: 'showHiddenInvitations',
				type: 'boolean',
				default: false,
				description: 'Whether to include hidden invitations in the result',
			},
			{
				displayName: 'Single Events',
				name: 'singleEvents',
				type: 'boolean',
				default: false,
<<<<<<< HEAD
				description: 'Whether to expand recurring events into instances and only return single one-off events and instances of recurring events, but not the underlying recurring events themselves',
=======
				description: 'Whether to expand recurring events into instances and only return single one-off events and instances of recurring events, but not the underlying recurring events themselves.',
>>>>>>> 7f933919
			},
			{
				displayName: 'Start Time',
				name: 'timeMax',
				type: 'dateTime',
				default: '',
				description: 'Upper bound (exclusive) for an event\'s start time to filter by',
			},
			{
				displayName: 'End Time',
				name: 'timeMin',
				type: 'dateTime',
				default: '',
				description: 'Lower bound (exclusive) for an event\'s end time to filter by',
			},
			{
				displayName: 'Timezone',
				name: 'timeZone',
				type: 'options',
				typeOptions: {
					loadOptionsMethod: 'getTimezones',
				},
				default: '',
				description: 'Time zone used in the response. The default is the time zone of the calendar.',
			},
			{
				displayName: 'Updated Min',
				name: 'updatedMin',
				type: 'dateTime',
				default: '',
				description: `Lower bound for an event's last modification time (as a RFC3339 timestamp) to filter by.<b/r>
				When specified, entries deleted since this time will always be included regardless of showDeleted`,
			},
		],
	},

	/* -------------------------------------------------------------------------- */
	/*                                 event:update                               */
	/* -------------------------------------------------------------------------- */
	{
		displayName: 'Event ID',
		name: 'eventId',
		type: 'string',
		required: true,
		displayOptions: {
			show: {
				operation: [
					'update',
				],
				resource: [
					'event',
				],
			},
		},
		default: '',
	},
	{
		displayName: 'Use Default Reminders',
		name: 'useDefaultReminders',
		type: 'boolean',
		displayOptions: {
			show: {
				operation: [
					'update',
				],
				resource: [
					'event',
				],
			},
		},
		default: true,
	},
	{
		displayName: 'Update Fields',
		name: 'updateFields',
		type: 'collection',
		placeholder: 'Add Field',
		default: {},
		displayOptions: {
			show: {
				operation: [
					'update',
				],
				resource: [
					'event',
				],
			},
		},
		options: [
			{
				displayName: 'All Day',
				name: 'allday',
				type: 'options',
				options: [
					{
						name: 'Yes',
						value: 'yes',
					},
					{
						name: 'No',
						value: 'no',
					},
				],
				default: 'no',
				description: 'Wheater the event is all day or not',
			},
			{
				displayName: 'Attendees',
				name: 'attendees',
				type: 'string',
				typeOptions: {
					multipleValues: true,
					multipleValueButtonText: 'Add Attendee',
				},
				default: '',
				description: 'The attendees of the event. Multiple ones can be separated by comma.',
			},
			{
				displayName: 'Color',
				name: 'color',
				type: 'options',
				typeOptions: {
					loadOptionsMethod: 'getColors',
				},
				default: '',
				description: 'The color of the event',
			},
			{
				displayName: 'Description',
				name: 'description',
				type: 'string',
				typeOptions: {
					alwaysOpenEditWindow: true,
				},
				default: '',
			},
			{
				displayName: 'End',
				name: 'end',
				type: 'dateTime',
				default: '',
				description: 'End time of the event',
			},
			{
				displayName: 'Guests Can Invite Others',
				name: 'guestsCanInviteOthers',
				type: 'boolean',
				default: true,
				description: 'Whether attendees other than the organizer can invite others to the event',
			},
			{
				displayName: 'Guests Can Modify',
				name: 'guestsCanModify',
				type: 'boolean',
				default: false,
				description: 'Whether attendees other than the organizer can modify the event',
			},
			{
				displayName: 'Guests Can See Other Guests',
				name: 'guestsCanSeeOtherGuests',
				type: 'boolean',
				default: true,
<<<<<<< HEAD
				description: 'Whether attendees other than the organizer can see who the event\'s attendees are',
=======
				description: 'Whether attendees other than the organizer can see who the event\'s attendees are.',
>>>>>>> 7f933919
			},
			{
				displayName: 'ID',
				name: 'id',
				type: 'string',
				default: '',
				description: 'Opaque identifier of the event',
			},
			{
				displayName: 'Location',
				name: 'location',
				type: 'string',
				default: '',
				description: 'Geographic location of the event as free-form text',
			},
			{
				displayName: 'Max Attendees',
				name: 'maxAttendees',
				type: 'number',
				default: 0,
				description: 'The maximum number of attendees to include in the response. If there are more than the specified number of attendees, only the participant is returned.',
			},
			{
				displayName: 'Repeat Frecuency',
				name: 'repeatFrecuency',
				type: 'options',
				options: [
					{
						name: 'Daily',
						value: 'Daily',
					},
					{
						name: 'Weekly',
						value: 'weekly',
					},
					{
						name: 'Monthly',
						value: 'monthly',
					},
					{
						name: 'Yearly',
						value: 'yearly',
					},
				],
				default: '',
			},
			{
				displayName: 'Repeat Until',
				name: 'repeatUntil',
				type: 'dateTime',
				default: '',
			},
			{
				displayName: 'Repeat How Many Times?',
				name: 'repeatHowManyTimes',
				type: 'number',
				typeOptions: {
					minValue: 1,
				},
				default: 1,
			},
			{
				displayName: 'RRULE',
				name: 'rrule',
				type: 'string',
				default: '',
				description: 'Recurrence rule. When set, the parameters Repeat Frecuency, Repeat How Many Times and Repeat Until are ignored.',
			},
			{
				displayName: 'Start',
				name: 'start',
				type: 'dateTime',
				default: '',
				description: 'Start time of the event',
			},
			{
				displayName: 'Send Updates',
				name: 'sendUpdates',
				type: 'options',
				options: [
					{
						name: 'All',
						value: 'all',
						description: 'Notifications are sent to all guests',
					},
					{
						name: 'External Only',
						value: 'externalOnly',
						description: 'Notifications are sent to non-Google Calendar guests only',
					},
					{
						name: 'None',
						value: 'none',
						description: 'No notifications are sent. This value should only be used for migration use case.',
					},
				],
				description: 'Whether to send notifications about the creation of the new event',
				default: '',
			},
			{
				displayName: 'Summary',
				name: 'summary',
				type: 'string',
				default: '',
				description: 'Title of the event',
			},
			{
				displayName: 'Show Me As',
				name: 'showMeAs',
				type: 'options',
				options: [
					{
						name: 'Available',
						value: 'transparent',
						description: 'The event does not block time on the calendar',
					},
					{
						name: 'Busy',
						value: 'opaque',
						description: 'The event does block time on the calendar',
					},
				],
				default: 'opaque',
				description: 'Whether the event blocks time on the calendar',
			},
			{
				displayName: 'Visibility',
				name: 'visibility',
				type: 'options',
				options: [
					{
						name: 'Confidential',
						value: 'confidential',
						description: 'The event is private. This value is provided for compatibility reasons.',
					},
					{
						name: 'Default',
						value: 'default',
						description: 'Uses the default visibility for events on the calendar',
					},
					{
						name: 'Public',
						value: 'public',
						description: 'The event is public and event details are visible to all readers of the calendar',
					},
					{
						name: 'Private',
						value: 'private',
						description: 'The event is private and only event attendees may view event details',
					},
				],
				default: 'default',
				description: 'Visibility of the event',
			},
		],
	},
	{
		displayName: 'Reminders',
		name: 'remindersUi',
		type: 'fixedCollection',
		default: {},
		placeholder: 'Add Reminder',
		typeOptions: {
			multipleValues: true,
		},
		required: false,
		displayOptions: {
			show: {
				resource: [
					'event',
				],
				operation: [
					'update',
				],
				useDefaultReminders: [
					false,
				],
			},
		},
		options: [
			{
				name: 'remindersValues',
				displayName: 'Reminder',
				values: [
					{
						displayName: 'Method',
						name: 'method',
						type: 'options',
						options: [
							{
								name: 'Email',
								value: 'email',
							},
							{
								name: 'Popup',
								value: 'popup',
							},
						],
						default: '',
					},
					{
						displayName: 'Minutes Before',
						name: 'minutes',
						type: 'number',
						typeOptions: {
							minValue: 0,
							maxValue: 40320,
						},
						default: 0,
					},
				],
			},
		],
		description: 'If the event doesn\'t use the default reminders, this lists the reminders specific to the event',
	},
];<|MERGE_RESOLUTION|>--- conflicted
+++ resolved
@@ -237,11 +237,7 @@
 				name: 'guestsCanSeeOtherGuests',
 				type: 'boolean',
 				default: true,
-<<<<<<< HEAD
-				description: 'Whether attendees other than the organizer can see who the event\'s attendees are',
-=======
 				description: 'Whether attendees other than the organizer can see who the event\'s attendees are.',
->>>>>>> 7f933919
 			},
 			{
 				displayName: 'ID',
@@ -589,11 +585,7 @@
 			},
 		},
 		default: false,
-<<<<<<< HEAD
-		description: 'If all results should be returned or only up to a given limit',
-=======
 		description: 'Whether to return all results or only up to a given limit',
->>>>>>> 7f933919
 	},
 	{
 		displayName: 'Limit',
@@ -695,11 +687,7 @@
 				name: 'singleEvents',
 				type: 'boolean',
 				default: false,
-<<<<<<< HEAD
-				description: 'Whether to expand recurring events into instances and only return single one-off events and instances of recurring events, but not the underlying recurring events themselves',
-=======
 				description: 'Whether to expand recurring events into instances and only return single one-off events and instances of recurring events, but not the underlying recurring events themselves.',
->>>>>>> 7f933919
 			},
 			{
 				displayName: 'Start Time',
@@ -862,11 +850,7 @@
 				name: 'guestsCanSeeOtherGuests',
 				type: 'boolean',
 				default: true,
-<<<<<<< HEAD
-				description: 'Whether attendees other than the organizer can see who the event\'s attendees are',
-=======
 				description: 'Whether attendees other than the organizer can see who the event\'s attendees are.',
->>>>>>> 7f933919
 			},
 			{
 				displayName: 'ID',
