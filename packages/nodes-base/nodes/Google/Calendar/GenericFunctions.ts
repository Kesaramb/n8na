import moment from 'moment-timezone';
import type {
	IDataObject,
	IExecuteFunctions,
	IHttpRequestMethods,
	ILoadOptionsFunctions,
	INode,
	INodeListSearchItems,
	INodeListSearchResult,
	IPollFunctions,
	IRequestOptions,
	JsonObject,
} from 'n8n-workflow';
<<<<<<< HEAD
import { NodeApiError, NodeOperationError, sleep } from 'n8n-workflow';

import moment from 'moment-timezone';
=======
import { NodeApiError } from 'n8n-workflow';
>>>>>>> 3cb70814
import { RRule } from 'rrule';

export async function googleApiRequest(
	this: IExecuteFunctions | ILoadOptionsFunctions | IPollFunctions,
	method: IHttpRequestMethods,
	resource: string,
	body: any = {},
	qs: IDataObject = {},
	uri?: string,
	headers: IDataObject = {},
): Promise<any> {
	const options: IRequestOptions = {
		headers: {
			'Content-Type': 'application/json',
		},
		method,
		body,
		qs,
		uri: uri || `https://www.googleapis.com${resource}`,
		json: true,
	};
	try {
		if (Object.keys(headers).length !== 0) {
			options.headers = Object.assign({}, options.headers, headers);
		}
		if (Object.keys(body as IDataObject).length === 0) {
			delete options.body;
		}
		return await this.helpers.requestOAuth2.call(this, 'googleCalendarOAuth2Api', options);
	} catch (error) {
		throw new NodeApiError(this.getNode(), error as JsonObject);
	}
}

export async function googleApiRequestAllItems(
	this: IExecuteFunctions | ILoadOptionsFunctions | IPollFunctions,
	propertyName: string,
	method: IHttpRequestMethods,
	endpoint: string,
	body: any = {},
	query: IDataObject = {},
): Promise<any> {
	const returnData: IDataObject[] = [];

	let responseData;
	query.maxResults = 100;

	do {
		responseData = await googleApiRequest.call(this, method, endpoint, body, query);
		query.pageToken = responseData.nextPageToken;
		returnData.push.apply(returnData, responseData[propertyName] as IDataObject[]);
	} while (responseData.nextPageToken !== undefined && responseData.nextPageToken !== '');

	return returnData;
}

export function encodeURIComponentOnce(uri: string) {
	// load options used to save encoded uri strings
	return encodeURIComponent(decodeURIComponent(uri));
}

export async function getCalendars(
	this: ILoadOptionsFunctions,
	filter?: string,
): Promise<INodeListSearchResult> {
	const calendars = (await googleApiRequestAllItems.call(
		this,
		'items',
		'GET',
		'/calendar/v3/users/me/calendarList',
	)) as Array<{ id: string; summary: string }>;

	const results: INodeListSearchItems[] = calendars
		.map((c) => ({
			name: c.summary,
			value: c.id,
		}))
		.filter(
			(c) =>
				!filter ||
				c.name.toLowerCase().includes(filter.toLowerCase()) ||
				c.value?.toString() === filter,
		)
		.sort((a, b) => {
			if (a.name.toLowerCase() < b.name.toLowerCase()) return -1;
			if (a.name.toLowerCase() > b.name.toLowerCase()) return 1;
			return 0;
		});
	return { results };
}

export const TIMEZONE_VALIDATION_REGEX = `(${moment.tz
	.names()
	.map((t) => t.replace('+', '\\+'))
	.join('|')})[ \t]*`;

export async function getTimezones(
	this: ILoadOptionsFunctions,
	filter?: string,
): Promise<INodeListSearchResult> {
	const results: INodeListSearchItems[] = moment.tz
		.names()
		.map((timezone) => ({
			name: timezone,
			value: timezone,
		}))
		.filter(
			(c) =>
				!filter ||
				c.name.toLowerCase().includes(filter.toLowerCase()) ||
				c.value?.toString() === filter,
		);
	return { results };
}

export type RecurentEvent = {
	start: {
		date?: string;
		dateTime?: string;
		timeZone?: string;
	};
	end: {
		date?: string;
		dateTime?: string;
		timeZone?: string;
	};
	recurrence: string[];
	nextOccurrence?: {
		start: {
			dateTime: string;
			timeZone?: string;
		};
		end: {
			dateTime: string;
			timeZone?: string;
		};
	};
};

export function addNextOccurrence(items: RecurentEvent[]) {
	for (const item of items) {
		if (item.recurrence) {
			let eventRecurrence;
			try {
				eventRecurrence = item.recurrence.find((r) => r.toUpperCase().startsWith('RRULE'));

				if (!eventRecurrence) continue;

				const start = moment(item.start.dateTime || item.end.date).utc();
				const end = moment(item.end.dateTime || item.end.date).utc();

				const rruleWithStartDate = `DTSTART:${start.format(
					'YYYYMMDDTHHmmss',
				)}Z\n${eventRecurrence}`;

				const rrule = RRule.fromString(rruleWithStartDate);

				const until = rrule.options?.until;

				const now = moment().utc();

				if (until && moment(until).isBefore(now)) {
					continue;
				}

				const nextDate = rrule.after(now.toDate(), false);

				if (nextDate) {
					const nextStart = moment(nextDate);

					const duration = moment.duration(moment(end).diff(moment(start)));
					const nextEnd = moment(nextStart).add(duration);

					item.nextOccurrence = {
						start: {
							dateTime: nextStart.format(),
							timeZone: item.start.timeZone,
						},
						end: {
							dateTime: nextEnd.format(),
							timeZone: item.end.timeZone,
						},
					};
				}
			} catch (error) {
				console.log(`Error adding next occurrence ${eventRecurrence}`);
			}
		}
	}
	return items;
}

const hasTimezone = (date: string) => date.endsWith('Z') || /\+\d{2}:\d{2}$/.test(date);

export function addTimezoneToDate(date: string, timezone: string) {
	if (hasTimezone(date)) return date;
	return moment.tz(date, timezone).utc().format();
}

async function requestWithRetries(
	node: INode,
	requestFn: () => Promise<any>,
	retryCount: number = 0,
	maxRetries: number = 10,
	itemIndex: number = 0,
): Promise<any> {
	try {
		return await requestFn();
	} catch (error) {
		if (!(error instanceof NodeApiError)) {
			throw new NodeOperationError(node, error.message, { itemIndex });
		}
		if (retryCount >= maxRetries) throw error;

		if (error.httpCode === '403' || error.httpCode === '429') {
			const delay = 1000 * Math.pow(2, retryCount);

			console.log(`Rate limit hit. Retrying in ${delay}ms... (Attempt ${retryCount + 1})`);

			await sleep(delay);
			return await requestWithRetries(node, requestFn, retryCount + 1, maxRetries, itemIndex);
		} else {
			throw error;
		}
	}
}

export async function googleApiRequestWithRetries({
	context,
	method,
	resource,
	body = {},
	qs = {},
	uri,
	headers = {},
	itemIndex = 0,
}: {
	context: IExecuteFunctions | ILoadOptionsFunctions | IPollFunctions;
	method: IHttpRequestMethods;
	resource: string;
	body?: any;
	qs?: IDataObject;
	uri?: string;
	headers?: IDataObject;
	itemIndex?: number;
}) {
	const requestFn = async (): Promise<any> => {
		return await googleApiRequest.call(context, method, resource, body, qs, uri, headers);
	};

	const retryCount = 0;
	const maxRetries = 10;

	return await requestWithRetries(context.getNode(), requestFn, retryCount, maxRetries, itemIndex);
}<|MERGE_RESOLUTION|>--- conflicted
+++ resolved
@@ -11,13 +11,7 @@
 	IRequestOptions,
 	JsonObject,
 } from 'n8n-workflow';
-<<<<<<< HEAD
 import { NodeApiError, NodeOperationError, sleep } from 'n8n-workflow';
-
-import moment from 'moment-timezone';
-=======
-import { NodeApiError } from 'n8n-workflow';
->>>>>>> 3cb70814
 import { RRule } from 'rrule';
 
 export async function googleApiRequest(
