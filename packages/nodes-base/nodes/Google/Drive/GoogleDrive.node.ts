--- conflicted
+++ resolved
@@ -1963,9 +1963,7 @@
 
 						Object.assign(body, options);
 
-						const response = await googleApiRequest.call(this, 'POST', `/drive/v3/drives`, body, {
-							requestId: uuid(),
-						});
+						const response = await googleApiRequest.call(this, 'POST', `/drive/v3/drives`, body, { requestId: uuid() });
 
 						const executionData = this.helpers.constructExecutionMetaData(
 							{item: i},
@@ -2001,13 +1999,7 @@
 
 						Object.assign(qs, options);
 
-						const response = await googleApiRequest.call(
-							this,
-							'GET',
-							`/drive/v3/drives/${driveId}`,
-							{},
-							qs,
-						);
+						const response = await googleApiRequest.call(this, 'GET', `/drive/v3/drives/${driveId}`, {}, qs);
 
 						const executionData = this.helpers.constructExecutionMetaData(
 							{item: i},
@@ -2061,12 +2053,7 @@
 
 						Object.assign(body, options);
 
-						const response = await googleApiRequest.call(
-							this,
-							'PATCH',
-							`/drive/v3/drives/${driveId}`,
-							body,
-						);
+						const response = await googleApiRequest.call(this, 'PATCH', `/drive/v3/drives/${driveId}`, body);
 
 						const executionData = this.helpers.constructExecutionMetaData(
 							{item: i},
@@ -2099,24 +2086,14 @@
 							supportsAllDrives: true,
 						};
 
-						const response = await googleApiRequest.call(
-							this,
-							'POST',
-							`/drive/v3/files/${fileId}/copy`,
-							body,
-							qs,
-						);
-
-<<<<<<< HEAD
+						const response = await googleApiRequest.call(this, 'POST', `/drive/v3/files/${fileId}/copy`, body, qs);
+
 						const executionData = this.helpers.constructExecutionMetaData(
 							{item: i},
 							this.helpers.returnJsonArray(response)
 						);
 
 						returnData.push(...executionData);
-=======
-						returnData.push(response as IDataObject);
->>>>>>> 9bf71e73
 					} else if (operation === 'download') {
 						// ----------------------------------
 						//         download
@@ -2323,11 +2300,8 @@
 						if (version === 1) {
 							return [executionData];
 						}
-<<<<<<< HEAD
 
 						returnData.push(...executionData);
-=======
->>>>>>> 9bf71e73
 					} else if (operation === 'upload') {
 						// ----------------------------------
 						//         upload
@@ -2493,15 +2467,6 @@
 							qs.addParents = updateFields.parentId;
 						}
 
-<<<<<<< HEAD
-						const responseData = await googleApiRequest.call(this, 'PATCH', `/drive/v3/files/${id}`, body, qs);
-
-						const executionData = this.helpers.constructExecutionMetaData(
-							{item: i},
-							this.helpers.returnJsonArray(responseData)
-						);
-						returnData.push(...executionData);
-=======
 						const responseData = await googleApiRequest.call(
 							this,
 							'PATCH',
@@ -2509,8 +2474,12 @@
 							body,
 							qs,
 						);
-						returnData.push(responseData as IDataObject);
->>>>>>> 9bf71e73
+
+						const executionData = this.helpers.constructExecutionMetaData(
+							{item: i},
+							this.helpers.returnJsonArray(responseData)
+						);
+						returnData.push(...executionData);
 					}
 				}
 				if (resource === 'folder') {
