<<<<<<< HEAD
import type { INodeTypeBaseDescription, IVersionedNodeType } from 'n8n-workflow';
import { VersionedNodeType } from 'n8n-workflow';

import { GoogleDriveTriggerV1 } from './v1/GoogleDriveTriggerV1.node';

export class GoogleDriveTrigger extends VersionedNodeType {
	constructor() {
		const baseDescription: INodeTypeBaseDescription = {
			displayName: 'Google Drive Trigger',
			name: 'googleDriveTrigger',
			icon: 'file:googleDrive.svg',
			group: ['trigger'],
			description: 'Starts the workflow when Google Drive events occur',
			subtitle: '={{$parameter["event"]}}',
			defaultVersion: 1,
		};

		const nodeVersions: IVersionedNodeType['nodeVersions'] = {
			1: new GoogleDriveTriggerV1(baseDescription),
		};

		super(nodeVersions, baseDescription);
=======
import type {
	IPollFunctions,
	IDataObject,
	ILoadOptionsFunctions,
	INodeExecutionData,
	INodePropertyOptions,
	INodeType,
	INodeTypeDescription,
} from 'n8n-workflow';
import { NodeApiError } from 'n8n-workflow';

import { extractId, googleApiRequest, googleApiRequestAllItems } from './GenericFunctions';

import moment from 'moment';
import { fileSearch, folderSearch } from './SearchFunctions';

export class GoogleDriveTrigger implements INodeType {
	description: INodeTypeDescription = {
		displayName: 'Google Drive Trigger',
		name: 'googleDriveTrigger',
		icon: 'file:googleDrive.svg',
		group: ['trigger'],
		version: 1,
		description: 'Starts the workflow when Google Drive events occur',
		subtitle: '={{$parameter["event"]}}',
		defaults: {
			name: 'Google Drive Trigger',
		},
		credentials: [
			{
				name: 'googleApi',
				required: true,
				displayOptions: {
					show: {
						authentication: ['serviceAccount'],
					},
				},
			},
			{
				name: 'googleDriveOAuth2Api',
				required: true,
				displayOptions: {
					show: {
						authentication: ['oAuth2'],
					},
				},
			},
		],
		polling: true,
		inputs: [],
		outputs: ['main'],
		properties: [
			{
				displayName: 'Credential Type',
				name: 'authentication',
				type: 'options',
				options: [
					{
						// eslint-disable-next-line n8n-nodes-base/node-param-display-name-miscased
						name: 'OAuth2 (recommended)',
						value: 'oAuth2',
					},
					{
						name: 'Service Account',
						value: 'serviceAccount',
					},
				],
				default: 'oAuth2',
			},
			{
				displayName: 'Trigger On',
				name: 'triggerOn',
				type: 'options',
				required: true,
				default: '',
				options: [
					{
						name: 'Changes to a Specific File',
						value: 'specificFile',
					},
					{
						name: 'Changes Involving a Specific Folder',
						value: 'specificFolder',
					},
					// {
					// 	name: 'Changes To Any File/Folder',
					// 	value: 'anyFileFolder',
					// },
				],
			},
			{
				displayName: 'File',
				name: 'fileToWatch',
				type: 'resourceLocator',
				default: { mode: 'list', value: '' },
				required: true,
				modes: [
					{
						displayName: 'File',
						name: 'list',
						type: 'list',
						placeholder: 'Select a file...',
						typeOptions: {
							searchListMethod: 'fileSearch',
							searchable: true,
						},
					},
					{
						displayName: 'Link',
						name: 'url',
						type: 'string',
						placeholder: 'https://drive.google.com/file/d/1wroCSfK-hupQIYf_xzeoUEzOhvfTFH2P/edit',
						extractValue: {
							type: 'regex',
							regex:
								'https:\\/\\/(?:drive|docs)\\.google\\.com\\/\\w+\\/d\\/([0-9a-zA-Z\\-_]+)(?:\\/.*|)',
						},
						validation: [
							{
								type: 'regex',
								properties: {
									regex:
										'https:\\/\\/(?:drive|docs)\\.google.com\\/\\w+\\/d\\/([0-9a-zA-Z\\-_]+)(?:\\/.*|)',
									errorMessage: 'Not a valid Google Drive File URL',
								},
							},
						],
					},
					{
						displayName: 'ID',
						name: 'id',
						type: 'string',
						placeholder: '1anGBg0b5re2VtF2bKu201_a-Vnz5BHq9Y4r-yBDAj5A',
						validation: [
							{
								type: 'regex',
								properties: {
									regex: '[a-zA-Z0-9\\-_]{2,}',
									errorMessage: 'Not a valid Google Drive File ID',
								},
							},
						],
						url: '=https://drive.google.com/file/d/{{$value}}/view',
					},
				],
				displayOptions: {
					show: {
						triggerOn: ['specificFile'],
					},
				},
			},
			{
				displayName: 'Watch For',
				name: 'event',
				type: 'options',
				displayOptions: {
					show: {
						triggerOn: ['specificFile'],
					},
				},
				required: true,
				default: 'fileUpdated',
				options: [
					{
						name: 'File Updated',
						value: 'fileUpdated',
					},
				],
				description: 'When to trigger this node',
			},
			{
				displayName: 'Folder',
				name: 'folderToWatch',
				type: 'resourceLocator',
				default: { mode: 'list', value: '' },
				required: true,
				modes: [
					{
						displayName: 'Folder',
						name: 'list',
						type: 'list',
						placeholder: 'Select a folder...',
						typeOptions: {
							searchListMethod: 'folderSearch',
							searchable: true,
						},
					},
					{
						displayName: 'Link',
						name: 'url',
						type: 'string',
						placeholder: 'https://drive.google.com/drive/folders/1Tx9WHbA3wBpPB4C_HcoZDH9WZFWYxAMU',
						extractValue: {
							type: 'regex',
							regex:
								'https:\\/\\/drive\\.google\\.com\\/\\w+\\/folders\\/([0-9a-zA-Z\\-_]+)(?:\\/.*|)',
						},
						validation: [
							{
								type: 'regex',
								properties: {
									regex:
										'https:\\/\\/drive\\.google\\.com\\/\\w+\\/folders\\/([0-9a-zA-Z\\-_]+)(?:\\/.*|)',
									errorMessage: 'Not a valid Google Drive Folder URL',
								},
							},
						],
					},
					{
						displayName: 'ID',
						name: 'id',
						type: 'string',
						placeholder: '1anGBg0b5re2VtF2bKu201_a-Vnz5BHq9Y4r-yBDAj5A',
						validation: [
							{
								type: 'regex',
								properties: {
									regex: '[a-zA-Z0-9\\-_]{2,}',
									errorMessage: 'Not a valid Google Drive Folder ID',
								},
							},
						],
						url: '=https://drive.google.com/drive/folders/{{$value}}',
					},
				],
				displayOptions: {
					show: {
						triggerOn: ['specificFolder'],
					},
				},
			},
			{
				displayName: 'Watch For',
				name: 'event',
				type: 'options',
				displayOptions: {
					show: {
						triggerOn: ['specificFolder'],
					},
				},
				required: true,
				default: '',
				options: [
					{
						name: 'File Created',
						value: 'fileCreated',
						description: 'When a file is created in the watched folder',
					},
					{
						name: 'File Updated',
						value: 'fileUpdated',
						description: 'When a file is updated in the watched folder',
					},
					{
						name: 'Folder Created',
						value: 'folderCreated',
						description: 'When a folder is created in the watched folder',
					},
					{
						name: 'Folder Updated',
						value: 'folderUpdated',
						description: 'When a folder is updated in the watched folder',
					},
					{
						name: 'Watch Folder Updated',
						value: 'watchFolderUpdated',
						description: 'When the watched folder itself is modified',
					},
				],
			},
			{
				displayName: "Changes within subfolders won't trigger this node",
				name: 'asas',
				type: 'notice',
				displayOptions: {
					show: {
						triggerOn: ['specificFolder'],
					},
					hide: {
						event: ['watchFolderUpdated'],
					},
				},
				default: '',
			},
			{
				// eslint-disable-next-line n8n-nodes-base/node-param-display-name-wrong-for-dynamic-options
				displayName: 'Drive To Watch',
				name: 'driveToWatch',
				type: 'options',
				displayOptions: {
					show: {
						triggerOn: ['anyFileFolder'],
					},
				},
				typeOptions: {
					loadOptionsMethod: 'getDrives',
				},
				default: 'root',
				required: true,
				description:
					'The drive to monitor. Choose from the list, or specify an ID using an <a href="https://docs.n8n.io/code-examples/expressions/">expression</a>.',
			},
			{
				displayName: 'Watch For',
				name: 'event',
				type: 'options',
				displayOptions: {
					show: {
						triggerOn: ['anyFileFolder'],
					},
				},
				required: true,
				default: 'fileCreated',
				options: [
					{
						name: 'File Created',
						value: 'fileCreated',
						description: 'When a file is created in the watched drive',
					},
					{
						name: 'File Updated',
						value: 'fileUpdated',
						description: 'When a file is updated in the watched drive',
					},
					{
						name: 'Folder Created',
						value: 'folderCreated',
						description: 'When a folder is created in the watched drive',
					},
					{
						name: 'Folder Updated',
						value: 'folderUpdated',
						description: 'When a folder is updated in the watched drive',
					},
				],
				description: 'When to trigger this node',
			},
			{
				displayName: 'Options',
				name: 'options',
				type: 'collection',
				displayOptions: {
					show: {
						event: ['fileCreated', 'fileUpdated'],
					},
					hide: {
						triggerOn: ['specificFile'],
					},
				},
				placeholder: 'Add Option',
				default: {},
				options: [
					{
						displayName: 'File Type',
						name: 'fileType',
						type: 'options',
						options: [
							{
								name: '[All]',
								value: 'all',
							},
							{
								name: 'Audio',
								value: 'application/vnd.google-apps.audio',
							},
							{
								name: 'Google Docs',
								value: 'application/vnd.google-apps.document',
							},
							{
								name: 'Google Drawings',
								value: 'application/vnd.google-apps.drawing',
							},
							{
								name: 'Google Slides',
								value: 'application/vnd.google-apps.presentation',
							},
							{
								name: 'Google Spreadsheets',
								value: 'application/vnd.google-apps.spreadsheet',
							},
							{
								name: 'Photos and Images',
								value: 'application/vnd.google-apps.photo',
							},
							{
								name: 'Videos',
								value: 'application/vnd.google-apps.video',
							},
						],
						default: 'all',
						description: 'Triggers only when the file is this type',
					},
				],
			},
		],
	};

	methods = {
		listSearch: {
			fileSearch,
			folderSearch,
		},
		loadOptions: {
			// Get all the calendars to display them to user so that they can
			// select them easily
			async getDrives(this: ILoadOptionsFunctions): Promise<INodePropertyOptions[]> {
				const returnData: INodePropertyOptions[] = [];
				const drives = await googleApiRequestAllItems.call(
					this,
					'drives',
					'GET',
					'/drive/v3/drives',
				);
				returnData.push({
					name: 'Root',
					value: 'root',
				});
				for (const drive of drives) {
					returnData.push({
						name: drive.name,
						value: drive.id,
					});
				}
				return returnData;
			},
		},
	};

	async poll(this: IPollFunctions): Promise<INodeExecutionData[][] | null> {
		const triggerOn = this.getNodeParameter('triggerOn') as string;
		const event = this.getNodeParameter('event') as string;
		const webhookData = this.getWorkflowStaticData('node');
		const options = this.getNodeParameter('options', {}) as IDataObject;
		const qs: IDataObject = {};

		const now = moment().utc().format();

		const startDate = (webhookData.lastTimeChecked as string) || now;

		const endDate = now;

		const query = ['trashed = false'];

		if (triggerOn === 'specificFolder' && event !== 'watchFolderUpdated') {
			const folderToWatch = extractId(
				this.getNodeParameter('folderToWatch', '', { extractValue: true }) as string,
			);
			query.push(`'${folderToWatch}' in parents`);
		}

		// if (triggerOn === 'anyFileFolder') {
		// 	const driveToWatch = this.getNodeParameter('driveToWatch');
		// 	query.push(`'${driveToWatch}' in parents`);
		// }

		if (event.startsWith('file')) {
			query.push("mimeType != 'application/vnd.google-apps.folder'");
		} else {
			query.push("mimeType = 'application/vnd.google-apps.folder'");
		}

		if (options.fileType && options.fileType !== 'all') {
			query.push(`mimeType = '${options.fileType}'`);
		}

		if (this.getMode() !== 'manual') {
			if (event.includes('Created')) {
				query.push(`createdTime > '${startDate}'`);
			} else {
				query.push(`modifiedTime > '${startDate}'`);
			}
		}

		qs.q = query.join(' AND ');

		qs.fields = 'nextPageToken, files(*)';

		let files;

		if (this.getMode() === 'manual') {
			qs.pageSize = 1;
			files = await googleApiRequest.call(this, 'GET', '/drive/v3/files', {}, qs);
			files = files.files;
		} else {
			files = await googleApiRequestAllItems.call(this, 'files', 'GET', '/drive/v3/files', {}, qs);
		}

		if (triggerOn === 'specificFile' && this.getMode() !== 'manual') {
			const fileToWatch = extractId(
				this.getNodeParameter('fileToWatch', '', { extractValue: true }) as string,
			);
			files = files.filter((file: { id: string }) => file.id === fileToWatch);
		}

		if (
			triggerOn === 'specificFolder' &&
			event === 'watchFolderUpdated' &&
			this.getMode() !== 'manual'
		) {
			const folderToWatch = extractId(
				this.getNodeParameter('folderToWatch', '', { extractValue: true }) as string,
			);
			files = files.filter((file: { id: string }) => file.id === folderToWatch);
		}

		webhookData.lastTimeChecked = endDate;

		if (Array.isArray(files) && files.length) {
			return [this.helpers.returnJsonArray(files)];
		}

		if (this.getMode() === 'manual') {
			throw new NodeApiError(this.getNode(), {
				message: 'No data with the current filter could be found',
			});
		}

		return null;
>>>>>>> 71ed1f41
	}
}<|MERGE_RESOLUTION|>--- conflicted
+++ resolved
@@ -1,4 +1,3 @@
-<<<<<<< HEAD
 import type { INodeTypeBaseDescription, IVersionedNodeType } from 'n8n-workflow';
 import { VersionedNodeType } from 'n8n-workflow';
 
@@ -19,406 +18,6 @@
 		const nodeVersions: IVersionedNodeType['nodeVersions'] = {
 			1: new GoogleDriveTriggerV1(baseDescription),
 		};
-
-		super(nodeVersions, baseDescription);
-=======
-import type {
-	IPollFunctions,
-	IDataObject,
-	ILoadOptionsFunctions,
-	INodeExecutionData,
-	INodePropertyOptions,
-	INodeType,
-	INodeTypeDescription,
-} from 'n8n-workflow';
-import { NodeApiError } from 'n8n-workflow';
-
-import { extractId, googleApiRequest, googleApiRequestAllItems } from './GenericFunctions';
-
-import moment from 'moment';
-import { fileSearch, folderSearch } from './SearchFunctions';
-
-export class GoogleDriveTrigger implements INodeType {
-	description: INodeTypeDescription = {
-		displayName: 'Google Drive Trigger',
-		name: 'googleDriveTrigger',
-		icon: 'file:googleDrive.svg',
-		group: ['trigger'],
-		version: 1,
-		description: 'Starts the workflow when Google Drive events occur',
-		subtitle: '={{$parameter["event"]}}',
-		defaults: {
-			name: 'Google Drive Trigger',
-		},
-		credentials: [
-			{
-				name: 'googleApi',
-				required: true,
-				displayOptions: {
-					show: {
-						authentication: ['serviceAccount'],
-					},
-				},
-			},
-			{
-				name: 'googleDriveOAuth2Api',
-				required: true,
-				displayOptions: {
-					show: {
-						authentication: ['oAuth2'],
-					},
-				},
-			},
-		],
-		polling: true,
-		inputs: [],
-		outputs: ['main'],
-		properties: [
-			{
-				displayName: 'Credential Type',
-				name: 'authentication',
-				type: 'options',
-				options: [
-					{
-						// eslint-disable-next-line n8n-nodes-base/node-param-display-name-miscased
-						name: 'OAuth2 (recommended)',
-						value: 'oAuth2',
-					},
-					{
-						name: 'Service Account',
-						value: 'serviceAccount',
-					},
-				],
-				default: 'oAuth2',
-			},
-			{
-				displayName: 'Trigger On',
-				name: 'triggerOn',
-				type: 'options',
-				required: true,
-				default: '',
-				options: [
-					{
-						name: 'Changes to a Specific File',
-						value: 'specificFile',
-					},
-					{
-						name: 'Changes Involving a Specific Folder',
-						value: 'specificFolder',
-					},
-					// {
-					// 	name: 'Changes To Any File/Folder',
-					// 	value: 'anyFileFolder',
-					// },
-				],
-			},
-			{
-				displayName: 'File',
-				name: 'fileToWatch',
-				type: 'resourceLocator',
-				default: { mode: 'list', value: '' },
-				required: true,
-				modes: [
-					{
-						displayName: 'File',
-						name: 'list',
-						type: 'list',
-						placeholder: 'Select a file...',
-						typeOptions: {
-							searchListMethod: 'fileSearch',
-							searchable: true,
-						},
-					},
-					{
-						displayName: 'Link',
-						name: 'url',
-						type: 'string',
-						placeholder: 'https://drive.google.com/file/d/1wroCSfK-hupQIYf_xzeoUEzOhvfTFH2P/edit',
-						extractValue: {
-							type: 'regex',
-							regex:
-								'https:\\/\\/(?:drive|docs)\\.google\\.com\\/\\w+\\/d\\/([0-9a-zA-Z\\-_]+)(?:\\/.*|)',
-						},
-						validation: [
-							{
-								type: 'regex',
-								properties: {
-									regex:
-										'https:\\/\\/(?:drive|docs)\\.google.com\\/\\w+\\/d\\/([0-9a-zA-Z\\-_]+)(?:\\/.*|)',
-									errorMessage: 'Not a valid Google Drive File URL',
-								},
-							},
-						],
-					},
-					{
-						displayName: 'ID',
-						name: 'id',
-						type: 'string',
-						placeholder: '1anGBg0b5re2VtF2bKu201_a-Vnz5BHq9Y4r-yBDAj5A',
-						validation: [
-							{
-								type: 'regex',
-								properties: {
-									regex: '[a-zA-Z0-9\\-_]{2,}',
-									errorMessage: 'Not a valid Google Drive File ID',
-								},
-							},
-						],
-						url: '=https://drive.google.com/file/d/{{$value}}/view',
-					},
-				],
-				displayOptions: {
-					show: {
-						triggerOn: ['specificFile'],
-					},
-				},
-			},
-			{
-				displayName: 'Watch For',
-				name: 'event',
-				type: 'options',
-				displayOptions: {
-					show: {
-						triggerOn: ['specificFile'],
-					},
-				},
-				required: true,
-				default: 'fileUpdated',
-				options: [
-					{
-						name: 'File Updated',
-						value: 'fileUpdated',
-					},
-				],
-				description: 'When to trigger this node',
-			},
-			{
-				displayName: 'Folder',
-				name: 'folderToWatch',
-				type: 'resourceLocator',
-				default: { mode: 'list', value: '' },
-				required: true,
-				modes: [
-					{
-						displayName: 'Folder',
-						name: 'list',
-						type: 'list',
-						placeholder: 'Select a folder...',
-						typeOptions: {
-							searchListMethod: 'folderSearch',
-							searchable: true,
-						},
-					},
-					{
-						displayName: 'Link',
-						name: 'url',
-						type: 'string',
-						placeholder: 'https://drive.google.com/drive/folders/1Tx9WHbA3wBpPB4C_HcoZDH9WZFWYxAMU',
-						extractValue: {
-							type: 'regex',
-							regex:
-								'https:\\/\\/drive\\.google\\.com\\/\\w+\\/folders\\/([0-9a-zA-Z\\-_]+)(?:\\/.*|)',
-						},
-						validation: [
-							{
-								type: 'regex',
-								properties: {
-									regex:
-										'https:\\/\\/drive\\.google\\.com\\/\\w+\\/folders\\/([0-9a-zA-Z\\-_]+)(?:\\/.*|)',
-									errorMessage: 'Not a valid Google Drive Folder URL',
-								},
-							},
-						],
-					},
-					{
-						displayName: 'ID',
-						name: 'id',
-						type: 'string',
-						placeholder: '1anGBg0b5re2VtF2bKu201_a-Vnz5BHq9Y4r-yBDAj5A',
-						validation: [
-							{
-								type: 'regex',
-								properties: {
-									regex: '[a-zA-Z0-9\\-_]{2,}',
-									errorMessage: 'Not a valid Google Drive Folder ID',
-								},
-							},
-						],
-						url: '=https://drive.google.com/drive/folders/{{$value}}',
-					},
-				],
-				displayOptions: {
-					show: {
-						triggerOn: ['specificFolder'],
-					},
-				},
-			},
-			{
-				displayName: 'Watch For',
-				name: 'event',
-				type: 'options',
-				displayOptions: {
-					show: {
-						triggerOn: ['specificFolder'],
-					},
-				},
-				required: true,
-				default: '',
-				options: [
-					{
-						name: 'File Created',
-						value: 'fileCreated',
-						description: 'When a file is created in the watched folder',
-					},
-					{
-						name: 'File Updated',
-						value: 'fileUpdated',
-						description: 'When a file is updated in the watched folder',
-					},
-					{
-						name: 'Folder Created',
-						value: 'folderCreated',
-						description: 'When a folder is created in the watched folder',
-					},
-					{
-						name: 'Folder Updated',
-						value: 'folderUpdated',
-						description: 'When a folder is updated in the watched folder',
-					},
-					{
-						name: 'Watch Folder Updated',
-						value: 'watchFolderUpdated',
-						description: 'When the watched folder itself is modified',
-					},
-				],
-			},
-			{
-				displayName: "Changes within subfolders won't trigger this node",
-				name: 'asas',
-				type: 'notice',
-				displayOptions: {
-					show: {
-						triggerOn: ['specificFolder'],
-					},
-					hide: {
-						event: ['watchFolderUpdated'],
-					},
-				},
-				default: '',
-			},
-			{
-				// eslint-disable-next-line n8n-nodes-base/node-param-display-name-wrong-for-dynamic-options
-				displayName: 'Drive To Watch',
-				name: 'driveToWatch',
-				type: 'options',
-				displayOptions: {
-					show: {
-						triggerOn: ['anyFileFolder'],
-					},
-				},
-				typeOptions: {
-					loadOptionsMethod: 'getDrives',
-				},
-				default: 'root',
-				required: true,
-				description:
-					'The drive to monitor. Choose from the list, or specify an ID using an <a href="https://docs.n8n.io/code-examples/expressions/">expression</a>.',
-			},
-			{
-				displayName: 'Watch For',
-				name: 'event',
-				type: 'options',
-				displayOptions: {
-					show: {
-						triggerOn: ['anyFileFolder'],
-					},
-				},
-				required: true,
-				default: 'fileCreated',
-				options: [
-					{
-						name: 'File Created',
-						value: 'fileCreated',
-						description: 'When a file is created in the watched drive',
-					},
-					{
-						name: 'File Updated',
-						value: 'fileUpdated',
-						description: 'When a file is updated in the watched drive',
-					},
-					{
-						name: 'Folder Created',
-						value: 'folderCreated',
-						description: 'When a folder is created in the watched drive',
-					},
-					{
-						name: 'Folder Updated',
-						value: 'folderUpdated',
-						description: 'When a folder is updated in the watched drive',
-					},
-				],
-				description: 'When to trigger this node',
-			},
-			{
-				displayName: 'Options',
-				name: 'options',
-				type: 'collection',
-				displayOptions: {
-					show: {
-						event: ['fileCreated', 'fileUpdated'],
-					},
-					hide: {
-						triggerOn: ['specificFile'],
-					},
-				},
-				placeholder: 'Add Option',
-				default: {},
-				options: [
-					{
-						displayName: 'File Type',
-						name: 'fileType',
-						type: 'options',
-						options: [
-							{
-								name: '[All]',
-								value: 'all',
-							},
-							{
-								name: 'Audio',
-								value: 'application/vnd.google-apps.audio',
-							},
-							{
-								name: 'Google Docs',
-								value: 'application/vnd.google-apps.document',
-							},
-							{
-								name: 'Google Drawings',
-								value: 'application/vnd.google-apps.drawing',
-							},
-							{
-								name: 'Google Slides',
-								value: 'application/vnd.google-apps.presentation',
-							},
-							{
-								name: 'Google Spreadsheets',
-								value: 'application/vnd.google-apps.spreadsheet',
-							},
-							{
-								name: 'Photos and Images',
-								value: 'application/vnd.google-apps.photo',
-							},
-							{
-								name: 'Videos',
-								value: 'application/vnd.google-apps.video',
-							},
-						],
-						default: 'all',
-						description: 'Triggers only when the file is this type',
-					},
-				],
-			},
-		],
-	};
 
 	methods = {
 		listSearch: {
@@ -541,6 +140,5 @@
 		}
 
 		return null;
->>>>>>> 71ed1f41
 	}
 }