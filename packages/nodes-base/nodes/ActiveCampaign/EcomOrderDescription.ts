import {
	INodeProperties,
} from 'n8n-workflow';

import {
	allCurrencies,
} from './currencies';

import {
	activeCampaignDefaultGetAllProperties,
} from './GenericFunctions';

export const ecomOrderOperations: INodeProperties[] = [
	{
		displayName: 'Operation',
		name: 'operation',
		type: 'options',
		displayOptions: {
			show: {
				resource: [
					'ecommerceOrder',
				],
			},
		},
		options: [
			{
				name: 'Create',
				value: 'create',
				description: 'Create a order',
			},
			{
				name: 'Delete',
				value: 'delete',
				description: 'Delete a order',
			},
			{
				name: 'Get',
				value: 'get',
				description: 'Get data of a order',
			},
			{
				name: 'Get All',
				value: 'getAll',
				description: 'Get data of all orders',
			},
			{
				name: 'Update',
				value: 'update',
				description: 'Update a order',
			},
		],
		default: 'create',
		description: 'The operation to perform.',
	},
];

export const ecomOrderFields: INodeProperties[] = [
	// ----------------------------------
	//         ecommerceOrder:create
	// ----------------------------------
	{
		displayName: 'External ID',
		name: 'externalid',
		type: 'string',
		default: '',
		displayOptions: {
			show: {
				operation: [
					'create',
				],
				resource: [
					'ecommerceOrder',
				],
			},
		},
		description: 'The ID of the order in the external service. ONLY REQUIRED IF EXTERNALCHECKOUTID NOT INCLUDED.',
	},
	{
		displayName: 'External checkout ID',
		name: 'externalcheckoutid',
		type: 'string',
		default: '',
		displayOptions: {
			show: {
				operation: [
					'create',
				],
				resource: [
					'ecommerceOrder',
				],
			},
		},
		description: 'The ID of the cart in the external service. ONLY REQUIRED IF EXTERNALID IS NOT INCLUDED.',
	},
	{
		displayName: 'Order source',
		name: 'source',
		type: 'number',
		default: 0,
		required: true,
		displayOptions: {
			show: {
				operation: [
					'create',
				],
				resource: [
					'ecommerceOrder',
				],
			},
		},
		description: 'The order source code (0 - will not trigger automations, 1 - will trigger automations)',
	},
	{
		displayName: 'Customer Email',
		name: 'email',
		type: 'string',
		default: '',
		required: true,
		displayOptions: {
			show: {
				operation: [
					'create',
				],
				resource: [
					'ecommerceOrder',
				],
			},
		},
		description: 'The email address of the customer who placed the order',
	},
	{
		displayName: 'Total price',
		name: 'totalPrice',
		type: 'number',
		default: 0,
		required: true,
		displayOptions: {
			show: {
				operation: [
					'create',
				],
				resource: [
					'ecommerceOrder',
				],
			},
		},
		description: 'The total price of the order in cents, including tax and shipping charges. (i.e. $456.78 => 45678). Must be greater than or equal to zero.',
	},
	{
		displayName: 'Order currency',
		name: 'currency',
		type: 'options',
		default: 'eur',
		required: true,
		displayOptions: {
			show: {
				operation: [
					'create',
				],
				resource: [
					'ecommerceOrder',
				],
			},
		},
		options: allCurrencies,
		description: 'The currency of the order (3-digit ISO code, e.g., "USD")',
	},
	{
		displayName: 'Connection ID',
		name: 'connectionid',
		type: 'number',
		default: 0,
		required: true,
		displayOptions: {
			show: {
				operation: [
					'create',
				],
				resource: [
					'ecommerceOrder',
				],
			},
		},
<<<<<<< HEAD
		description: 'The ID of the connection from which this order originated.',
=======
		description: 'The id of the connection from which this order originated',
>>>>>>> cf530d0c
	},
	{
		displayName: 'Customer ID',
		name: 'customerid',
		type: 'number',
		default: 0,
		required: true,
		displayOptions: {
			show: {
				operation: [
					'create',
				],
				resource: [
					'ecommerceOrder',
				],
			},
		},
<<<<<<< HEAD
		description: 'The ID of the customer associated with this order.',
=======
		description: 'The id of the customer associated with this order',
>>>>>>> cf530d0c
	},
	{
		displayName: 'Creation Date',
		name: 'externalCreatedDate',
		type: 'dateTime',
		default: '',
		required: true,
		displayOptions: {
			show: {
				operation: [
					'create',
				],
				resource: [
					'ecommerceOrder',
				],
			},
		},
		description: 'The date the order was placed',
	},
	{
		displayName: 'Abandoning Date',
		name: 'abandonedDate',
		type: 'dateTime',
		default: '',
		displayOptions: {
			show: {
				operation: [
					'create',
				],
				resource: [
					'ecommerceOrder',
				],
			},
		},
		description: 'The date the cart was abandoned. REQUIRED ONLY IF INCLUDING EXTERNALCHECKOUTID.',
	},
	{
		displayName: 'Products',
		name: 'orderProducts',
		type: 'collection',
		typeOptions: {
			multipleValues: true,
			multipleValueButtonText: 'Add product',
		},
		displayOptions: {
			show: {
				operation: [
					'create',
				],
				resource: [
					'ecommerceOrder',
				],
			},
		},
		default: {},
		description: 'All ordered products',
		placeholder: 'Add product field',
		options: [
			{
				displayName: 'Name',
				name: 'name',
				type: 'string',
				default: '',
				description: 'The name of the product',
			},
			{
				displayName: 'Price',
				name: 'price',
				type: 'number',
				default: 0,
				description: 'The price of the product, in cents. (i.e. $456.78 => 45678). Must be greater than or equal to zero.',
			},
			{
				displayName: 'Product Quantity',
				name: 'quantity',
				type: 'number',
				default: 0,
				description: 'The quantity ordered',
			},
			{
				displayName: 'Product external ID',
				name: 'externalid',
				type: 'string',
				default: '',
<<<<<<< HEAD
				description: 'The ID of the product in the external service.',
=======
				description: 'The id of the product in the external service',
>>>>>>> cf530d0c
			},
			{
				displayName: 'Product Category',
				name: 'category',
				type: 'string',
				default: '',
				description: 'The category of the product',
			},
			{
				displayName: 'SKU',
				name: 'sku',
				type: 'string',
				default: '',
				description: 'The SKU for the product',
			},
			{
				displayName: 'Description',
				name: 'description',
				type: 'string',
				default: '',
				description: 'The description of the product',
			},
			{
				displayName: 'Image URL',
				name: 'imageUrl',
				type: 'string',
				default: '',
				description: 'An Image URL that displays an image of the product',
			},
			{
				displayName: 'Product URL',
				name: 'productUrl',
				type: 'string',
				default: '',
				description: 'A URL linking to the product in your store',
			},
		],
	},
	{
		displayName: 'Additional Fields',
		name: 'additionalFields',
		type: 'collection',
		placeholder: 'Add Field',
		displayOptions: {
			show: {
				operation: [
					'create',
				],
				resource: [
					'ecommerceOrder',
				],
			},
		},
		default: {},
		options: [
			{
				displayName: 'Shipping Amount',
				name: 'shippingAmount',
				type: 'number',
				default: 0,
				description: 'The total shipping amount for the order in cents',
			},

			{
				displayName: 'Tax Amount',
				name: 'taxAmount',
				type: 'number',
				default: 0,
				description: 'The total tax amount for the order in cents',
			},
			{
				displayName: 'Discount Amount',
				name: 'discountAmount',
				type: 'number',
				default: 0,
				description: 'The total discount amount for the order in cents',
			},
			{
				displayName: 'Order URL',
				name: 'orderUrl',
				type: 'string',
				default: '',
				description: 'The URL for the order in the external service',
			},
			{
				displayName: 'External updated date',
				name: 'externalUpdatedDate',
				type: 'dateTime',
				default: '',
				description: 'The date the order was updated',
			},
			{
				displayName: 'Shipping Method',
				name: 'shippingMethod',
				type: 'string',
				default: '',
				description: 'The shipping method of the order',
			},
			{
				displayName: 'Order Number',
				name: 'orderNumber',
				type: 'string',
				default: '',
				description: 'The order number. This can be different than the externalid.',
			},

		],
	},

	// ----------------------------------
	//         ecommerceOrder:update
	// ----------------------------------
	{
		displayName: 'Order ID',
		name: 'orderId',
		type: 'number',
		default: 0,
		displayOptions: {
			show: {
				operation: [
					'update',
				],
				resource: [
					'ecommerceOrder',
				],
			},
		},
<<<<<<< HEAD
		description: 'The ID of the e-commerce order.',
=======
		description: 'The id of the e-commerce order',
>>>>>>> cf530d0c
	},

	{
		displayName: 'Add Field',
		name: 'updateFields',
		type: 'collection',
		placeholder: 'Add Field',
		displayOptions: {
			show: {
				operation: [
					'update',
				],
				resource: [
					'ecommerceOrder',
				],
			},
		},
		default: {},
		options: [
			{
				displayName: 'External ID',
				name: 'externalid',
				type: 'string',
				default: '',
				description: 'The ID of the order in the external service. ONLY REQUIRED IF EXTERNALCHECKOUTID NOT INCLUDED.',
			},
			{
				displayName: 'External checkout ID',
				name: 'externalcheckoutid',
				type: 'string',
				default: '',
				description: 'The ID of the cart in the external service. ONLY REQUIRED IF EXTERNALID IS NOT INCLUDED.',
			},
			{
				displayName: 'Order source',
				name: 'source',
				type: 'number',
				default: 0,
				description: 'The order source code (0 - will not trigger automations, 1 - will trigger automations)',
			},
			{
				displayName: 'Customer Email',
				name: 'email',
				type: 'string',
				default: '',
				description: 'The email address of the customer who placed the order',
			},
			{
				displayName: 'Total price',
				name: 'totalPrice',
				type: 'number',
				default: 0,
				description: 'The total price of the order in cents, including tax and shipping charges. (i.e. $456.78 => 45678). Must be greater than or equal to zero.',
			},
			{
				displayName: 'Order currency',
				name: 'currency',
				type: 'options',
				default: 'eur',
				options: allCurrencies,
				description: 'The currency of the order (3-digit ISO code, e.g., "USD")',
			},
			{
				displayName: 'Connection ID',
				name: 'connectionid',
				type: 'number',
				default: 0,
<<<<<<< HEAD
				description: 'The ID of the connection from which this order originated.',
=======
				description: 'The id of the connection from which this order originated',
>>>>>>> cf530d0c
			},
			{
				displayName: 'Customer ID',
				name: 'customerid',
				type: 'number',
				default: 0,
<<<<<<< HEAD
				description: 'The ID of the customer associated with this order.',
=======
				description: 'The id of the customer associated with this order',
>>>>>>> cf530d0c
			},
			{
				displayName: 'Creation Date',
				name: 'externalupdatedDate',
				type: 'dateTime',
				default: '',
				description: 'The date the order was placed',
			},
			{
				displayName: 'Abandoning Date',
				name: 'abandonedDate',
				type: 'dateTime',
				default: '',
				description: 'The date the cart was abandoned. REQUIRED ONLY IF INCLUDING EXTERNALCHECKOUTID.',
			},
			{
				displayName: 'Shipping Amount',
				name: 'shippingAmount',
				type: 'number',
				default: 0,
				description: 'The total shipping amount for the order in cents',
			},

			{
				displayName: 'Tax Amount',
				name: 'taxAmount',
				type: 'number',
				default: 0,
				description: 'The total tax amount for the order in cents',
			},
			{
				displayName: 'Discount Amount',
				name: 'discountAmount',
				type: 'number',
				default: 0,
				description: 'The total discount amount for the order in cents',
			},
			{
				displayName: 'Order URL',
				name: 'orderUrl',
				type: 'string',
				default: '',
				description: 'The URL for the order in the external service',
			},
			{
				displayName: 'External updated date',
				name: 'externalUpdatedDate',
				type: 'dateTime',
				default: '',
				description: 'The date the order was updated',
			},
			{
				displayName: 'Shipping Method',
				name: 'shippingMethod',
				type: 'string',
				default: '',
				description: 'The shipping method of the order',
			},
			{
				displayName: 'Order Number',
				name: 'orderNumber',
				type: 'string',
				default: '',
				description: 'The order number. This can be different than the externalid.',
			},

			{
				displayName: 'Products',
				name: 'orderProducts',
				type: 'collection',
				typeOptions: {
					multipleValues: true,
					multipleValueButtonText: 'Add product',
				},
				default: {},
				description: 'All ordered products',
				placeholder: 'Add product field',
				options: [
					{
						displayName: 'Name',
						name: 'name',
						type: 'string',
						default: '',
						description: 'The name of the product',
					},
					{
						displayName: 'Price',
						name: 'price',
						type: 'number',
						default: 0,
						description: 'The price of the product, in cents. (i.e. $456.78 => 45678). Must be greater than or equal to zero.',
					},
					{
						displayName: 'Product Quantity',
						name: 'quantity',
						type: 'number',
						default: 0,
						description: 'The quantity ordered',
					},
					{
						displayName: 'Product external ID',
						name: 'externalid',
						type: 'string',
						default: '',
<<<<<<< HEAD
						description: 'The ID of the product in the external service.',
=======
						description: 'The id of the product in the external service',
>>>>>>> cf530d0c
					},
					{
						displayName: 'Product Category',
						name: 'category',
						type: 'string',
						default: '',
						description: 'The category of the product',
					},
					{
						displayName: 'SKU',
						name: 'sku',
						type: 'string',
						default: '',
						description: 'The SKU for the product',
					},
					{
						displayName: 'Description',
						name: 'description',
						type: 'string',
						default: '',
						description: 'The description of the product',
					},
					{
						displayName: 'Image URL',
						name: 'imageUrl',
						type: 'string',
						default: '',
						description: 'An Image URL that displays an image of the product',
					},
					{
						displayName: 'Product URL',
						name: 'productUrl',
						type: 'string',
						default: '',
						description: 'A URL linking to the product in your store',
					},
				],
			},

		],
	},

	// ----------------------------------
	//         ecommerceOrder:delete
	// ----------------------------------
	{
		displayName: 'Order ID',
		name: 'orderId',
		type: 'number',
		default: 0,
		displayOptions: {
			show: {
				operation: [
					'delete',
				],
				resource: [
					'ecommerceOrder',
				],
			},
		},
<<<<<<< HEAD
		description: 'The ID of the e-commerce order.',
=======
		description: 'The id of the e-commerce order',
>>>>>>> cf530d0c
	},

	// ----------------------------------
	//         ecommerceOrder:get
	// ----------------------------------
	{
		displayName: 'Order ID',
		name: 'orderId',
		type: 'number',
		default: 0,
		displayOptions: {
			show: {
				operation: [
					'get',
				],
				resource: [
					'ecommerceOrder',
				],
			},
		},
<<<<<<< HEAD
		description: 'The ID of the e-commerce order.',
=======
		description: 'The id of the e-commerce order',
>>>>>>> cf530d0c
	},

	// ----------------------------------
	//         ecommerceOrder:getAll
	// ----------------------------------
	...activeCampaignDefaultGetAllProperties('ecommerceOrder', 'getAll'),

];<|MERGE_RESOLUTION|>--- conflicted
+++ resolved
@@ -181,11 +181,7 @@
 				],
 			},
 		},
-<<<<<<< HEAD
-		description: 'The ID of the connection from which this order originated.',
-=======
 		description: 'The id of the connection from which this order originated',
->>>>>>> cf530d0c
 	},
 	{
 		displayName: 'Customer ID',
@@ -203,11 +199,7 @@
 				],
 			},
 		},
-<<<<<<< HEAD
-		description: 'The ID of the customer associated with this order.',
-=======
 		description: 'The id of the customer associated with this order',
->>>>>>> cf530d0c
 	},
 	{
 		displayName: 'Creation Date',
@@ -292,11 +284,7 @@
 				name: 'externalid',
 				type: 'string',
 				default: '',
-<<<<<<< HEAD
-				description: 'The ID of the product in the external service.',
-=======
 				description: 'The id of the product in the external service',
->>>>>>> cf530d0c
 			},
 			{
 				displayName: 'Product Category',
@@ -424,11 +412,7 @@
 				],
 			},
 		},
-<<<<<<< HEAD
-		description: 'The ID of the e-commerce order.',
-=======
 		description: 'The id of the e-commerce order',
->>>>>>> cf530d0c
 	},
 
 	{
@@ -496,22 +480,14 @@
 				name: 'connectionid',
 				type: 'number',
 				default: 0,
-<<<<<<< HEAD
-				description: 'The ID of the connection from which this order originated.',
-=======
 				description: 'The id of the connection from which this order originated',
->>>>>>> cf530d0c
 			},
 			{
 				displayName: 'Customer ID',
 				name: 'customerid',
 				type: 'number',
 				default: 0,
-<<<<<<< HEAD
-				description: 'The ID of the customer associated with this order.',
-=======
 				description: 'The id of the customer associated with this order',
->>>>>>> cf530d0c
 			},
 			{
 				displayName: 'Creation Date',
@@ -616,11 +592,7 @@
 						name: 'externalid',
 						type: 'string',
 						default: '',
-<<<<<<< HEAD
-						description: 'The ID of the product in the external service.',
-=======
 						description: 'The id of the product in the external service',
->>>>>>> cf530d0c
 					},
 					{
 						displayName: 'Product Category',
@@ -681,11 +653,7 @@
 				],
 			},
 		},
-<<<<<<< HEAD
-		description: 'The ID of the e-commerce order.',
-=======
 		description: 'The id of the e-commerce order',
->>>>>>> cf530d0c
 	},
 
 	// ----------------------------------
@@ -706,11 +674,7 @@
 				],
 			},
 		},
-<<<<<<< HEAD
-		description: 'The ID of the e-commerce order.',
-=======
 		description: 'The id of the e-commerce order',
->>>>>>> cf530d0c
 	},
 
 	// ----------------------------------
