import {
	INodeProperties,
} from 'n8n-workflow';

import {
	activeCampaignDefaultGetAllProperties,
} from './GenericFunctions';

export const connectionOperations: INodeProperties[] = [
	{
		displayName: 'Operation',
		name: 'operation',
		type: 'options',
		displayOptions: {
			show: {
				resource: [
					'connection',
				],
			},
		},
		options: [
			{
				name: 'Create',
				value: 'create',
				description: 'Create a connection',
			},
			{
				name: 'Delete',
				value: 'delete',
				description: 'Delete a connection',
			},
			{
				name: 'Get',
				value: 'get',
				description: 'Get data of a connection',
			},
			{
				name: 'Get All',
				value: 'getAll',
				description: 'Get data of all connections',
			},
			{
				name: 'Update',
				value: 'update',
				description: 'Update a connection',
			},
		],
		default: 'create',
		description: 'The operation to perform.',
	},

];

export const connectionFields: INodeProperties[] = [
	// ----------------------------------
	//         connection:create
	// ----------------------------------
	{
		displayName: 'Service',
		name: 'service',
		type: 'string',
		default: '',
		required: true,
		displayOptions: {
			show: {
				operation: [
					'create',
				],
				resource: [
					'connection',
				],
			},
		},
		description: 'The name of the service',
	},
	{
		displayName: 'External accout ID',
		name: 'externalid',
		type: 'string',
		default: '',
		required: true,
		displayOptions: {
			show: {
				operation: [
					'create',
				],
				resource: [
					'connection',
				],
			},
		},
<<<<<<< HEAD
		description: 'The ID of the account in the external service.',
=======
		description: 'The id of the account in the external service',
>>>>>>> cf530d0c
	},
	{
		displayName: 'Account Name',
		name: 'name',
		type: 'string',
		default: '',
		required: true,
		displayOptions: {
			show: {
				operation: [
					'create',
				],
				resource: [
					'connection',
				],
			},
		},
		description: 'The name associated with the account in the external service. Often this will be a company name (e.g., "My Toystore, Inc.").',
	},
	{
		displayName: 'Logo URL',
		name: 'logoUrl',
		type: 'string',
		default: '',
		required: true,
		displayOptions: {
			show: {
				operation: [
					'create',
				],
				resource: [
					'connection',
				],
			},
		},
		description: 'The URL to a logo image for the external service',
	},
	{
		displayName: 'Link URL',
		name: 'linkUrl',
		type: 'string',
		default: '',
		required: true,
		displayOptions: {
			show: {
				operation: [
					'create',
				],
				resource: [
					'connection',
				],
			},
		},
		description: 'The URL to a page where the integration with the external service can be managed in the third-party\'s website',
	},

	// ----------------------------------
	//         connection:update
	// ----------------------------------
	{
		displayName: 'Connection ID',
		name: 'connectionId',
		type: 'number',
		displayOptions: {
			show: {
				operation: [
					'update',
				],
				resource: [
					'connection',
				],
			},
		},
		default: 0,
		required: true,
		description: 'ID of the connection to update',
	},
	{
		displayName: 'Update Fields',
		name: 'updateFields',
		type: 'collection',
		description: 'The fields to update',
		placeholder: 'Add Field',
		displayOptions: {
			show: {
				operation: [
					'update',
				],
				resource: [
					'connection',
				],
			},
		},
		default: {},
		options: [
			{
				displayName: 'Service',
				name: 'service',
				type: 'string',
				default: '',
				description: 'The name of the service',
			},
			{
				displayName: 'External accout ID',
				name: 'externalid',
				type: 'string',
				default: '',
<<<<<<< HEAD
				description: 'The ID of the account in the external service.',
=======
				description: 'The id of the account in the external service',
>>>>>>> cf530d0c
			},
			{
				displayName: 'Account Name',
				name: 'name',
				type: 'string',
				default: '',
				description: 'The name associated with the account in the external service. Often this will be a company name (e.g., "My Toystore, Inc.").',
			},
			{
				displayName: 'Logo URL',
				name: 'logoUrl',
				type: 'string',
				default: '',
				description: 'The URL to a logo image for the external service',
			},
			{
				displayName: 'Link URL',
				name: 'linkUrl',
				type: 'string',
				default: '',
				description: 'The URL to a page where the integration with the external service can be managed in the third-party\'s website',
			},
			{
				displayName: 'Status',
				name: 'status',
				type: 'number',
				default: 1,
				description: 'The status of the connection (0 = error; 1 = connected)',
			},
			{
				displayName: 'Syncronisation Status',
				name: 'syncStatus',
				type: 'number',
				default: 1,
				description: 'The status of a sync triggered on the connection (0 = sync stopped; 1 = sync running)',
			},
		],
	},

	// ----------------------------------
	//         connection:delete
	// ----------------------------------
	{
		displayName: 'Connection ID',
		name: 'connectionId',
		type: 'number',
		displayOptions: {
			show: {
				operation: [
					'delete',
				],
				resource: [
					'connection',
				],
			},
		},
		default: 0,
		required: true,
		description: 'ID of the connection to delete',
	},

	// ----------------------------------
	//         connection:get
	// ----------------------------------
	{
		displayName: 'Connection ID',
		name: 'connectionId',
		type: 'number',
		displayOptions: {
			show: {
				operation: [
					'get',
				],
				resource: [
					'connection',
				],
			},
		},
		default: 0,
		required: true,
		description: 'ID of the connection to get',
	},

	// ----------------------------------
	//         connection:getAll
	// ----------------------------------
	...activeCampaignDefaultGetAllProperties('connection', 'getAll'),

];<|MERGE_RESOLUTION|>--- conflicted
+++ resolved
@@ -89,11 +89,7 @@
 				],
 			},
 		},
-<<<<<<< HEAD
-		description: 'The ID of the account in the external service.',
-=======
 		description: 'The id of the account in the external service',
->>>>>>> cf530d0c
 	},
 	{
 		displayName: 'Account Name',
@@ -201,11 +197,7 @@
 				name: 'externalid',
 				type: 'string',
 				default: '',
-<<<<<<< HEAD
-				description: 'The ID of the account in the external service.',
-=======
 				description: 'The id of the account in the external service',
->>>>>>> cf530d0c
 			},
 			{
 				displayName: 'Account Name',
