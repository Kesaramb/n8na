--- conflicted
+++ resolved
@@ -55,16 +55,7 @@
 				description: 'Update a deal',
 			},
 			{
-<<<<<<< HEAD
-				name: 'Update deal note',
-=======
-				name: 'Create Note',
-				value: 'createNote',
-				description: 'Create a deal note',
-			},
-			{
 				name: 'Update Deal Note',
->>>>>>> b5b46ab6
 				value: 'updateNote',
 				description: 'Update a deal note',
 			},
