import type {
	IDataObject,
	IExecuteFunctions,
	ILoadOptionsFunctions,
	INodeExecutionData,
	INodePropertyOptions,
	INodeType,
	INodeTypeDescription,
	JsonObject,
} from 'n8n-workflow';

import { directMessageOperations, directMessageFields } from './DirectMessageDescription';
import { listOperations, listFields } from './ListDescription';
import { tweetFields, tweetOperations } from './TweetDescription';
import { userOperations, userFields } from './UserDescription';

import {
	twitterApiRequest,
	twitterApiRequestAllItems,
	uploadAttachments,
} from './GenericFunctions';

import type { ITweet, ITweetCreate } from './TweetInterface';

import ISO6391 from 'iso-639-1';

export class Twitter implements INodeType {
	description: INodeTypeDescription = {
		displayName: 'Twitter',
		name: 'twitter',
		icon: 'file:twitter.svg',
		group: ['input', 'output'],
		version: 2,
		description:
			'Post, like, and search tweets, send messages, search users, and add users to lists',
		subtitle: '={{$parameter["operation"] + ":" + $parameter["resource"]}}',
		defaults: {
			name: 'Twitter',
		},
		inputs: ['main'],
		outputs: ['main'],
		credentials: [
			{
				name: 'twitterOAuth1Api',
				required: true,
			},
		],
		properties: [
			{
				displayName: 'Resource',
				name: 'resource',
				type: 'options',
				noDataExpression: true,
				options: [
					{
						name: 'Direct Message',
						value: 'directMessage',
						description: 'Send a direct message to a user',
					},
					{
						name: 'List',
						value: 'list',
						description: 'Add a user to a list',
					},
					{
						name: 'Tweet',
						value: 'tweet',
						description: 'Create, like, search, or delete a Tweet',
					},
					{
						name: 'User',
						value: 'user',
						description: 'Search users by username',
					},
				],
				default: 'tweet',
			},
			// DIRECT MESSAGE
			...directMessageOperations,
			...directMessageFields,
			// LIST
			...listOperations,
			...listFields,
			// TWEET
			...tweetOperations,
			...tweetFields,
			// USER
			...userOperations,
			...userFields,
		],
	};

	methods = {
		loadOptions: {
			// Get all the available languages to display them to user so that they can
			// select them easily
			async getLanguages(this: ILoadOptionsFunctions): Promise<INodePropertyOptions[]> {
				const returnData: INodePropertyOptions[] = [];
				const languages = ISO6391.getAllNames();
				for (const language of languages) {
					const languageName = language;
					const languageId = ISO6391.getCode(language);
					returnData.push({
						name: languageName,
						value: languageId,
					});
				}
				return returnData;
			},
		},
	};

	async execute(this: IExecuteFunctions): Promise<INodeExecutionData[][]> {
		const items = this.getInputData();
		const returnData: INodeExecutionData[] = [];
		const length = items.length;
		let responseData;
		const resource = this.getNodeParameter('resource', 0);
		const operation = this.getNodeParameter('operation', 0);
		for (let i = 0; i < length; i++) {
			try {
				if (resource === 'directMessage') {
					//https://developer.twitter.com/en/docs/twitter-api/v1/direct-messages/sending-and-receiving/api-reference/new-event
					if (operation === 'create') {
						const userId = this.getNodeParameter('userId', i) as string;
						const text = this.getNodeParameter('text', i) as string;
<<<<<<< HEAD
						const additionalFields = this.getNodeParameter('additionalFields', i) as IDataObject;
						const body: IDataObject = {
=======
						const additionalFields = this.getNodeParameter('additionalFields', i);
						const body: ITweetCreate = {
>>>>>>> b777f903
							type: 'message_create',
							message_create: {
								target: {
									recipient_id: userId,
								},
								message_data: {
									text,
									attachment: {},
								},
							},
						};

						if (additionalFields.attachment) {
							const attachment = additionalFields.attachment as string;

							const attachmentProperties: string[] = attachment.split(',').map((propertyName) => {
								return propertyName.trim();
							});

							const medias = await uploadAttachments.call(this, attachmentProperties, i);
							body.message_create.message_data.attachment = {
								type: 'media',
								//@ts-ignore
								media: { id: medias[0].media_id_string },
							};
						} else {
							delete body.message_create.message_data.attachment;
						}

						responseData = await twitterApiRequest.call(
							this,
							'POST',
							'/direct_messages/events/new.json',
							{ event: body },
						);

						responseData = responseData.event;
					}
				}
				if (resource === 'tweet') {
					// https://developer.twitter.com/en/docs/tweets/post-and-engage/api-reference/post-statuses-update
					if (operation === 'create') {
						const text = this.getNodeParameter('text', i) as string;
						const additionalFields = this.getNodeParameter('additionalFields', i) as IDataObject;
						const body: ITweet = {
							status: text,
						};

						if (additionalFields.inReplyToStatusId) {
							body.in_reply_to_status_id = additionalFields.inReplyToStatusId as string;
							body.auto_populate_reply_metadata = true;
						}

						if (additionalFields.attachments) {
							const attachments = additionalFields.attachments as string;

							const attachmentProperties: string[] = attachments.split(',').map((propertyName) => {
								return propertyName.trim();
							});

							const medias = await uploadAttachments.call(this, attachmentProperties, i);

							body.media_ids = (medias as IDataObject[])
								.map((media: IDataObject) => media.media_id_string)
								.join(',');
						}

						if (additionalFields.possiblySensitive) {
							body.possibly_sensitive = additionalFields.possiblySensitive as boolean;
						}

						if (additionalFields.displayCoordinates) {
							body.display_coordinates = additionalFields.displayCoordinates as boolean;
						}

						if (additionalFields.locationFieldsUi) {
							const locationUi = additionalFields.locationFieldsUi as IDataObject;
							if (locationUi.locationFieldsValues) {
								const values = locationUi.locationFieldsValues as IDataObject;
								body.lat = parseFloat(values.latitude as string);
								body.long = parseFloat(values.longitude as string);
							}
						}

						responseData = await twitterApiRequest.call(
							this,
							'POST',
							'/statuses/update.json',
							{},
							body as unknown as IDataObject,
						);
					}
					// https://developer.twitter.com/en/docs/twitter-api/v1/tweets/post-and-engage/api-reference/post-statuses-destroy-id
					if (operation === 'delete') {
						const tweetId = this.getNodeParameter('tweetId', i) as string;

						responseData = await twitterApiRequest.call(
							this,
							'POST',
							`/statuses/destroy/${tweetId}.json`,
							{},
							{},
						);
					}
					// https://developer.twitter.com/en/docs/tweets/search/api-reference/get-search-tweets
					if (operation === 'search') {
						const q = this.getNodeParameter('searchText', i) as string;
						const returnAll = this.getNodeParameter('returnAll', i) as boolean;
						const additionalFields = this.getNodeParameter('additionalFields', i) as IDataObject;
						const qs: IDataObject = {
							q,
						};

						if (additionalFields.includeEntities) {
							qs.include_entities = additionalFields.includeEntities as boolean;
						}

						if (additionalFields.resultType) {
							qs.response_type = additionalFields.resultType as string;
						}

						if (additionalFields.until) {
							qs.until = additionalFields.until as string;
						}

						if (additionalFields.lang) {
							qs.lang = additionalFields.lang as string;
						}

						if (additionalFields.locationFieldsUi) {
							const locationUi = additionalFields.locationFieldsUi as IDataObject;
							if (locationUi.locationFieldsValues) {
								const values = locationUi.locationFieldsValues as IDataObject;
								qs.geocode = `${values.latitude as string},${values.longitude as string},${
									values.distance
								}${values.radius}`;
							}
						}

						qs.tweet_mode = additionalFields.tweetMode || 'compat';

						if (returnAll) {
							responseData = await twitterApiRequestAllItems.call(
								this,
								'statuses',
								'GET',
								'/search/tweets.json',
								{},
								qs,
							);
						} else {
							qs.count = this.getNodeParameter('limit', 0) as number;
							responseData = await twitterApiRequest.call(
								this,
								'GET',
								'/search/tweets.json',
								{},
								qs,
							);
							responseData = responseData.statuses;
						}
					}
					//https://developer.twitter.com/en/docs/twitter-api/v1/tweets/post-and-engage/api-reference/post-favorites-create
					if (operation === 'like') {
						const tweetId = this.getNodeParameter('tweetId', i) as string;
						const additionalFields = this.getNodeParameter('additionalFields', i) as IDataObject;

						const qs: IDataObject = {
							id: tweetId,
						};

						if (additionalFields.includeEntities) {
							qs.include_entities = additionalFields.includeEntities as boolean;
						}

						responseData = await twitterApiRequest.call(
							this,
							'POST',
							'/favorites/create.json',
							{},
							qs,
						);
					}
					//https://developer.twitter.com/en/docs/twitter-api/v1/tweets/post-and-engage/api-reference/post-statuses-retweet-id
					if (operation === 'retweet') {
						const tweetId = this.getNodeParameter('tweetId', i) as string;
						const additionalFields = this.getNodeParameter('additionalFields', i) as IDataObject;

						const qs: IDataObject = {
							id: tweetId,
						};

						if (additionalFields.trimUser) {
							qs.trim_user = additionalFields.trimUser as boolean;
						}

						responseData = await twitterApiRequest.call(
							this,
							'POST',
							`/statuses/retweet/${tweetId}.json`,
							{},
							qs,
						);
					}
				}
				const executionData = this.helpers.constructExecutionMetaData(
					this.helpers.returnJsonArray(responseData as IDataObject[]),
					{ itemData: { item: i } },
				);
				returnData.push(...executionData);
			} catch (error) {
				if (this.continueOnFail()) {
					const executionErrorData = {
						json: {
							error: (error as JsonObject).message,
						},
					};
					returnData.push(executionErrorData);
					continue;
				}
				throw error;
			}
		}

		return this.prepareOutputData(returnData);
	}
}<|MERGE_RESOLUTION|>--- conflicted
+++ resolved
@@ -124,13 +124,8 @@
 					if (operation === 'create') {
 						const userId = this.getNodeParameter('userId', i) as string;
 						const text = this.getNodeParameter('text', i) as string;
-<<<<<<< HEAD
-						const additionalFields = this.getNodeParameter('additionalFields', i) as IDataObject;
-						const body: IDataObject = {
-=======
 						const additionalFields = this.getNodeParameter('additionalFields', i);
 						const body: ITweetCreate = {
->>>>>>> b777f903
 							type: 'message_create',
 							message_create: {
 								target: {
@@ -174,7 +169,7 @@
 					// https://developer.twitter.com/en/docs/tweets/post-and-engage/api-reference/post-statuses-update
 					if (operation === 'create') {
 						const text = this.getNodeParameter('text', i) as string;
-						const additionalFields = this.getNodeParameter('additionalFields', i) as IDataObject;
+						const additionalFields = this.getNodeParameter('additionalFields', i);
 						const body: ITweet = {
 							status: text,
 						};
@@ -238,8 +233,8 @@
 					// https://developer.twitter.com/en/docs/tweets/search/api-reference/get-search-tweets
 					if (operation === 'search') {
 						const q = this.getNodeParameter('searchText', i) as string;
-						const returnAll = this.getNodeParameter('returnAll', i) as boolean;
-						const additionalFields = this.getNodeParameter('additionalFields', i) as IDataObject;
+						const returnAll = this.getNodeParameter('returnAll', i);
+						const additionalFields = this.getNodeParameter('additionalFields', i);
 						const qs: IDataObject = {
 							q,
 						};
@@ -282,7 +277,7 @@
 								qs,
 							);
 						} else {
-							qs.count = this.getNodeParameter('limit', 0) as number;
+							qs.count = this.getNodeParameter('limit', 0);
 							responseData = await twitterApiRequest.call(
 								this,
 								'GET',
@@ -296,7 +291,7 @@
 					//https://developer.twitter.com/en/docs/twitter-api/v1/tweets/post-and-engage/api-reference/post-favorites-create
 					if (operation === 'like') {
 						const tweetId = this.getNodeParameter('tweetId', i) as string;
-						const additionalFields = this.getNodeParameter('additionalFields', i) as IDataObject;
+						const additionalFields = this.getNodeParameter('additionalFields', i);
 
 						const qs: IDataObject = {
 							id: tweetId,
@@ -317,7 +312,7 @@
 					//https://developer.twitter.com/en/docs/twitter-api/v1/tweets/post-and-engage/api-reference/post-statuses-retweet-id
 					if (operation === 'retweet') {
 						const tweetId = this.getNodeParameter('tweetId', i) as string;
-						const additionalFields = this.getNodeParameter('additionalFields', i) as IDataObject;
+						const additionalFields = this.getNodeParameter('additionalFields', i);
 
 						const qs: IDataObject = {
 							id: tweetId,
