import { OptionsWithUri } from 'request';

import { IExecuteFunctions, ILoadOptionsFunctions } from 'n8n-core';

import {
	IDataObject,
	IHookFunctions,
	IHttpRequestMethods,
	IHttpRequestOptions,
	IWebhookFunctions,
	NodeApiError,
	NodeOperationError,
} from 'n8n-workflow';

<<<<<<< HEAD
import {
	snakeCase,
} from 'change-case';

export async function pagerDutyApiRequest(this: IExecuteFunctions | IWebhookFunctions | IHookFunctions | ILoadOptionsFunctions, method: IHttpRequestMethods, resource: string, body: any = {}, query: IDataObject = {}, uri?: string, headers: IDataObject = {}): Promise<any> { // tslint:disable-line:no-any

=======
import { snakeCase } from 'change-case';

export async function pagerDutyApiRequest(
	this: IExecuteFunctions | IWebhookFunctions | IHookFunctions | ILoadOptionsFunctions,
	method: string,
	resource: string,
	// tslint:disable-next-line:no-any
	body: any = {},
	query: IDataObject = {},
	uri?: string,
	headers: IDataObject = {},
	// tslint:disable-next-line:no-any
): Promise<any> {
>>>>>>> 9017fd46
	const authenticationMethod = this.getNodeParameter('authentication', 0);

	const options: IHttpRequestOptions = {
		headers: {
			Accept: 'application/vnd.pagerduty+json;version=2',
		},
		method,
		body,
		qs: query,
		uri: uri || `https://api.pagerduty.com${resource}`,
		json: true,
		arrayFormat: 'brackets',
	};

	if (!Object.keys(body).length) {
		delete options.form;
	}
	if (!Object.keys(query).length) {
		delete options.qs;
	}

	options.headers = Object.assign({}, options.headers, headers);

	try {
		if (authenticationMethod === 'apiToken') {
			const credentials = await this.getCredentials('pagerDutyApi');

			options.headers!['Authorization'] = `Token token=${credentials.apiToken}`;

			return await this.helpers.request!(options);
		} else {
			return await this.helpers.requestOAuth2!.call(this, 'pagerDutyOAuth2Api', options);
		}
	} catch (error) {
		throw new NodeApiError(this.getNode(), error);
	}
}

<<<<<<< HEAD
export async function pagerDutyApiRequestAllItems(this: IExecuteFunctions | ILoadOptionsFunctions, propertyName: string, method: IHttpRequestMethods, endpoint: string, body: any = {}, query: IDataObject = {}): Promise<any> { // tslint:disable-line:no-any

=======
export async function pagerDutyApiRequestAllItems(
	this: IExecuteFunctions | ILoadOptionsFunctions,
	propertyName: string,
	method: string,
	endpoint: string,
	// tslint:disable-next-line:no-any
	body: any = {},
	query: IDataObject = {},
	// tslint:disable-next-line:no-any
): Promise<any> {
>>>>>>> 9017fd46
	const returnData: IDataObject[] = [];

	let responseData;
	query.limit = 100;
	query.offset = 0;

	do {
		responseData = await pagerDutyApiRequest.call(this, method, endpoint, body, query);
		query.offset++;
		returnData.push.apply(returnData, responseData[propertyName]);
	} while (responseData.more);

	return returnData;
}

export function keysToSnakeCase(elements: IDataObject[] | IDataObject): IDataObject[] {
	if (!Array.isArray(elements)) {
		elements = [elements];
	}
	for (const element of elements) {
		for (const key of Object.keys(element)) {
			if (key !== snakeCase(key)) {
				element[snakeCase(key)] = element[key];
				delete element[key];
			}
		}
	}
	return elements;
}<|MERGE_RESOLUTION|>--- conflicted
+++ resolved
@@ -12,19 +12,11 @@
 	NodeOperationError,
 } from 'n8n-workflow';
 
-<<<<<<< HEAD
-import {
-	snakeCase,
-} from 'change-case';
-
-export async function pagerDutyApiRequest(this: IExecuteFunctions | IWebhookFunctions | IHookFunctions | ILoadOptionsFunctions, method: IHttpRequestMethods, resource: string, body: any = {}, query: IDataObject = {}, uri?: string, headers: IDataObject = {}): Promise<any> { // tslint:disable-line:no-any
-
-=======
 import { snakeCase } from 'change-case';
 
 export async function pagerDutyApiRequest(
 	this: IExecuteFunctions | IWebhookFunctions | IHookFunctions | ILoadOptionsFunctions,
-	method: string,
+	method: IHttpRequestMethods,
 	resource: string,
 	// tslint:disable-next-line:no-any
 	body: any = {},
@@ -33,7 +25,6 @@
 	headers: IDataObject = {},
 	// tslint:disable-next-line:no-any
 ): Promise<any> {
->>>>>>> 9017fd46
 	const authenticationMethod = this.getNodeParameter('authentication', 0);
 
 	const options: IHttpRequestOptions = {
@@ -72,21 +63,16 @@
 	}
 }
 
-<<<<<<< HEAD
-export async function pagerDutyApiRequestAllItems(this: IExecuteFunctions | ILoadOptionsFunctions, propertyName: string, method: IHttpRequestMethods, endpoint: string, body: any = {}, query: IDataObject = {}): Promise<any> { // tslint:disable-line:no-any
-
-=======
 export async function pagerDutyApiRequestAllItems(
 	this: IExecuteFunctions | ILoadOptionsFunctions,
 	propertyName: string,
-	method: string,
+	method: IHttpRequestMethods,
 	endpoint: string,
 	// tslint:disable-next-line:no-any
 	body: any = {},
 	query: IDataObject = {},
 	// tslint:disable-next-line:no-any
 ): Promise<any> {
->>>>>>> 9017fd46
 	const returnData: IDataObject[] = [];
 
 	let responseData;
