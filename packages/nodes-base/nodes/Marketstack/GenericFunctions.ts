<<<<<<< HEAD

=======
import { OptionsWithUri } from 'request';
>>>>>>> 9017fd46

import { IExecuteFunctions } from 'n8n-core';

<<<<<<< HEAD
import {
	IDataObject,
	IHttpRequestMethods,
	IHttpRequestOptions,
	NodeApiError,
	NodeOperationError,
} from 'n8n-workflow';
=======
import { IDataObject, NodeApiError, NodeOperationError } from 'n8n-workflow';
>>>>>>> 9017fd46

export async function marketstackApiRequest(
	this: IExecuteFunctions,
	method: IHttpRequestMethods,
	endpoint: string,
	body: IDataObject = {},
	qs: IDataObject = {},
) {
	const credentials = await this.getCredentials('marketstackApi');
	const protocol = credentials.useHttps ? 'https' : 'http'; // Free API does not support HTTPS

	const options: IHttpRequestOptions = {
		method,
		uri: `${protocol}://api.marketstack.com/v1${endpoint}`,
		qs: {
			access_key: credentials.apiKey,
			...qs,
		},
		json: true,
	};

	if (!Object.keys(body).length) {
		delete options.body;
	}

	try {
		return await this.helpers.request(options);
	} catch (error) {
		throw new NodeApiError(this.getNode(), error);
	}
}

export async function marketstackApiRequestAllItems(
	this: IExecuteFunctions,
	method: IHttpRequestMethods,
	endpoint: string,
	body: IDataObject = {},
	qs: IDataObject = {},
) {
	const returnAll = this.getNodeParameter('returnAll', 0, false) as boolean;
	const limit = this.getNodeParameter('limit', 0, 0) as number;

	let responseData;
	const returnData: IDataObject[] = [];

	qs.offset = 0;

	do {
		responseData = await marketstackApiRequest.call(this, method, endpoint, body, qs);
		returnData.push(...responseData.data);

		if (!returnAll && returnData.length > limit) {
			return returnData.slice(0, limit);
		}

		qs.offset += responseData.count;
	} while (responseData.total > returnData.length);

	return returnData;
}

export const format = (datetime?: string) => datetime?.split('T')[0];

export function validateTimeOptions(this: IExecuteFunctions, timeOptions: boolean[]) {
	if (timeOptions.every((o) => !o)) {
		throw new NodeOperationError(
			this.getNode(),
			'Please filter by latest, specific date or timeframe (start and end dates).',
		);
	}

	if (timeOptions.filter(Boolean).length > 1) {
		throw new NodeOperationError(
			this.getNode(),
			'Please filter by one of latest, specific date, or timeframe (start and end dates).',
		);
	}
}<|MERGE_RESOLUTION|>--- conflicted
+++ resolved
@@ -1,22 +1,8 @@
-<<<<<<< HEAD
-
-=======
 import { OptionsWithUri } from 'request';
->>>>>>> 9017fd46
 
 import { IExecuteFunctions } from 'n8n-core';
 
-<<<<<<< HEAD
-import {
-	IDataObject,
-	IHttpRequestMethods,
-	IHttpRequestOptions,
-	NodeApiError,
-	NodeOperationError,
-} from 'n8n-workflow';
-=======
 import { IDataObject, NodeApiError, NodeOperationError } from 'n8n-workflow';
->>>>>>> 9017fd46
 
 export async function marketstackApiRequest(
 	this: IExecuteFunctions,
