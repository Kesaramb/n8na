import {
	INodeProperties,
} from 'n8n-workflow';

export const fileOperations: INodeProperties[] = [
	{
		displayName: 'Operation',
		name: 'operation',
		type: 'options',
		displayOptions: {
			show: {
				resource: [
					'file',
				],
			},
		},
		options: [
			{
				name: 'Copy',
				value: 'copy',
				description: 'Copy a file',
			},
			{
				name: 'Delete',
				value: 'delete',
				description: 'Delete a file',
			},
			{
				name: 'Download',
				value: 'download',
				description: 'Download a file',
			},
			{
				name: 'Get',
				value: 'get',
				description: 'Get a file',
			},
			{
				name: 'Search',
				value: 'search',
				description: 'Search files',
			},
			{
				name: 'Share',
				value: 'share',
				description: 'Share a file',
			},
			{
				name: 'Upload',
				value: 'upload',
				description: 'Upload a file',
			},
		],
		default: 'upload',
		description: 'The operation to perform.',
	},
];

export const fileFields: INodeProperties[] = [

	/* -------------------------------------------------------------------------- */
	/*                                 file:copy                                  */
	/* -------------------------------------------------------------------------- */
	{
		displayName: 'File ID',
		name: 'fileId',
		type: 'string',
		required: true,
		displayOptions: {
			show: {
				operation: [
					'copy',
				],
				resource: [
					'file',
				],
			},
		},
		default: '',
	},
	{
		displayName: 'Parent ID',
		name: 'parentId',
		type: 'string',
		default: '',
		displayOptions: {
			show: {
				operation: [
					'copy',
				],
				resource: [
					'file',
				],
			},
		},
		description: 'The ID of folder to copy the file to. If not defined will be copied to the root folder.',
	},
	{
		displayName: 'Additional Fields',
		name: 'additionalFields',
		type: 'collection',
		placeholder: 'Add Field',
		displayOptions: {
			show: {
				operation: [
					'copy',
				],
				resource: [
					'file',
				],
			},
		},
		default: {},
		options: [
			{
				displayName: 'Fields',
				name: 'fields',
				type: 'string',
				default: '',
				description: 'A comma-separated list of attributes to include in the response. This can be used to request fields that are not normally returned in a standard response.',
			},
			{
				displayName: 'Name',
				name: 'name',
				type: 'string',
				default: '',
				description: 'An optional new name for the copied file',
			},
			{
				displayName: 'Version',
				name: 'version',
				type: 'string',
				default: '',
				description: 'An optional ID of the specific file version to copy',
			},
		],
	},

	/* -------------------------------------------------------------------------- */
	/*                                 file:delete                                */
	/* -------------------------------------------------------------------------- */
	{
		displayName: 'File ID',
		name: 'fileId',
		type: 'string',
		displayOptions: {
			show: {
				operation: [
					'delete',
				],
				resource: [
					'file',
				],
			},
		},
		default: '',
		description: 'Field ID',
	},

	/* -------------------------------------------------------------------------- */
	/*                                 file:download                              */
	/* -------------------------------------------------------------------------- */
	{
		displayName: 'File ID',
		name: 'fileId',
		type: 'string',
		displayOptions: {
			show: {
				operation: [
					'download',
				],
				resource: [
					'file',
				],
			},
		},
		default: '',
	},
	{
		displayName: 'Binary Property',
		name: 'binaryPropertyName',
		type: 'string',
		required: true,
		default: 'data',
		displayOptions: {
			show: {
				operation: [
					'download',
				],
				resource: [
					'file',
				],
			},
		},
		description: 'Name of the binary property to which to write the data of the read file',
	},

	/* -------------------------------------------------------------------------- */
	/*                                 file:get                                   */
	/* -------------------------------------------------------------------------- */
	{
		displayName: 'File ID',
		name: 'fileId',
		type: 'string',
		displayOptions: {
			show: {
				operation: [
					'get',
				],
				resource: [
					'file',
				],
			},
		},
		default: '',
		description: 'Field ID',
	},
	{
		displayName: 'Additional Fields',
		name: 'additionalFields',
		type: 'collection',
		placeholder: 'Add Field',
		displayOptions: {
			show: {
				operation: [
					'get',
				],
				resource: [
					'file',
				],
			},
		},
		default: {},
		options: [
			{
				displayName: 'Fields',
				name: 'fields',
				type: 'string',
				default: '',
				description: 'A comma-separated list of attributes to include in the response. This can be used to request fields that are not normally returned in a standard response.',
			},
		],
	},

	/* -------------------------------------------------------------------------- */
	/*                                 file:search                                */
	/* -------------------------------------------------------------------------- */
	{
		displayName: 'Query',
		name: 'query',
		type: 'string',
		displayOptions: {
			show: {
				operation: [
					'search',
				],
				resource: [
					'file',
				],
			},
		},
		default: '',
		description: 'The string to search for. This query is matched against item names, descriptions, text content of files, and various other fields of the different item types.',
	},
	{
		displayName: 'Return All',
		name: 'returnAll',
		type: 'boolean',
		displayOptions: {
			show: {
				operation: [
					'search',
				],
				resource: [
					'file',
				],
			},
		},
		default: false,
<<<<<<< HEAD
		description: 'If all results should be returned or only up to a given limit',
=======
		description: 'Whether to return all results or only up to a given limit',
>>>>>>> 7f933919
	},
	{
		displayName: 'Limit',
		name: 'limit',
		type: 'number',
		displayOptions: {
			show: {
				operation: [
					'search',
				],
				resource: [
					'file',
				],
				returnAll: [
					false,
				],
			},
		},
		typeOptions: {
			minValue: 1,
			maxValue: 500,
		},
		default: 100,
		description: 'How many results to return',
	},
	{
		displayName: 'Additional Fields',
		name: 'additionalFields',
		type: 'collection',
		placeholder: 'Add Field',
		displayOptions: {
			show: {
				operation: [
					'search',
				],
				resource: [
					'file',
				],
			},
		},
		default: {},
		options: [
			{
				displayName: 'Content Types',
				name: 'contet_types',
				type: 'string',
				default: '',
				description: 'Limits search results to items with the given content types. Content types are defined as a comma-separated lists of Box recognized content types.',
			},
			{
				displayName: 'Created At Range',
				name: 'createdRangeUi',
				type: 'fixedCollection',
				typeOptions: {
					multipleValues: false,
				},
				placeholder: 'Add Range',
				default: {},
				options: [
					{
						displayName: 'Range',
						name: 'createdRangeValuesUi',
						values: [
							{
								displayName: 'From',
								name: 'from',
								type: 'dateTime',
								default: '',
							},
							{
								displayName: 'To',
								name: 'to',
								type: 'dateTime',
								default: '',
							},
						],
					},
				],
			},
			{
				displayName: 'Direction',
				name: 'direction',
				type: 'options',
				options: [
					{
						name: 'ASC',
						value: 'ASC',
					},
					{
						name: 'DESC',
						value: 'DESC',
					},
				],
				default: '',
				description: 'Defines the direction in which search results are ordered. Default value is DESC.',
			},
			{
				displayName: 'Fields',
				name: 'fields',
				type: 'string',
				default: '',
				description: 'A comma-separated list of attributes to include in the response. This can be used to request fields that are not normally returned in a standard response.',
			},
			{
				displayName: 'File Extensions',
				name: 'file_extensions',
				type: 'string',
				default: '',
				placeholder: 'pdf,png,gif',
				description: 'Limits search results to a comma-separated list of file extensions',
			},
			{
				displayName: 'Folder IDs',
				name: 'ancestor_folder_ids',
				type: 'string',
				default: '',
				description: 'Limits search results to items within the given list of folders. Folders are defined as a comma-separated lists of folder IDs.',
			},
			{
				displayName: 'Scope',
				name: 'scope',
				type: 'options',
				options: [
					{
						name: 'User Content',
						value: 'user_content',
					},
					{
						name: 'Enterprise Content',
						value: 'enterprise_content',
					},
				],
				default: '',
				description: 'Limits search results to a user scope',
			},
			{
				displayName: 'Size Range',
				name: 'size_range',
				type: 'string',
				default: '',
				placeholder: '1000000,5000000',
				description: 'Limits search results to items within a given file size range. File size ranges are defined as comma-separated byte sizes.',
			},
			{
				displayName: 'Sort',
				name: 'sort',
				type: 'options',
				options: [
					{
						name: 'Relevance',
						value: 'relevance',
					},
					{
						name: 'Modified At',
						value: 'modified_at',
					},
				],
				default: 'relevance',
				description: 'returns the results ordered in descending order by date at which the item was last modified',
			},
			{
				displayName: 'Trash Content',
				name: 'trash_content',
				type: 'options',
				options: [
					{
						name: 'Non Trashed Only',
						value: 'non_trashed_only',
					},
					{
						name: 'Trashed Only',
						value: 'trashed_only',
					},
				],
				default: 'non_trashed_only',
				description: 'Controls if search results include the trash',
			},
			{
				displayName: 'Update At Range',
				name: 'updatedRangeUi',
				type: 'fixedCollection',
				typeOptions: {
					multipleValues: false,
				},
				placeholder: 'Add Range',
				default: {},
				options: [
					{
						displayName: 'Range',
						name: 'updatedRangeValuesUi',
						values: [
							{
								displayName: 'From',
								name: 'from',
								type: 'dateTime',
								default: '',
							},
							{
								displayName: 'To',
								name: 'to',
								type: 'dateTime',
								default: '',
							},
						],
					},
				],
			},
			{
				displayName: 'User IDs',
				name: 'owner_user_ids',
				type: 'string',
				default: '',
				description: 'Limits search results to items owned by the given list of owners. Owners are defined as a comma-separated list of user IDs.',
			},
		],
	},

	/* -------------------------------------------------------------------------- */
	/*                                 file:share                                 */
	/* -------------------------------------------------------------------------- */
	{
		displayName: 'File ID',
		name: 'fileId',
		type: 'string',
		displayOptions: {
			show: {
				operation: [
					'share',
				],
				resource: [
					'file',
				],
			},
		},
		default: '',
		description: 'The ID of the file to share',
	},
	{
		displayName: 'Accessible By',
		name: 'accessibleBy',
		type: 'options',
		options: [
			{
				name: 'Group',
				value: 'group',
			},
			{
				name: 'User',
				value: 'user',
			},
		],
		displayOptions: {
			show: {
				operation: [
					'share',
				],
				resource: [
					'file',
				],
			},
		},
		default: '',
		description: 'The type of object the file will be shared with',
	},
	{
		displayName: 'Use Email',
		name: 'useEmail',
		type: 'boolean',
		displayOptions: {
			show: {
				operation: [
					'share',
				],
				resource: [
					'file',
				],
				accessibleBy: [
					'user',
				],
			},
		},
		default: true,
		description: 'Whether identify the user by email or ID',
	},
	{
		displayName: 'Email',
		name: 'email',
		type: 'string',
		displayOptions: {
			show: {
				operation: [
					'share',
				],
				resource: [
					'file',
				],
				useEmail: [
					true,
				],
				accessibleBy: [
					'user',
				],
			},
		},
		default: '',
<<<<<<< HEAD
		description: 'The user\'s email address to share the file with',
=======
		description: 'The user\'s email address to share the file with.',
>>>>>>> 7f933919
	},
	{
		displayName: 'User ID',
		name: 'userId',
		type: 'string',
		displayOptions: {
			show: {
				operation: [
					'share',
				],
				resource: [
					'file',
				],
				useEmail: [
					false,
				],
				accessibleBy: [
					'user',
				],
			},
		},
		default: '',
<<<<<<< HEAD
		description: 'The user\'s ID to share the file with',
=======
		description: 'The user\'s ID to share the file with.',
>>>>>>> 7f933919
	},
	{
		displayName: 'Group ID',
		name: 'groupId',
		type: 'string',
		displayOptions: {
			show: {
				operation: [
					'share',
				],
				resource: [
					'file',
				],
				accessibleBy: [
					'group',
				],
			},
		},
		default: '',
<<<<<<< HEAD
		description: 'The group\'s ID to share the file with',
=======
		description: 'The group\'s ID to share the file with.',
>>>>>>> 7f933919
	},
	{
		displayName: 'Role',
		name: 'role',
		type: 'options',
		options: [
			{
				name: 'Co-Owner',
				value: 'coOwner',
				description: 'A Co-owner has all of functional read/write access that an editor does',
			},
			{
				name: 'Editor',
				value: 'editor',
				description: 'An editor has full read/write access to a folder or file',
			},
			{
				name: 'Previewer',
				value: 'previewer',
				description: 'A previewer has limited read access',
			},
			{
				name: 'Previewer Uploader',
				value: 'previewerUploader',
				description: 'This access level is a combination of Previewer and Uploader',
			},
			{
				name: 'Uploader',
				value: 'uploader',
				description: 'An uploader has limited write access',
			},
			{
				name: 'Viewer',
				value: 'viewer',
				description: 'A viewer has read access to a folder or file',
			},
			{
				name: 'Viewer Uploader',
				value: 'viewerUploader',
				description: 'This access level is a combination of Viewer and Uploader',
			},
		],
		displayOptions: {
			show: {
				operation: [
					'share',
				],
				resource: [
					'file',
				],
			},
		},
		default: 'editor',
		description: 'The level of access granted',
	},
	{
		displayName: 'Options',
		name: 'options',
		type: 'collection',
		placeholder: 'Add Option',
		displayOptions: {
			show: {
				operation: [
					'share',
				],
				resource: [
					'file',
				],
			},
		},
		default: {},
		options: [
			{
				displayName: 'Can View Path',
				name: 'can_view_path',
				type: 'boolean',
				default: false,
				description: 'Whether the invited users can see the entire parent path to the associated folder. The user will not gain privileges in any parent folder and therefore cannot see content the user is not collaborated on.',
			},
			{
				displayName: 'Expires At',
				name: 'expires_at',
				type: 'dateTime',
				default: '',
				description: 'Set the expiration date for the collaboration. At this date, the collaboration will be automatically removed from the item.',
			},
			{
				displayName: 'Fields',
				name: 'fields',
				type: 'string',
				default: '',
				description: 'A comma-separated list of attributes to include in the response. This can be used to request fields that are not normally returned in a standard response.',
			},
			{
				displayName: 'Notify',
				name: 'notify',
				type: 'boolean',
				default: false,
				description: 'Whether if users should receive email notification for the action performed',
			},
		],
	},

	/* -------------------------------------------------------------------------- */
	/*                                 file:upload                                */
	/* -------------------------------------------------------------------------- */
	{
		displayName: 'File Name',
		name: 'fileName',
		type: 'string',
		placeholder: 'photo.png',
		displayOptions: {
			show: {
				operation: [
					'upload',
				],
				resource: [
					'file',
				],
			},
		},
		default: '',
		description: 'The name the file should be saved as',
	},
	{
		displayName: 'Binary Data',
		name: 'binaryData',
		type: 'boolean',
		default: false,
		required: true,
		displayOptions: {
			show: {
				operation: [
					'upload',
				],
				resource: [
					'file',
				],
			},
		},
		description: 'If the data to upload should be taken from binary field',
	},
	{
		displayName: 'File Content',
		name: 'fileContent',
		type: 'string',
		default: '',
		required: true,
		displayOptions: {
			show: {
				binaryData: [
					false,
				],
				operation: [
					'upload',
				],
				resource: [
					'file',
				],
			},

		},
		description: 'The text content of the file',
	},
	{
		displayName: 'Binary Property',
		name: 'binaryPropertyName',
		type: 'string',
		default: 'data',
		required: true,
		displayOptions: {
			show: {
				binaryData: [
					true,
				],
				operation: [
					'upload',
				],
				resource: [
					'file',
				],
			},

		},
		description: 'Name of the binary property which contains the data for the file',
	},
	{
		displayName: 'Parent ID',
		name: 'parentId',
		type: 'string',
		displayOptions: {
			show: {
				operation: [
					'upload',
				],
				resource: [
					'file',
				],
			},
		},
		default: '',
		description: 'ID of the parent folder that will contain the file. If not it will be uploaded to the root folder.',
	},
];<|MERGE_RESOLUTION|>--- conflicted
+++ resolved
@@ -277,11 +277,7 @@
 			},
 		},
 		default: false,
-<<<<<<< HEAD
-		description: 'If all results should be returned or only up to a given limit',
-=======
 		description: 'Whether to return all results or only up to a given limit',
->>>>>>> 7f933919
 	},
 	{
 		displayName: 'Limit',
@@ -587,11 +583,7 @@
 			},
 		},
 		default: '',
-<<<<<<< HEAD
-		description: 'The user\'s email address to share the file with',
-=======
 		description: 'The user\'s email address to share the file with.',
->>>>>>> 7f933919
 	},
 	{
 		displayName: 'User ID',
@@ -614,11 +606,7 @@
 			},
 		},
 		default: '',
-<<<<<<< HEAD
-		description: 'The user\'s ID to share the file with',
-=======
 		description: 'The user\'s ID to share the file with.',
->>>>>>> 7f933919
 	},
 	{
 		displayName: 'Group ID',
@@ -638,11 +626,7 @@
 			},
 		},
 		default: '',
-<<<<<<< HEAD
-		description: 'The group\'s ID to share the file with',
-=======
 		description: 'The group\'s ID to share the file with.',
->>>>>>> 7f933919
 	},
 	{
 		displayName: 'Role',
