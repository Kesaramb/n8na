--- conflicted
+++ resolved
@@ -108,11 +108,7 @@
 				name: 'query',
 				type: 'string',
 				default: '',
-<<<<<<< HEAD
-				description: 'The query field accepts valid <a href="https://sendgrid.com/docs/for-developers/sending-email/segmentation-query-language/">SGQL</a> for searching for a contact',
-=======
 				description: 'The query field accepts valid <a href="https://sendgrid.com/docs/for-developers/sending-email/segmentation-query-language/">SGQL</a> for searching for a contact.',
->>>>>>> 49d0e3e8
 			},
 		],
 	},
@@ -247,11 +243,7 @@
 									loadOptionsMethod: 'getListIds',
 								},
 								default: [],
-<<<<<<< HEAD
-								description: 'ID of the field to set',
-=======
 								description: 'ID of the field to set.',
->>>>>>> 49d0e3e8
 							},
 						],
 					},
