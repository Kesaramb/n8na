--- conflicted
+++ resolved
@@ -1,9 +1,3 @@
-<<<<<<< HEAD
-
-=======
-import { OptionsWithUri } from 'request';
->>>>>>> 9017fd46
-
 import {
 	IExecuteFunctions,
 	IExecuteSingleFunctions,
@@ -11,26 +5,18 @@
 	ILoadOptionsFunctions,
 } from 'n8n-core';
 
-<<<<<<< HEAD
-import {
-	IDataObject, IHttpRequestMethods, IHttpRequestOptions, NodeApiError,
-} from 'n8n-workflow';
-
-export async function sendGridApiRequest(this: IHookFunctions | IExecuteFunctions | IExecuteSingleFunctions | ILoadOptionsFunctions, endpoint: string, method: IHttpRequestMethods, body: any = {}, qs: IDataObject = {}, option: IDataObject = {}): Promise<any> { // tslint:disable-line:no-any
-=======
-import { IDataObject, NodeApiError } from 'n8n-workflow';
+import { IDataObject, IHttpRequestMethods, IHttpRequestOptions, NodeApiError } from 'n8n-workflow';
 
 export async function sendGridApiRequest(
 	this: IHookFunctions | IExecuteFunctions | IExecuteSingleFunctions | ILoadOptionsFunctions,
 	endpoint: string,
-	method: string,
+	method: IHttpRequestMethods,
 	// tslint:disable-next-line:no-any
 	body: any = {},
 	qs: IDataObject = {},
 	option: IDataObject = {},
 	// tslint:disable-next-line:no-any
 ): Promise<any> {
->>>>>>> 9017fd46
 	const host = 'api.sendgrid.com/v3';
 
 	const options: IHttpRequestOptions = {
@@ -56,21 +42,16 @@
 	}
 }
 
-<<<<<<< HEAD
-export async function sendGridApiRequestAllItems(this: IExecuteFunctions | ILoadOptionsFunctions, endpoint: string, method: IHttpRequestMethods, propertyName: string, body: any = {}, query: IDataObject = {}): Promise<any> { // tslint:disable-line:no-any
-
-=======
 export async function sendGridApiRequestAllItems(
 	this: IExecuteFunctions | ILoadOptionsFunctions,
 	endpoint: string,
-	method: string,
+	method: IHttpRequestMethods,
 	propertyName: string,
 	// tslint:disable-next-line:no-any
 	body: any = {},
 	query: IDataObject = {},
 	// tslint:disable-next-line:no-any
 ): Promise<any> {
->>>>>>> 9017fd46
 	const returnData: IDataObject[] = [];
 
 	let responseData;
