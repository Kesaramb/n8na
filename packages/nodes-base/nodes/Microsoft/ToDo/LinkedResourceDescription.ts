--- conflicted
+++ resolved
@@ -204,11 +204,7 @@
 			},
 		},
 		default: false,
-<<<<<<< HEAD
-		description: 'If all results should be returned or only up to a given limit',
-=======
 		description: 'Whether to return all results or only up to a given limit',
->>>>>>> 7f933919
 	},
 	{
 		displayName: 'Limit',
