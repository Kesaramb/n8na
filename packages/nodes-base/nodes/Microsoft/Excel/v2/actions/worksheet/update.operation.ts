import type {
	IDataObject,
	IExecuteFunctions,
	INodeExecutionData,
	INodeProperties,
} from 'n8n-workflow';
import { NodeOperationError } from 'n8n-workflow';

import { generatePairedItemData, processJsonInput, updateDisplayOptions } from '@utils/utilities';

import type { ExcelResponse, UpdateSummary } from '../../helpers/interfaces';
import {
	checkRange,
	prepareOutput,
	updateByAutoMaping,
	updateByDefinedValues,
} from '../../helpers/utils';
import { microsoftApiRequest } from '../../transport';
import { workbookRLC, worksheetRLC } from '../common.descriptions';
<<<<<<< HEAD
import { processJsonInput, updateDisplayOptions } from '@utils/utilities';
=======
>>>>>>> 1a915239

const properties: INodeProperties[] = [
	workbookRLC,
	worksheetRLC,
	{
		displayName: 'Select a Range',
		name: 'useRange',
		type: 'boolean',
		default: false,
	},
	{
		displayName: 'Range',
		name: 'range',
		type: 'string',
		displayOptions: {
			show: {
				dataMode: ['autoMap', 'define'],
				useRange: [true],
			},
		},
		placeholder: 'e.g. A1:B2',
		default: '',
		description:
			'The sheet range to read the data from specified using a A1-style notation, has to be specific e.g A1:B5, generic ranges like A:B are not supported. Leave blank to use whole used range in the sheet.',
		hint: 'First row must contain column names',
	},
	{
		displayName: 'Range',
		name: 'range',
		type: 'string',
		displayOptions: {
			show: {
				dataMode: ['raw'],
				useRange: [true],
			},
		},
		placeholder: 'e.g. A1:B2',
		default: '',
		description: 'The sheet range to read the data from specified using a A1-style notation',
		hint: 'Leave blank for entire worksheet',
	},
	{
		displayName: 'Data Mode',
		name: 'dataMode',
		type: 'options',
		default: 'define',
		options: [
			{
				name: 'Auto-Map Input Data to Columns',
				value: 'autoMap',
				description: 'Use when node input properties match destination column names',
			},
			{
				name: 'Map Each Column Below',
				value: 'define',
				description: 'Set the value for each destination column',
			},
			{
				name: 'Raw',
				value: 'raw',
				description:
					'Send raw data as JSON, the whole selected range would be updated with the new values',
			},
		],
	},
	{
		displayName: 'Data',
		name: 'data',
		type: 'json',
		default: '',
		required: true,
		placeholder: 'e.g. [["Sara","1/2/2006","Berlin"],["George","5/3/2010","Paris"]]',
		description:
			'Raw values for the specified range as array of string arrays in JSON format. Should match the specified range: one array item for each row.',
		displayOptions: {
			show: {
				dataMode: ['raw'],
			},
		},
	},
	{
		// eslint-disable-next-line n8n-nodes-base/node-param-display-name-miscased, n8n-nodes-base/node-param-display-name-wrong-for-dynamic-options
		displayName: 'Column to match on',
		name: 'columnToMatchOn',
		type: 'options',
		description:
			'Choose from the list, or specify an ID using an <a href="https://docs.n8n.io/code/expressions/">expression</a>',
		typeOptions: {
			loadOptionsDependsOn: ['worksheet.value', 'workbook.value', 'range'],
			loadOptionsMethod: 'getWorksheetColumnRow',
		},
		default: '',
		hint: "Used to find the correct row to update. Doesn't get changed.",
		displayOptions: {
			show: {
				dataMode: ['autoMap', 'define'],
			},
		},
	},
	{
		displayName: 'Value of Column to Match On',
		name: 'valueToMatchOn',
		type: 'string',
		default: '',
		displayOptions: {
			show: {
				dataMode: ['define'],
			},
		},
	},
	{
		displayName: 'Values to Send',
		name: 'fieldsUi',
		placeholder: 'Add Field',
		type: 'fixedCollection',
		typeOptions: {
			multipleValues: true,
		},
		displayOptions: {
			show: {
				dataMode: ['define'],
			},
		},
		default: {},
		options: [
			{
				displayName: 'Field',
				name: 'values',
				values: [
					{
						// eslint-disable-next-line n8n-nodes-base/node-param-display-name-wrong-for-dynamic-options
						displayName: 'Column',
						name: 'column',
						type: 'options',
						description:
							'Choose from the list, or specify an ID using an <a href="https://docs.n8n.io/code/expressions/">expression</a>',
						typeOptions: {
							loadOptionsDependsOn: ['columnToMatchOn', 'range'],
							loadOptionsMethod: 'getWorksheetColumnRowSkipColumnToMatchOn',
						},
						default: '',
					},
					{
						displayName: 'Value',
						name: 'fieldValue',
						type: 'string',
						default: '',
					},
				],
			},
		],
	},
	{
		displayName: 'Options',
		name: 'options',
		type: 'collection',
		placeholder: 'Add option',
		default: {},
		options: [
			{
				displayName: 'RAW Data',
				name: 'rawData',
				type: 'boolean',
				// eslint-disable-next-line n8n-nodes-base/node-param-default-wrong-for-boolean
				default: 0,
				description:
					'Whether the data should be returned RAW instead of parsed into keys according to their header',
			},
			{
				displayName: 'Data Property',
				name: 'dataProperty',
				type: 'string',
				default: 'data',
				required: true,
				displayOptions: {
					show: {
						rawData: [true],
					},
				},
				description: 'The name of the property into which to write the RAW data',
			},
			{
				displayName: 'Fields',
				name: 'fields',
				type: 'string',
				default: '',
				description: 'Fields the response will containt. Multiple can be added separated by ,.',
				displayOptions: {
					show: {
						rawData: [true],
					},
				},
			},
			{
				displayName: 'Update All Matches',
				name: 'updateAll',
				type: 'boolean',
				default: false,
				description: 'Whether to update all matching rows or just the first match',
				displayOptions: {
					hide: {
						'/dataMode': ['raw'],
					},
				},
			},
		],
	},
];

const displayOptions = {
	show: {
		resource: ['worksheet'],
		operation: ['update'],
	},
};

export const description = updateDisplayOptions(displayOptions, properties);

export async function execute(
	this: IExecuteFunctions,
	items: INodeExecutionData[],
): Promise<INodeExecutionData[]> {
	const returnData: INodeExecutionData[] = [];

	try {
		const options = this.getNodeParameter('options', 0, {});

		const rawData = options.rawData as boolean;
		const dataProperty = options.dataProperty ? (options.dataProperty as string) : 'data';

		const qs: IDataObject = {};
		if (rawData && options.fields) {
			qs.$select = options.fields;
		}

		const workbookId = this.getNodeParameter('workbook', 0, undefined, {
			extractValue: true,
		}) as string;

		const worksheetId = this.getNodeParameter('worksheet', 0, undefined, {
			extractValue: true,
		}) as string;

		let range = this.getNodeParameter('range', 0, '') as string;
		checkRange(this.getNode(), range);

		const dataMode = this.getNodeParameter('dataMode', 0) as string;

		let worksheetData: IDataObject = {};

		if (range && dataMode !== 'raw') {
			worksheetData = await microsoftApiRequest.call(
				this,
				'PATCH',
				`/drive/items/${workbookId}/workbook/worksheets/${worksheetId}/range(address='${range}')`,
			);
		}

		//get used range if range not provided; if 'raw' mode fetch only address information
		if (range === '') {
			const query: IDataObject = {};
			if (dataMode === 'raw') {
				query.select = 'address';
			}

			worksheetData = await microsoftApiRequest.call(
				this,
				'GET',
				`/drive/items/${workbookId}/workbook/worksheets/${worksheetId}/usedRange`,
				undefined,
				query,
			);

			range = (worksheetData.address as string).split('!')[1];
		}

		let responseData;
		if (dataMode === 'raw') {
			const data = this.getNodeParameter('data', 0);

			const values = processJsonInput(data, 'Data') as string[][];

			responseData = await microsoftApiRequest.call(
				this,
				'PATCH',
				`/drive/items/${workbookId}/workbook/worksheets/${worksheetId}/range(address='${range}')`,
				{ values },
				qs,
			);

			returnData.push(
				...prepareOutput.call(this, this.getNode(), responseData as ExcelResponse, {
					rawData,
					dataProperty,
				}),
			);
		} else {
			if (worksheetData.values === undefined || (worksheetData.values as string[][]).length <= 1) {
				throw new NodeOperationError(
					this.getNode(),
					'No data found in the specified range, mapping not possible, you can use raw mode instead to update selected range',
				);
			}

			const updateAll = this.getNodeParameter('options.updateAll', 0, false) as boolean;

			let updateSummary: UpdateSummary = {
				updatedData: [],
				updatedRows: [],
				appendData: [],
			};

			if (dataMode === 'define') {
				updateSummary = updateByDefinedValues.call(
					this,
					items.length,
					worksheetData.values as string[][],
					updateAll,
				);
			}

			if (dataMode === 'autoMap') {
				const columnToMatchOn = this.getNodeParameter('columnToMatchOn', 0) as string;

				if (!items.some(({ json }) => json[columnToMatchOn] !== undefined)) {
					throw new NodeOperationError(
						this.getNode(),
						`Any item in input data contains column '${columnToMatchOn}', that is selected to match on`,
					);
				}

				updateSummary = updateByAutoMaping(
					items,
					worksheetData.values as string[][],
					columnToMatchOn,
					updateAll,
				);
			}

			responseData = await microsoftApiRequest.call(
				this,
				'PATCH',
				`/drive/items/${workbookId}/workbook/worksheets/${worksheetId}/range(address='${range}')`,
				{ values: updateSummary.updatedData },
			);

			const { updatedRows } = updateSummary;

			returnData.push(
				...prepareOutput.call(this, this.getNode(), responseData as ExcelResponse, {
					updatedRows,
					rawData,
					dataProperty,
				}),
			);
		}
	} catch (error) {
		if (this.continueOnFail()) {
			const executionErrorData = this.helpers.returnJsonArray({ error: error.message });
			returnData.push(...executionErrorData);
		} else {
			throw error;
		}
	}

	return returnData;
}<|MERGE_RESOLUTION|>--- conflicted
+++ resolved
@@ -6,7 +6,7 @@
 } from 'n8n-workflow';
 import { NodeOperationError } from 'n8n-workflow';
 
-import { generatePairedItemData, processJsonInput, updateDisplayOptions } from '@utils/utilities';
+import { processJsonInput, updateDisplayOptions } from '@utils/utilities';
 
 import type { ExcelResponse, UpdateSummary } from '../../helpers/interfaces';
 import {
@@ -17,10 +17,6 @@
 } from '../../helpers/utils';
 import { microsoftApiRequest } from '../../transport';
 import { workbookRLC, worksheetRLC } from '../common.descriptions';
-<<<<<<< HEAD
-import { processJsonInput, updateDisplayOptions } from '@utils/utilities';
-=======
->>>>>>> 1a915239
 
 const properties: INodeProperties[] = [
 	workbookRLC,
