--- conflicted
+++ resolved
@@ -130,11 +130,7 @@
 				},
 				default: '',
 				placeholder: 'id,name,description',
-<<<<<<< HEAD
-				description: 'Comma-separated list of the properties which should used as columns for the new rows',
-=======
 				description: 'Comma-separated list of the properties which should used as columns for the new rows.',
->>>>>>> 7f933919
 			},
 
 			// ----------------------------------
@@ -178,11 +174,7 @@
 				},
 				default: '',
 				placeholder: 'name,description',
-<<<<<<< HEAD
-				description: 'Comma-separated list of the properties which should used as columns for rows to update',
-=======
 				description: 'Comma-separated list of the properties which should used as columns for rows to update.',
->>>>>>> 7f933919
 			},
 
 			// ----------------------------------
