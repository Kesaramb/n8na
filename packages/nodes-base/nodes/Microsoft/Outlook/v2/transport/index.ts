<<<<<<< HEAD
import type { OptionsWithUri } from 'request';

import {
	type IPollFunctions,
	type IDataObject,
	type IExecuteFunctions,
	type IExecuteSingleFunctions,
	type ILoadOptionsFunctions,
	type INodeExecutionData,
=======
import type {
	IHttpRequestMethods,
	IRequestOptions,
	IDataObject,
	IExecuteFunctions,
	IExecuteSingleFunctions,
	ILoadOptionsFunctions,
	INodeExecutionData,
>>>>>>> 457cac4c
} from 'n8n-workflow';
import { prepareApiError } from '../helpers/utils';

export async function microsoftApiRequest(
<<<<<<< HEAD
	this: IExecuteFunctions | IExecuteSingleFunctions | ILoadOptionsFunctions | IPollFunctions,
	method: string,
=======
	this: IExecuteFunctions | IExecuteSingleFunctions | ILoadOptionsFunctions,
	method: IHttpRequestMethods,
>>>>>>> 457cac4c
	resource: string,
	body: IDataObject = {},
	qs: IDataObject = {},
	uri?: string,
	headers: IDataObject = {},
	option: IDataObject = { json: true },
) {
	const credentials = await this.getCredentials('microsoftOutlookOAuth2Api');

	let apiUrl = `https://graph.microsoft.com/v1.0/me${resource}`;
	// If accessing shared mailbox
	if (credentials.useShared && credentials.userPrincipalName) {
		apiUrl = `https://graph.microsoft.com/v1.0/users/${credentials.userPrincipalName}${resource}`;
	}

	const options: IRequestOptions = {
		headers: {
			'Content-Type': 'application/json',
		},
		method,
		body,
		qs,
		uri: uri || apiUrl,
	};
	try {
		Object.assign(options, option);

		if (Object.keys(headers).length !== 0) {
			options.headers = Object.assign({}, options.headers, headers);
		}

		if (Object.keys(body).length === 0) {
			delete options.body;
		}

		return await this.helpers.requestWithAuthentication.call(
			this,
			'microsoftOutlookOAuth2Api',
			options,
		);
	} catch (error) {
		if (
			((error.message || '').toLowerCase().includes('bad request') ||
				(error.message || '').toLowerCase().includes('unknown error')) &&
			error.description
		) {
			let updatedError;
			// Try to return the error prettier, otherwise return the original one replacing the message with the description
			try {
				updatedError = prepareApiError.call(this, error);
			} catch (e) {}

			if (updatedError) throw updatedError;

			error.message = error.description;
			error.description = '';
		}

		throw error;
	}
}

export async function microsoftApiRequestAllItems(
	this: IExecuteFunctions | ILoadOptionsFunctions | IPollFunctions,
	propertyName: string,
	method: IHttpRequestMethods,
	endpoint: string,
	body: IDataObject = {},
	query: IDataObject = {},
	headers: IDataObject = {},
) {
	const returnData: IDataObject[] = [];

	let responseData;
	let nextLink: string | undefined;
	query.$top = 100;

	do {
		responseData = await microsoftApiRequest.call(
			this,
			method,
			endpoint,
			body,
			nextLink ? undefined : query, // Do not add query parameters as nextLink already contains them
			nextLink,
			headers,
		);
		nextLink = responseData['@odata.nextLink'];
		returnData.push.apply(returnData, responseData[propertyName] as IDataObject[]);
	} while (responseData['@odata.nextLink'] !== undefined);

	return returnData;
}

export async function downloadAttachments(
	this: IExecuteFunctions | IPollFunctions,
	messages: IDataObject[] | IDataObject,
	prefix: string,
) {
	const elements: INodeExecutionData[] = [];
	if (!Array.isArray(messages)) {
		messages = [messages];
	}
	for (const message of messages) {
		const element: INodeExecutionData = {
			json: message,
			binary: {},
		};
		if (message.hasAttachments === true) {
			const attachments = await microsoftApiRequestAllItems.call(
				this,
				'value',
				'GET',
				`/messages/${message.id}/attachments`,
				{},
			);
			for (const [index, attachment] of attachments.entries()) {
				const response = await microsoftApiRequest.call(
					this,
					'GET',
					`/messages/${message.id}/attachments/${attachment.id}/$value`,
					undefined,
					{},
					undefined,
					{},
					{ encoding: null, resolveWithFullResponse: true },
				);

				const data = Buffer.from(response.body as string, 'utf8');
				element.binary![`${prefix}${index}`] = await this.helpers.prepareBinaryData(
					data as unknown as Buffer,
					attachment.name as string,
					attachment.contentType as string,
				);
			}
		}
		if (Object.keys(element.binary!).length === 0) {
			delete element.binary;
		}
		elements.push(element);
	}
	return elements;
}

export async function getMimeContent(
	this: IExecuteFunctions,
	messageId: string,
	binaryPropertyName: string,
	outputFileName?: string,
) {
	const response = await microsoftApiRequest.call(
		this,
		'GET',
		`/messages/${messageId}/$value`,
		undefined,
		{},
		undefined,
		{},
		{ encoding: null, resolveWithFullResponse: true },
	);

	let mimeType: string | undefined;
	if (response.headers['content-type']) {
		mimeType = response.headers['content-type'];
	}

	const fileName = `${outputFileName || messageId}.eml`;
	const data = Buffer.from(response.body as string, 'utf8');
	const binary: IDataObject = {};
	binary[binaryPropertyName] = await this.helpers.prepareBinaryData(
		data as unknown as Buffer,
		fileName,
		mimeType,
	);

	return binary;
}

export async function getSubfolders(
	this: IExecuteFunctions | ILoadOptionsFunctions,
	folders: IDataObject[],
	addPathToDisplayName = false,
) {
	const returnData: IDataObject[] = [...folders];
	for (const folder of folders) {
		if ((folder.childFolderCount as number) > 0) {
			let subfolders = await microsoftApiRequest.call(
				this,
				'GET',
				`/mailFolders/${folder.id}/childFolders`,
			);

			if (addPathToDisplayName) {
				subfolders = subfolders.value.map((subfolder: IDataObject) => {
					return {
						...subfolder,
						displayName: `${folder.displayName}/${subfolder.displayName}`,
					};
				});
			} else {
				subfolders = subfolders.value;
			}

			returnData.push(
				...(await getSubfolders.call(this, subfolders as IDataObject[], addPathToDisplayName)),
			);
		}
	}
	return returnData;
}<|MERGE_RESOLUTION|>--- conflicted
+++ resolved
@@ -1,14 +1,3 @@
-<<<<<<< HEAD
-import type { OptionsWithUri } from 'request';
-
-import {
-	type IPollFunctions,
-	type IDataObject,
-	type IExecuteFunctions,
-	type IExecuteSingleFunctions,
-	type ILoadOptionsFunctions,
-	type INodeExecutionData,
-=======
 import type {
 	IHttpRequestMethods,
 	IRequestOptions,
@@ -17,18 +6,13 @@
 	IExecuteSingleFunctions,
 	ILoadOptionsFunctions,
 	INodeExecutionData,
->>>>>>> 457cac4c
+	IPollFunctions,
 } from 'n8n-workflow';
 import { prepareApiError } from '../helpers/utils';
 
 export async function microsoftApiRequest(
-<<<<<<< HEAD
 	this: IExecuteFunctions | IExecuteSingleFunctions | ILoadOptionsFunctions | IPollFunctions,
-	method: string,
-=======
-	this: IExecuteFunctions | IExecuteSingleFunctions | ILoadOptionsFunctions,
 	method: IHttpRequestMethods,
->>>>>>> 457cac4c
 	resource: string,
 	body: IDataObject = {},
 	qs: IDataObject = {},
