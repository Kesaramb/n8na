--- conflicted
+++ resolved
@@ -277,36 +277,8 @@
 							const attachments = (additionalFields.attachments as IDataObject)
 								.attachments as IDataObject[];
 
-<<<<<<< HEAD
-							// // Handle attachments
-							body['attachments'] = attachments.map((attachment) => {
-								const binaryPropertyName = attachment.binaryPropertyName as string;
-
-								if (items[i].binary === undefined) {
-									throw new NodeOperationError(this.getNode(), 'No binary data exists on item!', {
-										itemIndex: i,
-									});
-								}
-								//@ts-ignore
-								if (items[i].binary[binaryPropertyName] === undefined) {
-									throw new NodeOperationError(
-										this.getNode(),
-										`Item has no binary property called "${binaryPropertyName}"`,
-										{ itemIndex: i },
-									);
-								}
-
-								const binaryData = (items[i].binary as IBinaryKeyData)[binaryPropertyName];
-								return {
-									'@odata.type': '#microsoft.graph.fileAttachment',
-									name: binaryData.fileName,
-									contentBytes: binaryData.data,
-								};
-							});
-=======
 							// Handle attachments
 							body.attachments = await binaryToAttachments.call(this, attachments, items, i);
->>>>>>> 17eff4d7
 						}
 
 						responseData = await microsoftApiRequest.call(this, 'POST', '/messages', body, {});
@@ -406,36 +378,8 @@
 						if (additionalFields.attachments) {
 							const attachments = (additionalFields.attachments as IDataObject)
 								.attachments as IDataObject[];
-<<<<<<< HEAD
-							// // Handle attachments
-							const data = attachments.map((attachment) => {
-								const binaryPropertyName = attachment.binaryPropertyName as string;
-
-								if (items[i].binary === undefined) {
-									throw new NodeOperationError(this.getNode(), 'No binary data exists on item!', {
-										itemIndex: i,
-									});
-								}
-								//@ts-ignore
-								if (items[i].binary[binaryPropertyName] === undefined) {
-									throw new NodeOperationError(
-										this.getNode(),
-										`Item has no binary property called "${binaryPropertyName}"`,
-										{ itemIndex: i },
-									);
-								}
-
-								const binaryData = (items[i].binary as IBinaryKeyData)[binaryPropertyName];
-								return {
-									'@odata.type': '#microsoft.graph.fileAttachment',
-									name: binaryData.fileName,
-									contentBytes: binaryData.data,
-								};
-							});
-=======
 							// Handle attachments
 							const data = await binaryToAttachments.call(this, attachments, items, i);
->>>>>>> 17eff4d7
 
 							for (const attachment of data) {
 								await microsoftApiRequest.call(
@@ -652,36 +596,8 @@
 							const attachments = (additionalFields.attachments as IDataObject)
 								.attachments as IDataObject[];
 
-<<<<<<< HEAD
-							// // Handle attachments
-							message['attachments'] = attachments.map((attachment) => {
-								const binaryPropertyName = attachment.binaryPropertyName as string;
-
-								if (items[i].binary === undefined) {
-									throw new NodeOperationError(this.getNode(), 'No binary data exists on item!', {
-										itemIndex: i,
-									});
-								}
-								//@ts-ignore
-								if (items[i].binary[binaryPropertyName] === undefined) {
-									throw new NodeOperationError(
-										this.getNode(),
-										`Item has no binary property called "${binaryPropertyName}"`,
-										{ itemIndex: i },
-									);
-								}
-
-								const binaryData = (items[i].binary as IBinaryKeyData)[binaryPropertyName];
-								return {
-									'@odata.type': '#microsoft.graph.fileAttachment',
-									name: binaryData.fileName,
-									contentBytes: binaryData.data,
-								};
-							});
-=======
 							// Handle attachments
 							message.attachments = await binaryToAttachments.call(this, attachments, items, i);
->>>>>>> 17eff4d7
 						}
 
 						const body: IDataObject = {
