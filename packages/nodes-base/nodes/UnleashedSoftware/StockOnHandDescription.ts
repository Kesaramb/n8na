import {
	INodeProperties,
} from 'n8n-workflow';

export const stockOnHandOperations: INodeProperties[] = [
	{
		displayName: 'Operation',
		name: 'operation',
		type: 'options',
		displayOptions: {
			show: {
				resource: [
					'stockOnHand',
				],
			},
		},
		options: [
			{
				name: 'Get',
				value: 'get',
				description: 'Get a stock on hand',
			},
			{
				name: 'Get All',
				value: 'getAll',
				description: 'Get all stocks on hand',
			},
		],
		default: 'getAll',
		description: 'The operation to perform.',
	},
];

export const stockOnHandFields: INodeProperties[] = [

	/* ------------------------------------------------------------------------- */
	/*                                stockOnHand:get                            */
	/* ------------------------------------------------------------------------- */
	{
		displayName: 'Product ID',
		name: 'productId',
		type: 'string',
		displayOptions: {
			show: {
				operation: [
					'get',
				],
				resource: [
					'stockOnHand',
				],
			},
		},
		default: '',
	},
	/* ------------------------------------------------------------------------- */
	/*                                stockOnHand:getAll                         */
	/* ------------------------------------------------------------------------- */
	{
		displayName: 'Return All',
		name: 'returnAll',
		type: 'boolean',
		displayOptions: {
			show: {
				operation: [
					'getAll',
				],
				resource: [
					'stockOnHand',
				],
			},
		},
		default: false,
		description: 'If all results should be returned or only up to a given limit',
	},
	{
		displayName: 'Limit',
		name: 'limit',
		type: 'number',
		displayOptions: {
			show: {
				operation: [
					'getAll',
				],
				resource: [
					'stockOnHand',
				],
				returnAll: [
					false,
				],
			},
		},
		typeOptions: {
			minValue: 1,
			maxValue: 1000,
		},
		default: 100,
		description: 'How many results to return',
	},
	{
		displayName: 'Filters',
		name: 'filters',
		type: 'collection',
		placeholder: 'Add Filter',
		default: {},
		displayOptions: {
			show: {
				operation: [
					'getAll',
				],
				resource: [
					'stockOnHand',
				],
			},
		},
		options: [
			{
				displayName: 'As at Date',
				name: 'asAtDate',
				type: 'dateTime',
				default: '',
				description: 'Returns the stock on hand for a specific date',
			},
			{
				displayName: 'Is Assembled',
				name: 'IsAssembled',
				type: 'boolean',
				default: false,
<<<<<<< HEAD
				description: 'If set to True, the AvailableQty will also include the quantity that can be assembled',
=======
				description: 'If set to True, the AvailableQty will also include the quantity that can be assembled.',
>>>>>>> 49d0e3e8
			},
			{
				displayName: 'Modified Since',
				name: 'modifiedSince',
				type: 'dateTime',
				default: '',
				description: 'Returns stock on hand values modified after a specific date',
			},
			{
				displayName: 'Order By',
				name: 'orderBy',
				type: 'string',
				default: '',
				description: 'Orders the list by a specific column, by default the list is ordered by productCode',
			},
			{
				displayName: 'Product ID',
				name: 'productId',
				type: 'string',
				default: '',
				description: 'Returns products with the specific Product Guid. You can enter multiple product Ids separated by commas.',
			},
			{
				displayName: 'Warehouse Code',
				name: 'warehouseCode',
				type: 'string',
				default: '',
				description: 'Returns stock on hand for a specific warehouse code',
			},
			{
				displayName: 'Warehouse Name',
				name: 'warehouseName',
				type: 'string',
				default: '',
				description: 'Returns stock on hand for a specific warehouse name',
			},
		],
	},
];<|MERGE_RESOLUTION|>--- conflicted
+++ resolved
@@ -125,11 +125,7 @@
 				name: 'IsAssembled',
 				type: 'boolean',
 				default: false,
-<<<<<<< HEAD
-				description: 'If set to True, the AvailableQty will also include the quantity that can be assembled',
-=======
 				description: 'If set to True, the AvailableQty will also include the quantity that can be assembled.',
->>>>>>> 49d0e3e8
 			},
 			{
 				displayName: 'Modified Since',
