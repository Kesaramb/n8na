--- conflicted
+++ resolved
@@ -13,11 +13,6 @@
 	INodeTypeDescription,
 } from 'n8n-workflow';
 import { ApplicationError, NodeConnectionType, NodeOperationError } from 'n8n-workflow';
-<<<<<<< HEAD
-=======
-
-import { generatePairedItemData } from '../../utils/utilities';
->>>>>>> 1a915239
 
 export class Kafka implements INodeType {
 	description: INodeTypeDescription = {
