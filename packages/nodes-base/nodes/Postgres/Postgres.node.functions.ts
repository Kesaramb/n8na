--- conflicted
+++ resolved
@@ -60,51 +60,41 @@
 	getNodeParam: Function,
 	pgp: pgPromise.IMain<{}, pg.IClient>,
 	db: pgPromise.IDatabase<{}, pg.IClient>,
-<<<<<<< HEAD
 	items: INodeExecutionData[],
-): Promise<object[]> {
+	continueOnFail: boolean,
+	overrideMode?: string,
+): Promise<IDataObject[]> {
 	const useQueryParam = getNodeParam('useQueryParams', 0) as boolean;
 	let valuesArray = [] as string[][];
 	if (useQueryParam) {
 		const propertiesString = getNodeParam('properties', 0) as string;
 		const properties = propertiesString.split(',').map(column => column.trim());
-		const paramsItems = getItemCopy(items, properties);
+		const paramsItems = getItemsCopy(items, properties);
 		valuesArray = paramsItems.map((row) => properties.map(col => row[col])) as string[][];
 	}
 
-	const queryResults: IDataObject[] = [];
+	const allQueries = [] as {query: string, values?: string[]}[];
 	for (let i = 0; i < items.length; i++) {
 		const query = getNodeParam('query', i) as string;
 		const values = valuesArray[i];
-		const queryFormat = { text: query, values };
-		const result = await db.query(queryFormat) as IDataObject[];
-
-		queryResults.push(...result);
-	}
-	
-	return queryResults;
-=======
-	input: INodeExecutionData[],
-	continueOnFail: boolean,
-	overrideMode?: string,
-): Promise<IDataObject[]> {
+		const queryFormat = { query, values };
+		allQueries.push(queryFormat);
+	}
+
+	// return queryResults;
 	const additionalFields = getNodeParam('additionalFields', 0) as IDataObject;
 	const mode = overrideMode ? overrideMode : (additionalFields.mode ?? 'multiple') as string;
 	if (mode === 'multiple') {
-		const queries: string[] = [];
-		for (let i = 0; i < input.length; i++) {
-			queries.push(getNodeParam('query', i) as string);
-		}
-		return (await db.multi(pgp.helpers.concat(queries))).flat(1);
+		return (await db.multi(pgp.helpers.concat(allQueries))).flat(1);
 	} else if (mode === 'transaction') {
 		return db.tx(async t => {
 			const result: IDataObject[] = [];
-			for (let i = 0; i < input.length; i++) {
-				try {
-					Array.prototype.push.apply(result, await t.any(getNodeParam('query', i) as string));
+			for (let i = 0; i < allQueries.length; i++) {
+				try {
+					Array.prototype.push.apply(result, await t.any(allQueries[i].query, allQueries[i].values));
 				} catch (err) {
 					if (continueOnFail === false) throw err;
-					result.push({ ...input[i].json, code: err.code, message: err.message });
+					result.push({ ...items[i].json, code: err.code, message: err.message });
 					return result;
 				}
 			}
@@ -113,19 +103,18 @@
 	} else if (mode === 'independently') {
 		return db.task(async t => {
 			const result: IDataObject[] = [];
-			for (let i = 0; i < input.length; i++) {
-				try {
-					Array.prototype.push.apply(result, await t.any(getNodeParam('query', i) as string));
+			for (let i = 0; i < allQueries.length; i++) {
+				try {
+					Array.prototype.push.apply(result, await t.any(allQueries[i].query, allQueries[i].values));
 				} catch (err) {
 					if (continueOnFail === false) throw err;
-					result.push({ ...input[i].json, code: err.code, message: err.message });
+					result.push({ ...items[i].json, code: err.code, message: err.message });
 				}
 			}
 			return result;
 		});
 	}
 	throw new Error('multiple, independently or transaction are valid options');
->>>>>>> 7f0f8deb
 }
 
 /**
