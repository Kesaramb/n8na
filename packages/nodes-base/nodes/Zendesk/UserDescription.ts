--- conflicted
+++ resolved
@@ -143,11 +143,7 @@
 					loadOptionsMethod: 'getLocales',
 				},
 				default: '',
-<<<<<<< HEAD
-				description: 'The user\'s locale',
-=======
 				description: 'The user\'s locale.',
->>>>>>> 7f933919
 			},
 			{
 				displayName: 'Moderator',
@@ -185,22 +181,14 @@
 				name: 'phone',
 				type: 'string',
 				default: '',
-<<<<<<< HEAD
-				description: 'The user\'s primary phone number',
-=======
 				description: 'The user\'s primary phone number.',
->>>>>>> 7f933919
 			},
 			{
 				displayName: 'Report CSV',
 				name: 'report_csv',
 				type: 'boolean',
 				default: false,
-<<<<<<< HEAD
-				description: 'Whether or not the user can access the CSV report on the Search tab of the Reporting page in the Support admin interface',
-=======
 				description: 'Whether or not the user can access the CSV report on the Search tab of the Reporting page in the Support admin interface.',
->>>>>>> 7f933919
 			},
 			{
 				displayName: 'Restricted Agent',
@@ -284,21 +272,13 @@
 				name: 'time_zone',
 				type: 'string',
 				default: '',
-<<<<<<< HEAD
-				description: 'The user\'s time zone',
-=======
 				description: 'The user\'s time zone.',
->>>>>>> 7f933919
 			},
 			{
 				displayName: 'User Fields',
 				name: 'userFieldsUi',
 				placeholder: 'Add User Field',
-<<<<<<< HEAD
-				description: 'Values of custom fields in the user\'s profile',
-=======
 				description: 'Values of custom fields in the user\'s profile.',
->>>>>>> 7f933919
 				type: 'fixedCollection',
 				typeOptions: {
 					multipleValues: true,
@@ -419,11 +399,7 @@
 					loadOptionsMethod: 'getLocales',
 				},
 				default: '',
-<<<<<<< HEAD
-				description: 'The user\'s locale',
-=======
 				description: 'The user\'s locale.',
->>>>>>> 7f933919
 			},
 			{
 				displayName: 'Moderator',
@@ -468,22 +444,14 @@
 				name: 'phone',
 				type: 'string',
 				default: '',
-<<<<<<< HEAD
-				description: 'The user\'s primary phone number',
-=======
 				description: 'The user\'s primary phone number.',
->>>>>>> 7f933919
 			},
 			{
 				displayName: 'Report CSV',
 				name: 'report_csv',
 				type: 'boolean',
 				default: false,
-<<<<<<< HEAD
-				description: 'Whether or not the user can access the CSV report on the Search tab of the Reporting page in the Support admin interface',
-=======
 				description: 'Whether or not the user can access the CSV report on the Search tab of the Reporting page in the Support admin interface.',
->>>>>>> 7f933919
 			},
 			{
 				displayName: 'Restricted Agent',
@@ -567,21 +535,13 @@
 				name: 'time_zone',
 				type: 'string',
 				default: '',
-<<<<<<< HEAD
-				description: 'The user\'s time zone',
-=======
 				description: 'The user\'s time zone.',
->>>>>>> 7f933919
 			},
 			{
 				displayName: 'User Fields',
 				name: 'userFieldsUi',
 				placeholder: 'Add User Field',
-<<<<<<< HEAD
-				description: 'Values of custom fields in the user\'s profile',
-=======
 				description: 'Values of custom fields in the user\'s profile.',
->>>>>>> 7f933919
 				type: 'fixedCollection',
 				typeOptions: {
 					multipleValues: true,
@@ -660,11 +620,7 @@
 			},
 		},
 		default: false,
-<<<<<<< HEAD
-		description: 'If all results should be returned or only up to a given limit',
-=======
 		description: 'Whether to return all results or only up to a given limit',
->>>>>>> 7f933919
 	},
 	{
 		displayName: 'Limit',
@@ -747,11 +703,7 @@
 			},
 		},
 		default: false,
-<<<<<<< HEAD
-		description: 'If all results should be returned or only up to a given limit',
-=======
 		description: 'Whether to return all results or only up to a given limit',
->>>>>>> 7f933919
 	},
 	{
 		displayName: 'Limit',
