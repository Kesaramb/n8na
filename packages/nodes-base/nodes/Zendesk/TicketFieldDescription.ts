--- conflicted
+++ resolved
@@ -97,10 +97,6 @@
 			maxValue: 100,
 		},
 		default: 100,
-<<<<<<< HEAD
-		description: 'Max number of results to return',
-=======
 		description: 'How many results to return',
->>>>>>> 3d528da0
 	},
 ];