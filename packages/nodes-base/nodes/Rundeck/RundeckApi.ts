--- conflicted
+++ resolved
@@ -1,5 +1,11 @@
 import { IExecuteFunctions } from 'n8n-core';
-import { IDataObject, IHttpRequestMethods, IHttpRequestOptions, NodeApiError, NodeOperationError } from 'n8n-workflow';
+import {
+	IDataObject,
+	IHttpRequestMethods,
+	IHttpRequestOptions,
+	NodeApiError,
+	NodeOperationError,
+} from 'n8n-workflow';
 
 export interface RundeckCredentials {
 	url: string;
@@ -14,15 +20,13 @@
 		this.executeFunctions = executeFunctions;
 	}
 
-<<<<<<< HEAD
-
-	protected async request(method: IHttpRequestMethods, endpoint: string, body: IDataObject, query: object) {
-
+	protected async request(
+		method: IHttpRequestMethods,
+		endpoint: string,
+		body: IDataObject,
+		query: object,
+	) {
 		const options: IHttpRequestOptions = {
-=======
-	protected async request(method: string, endpoint: string, body: IDataObject, query: object) {
-		const options: OptionsWithUri = {
->>>>>>> 9017fd46
 			headers: {
 				'user-agent': 'n8n',
 				'X-Rundeck-Auth-Token': this.credentials?.token,
