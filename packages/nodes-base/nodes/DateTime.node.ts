--- conflicted
+++ resolved
@@ -41,11 +41,7 @@
 				options: [
 					{
 						name: 'Calculate a Date',
-<<<<<<< HEAD
 						description: 'Add or subtract time from a date',
-=======
-						description: 'Add time to or subtract time from a date',
->>>>>>> 20b22192
 						value: 'calculate',
 					},
 					{
