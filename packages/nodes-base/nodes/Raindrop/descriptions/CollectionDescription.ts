--- conflicted
+++ resolved
@@ -251,11 +251,7 @@
 			maxValue: 10,
 		},
 		default: 5,
-<<<<<<< HEAD
-		description: 'Max number of results to return',
-=======
 		description: 'How many results to return',
->>>>>>> 3d528da0
 	},
 
 	// ----------------------------------
