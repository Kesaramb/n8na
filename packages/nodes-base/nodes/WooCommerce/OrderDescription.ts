import { INodeProperties } from 'n8n-workflow';

export const orderOperations: INodeProperties[] = [
	{
		displayName: 'Operation',
		name: 'operation',
		type: 'options',
		noDataExpression: true,
		displayOptions: {
			show: {
				resource: [
					'order',
				],
			},
		},
		options: [
			{
				name: 'Create',
				value: 'create',
				description: 'Create a order',
			},
			{
				name: 'Delete',
				value: 'delete',
				description: 'Delete a order',
			},
			{
				name: 'Get',
				value: 'get',
				description: 'Get a order',
			},
			{
				name: 'Get All',
				value: 'getAll',
				description: 'Get all orders',
			},
			{
				name: 'Update',
				value: 'update',
				description: 'Update a order',
			},
		],
		default: 'create',
	},
];

export const orderFields: INodeProperties[] = [

/* -------------------------------------------------------------------------- */
/*                                order:create                                */
/* -------------------------------------------------------------------------- */
	{
		displayName: 'Additional Fields',
		name: 'additionalFields',
		type: 'collection',
		placeholder: 'Add Field',
		default: {},
		displayOptions: {
			show: {
				resource: [
					'order',
				],
				operation: [
					'create',
				],
			},
		},
		options: [
			{
				displayName: 'Currency',
				name: 'currency',
				type: 'string',
				default: '',
				description: 'Currency the order was created with',
			},
			{
				displayName: 'Customer ID',
				name: 'customerId',
				type: 'string',
				default: '',
				description: 'User ID who owns the order. 0 for guests.',
			},
			{
				displayName: 'Customer Note',
				name: 'customerNote',
				type: 'string',
				default: '',
				typeOptions: {
					alwaysOpenEditWindow: true,
				},
				description: 'Note left by customer during checkout',
			},
			{
				displayName: 'Parent ID',
				name: 'parentId',
				type: 'string',
				default: '',
				description: 'Parent order ID',
			},
			{
				displayName: 'Payment Method ID',
				name: 'paymentMethodId',
				type: 'string',
				default: '',
			},
			{
				displayName: 'Payment Method Title',
				name: 'paymentMethodTitle',
				type: 'string',
				default: '',
			},
			{
				displayName: 'Set Paid',
				name: 'setPaid',
				type: 'boolean',
				default: false,
				description: 'Define if the order is paid. It will set the status to processing and reduce stock items.',
			},
			{
				displayName: 'Status',
				name: 'status',
				type: 'options',
				options: [
					{
						name: 'Cancelled',
						value: 'cancelled',
					},
					{
						name: 'Completed',
						value: 'completed',
					},
					{
						name: 'Failed',
						value: 'failed',
					},
					{
						name: 'on-hold',
						value: 'on-hold',
					},
					{
						name: 'Pending',
						value: 'pending',
					},
					{
						name: 'Processing',
						value: 'processing',
					},
					{
						name: 'Refunded',
						value: 'refunded',
					},
					{
						name: 'Trash',
						value: 'trash',
					},
				],
				default: 'pending',
				description: 'A named status for the order',
			},
			{
				displayName: 'Transaction ID',
				name: 'transactionID',
				type: 'string',
				default: '',
				description: 'Unique transaction ID',
			},
		],
	},
	{
		displayName: 'Billing',
		name: 'billingUi',
		placeholder: 'Add Billing',
		type: 'fixedCollection',
		default: {},
		typeOptions: {
			multipleValues: false,
		},
		displayOptions: {
			show: {
				resource: [
					'order',
				],
				operation: [
					'create',
				],
			},
		},
		description: 'Billing address',
		options: [
			{
				name: 'billingValues',
				displayName: 'Address',
				values: [
					{
						displayName: 'First Name',
						name: 'firstName',
						type: 'string',
						default: '',
					},
					{
						displayName: 'Last Name',
						name: 'lastName',
						type: 'string',
						default: '',
					},
					{
						displayName: 'Company',
						name: 'company',
						type: 'string',
						default: '',
					},
					{
						displayName: 'Address Line 1',
						name: 'address_1',
						type: 'string',
						default: '',
					},
					{
						displayName: 'Address Line 2',
						name: 'address_2',
						type: 'string',
						default: '',
					},
					{
						displayName: 'City',
						name: 'city',
						type: 'string',
						default: '',
						description: 'ISO code or name of the state, province or district',
					},
					{
						displayName: 'Postal Code',
						name: 'postcode',
						type: 'string',
						default: '',
					},
					{
						displayName: 'Country',
						name: 'country',
						type: 'string',
						default: '',
					},
					{
						displayName: 'Email',
						name: 'email',
						type: 'string',
						default: '',
					},
					{
						displayName: 'Phone',
						name: 'phone',
						type: 'string',
						default: '',
					},
				],
			},
		],
	},
	{
		displayName: 'Coupon Lines',
		name: 'couponLinesUi',
		placeholder: 'Add Coupon Line',
		type: 'fixedCollection',
		default: {},
		typeOptions: {
			multipleValues: true,
		},
		displayOptions: {
			show: {
				resource: [
					'order',
				],
				operation: [
					'create',
				],
			},
		},
		description: 'Coupons line data',
		options: [
			{
				name: 'couponLinesValues',
				displayName: 'Coupon Line',
				values: [
					{
						displayName: 'Code',
						name: 'code',
						type: 'string',
						default: '',
						description: 'Coupon code',
					},
					{
						displayName: 'Metadata',
						name: 'metadataUi',
						placeholder: 'Add Metadata',
						type: 'fixedCollection',
						default: {},
						typeOptions: {
							multipleValues: true,
						},
						description: 'Meta data',
						options: [
							{
								name: 'metadataValues',
								displayName: 'Metadata',
								values: [
									{
										displayName: 'Key',
										name: 'key',
										type: 'string',
										default: '',
										description: 'Name of the metadata key to add',
									},
									{
										displayName: 'Value',
										name: 'value',
										type: 'string',
										default: '',
										description: 'Value to set for the metadata key',
									},
								],
							},
						],
					},
				],
			},
		],
	},
	{
		displayName: 'Fee Lines',
		name: 'feeLinesUi',
		placeholder: 'Add Fee Line',
		type: 'fixedCollection',
		default: {},
		typeOptions: {
			multipleValues: true,
		},
		displayOptions: {
			show: {
				resource: [
					'order',
				],
				operation: [
					'create',
				],
			},
		},
		description: 'Fee line data',
		options: [
			{
				name: 'feeLinesValues',
				displayName: 'Fee Line',
				values: [
					{
						displayName: 'Name',
						name: 'name',
						type: 'string',
						default: '',
						description: 'Fee name',
					},
					{
						displayName: 'Tax Class',
						name: 'taxClass',
						type: 'string',
						description: 'Tax class of fee',
						default: '',
					},
					{
						displayName: 'Tax Status',
						name: 'taxStatus',
						type: 'options',
						options: [
							{
								name: 'Taxable',
								value: 'taxable',
							},
							{
								name: 'None',
								value: 'none',
							},
						],
						default: '',
						description: 'Tax class of fee',
					},
					{
						displayName: 'Total',
						name: 'total',
						type: 'string',
						default: '',
						description: 'Line total (after discounts)',
					},
					{
						displayName: 'Metadata',
						name: 'metadataUi',
						placeholder: 'Add Metadata',
						type: 'fixedCollection',
						default: {},
						typeOptions: {
							multipleValues: true,
						},
						description: 'Meta data',
						options: [
							{
								name: 'metadataValues',
								displayName: 'Metadata',
								values: [
									{
										displayName: 'Key',
										name: 'key',
										type: 'string',
										default: '',
										description: 'Name of the metadata key to add',
									},
									{
										displayName: 'Value',
										name: 'value',
										type: 'string',
										default: '',
										description: 'Value to set for the metadata key',
									},
								],
							},
						],
					},
				],
			},
		],
	},
	{
		displayName: 'Line Items',
		name: 'lineItemsUi',
		placeholder: 'Add Line Item',
		type: 'fixedCollection',
		default: {},
		typeOptions: {
			multipleValues: true,
		},
		displayOptions: {
			show: {
				resource: [
					'order',
				],
				operation: [
					'create',
				],
			},
		},
		description: 'Line item data',
		options: [
			{
				name: 'lineItemsValues',
				displayName: 'Line Item',
				values: [
					{
						displayName: 'Name',
						name: 'name',
						type: 'string',
						default: '',
						description: 'Product name',
					},
					{
						displayName: 'Product ID',
						name: 'productId',
						type: 'number',
						default: 0,
					},
					{
						displayName: 'Variation ID',
						name: 'variationId',
						type: 'number',
						default: 0,
						description: 'Variation ID, if applicable',
					},
					{
						displayName: 'Quantity',
						name: 'quantity',
						type: 'number',
						default: 1,
						description: 'Quantity ordered',
					},
					{
						displayName: 'Tax Class',
						name: 'taxClass',
						type: 'string',
						default: '',
						description: 'Slug of the tax class of product',
					},
					{
						displayName: 'Subtotal',
						name: 'subtotal',
						type: 'string',
						default: '',
						description: 'Line subtotal (before discounts)',
					},
					{
						displayName: 'Total',
						name: 'total',
						type: 'string',
						default: '',
						description: 'Line total (after discounts)',
					},
					{
						displayName: 'Metadata',
						name: 'metadataUi',
						placeholder: 'Add Metadata',
						type: 'fixedCollection',
						default: {},
						typeOptions: {
							multipleValues: true,
						},
						description: 'Meta data',
						options: [
							{
								name: 'metadataValues',
								displayName: 'Metadata',
								values: [
									{
										displayName: 'Key',
										name: 'key',
										type: 'string',
										default: '',
										description: 'Name of the metadata key to add',
									},
									{
										displayName: 'Value',
										name: 'value',
										type: 'string',
										default: '',
										description: 'Value to set for the metadata key',
									},
								],
							},
						],
					},
				],
			},
		],
	},
	{
		displayName: 'Metadata',
		name: 'metadataUi',
		placeholder: 'Add Metadata',
		type: 'fixedCollection',
		default: {},
		typeOptions: {
			multipleValues: true,
		},
		displayOptions: {
			show: {
				resource: [
					'order',
				],
				operation: [
					'create',
				],
			},
		},
		description: 'Meta data',
		options: [
			{
				name: 'metadataValues',
				displayName: 'Metadata',
				values: [
					{
						displayName: 'Key',
						name: 'key',
						type: 'string',
						default: '',
						description: 'Name of the metadata key to add',
					},
					{
						displayName: 'Value',
						name: 'value',
						type: 'string',
						default: '',
						description: 'Value to set for the metadata key',
					},
				],
			},
		],
	},
	{
		displayName: 'Shipping',
		name: 'shippingUi',
		placeholder: 'Add Shipping',
		type: 'fixedCollection',
		default: {},
		typeOptions: {
			multipleValues: false,
		},
		displayOptions: {
			show: {
				resource: [
					'order',
				],
				operation: [
					'create',
				],
			},
		},
		description: 'Shipping address',
		options: [
			{
				name: 'shippingValues',
				displayName: 'Address',
				values: [
					{
						displayName: 'First Name',
						name: 'firstName',
						type: 'string',
						default: '',
					},
					{
						displayName: 'Last Name',
						name: 'lastName',
						type: 'string',
						default: '',
					},
					{
						displayName: 'Company',
						name: 'company',
						type: 'string',
						default: '',
					},
					{
						displayName: 'Address Line 1',
						name: 'address_1',
						type: 'string',
						default: '',
					},
					{
						displayName: 'Address Line 2',
						name: 'address_2',
						type: 'string',
						default: '',
					},
					{
						displayName: 'City',
						name: 'city',
						type: 'string',
						default: '',
						description: 'ISO code or name of the state, province or district',
					},
					{
						displayName: 'Postal Code',
						name: 'postcode',
						type: 'string',
						default: '',
					},
					{
						displayName: 'Country',
						name: 'country',
						type: 'string',
						default: '',
					},
				],
			},
		],
	},
	{
		displayName: 'Shipping Lines',
		name: 'shippingLinesUi',
		placeholder: 'Add Shipping Line',
		type: 'fixedCollection',
		default: {},
		typeOptions: {
			multipleValues: true,
		},
		displayOptions: {
			show: {
				resource: [
					'order',
				],
				operation: [
					'create',
				],
			},
		},
		description: 'Shipping line data',
		options: [
			{
				name: 'shippingLinesValues',
				displayName: 'Fee Line',
				values: [
					{
						displayName: 'Method Title',
						name: 'methodTitle',
						type: 'string',
						default: '',
						description: 'Shipping method name',
					},
					{
						displayName: 'Method ID',
						name: 'method ID',
						type: 'string',
						description: 'Shipping method ID',
						default: '',
					},
					{
						displayName: 'Total',
						name: 'total',
						type: 'string',
						default: '',
						description: 'Line total (after discounts)',
					},
					{
						displayName: 'Metadata',
						name: 'metadataUi',
						placeholder: 'Add Metadata',
						type: 'fixedCollection',
						default: {},
						typeOptions: {
							multipleValues: true,
						},
						description: 'Meta data',
						options: [
							{
								name: 'metadataValues',
								displayName: 'Metadata',
								values: [
									{
										displayName: 'Key',
										name: 'key',
										type: 'string',
										default: '',
										description: 'Name of the metadata key to add',
									},
									{
										displayName: 'Value',
										name: 'value',
										type: 'string',
										default: '',
										description: 'Value to set for the metadata key',
									},
								],
							},
						],
					},
				],
			},
		],
	},
/* -------------------------------------------------------------------------- */
/*                                 order:update                             */
/* -------------------------------------------------------------------------- */
	{
		displayName: 'Order ID',
		name: 'orderId',
		type: 'string',
		displayOptions: {
			show: {
				resource: [
					'order',
				],
				operation: [
					'update',
				],
			},
		},
		default: '',
	},
	{
		displayName: 'Update Fields',
		name: 'updateFields',
		type: 'collection',
		placeholder: 'Add Field',
		default: {},
		displayOptions: {
			show: {
				resource: [
					'order',
				],
				operation: [
					'update',
				],
			},
		},
		options: [
			{
				displayName: 'Currency',
				name: 'currency',
				type: 'string',
				default: '',
				description: 'Currency the order was created with',
			},
			{
				displayName: 'Customer ID',
				name: 'customerId',
				type: 'string',
				default: '',
				description: 'User ID who owns the order. 0 for guests.',
			},
			{
				displayName: 'Customer Note',
				name: 'customerNote',
				type: 'string',
				default: '',
				typeOptions: {
					alwaysOpenEditWindow: true,
				},
				description: 'Note left by customer during checkout',
			},
			{
				displayName: 'Parent ID',
				name: 'parentId',
				type: 'string',
				default: '',
				description: 'Parent order ID',
			},
			{
				displayName: 'Payment Method ID',
				name: 'paymentMethodId',
				type: 'string',
				default: '',
			},
			{
				displayName: 'Payment Method Title',
				name: 'paymentMethodTitle',
				type: 'string',
				default: '',
			},
			{
				displayName: 'Status',
				name: 'status',
				type: 'options',
				options: [
					{
						name: 'Cancelled',
						value: 'cancelled',
					},
					{
						name: 'Completed',
						value: 'completed',
					},
					{
						name: 'Failed',
						value: 'failed',
					},
					{
						name: 'on-hold',
						value: 'on-hold',
					},
					{
						name: 'Pending',
						value: 'pending',
					},
					{
						name: 'Processing',
						value: 'processing',
					},
					{
						name: 'Refunded',
						value: 'refunded',
					},
					{
						name: 'Trash',
						value: 'trash',
					},
				],
				default: 'pending',
				description: 'A named status for the order',
			},
			{
				displayName: 'Transaction ID',
				name: 'transactionID',
				type: 'string',
				default: '',
				description: 'Unique transaction ID',
			},
		],
	},
	{
		displayName: 'Billing',
		name: 'billingUi',
		placeholder: 'Add Billing',
		type: 'fixedCollection',
		default: {},
		typeOptions: {
			multipleValues: false,
		},
		displayOptions: {
			show: {
				resource: [
					'order',
				],
				operation: [
					'update',
				],
			},
		},
		description: 'Billing address',
		options: [
			{
				name: 'billingValues',
				displayName: 'Address',
				values: [
					{
						displayName: 'First Name',
						name: 'firstName',
						type: 'string',
						default: '',
					},
					{
						displayName: 'Last Name',
						name: 'lastName',
						type: 'string',
						default: '',
					},
					{
						displayName: 'Company',
						name: 'company',
						type: 'string',
						default: '',
					},
					{
						displayName: 'Address Line 1',
						name: 'address_1',
						type: 'string',
						default: '',
					},
					{
						displayName: 'Address Line 2',
						name: 'address_2',
						type: 'string',
						default: '',
					},
					{
						displayName: 'City',
						name: 'city',
						type: 'string',
						default: '',
						description: 'ISO code or name of the state, province or district',
					},
					{
						displayName: 'Postal Code',
						name: 'postalCode',
						type: 'string',
						default: '',
					},
					{
						displayName: 'Country',
						name: 'country',
						type: 'string',
						default: '',
					},
					{
						displayName: 'Email',
						name: 'email',
						type: 'string',
						default: '',
					},
					{
						displayName: 'Phone',
						name: 'phone',
						type: 'string',
						default: '',
					},
				],
			},
		],
	},
	{
		displayName: 'Coupon Lines',
		name: 'couponLinesUi',
		placeholder: 'Add Coupon Line',
		type: 'fixedCollection',
		default: {},
		typeOptions: {
			multipleValues: true,
		},
		displayOptions: {
			show: {
				resource: [
					'order',
				],
				operation: [
					'update',
				],
			},
		},
		description: 'Coupons line data',
		options: [
			{
				name: 'couponLinesValues',
				displayName: 'Coupon Line',
				values: [
					{
						displayName: 'Code',
						name: 'code',
						type: 'string',
						default: '',
						description: 'Coupon code',
					},
					{
						displayName: 'Metadata',
						name: 'metadataUi',
						placeholder: 'Add Metadata',
						type: 'fixedCollection',
						default: {},
						typeOptions: {
							multipleValues: true,
						},
						description: 'Meta data',
						options: [
							{
								name: 'metadataValues',
								displayName: 'Metadata',
								values: [
									{
										displayName: 'Key',
										name: 'key',
										type: 'string',
										default: '',
										description: 'Name of the metadata key to add',
									},
									{
										displayName: 'Value',
										name: 'value',
										type: 'string',
										default: '',
										description: 'Value to set for the metadata key',
									},
								],
							},
						],
					},
				],
			},
		],
	},
	{
		displayName: 'Fee Lines',
		name: 'feeLinesUi',
		placeholder: 'Add Fee Line',
		type: 'fixedCollection',
		default: {},
		typeOptions: {
			multipleValues: true,
		},
		displayOptions: {
			show: {
				resource: [
					'order',
				],
				operation: [
					'update',
				],
			},
		},
		description: 'Fee line data',
		options: [
			{
				name: 'feeLinesValues',
				displayName: 'Fee Line',
				values: [
					{
						displayName: 'Name',
						name: 'name',
						type: 'string',
						default: '',
						description: 'Fee name',
					},
					{
						displayName: 'Tax Class',
						name: 'taxClass',
						type: 'string',
						description: 'Tax class of fee',
						default: '',
					},
					{
						displayName: 'Tax Status',
						name: 'taxStatus',
						type: 'options',
						options: [
							{
								name: 'Taxable',
								value: 'taxable',
							},
							{
								name: 'None',
								value: 'none',
							},
						],
						default: '',
						description: 'Tax class of fee',
					},
					{
						displayName: 'Total',
						name: 'total',
						type: 'string',
						default: '',
						description: 'Line total (after discounts)',
					},
					{
						displayName: 'Metadata',
						name: 'metadataUi',
						placeholder: 'Add Metadata',
						type: 'fixedCollection',
						default: {},
						typeOptions: {
							multipleValues: true,
						},
						description: 'Meta data',
						options: [
							{
								name: 'metadataValues',
								displayName: 'Metadata',
								values: [
									{
										displayName: 'Key',
										name: 'key',
										type: 'string',
										default: '',
										description: 'Name of the metadata key to add',
									},
									{
										displayName: 'Value',
										name: 'value',
										type: 'string',
										default: '',
										description: 'Value to set for the metadata key',
									},
								],
							},
						],
					},
				],
			},
		],
	},
	{
		displayName: 'Line Items',
		name: 'lineItemsUi',
		placeholder: 'Add Line Item',
		type: 'fixedCollection',
		default: {},
		typeOptions: {
			multipleValues: true,
		},
		displayOptions: {
			show: {
				resource: [
					'order',
				],
				operation: [
					'update',
				],
			},
		},
		description: 'Line item data',
		options: [
			{
				name: 'lineItemsValues',
				displayName: 'Line Item',
				values: [
					{
						displayName: 'Name',
						name: 'name',
						type: 'string',
						default: '',
						description: 'Product name',
					},
					{
						displayName: 'Product ID',
						name: 'productId',
						type: 'number',
						default: 0,
					},
					{
						displayName: 'Variation ID',
						name: 'variationId',
						type: 'number',
						default: 0,
						description: 'Variation ID, if applicable',
					},
					{
						displayName: 'Quantity',
						name: 'quantity',
						type: 'number',
						default: 1,
						description: 'Quantity ordered',
					},
					{
						displayName: 'Tax Class',
						name: 'taxClass',
						type: 'string',
						default: '',
						description: 'Slug of the tax class of product',
					},
					{
						displayName: 'Subtotal',
						name: 'subtotal',
						type: 'string',
						default: '',
						description: 'Line subtotal (before discounts)',
					},
					{
						displayName: 'Total',
						name: 'total',
						type: 'string',
						default: '',
						description: 'Line total (after discounts)',
					},
					{
						displayName: 'Metadata',
						name: 'metadataUi',
						placeholder: 'Add Metadata',
						type: 'fixedCollection',
						default: {},
						typeOptions: {
							multipleValues: true,
						},
						description: 'Meta data',
						options: [
							{
								name: 'metadataValues',
								displayName: 'Metadata',
								values: [
									{
										displayName: 'Key',
										name: 'key',
										type: 'string',
										default: '',
										description: 'Name of the metadata key to add',
									},
									{
										displayName: 'Value',
										name: 'value',
										type: 'string',
										default: '',
										description: 'Value to set for the metadata key',
									},
								],
							},
						],
					},
				],
			},
		],
	},
	{
		displayName: 'Metadata',
		name: 'metadataUi',
		placeholder: 'Add Metadata',
		type: 'fixedCollection',
		default: {},
		typeOptions: {
			multipleValues: true,
		},
		displayOptions: {
			show: {
				resource: [
					'order',
				],
				operation: [
					'update',
				],
			},
		},
		description: 'Meta data',
		options: [
			{
				name: 'metadataValues',
				displayName: 'Metadata',
				values: [
					{
						displayName: 'Key',
						name: 'key',
						type: 'string',
						default: '',
						description: 'Name of the metadata key to add',
					},
					{
						displayName: 'Value',
						name: 'value',
						type: 'string',
						default: '',
						description: 'Value to set for the metadata key',
					},
				],
			},
		],
	},
	{
		displayName: 'Shipping',
		name: 'shippingUi',
		placeholder: 'Add Shipping',
		type: 'fixedCollection',
		default: {},
		typeOptions: {
			multipleValues: false,
		},
		displayOptions: {
			show: {
				resource: [
					'order',
				],
				operation: [
					'update',
				],
			},
		},
		description: 'Shipping address',
		options: [
			{
				name: 'shippingValues',
				displayName: 'Address',
				values: [
					{
						displayName: 'First Name',
						name: 'firstName',
						type: 'string',
						default: '',
					},
					{
						displayName: 'Last Name',
						name: 'lastName',
						type: 'string',
						default: '',
					},
					{
						displayName: 'Company',
						name: 'company',
						type: 'string',
						default: '',
					},
					{
						displayName: 'Address Line 1',
						name: 'address_1',
						type: 'string',
						default: '',
					},
					{
						displayName: 'Address Line 2',
						name: 'address_2',
						type: 'string',
						default: '',
					},
					{
						displayName: 'City',
						name: 'city',
						type: 'string',
						default: '',
						description: 'ISO code or name of the state, province or district',
					},
					{
						displayName: 'Postal Code',
						name: 'postalCode',
						type: 'string',
						default: '',
					},
					{
						displayName: 'Country',
						name: 'country',
						type: 'string',
						default: '',
					},
				],
			},
		],
	},
	{
		displayName: 'Shipping Lines',
		name: 'shippingLinesUi',
		placeholder: 'Add Shipping Line',
		type: 'fixedCollection',
		default: {},
		typeOptions: {
			multipleValues: true,
		},
		displayOptions: {
			show: {
				resource: [
					'order',
				],
				operation: [
					'update',
				],
			},
		},
		description: 'Shipping line data',
		options: [
			{
				name: 'shippingLinesValues',
				displayName: 'Fee Line',
				values: [
					{
						displayName: 'Method Title',
						name: 'methodTitle',
						type: 'string',
						default: '',
						description: 'Shipping method name',
					},
					{
						displayName: 'Method ID',
						name: 'method ID',
						type: 'string',
						description: 'Shipping method ID',
						default: '',
					},
					{
						displayName: 'Total',
						name: 'total',
						type: 'string',
						default: '',
						description: 'Line total (after discounts)',
					},
					{
						displayName: 'Metadata',
						name: 'metadataUi',
						placeholder: 'Add Metadata',
						type: 'fixedCollection',
						default: {},
						typeOptions: {
							multipleValues: true,
						},
						description: 'Meta data',
						options: [
							{
								name: 'metadataValues',
								displayName: 'Metadata',
								values: [
									{
										displayName: 'Key',
										name: 'key',
										type: 'string',
										default: '',
										description: 'Name of the metadata key to add',
									},
									{
										displayName: 'Value',
										name: 'value',
										type: 'string',
										default: '',
										description: 'Value to set for the metadata key',
									},
								],
							},
						],
					},
				],
			},
		],
	},
/* -------------------------------------------------------------------------- */
/*                                   order:get                              */
/* -------------------------------------------------------------------------- */
	{
		displayName: 'Order ID',
		name: 'orderId',
		type: 'string',
		displayOptions: {
			show: {
				resource: [
					'order',
				],
				operation: [
					'get',
				],
			},
		},
		default: '',
	},
/* -------------------------------------------------------------------------- */
/*                                   order:getAll                           */
/* -------------------------------------------------------------------------- */
	{
		displayName: 'Return All',
		name: 'returnAll',
		type: 'boolean',
		displayOptions: {
			show: {
				resource: [
					'order',
				],
				operation: [
					'getAll',
				],
			},
		},
		default: false,
		description: 'Whether to return all results or only up to a given limit',
	},
	{
		displayName: 'Limit',
		name: 'limit',
		type: 'number',
		displayOptions: {
			show: {
				resource: [
					'order',
				],
				operation: [
					'getAll',
				],
				returnAll: [
					false,
				],
			},
		},
		typeOptions: {
			minValue: 1,
			maxValue: 100,
		},
		default: 50,
		description: 'Max number of results to return',
	},
	{
		displayName: 'Options',
		name: 'options',
		type: 'collection',
		placeholder: 'Add Option',
		default: {},
		displayOptions: {
			show: {
				resource: [
					'order',
				],
				operation: [
					'getAll',
				],
			},
		},
		options: [
			{
				displayName: 'After',
				name: 'after',
				type: 'dateTime',
				default: '',
				description: 'Limit response to resources published after a given ISO8601 compliant date',
			},
			{
				displayName: 'Before',
				name: 'before',
				type: 'dateTime',
				default: '',
				description: 'Limit response to resources published before a given ISO8601 compliant date',
			},
			{
				displayName: 'Customer',
				name: 'customer',
				type: 'string',
				default: '',
				description: 'Limit result set to orders assigned a specific customer',
			},
			{
				displayName: 'Decimal Points',
				name: 'decimalPoints',
				type: 'number',
				typeOptions: {
					minValue: 0,
					maxValue: 10,
				},
				default: 2,
				description: 'Number of decimal points to use in each resource',
			},
			{
				displayName: 'Order',
				name: 'order',
				type: 'options',
				options: [
					{
						name: 'ASC',
						value: 'asc',
					},
					{
						name: 'DESC',
						value: 'desc',
					},
				],
				default: 'desc',
				description: 'Order sort attribute ascending or descending',
			},
			{
				displayName: 'Product',
				name: 'product',
				type: 'string',
				default: '',
				description: 'Limit result set to orders assigned a specific product',
			},
			{
				displayName: 'Order By',
				name: 'orderBy',
				type: 'options',
				options: [
					{
						name: 'Date',
						value: 'date',
					},
					{
						name: 'ID',
						value: 'id',
					},
					{
						name: 'Include',
						value: 'include',
					},
					{
						name: 'Slug',
						value: 'slug',
					},
					{
						name: 'Title',
						value: 'title',
					},
				],
				default: 'id',
				description: 'Sort collection by object attribute',
			},
			{
				displayName: 'Search',
				name: 'search',
				type: 'string',
				default: '',
				description: 'Limit results to those matching a string',
			},
			{
				displayName: 'Status',
				name: 'status',
				type: 'options',
				options: [
					{
						name: 'Any',
						value: 'any',
					},
					{
<<<<<<< HEAD
						name: 'cancelled',
						value: 'cancelled',
					},
					{
						name: 'completed',
						value: 'completed',
					},
					{
						name: 'failed',
=======
						name: 'Completed',
						value: 'completed',
					},
					{
						name: 'Cancelled',
						value: 'cancelled',
					},
					{
						name: 'Failed',
>>>>>>> b5b46ab6
						value: 'failed',
					},
					{
						name: 'on-hold',
						value: 'on-hold',
					},
					{
						name: 'Pending',
						value: 'pending',
					},
					{
						name: 'Processing',
						value: 'processing',
					},
					{
						name: 'Refunded',
						value: 'refunded',
					},
					{
						name: 'Trash',
						value: 'trash',
					},
				],
				default: 'any',
				description: 'Limit result set to orders assigned a specific status',
			},
		],
	},
/* -------------------------------------------------------------------------- */
/*                                   order:delete                           */
/* -------------------------------------------------------------------------- */
	{
		displayName: 'Order ID',
		name: 'orderId',
		type: 'string',
		displayOptions: {
			show: {
				resource: [
					'order',
				],
				operation: [
					'delete',
				],
			},
		},
		default: '',
	},
];<|MERGE_RESOLUTION|>--- conflicted
+++ resolved
@@ -1623,31 +1623,19 @@
 						value: 'any',
 					},
 					{
-<<<<<<< HEAD
-						name: 'cancelled',
+						name: 'Cancelled',
 						value: 'cancelled',
 					},
 					{
-						name: 'completed',
-						value: 'completed',
-					},
-					{
-						name: 'failed',
-=======
 						name: 'Completed',
 						value: 'completed',
 					},
 					{
-						name: 'Cancelled',
-						value: 'cancelled',
-					},
-					{
 						name: 'Failed',
->>>>>>> b5b46ab6
 						value: 'failed',
 					},
 					{
-						name: 'on-hold',
+						name: 'On-Hold',
 						value: 'on-hold',
 					},
 					{
