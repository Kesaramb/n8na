--- conflicted
+++ resolved
@@ -59,9 +59,6 @@
 	return adjustedPutItem;
 }
 
-<<<<<<< HEAD
-function decodeAttribute(type: AttributeValueType, attribute: string) {
-=======
 export function simplify(item: IAttributeValue): IDataObject {
 	const output: IDataObject = {};
 
@@ -74,7 +71,6 @@
 }
 
 function decodeAttribute(type: AttributeValueType, attribute: string | IAttributeValue) {
->>>>>>> 94be3b61
 	switch (type) {
 		case 'BOOL':
 			return Boolean(attribute);
