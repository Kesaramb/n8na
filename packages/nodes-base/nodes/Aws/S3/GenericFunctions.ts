import { URL } from 'url';

import { Request, sign } from 'aws4';

import { get } from 'lodash';

import { parseString } from 'xml2js';

import {
	IExecuteFunctions,
	IHookFunctions,
	ILoadOptionsFunctions,
	IWebhookFunctions,
} from 'n8n-core';

import {
	IDataObject,
<<<<<<< HEAD
	IHttpRequestMethods,
=======
>>>>>>> 9017fd46
	IHttpRequestOptions,
	JsonObject,
	NodeApiError,
	NodeOperationError,
} from 'n8n-workflow';

export async function awsApiRequest(
	this: IHookFunctions | IExecuteFunctions | ILoadOptionsFunctions | IWebhookFunctions,
	service: string,
	method: IHttpRequestMethods,
	path: string,
	body?: string | Buffer,
	query: IDataObject = {},
	headers?: object,
	option: IDataObject = {},
	region?: string,
	// tslint:disable-next-line:no-any
): Promise<any> {
	const credentials = await this.getCredentials('aws');
<<<<<<< HEAD

	const endpoint = new URL(
		(((credentials.s3Endpoint as string) || '').replace('{region}', credentials.region as string) ||
			`https://${service}.${credentials.region}.amazonaws.com`) + path,
	);

	// Sign AWS API request with the user credentials
	const signOpts = {
		headers: headers || {},
		host: endpoint.host,
		method,
		path: `${endpoint.pathname}?${queryToString(query).replace(/\+/g, '%2B')}`,
		body,
	} as Request;
	const securityHeaders = {
		accessKeyId: `${credentials.accessKeyId}`.trim(),
		secretAccessKey: `${credentials.secretAccessKey}`.trim(),
		sessionToken: credentials.temporaryCredentials
			? `${credentials.sessionToken}`.trim()
			: undefined,
	};

	sign(signOpts, securityHeaders);

	const options: IHttpRequestOptions = {
		headers: signOpts.headers,
=======
	const requestOptions = {
		qs: {
			...query,
			service,
			path,
			query,
		},
>>>>>>> 9017fd46
		method,
		body: JSON.stringify(body),
		url: '',
		headers,
		//region: credentials?.region as string,
	} as IHttpRequestOptions;

	if (Object.keys(option).length !== 0) {
		Object.assign(requestOptions, option);
	}
	try {
		return await this.helpers.requestWithAuthentication.call(this, 'aws', requestOptions);
	} catch (error) {
		throw new NodeApiError(this.getNode(), error as JsonObject);
	}
}

export async function awsApiRequestREST(
	this: IHookFunctions | IExecuteFunctions | ILoadOptionsFunctions,
	service: string,
	method: IHttpRequestMethods,
	path: string,
	body?: string,
	query: IDataObject = {},
	headers?: object,
	options: IDataObject = {},
	region?: string,
	// tslint:disable-next-line:no-any
): Promise<any> {
	const response = await awsApiRequest.call(
		this,
		service,
		method,
		path,
		body,
		query,
		headers,
		options,
		region,
	);
	try {
		return JSON.parse(response);
	} catch (error) {
		return response;
	}
}

export async function awsApiRequestSOAP(
	this: IHookFunctions | IExecuteFunctions | ILoadOptionsFunctions | IWebhookFunctions,
	service: string,
	method: IHttpRequestMethods,
	path: string,
	body?: string | Buffer,
	query: IDataObject = {},
	headers?: object,
	option: IDataObject = {},
	region?: string,
	// tslint:disable-next-line:no-any
): Promise<any> {
	const response = await awsApiRequest.call(
		this,
		service,
		method,
		path,
		body,
		query,
		headers,
		option,
		region,
	);
	try {
		return await new Promise((resolve, reject) => {
			parseString(response, { explicitArray: false }, (err, data) => {
				if (err) {
					return reject(err);
				}
				resolve(data);
			});
		});
	} catch (error) {
		return error;
	}
}

export async function awsApiRequestSOAPAllItems(
	this: IHookFunctions | IExecuteFunctions | ILoadOptionsFunctions | IWebhookFunctions,
	propertyName: string,
	service: string,
	method: IHttpRequestMethods,
	path: string,
	body?: string,
	query: IDataObject = {},
	headers: IDataObject = {},
	option: IDataObject = {},
	region?: string,
	// tslint:disable-next-line:no-any
): Promise<any> {
	const returnData: IDataObject[] = [];

	let responseData;

	do {
		responseData = await awsApiRequestSOAP.call(
			this,
			service,
			method,
			path,
			body,
			query,
			headers,
			option,
			region,
		);

		//https://forums.aws.amazon.com/thread.jspa?threadID=55746
		if (get(responseData, `${propertyName.split('.')[0]}.NextContinuationToken`)) {
			query['continuation-token'] = get(
				responseData,
				`${propertyName.split('.')[0]}.NextContinuationToken`,
			);
		}
		if (get(responseData, propertyName)) {
			if (Array.isArray(get(responseData, propertyName))) {
				returnData.push.apply(returnData, get(responseData, propertyName));
			} else {
				returnData.push(get(responseData, propertyName));
			}
		}
		if (query.limit && query.limit <= returnData.length) {
			return returnData;
		}
	} while (
		get(responseData, `${propertyName.split('.')[0]}.IsTruncated`) !== undefined &&
		get(responseData, `${propertyName.split('.')[0]}.IsTruncated`) !== 'false'
	);

	return returnData;
}

function queryToString(params: IDataObject) {
	return Object.keys(params)
		.map((key) => key + '=' + params[key])
		.join('&');
}<|MERGE_RESOLUTION|>--- conflicted
+++ resolved
@@ -15,10 +15,7 @@
 
 import {
 	IDataObject,
-<<<<<<< HEAD
 	IHttpRequestMethods,
-=======
->>>>>>> 9017fd46
 	IHttpRequestOptions,
 	JsonObject,
 	NodeApiError,
@@ -38,34 +35,6 @@
 	// tslint:disable-next-line:no-any
 ): Promise<any> {
 	const credentials = await this.getCredentials('aws');
-<<<<<<< HEAD
-
-	const endpoint = new URL(
-		(((credentials.s3Endpoint as string) || '').replace('{region}', credentials.region as string) ||
-			`https://${service}.${credentials.region}.amazonaws.com`) + path,
-	);
-
-	// Sign AWS API request with the user credentials
-	const signOpts = {
-		headers: headers || {},
-		host: endpoint.host,
-		method,
-		path: `${endpoint.pathname}?${queryToString(query).replace(/\+/g, '%2B')}`,
-		body,
-	} as Request;
-	const securityHeaders = {
-		accessKeyId: `${credentials.accessKeyId}`.trim(),
-		secretAccessKey: `${credentials.secretAccessKey}`.trim(),
-		sessionToken: credentials.temporaryCredentials
-			? `${credentials.sessionToken}`.trim()
-			: undefined,
-	};
-
-	sign(signOpts, securityHeaders);
-
-	const options: IHttpRequestOptions = {
-		headers: signOpts.headers,
-=======
 	const requestOptions = {
 		qs: {
 			...query,
@@ -73,7 +42,6 @@
 			path,
 			query,
 		},
->>>>>>> 9017fd46
 		method,
 		body: JSON.stringify(body),
 		url: '',
