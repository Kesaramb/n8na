import type { Readable } from 'stream';

import type {
	IBinaryKeyData,
	IDataObject,
	IExecuteFunctions,
	INodeExecutionData,
	INodeType,
	INodeTypeBaseDescription,
	INodeTypeDescription,
	IRequestOptionsSimplified,
	PaginationOptions,
	JsonObject,
	IRequestOptions,
	IHttpRequestMethods,
} from 'n8n-workflow';

import {
	BINARY_ENCODING,
	NodeApiError,
	NodeOperationError,
	jsonParse,
	removeCircularRefs,
	sleep,
} from 'n8n-workflow';

import set from 'lodash/set';
import type { BodyParameter, IAuthDataSanitizeKeys } from '../GenericFunctions';
import {
	binaryContentTypes,
	getOAuth2AdditionalParameters,
	getSecrets,
	prepareRequestBody,
	reduceAsync,
	replaceNullValues,
	sanitizeUiMessage,
	setAgentOptions,
} from '../GenericFunctions';
import type { HttpSslAuthCredentials } from '../interfaces';
import { keysToLowercase } from '@utils/utilities';

function toText<T>(data: T) {
	if (typeof data === 'object' && data !== null) {
		return JSON.stringify(data);
	}
	return data;
}
export class HttpRequestV3 implements INodeType {
	description: INodeTypeDescription;

	constructor(baseDescription: INodeTypeBaseDescription) {
		this.description = {
			...baseDescription,
			subtitle: '={{$parameter["method"] + ": " + $parameter["url"]}}',
			version: [3, 4, 4.1, 4.2],
			defaults: {
				name: 'HTTP Request',
				color: '#0004F5',
			},
			inputs: ['main'],
			outputs: ['main'],
			credentials: [
				{
					name: 'httpSslAuth',
					required: true,
					displayOptions: {
						show: {
							provideSslCertificates: [true],
						},
					},
				},
			],
			properties: [
				{
					displayName: '',
					name: 'curlImport',
					type: 'curlImport',
					default: '',
				},
				{
					displayName: 'Method',
					name: 'method',
					type: 'options',
					options: [
						{
							name: 'DELETE',
							value: 'DELETE',
						},
						{
							name: 'GET',
							value: 'GET',
						},
						{
							name: 'HEAD',
							value: 'HEAD',
						},
						{
							name: 'OPTIONS',
							value: 'OPTIONS',
						},
						{
							name: 'PATCH',
							value: 'PATCH',
						},
						{
							name: 'POST',
							value: 'POST',
						},
						{
							name: 'PUT',
							value: 'PUT',
						},
					],
					default: 'GET',
					description: 'The request method to use',
				},
				{
					displayName: 'URL',
					name: 'url',
					type: 'string',
					default: '',
					placeholder: 'http://example.com/index.html',
					description: 'The URL to make the request to',
					required: true,
				},
				{
					displayName: 'Authentication',
					name: 'authentication',
					noDataExpression: true,
					type: 'options',
					options: [
						{
							name: 'None',
							value: 'none',
						},
						{
							name: 'Predefined Credential Type',
							value: 'predefinedCredentialType',
							description:
								"We've already implemented auth for many services so that you don't have to set it up manually",
						},
						{
							name: 'Generic Credential Type',
							value: 'genericCredentialType',
							description: 'Fully customizable. Choose between basic, header, OAuth2, etc.',
						},
					],
					default: 'none',
				},
				{
					displayName: 'Credential Type',
					name: 'nodeCredentialType',
					type: 'credentialsSelect',
					noDataExpression: true,
					required: true,
					default: '',
					credentialTypes: ['extends:oAuth2Api', 'extends:oAuth1Api', 'has:authenticate'],
					displayOptions: {
						show: {
							authentication: ['predefinedCredentialType'],
						},
					},
				},
				{
					displayName:
						'Make sure you have specified the scope(s) for the Service Account in the credential',
					name: 'googleApiWarning',
					type: 'notice',
					default: '',
					displayOptions: {
						show: {
							nodeCredentialType: ['googleApi'],
						},
					},
				},
				{
					displayName: 'Generic Auth Type',
					name: 'genericAuthType',
					type: 'credentialsSelect',
					required: true,
					default: '',
					credentialTypes: ['has:genericAuth'],
					displayOptions: {
						show: {
							authentication: ['genericCredentialType'],
						},
					},
				},
				{
					displayName: 'SSL Certificates',
					name: 'provideSslCertificates',
					type: 'boolean',
					default: false,
					isNodeSetting: true,
				},
				{
					displayName: "Provide certificates in node's 'Credential for SSL Certificates' parameter",
					name: 'provideSslCertificatesNotice',
					type: 'notice',
					default: '',
					isNodeSetting: true,
					displayOptions: {
						show: {
							provideSslCertificates: [true],
						},
					},
				},
				{
					displayName: 'SSL Certificate',
					name: 'sslCertificate',
					type: 'credentials',
					default: '',
					displayOptions: {
						show: {
							provideSslCertificates: [true],
						},
					},
				},
				{
					displayName: 'Send Query Parameters',
					name: 'sendQuery',
					type: 'boolean',
					default: false,
					noDataExpression: true,
					description: 'Whether the request has query params or not',
				},
				{
					displayName: 'Specify Query Parameters',
					name: 'specifyQuery',
					type: 'options',
					displayOptions: {
						show: {
							sendQuery: [true],
						},
					},
					options: [
						{
							name: 'Using Fields Below',
							value: 'keypair',
						},
						{
							name: 'Using JSON',
							value: 'json',
						},
					],
					default: 'keypair',
				},
				{
					displayName: 'Query Parameters',
					name: 'queryParameters',
					type: 'fixedCollection',
					displayOptions: {
						show: {
							sendQuery: [true],
							specifyQuery: ['keypair'],
						},
					},
					typeOptions: {
						multipleValues: true,
					},
					placeholder: 'Add Parameter',
					default: {
						parameters: [
							{
								name: '',
								value: '',
							},
						],
					},
					options: [
						{
							name: 'parameters',
							displayName: 'Parameter',
							values: [
								{
									displayName: 'Name',
									name: 'name',
									type: 'string',
									default: '',
								},
								{
									displayName: 'Value',
									name: 'value',
									type: 'string',
									default: '',
								},
							],
						},
					],
				},
				{
					displayName: 'JSON',
					name: 'jsonQuery',
					type: 'json',
					displayOptions: {
						show: {
							sendQuery: [true],
							specifyQuery: ['json'],
						},
					},
					default: '',
				},
				{
					displayName: 'Send Headers',
					name: 'sendHeaders',
					type: 'boolean',
					default: false,
					noDataExpression: true,
					description: 'Whether the request has headers or not',
				},
				{
					displayName: 'Specify Headers',
					name: 'specifyHeaders',
					type: 'options',
					displayOptions: {
						show: {
							sendHeaders: [true],
						},
					},
					options: [
						{
							name: 'Using Fields Below',
							value: 'keypair',
						},
						{
							name: 'Using JSON',
							value: 'json',
						},
					],
					default: 'keypair',
				},
				{
					displayName: 'Header Parameters',
					name: 'headerParameters',
					type: 'fixedCollection',
					displayOptions: {
						show: {
							sendHeaders: [true],
							specifyHeaders: ['keypair'],
						},
					},
					typeOptions: {
						multipleValues: true,
					},
					placeholder: 'Add Parameter',
					default: {
						parameters: [
							{
								name: '',
								value: '',
							},
						],
					},
					options: [
						{
							name: 'parameters',
							displayName: 'Parameter',
							values: [
								{
									displayName: 'Name',
									name: 'name',
									type: 'string',
									default: '',
								},
								{
									displayName: 'Value',
									name: 'value',
									type: 'string',
									default: '',
								},
							],
						},
					],
				},
				{
					displayName: 'JSON',
					name: 'jsonHeaders',
					type: 'json',
					displayOptions: {
						show: {
							sendHeaders: [true],
							specifyHeaders: ['json'],
						},
					},
					default: '',
				},
				{
					displayName: 'Send Body',
					name: 'sendBody',
					type: 'boolean',
					default: false,
					noDataExpression: true,
					description: 'Whether the request has a body or not',
				},
				{
					displayName: 'Body Content Type',
					name: 'contentType',
					type: 'options',
					displayOptions: {
						show: {
							sendBody: [true],
						},
					},
					options: [
						{
							name: 'Form Urlencoded',
							value: 'form-urlencoded',
						},
						{
							name: 'Form-Data',
							value: 'multipart-form-data',
						},
						{
							name: 'JSON',
							value: 'json',
						},
						{
							// eslint-disable-next-line n8n-nodes-base/node-param-display-name-miscased
							name: 'n8n Binary File',
							value: 'binaryData',
						},
						{
							name: 'Raw',
							value: 'raw',
						},
					],
					default: 'json',
					description: 'Content-Type to use to send body parameters',
				},
				{
					displayName: 'Specify Body',
					name: 'specifyBody',
					type: 'options',
					displayOptions: {
						show: {
							sendBody: [true],
							contentType: ['json'],
						},
					},
					options: [
						{
							name: 'Using Fields Below',
							value: 'keypair',
						},
						{
							name: 'Using JSON',
							value: 'json',
						},
					],
					default: 'keypair',
					// eslint-disable-next-line n8n-nodes-base/node-param-description-miscased-json
					description:
						'The body can be specified using explicit fields (<code>keypair</code>) or using a JavaScript object (<code>json</code>)',
				},
				{
					displayName: 'Body Parameters',
					name: 'bodyParameters',
					type: 'fixedCollection',
					displayOptions: {
						show: {
							sendBody: [true],
							contentType: ['json'],
							specifyBody: ['keypair'],
						},
					},
					typeOptions: {
						multipleValues: true,
					},
					placeholder: 'Add Parameter',
					default: {
						parameters: [
							{
								name: '',
								value: '',
							},
						],
					},
					options: [
						{
							name: 'parameters',
							displayName: 'Parameter',
							values: [
								{
									displayName: 'Name',
									name: 'name',
									type: 'string',
									default: '',
									description:
										'ID of the field to set. Choose from the list, or specify an ID using an <a href="https://docs.n8n.io/code-examples/expressions/">expression</a>.',
								},
								{
									displayName: 'Value',
									name: 'value',
									type: 'string',
									default: '',
									description: 'Value of the field to set',
								},
							],
						},
					],
				},
				{
					displayName: 'JSON',
					name: 'jsonBody',
					type: 'json',
					displayOptions: {
						show: {
							sendBody: [true],
							contentType: ['json'],
							specifyBody: ['json'],
						},
					},
					default: '',
				},
				{
					displayName: 'Body Parameters',
					name: 'bodyParameters',
					type: 'fixedCollection',
					displayOptions: {
						show: {
							sendBody: [true],
							contentType: ['multipart-form-data'],
						},
					},
					typeOptions: {
						multipleValues: true,
					},
					placeholder: 'Add Parameter',
					default: {
						parameters: [
							{
								name: '',
								value: '',
							},
						],
					},
					options: [
						{
							name: 'parameters',
							displayName: 'Parameter',
							values: [
								{
									displayName: 'Parameter Type',
									name: 'parameterType',
									type: 'options',
									options: [
										{
											// eslint-disable-next-line n8n-nodes-base/node-param-display-name-miscased
											name: 'n8n Binary File',
											value: 'formBinaryData',
										},
										{
											name: 'Form Data',
											value: 'formData',
										},
									],
									default: 'formData',
								},
								{
									displayName: 'Name',
									name: 'name',
									type: 'string',
									default: '',
									description:
										'ID of the field to set. Choose from the list, or specify an ID using an <a href="https://docs.n8n.io/code-examples/expressions/">expression</a>.',
								},
								{
									displayName: 'Value',
									name: 'value',
									type: 'string',
									displayOptions: {
										show: {
											parameterType: ['formData'],
										},
									},
									default: '',
									description: 'Value of the field to set',
								},
								{
									displayName: 'Input Data Field Name',
									name: 'inputDataFieldName',
									type: 'string',
									displayOptions: {
										show: {
											parameterType: ['formBinaryData'],
										},
									},
									default: '',
									description:
										'The name of the incoming field containing the binary file data to be processed',
								},
							],
						},
					],
				},
				{
					displayName: 'Specify Body',
					name: 'specifyBody',
					type: 'options',
					displayOptions: {
						show: {
							sendBody: [true],
							contentType: ['form-urlencoded'],
						},
					},
					options: [
						{
							name: 'Using Fields Below',
							value: 'keypair',
						},
						{
							name: 'Using Single Field',
							value: 'string',
						},
					],
					default: 'keypair',
				},
				{
					displayName: 'Body Parameters',
					name: 'bodyParameters',
					type: 'fixedCollection',
					displayOptions: {
						show: {
							sendBody: [true],
							contentType: ['form-urlencoded'],
							specifyBody: ['keypair'],
						},
					},
					typeOptions: {
						multipleValues: true,
					},
					placeholder: 'Add Parameter',
					default: {
						parameters: [
							{
								name: '',
								value: '',
							},
						],
					},
					options: [
						{
							name: 'parameters',
							displayName: 'Parameter',
							values: [
								{
									displayName: 'Name',
									name: 'name',
									type: 'string',
									default: '',
									description:
										'ID of the field to set. Choose from the list, or specify an ID using an <a href="https://docs.n8n.io/code-examples/expressions/">expression</a>.',
								},
								{
									displayName: 'Value',
									name: 'value',
									type: 'string',
									default: '',
									description: 'Value of the field to set',
								},
							],
						},
					],
				},
				{
					displayName: 'Body',
					name: 'body',
					type: 'string',
					displayOptions: {
						show: {
							sendBody: [true],
							specifyBody: ['string'],
						},
					},
					default: '',
					placeholder: 'field1=value1&field2=value2',
				},
				{
					displayName: 'Input Data Field Name',
					name: 'inputDataFieldName',
					type: 'string',
					displayOptions: {
						show: {
							sendBody: [true],
							contentType: ['binaryData'],
						},
					},
					default: '',
					description:
						'The name of the incoming field containing the binary file data to be processed',
				},
				{
					displayName: 'Content Type',
					name: 'rawContentType',
					type: 'string',
					displayOptions: {
						show: {
							sendBody: [true],
							contentType: ['raw'],
						},
					},
					default: '',
					placeholder: 'text/html',
				},
				{
					displayName: 'Body',
					name: 'body',
					type: 'string',
					displayOptions: {
						show: {
							sendBody: [true],
							contentType: ['raw'],
						},
					},
					default: '',
					placeholder: '',
				},
				{
					displayName: 'Options',
					name: 'options',
					type: 'collection',
					placeholder: 'Add Option',
					default: {},
					options: [
						{
							displayName: 'Batching',
							name: 'batching',
							placeholder: 'Add Batching',
							type: 'fixedCollection',
							typeOptions: {
								multipleValues: false,
							},
							default: {
								batch: {},
							},
							options: [
								{
									displayName: 'Batching',
									name: 'batch',
									values: [
										{
											displayName: 'Items per Batch',
											name: 'batchSize',
											type: 'number',
											typeOptions: {
												minValue: -1,
											},
											default: 50,
											description:
												'Input will be split in batches to throttle requests. -1 for disabled. 0 will be treated as 1.',
										},
										{
											// eslint-disable-next-line n8n-nodes-base/node-param-display-name-miscased
											displayName: 'Batch Interval (ms)',
											name: 'batchInterval',
											type: 'number',
											typeOptions: {
												minValue: 0,
											},
											default: 1000,
											description:
												'Time (in milliseconds) between each batch of requests. 0 for disabled.',
										},
									],
								},
							],
						},
						{
							displayName: 'Ignore SSL Issues',
							name: 'allowUnauthorizedCerts',
							type: 'boolean',
							noDataExpression: true,
							default: false,
							// eslint-disable-next-line n8n-nodes-base/node-param-description-wrong-for-ignore-ssl-issues
							description:
								'Whether to download the response even if SSL certificate validation is not possible',
						},
						{
							displayName: 'Array Format in Query Parameters',
							name: 'queryParameterArrays',
							type: 'options',
							displayOptions: {
								show: {
									'/sendQuery': [true],
								},
							},
							options: [
								{
									name: 'No Brackets',
									value: 'repeat',
									// eslint-disable-next-line n8n-nodes-base/node-param-description-lowercase-first-char
									description: 'e.g. foo=bar&foo=qux',
								},
								{
									name: 'Brackets Only',
									value: 'brackets',
									// eslint-disable-next-line n8n-nodes-base/node-param-description-lowercase-first-char
									description: 'e.g. foo[]=bar&foo[]=qux',
								},
								{
									name: 'Brackets with Indices',
									value: 'indices',
									// eslint-disable-next-line n8n-nodes-base/node-param-description-lowercase-first-char
									description: 'e.g. foo[0]=bar&foo[1]=qux',
								},
							],
							default: 'brackets',
						},
						{
							displayName: 'Redirects',
							name: 'redirect',
							placeholder: 'Add Redirect',
							type: 'fixedCollection',
							typeOptions: {
								multipleValues: false,
							},
							default: { redirect: {} },
							options: [
								{
									displayName: 'Redirect',
									name: 'redirect',
									values: [
										{
											displayName: 'Follow Redirects',
											name: 'followRedirects',
											type: 'boolean',
											default: false,
											noDataExpression: true,
											description: 'Whether to follow all redirects',
										},
										{
											displayName: 'Max Redirects',
											name: 'maxRedirects',
											type: 'number',
											displayOptions: {
												show: {
													followRedirects: [true],
												},
											},
											default: 21,
											description: 'Max number of redirects to follow',
										},
									],
								},
							],
							displayOptions: {
								show: {
									'@version': [1, 2, 3],
								},
							},
						},
						{
							displayName: 'Redirects',
							name: 'redirect',
							placeholder: 'Add Redirect',
							type: 'fixedCollection',
							typeOptions: {
								multipleValues: false,
							},
							default: {
								redirect: {},
							},
							options: [
								{
									displayName: 'Redirect',
									name: 'redirect',
									values: [
										{
											displayName: 'Follow Redirects',
											name: 'followRedirects',
											type: 'boolean',
											default: true,
											noDataExpression: true,
											description: 'Whether to follow all redirects',
										},
										{
											displayName: 'Max Redirects',
											name: 'maxRedirects',
											type: 'number',
											displayOptions: {
												show: {
													followRedirects: [true],
												},
											},
											default: 21,
											description: 'Max number of redirects to follow',
										},
									],
								},
							],
							displayOptions: {
								hide: {
									'@version': [1, 2, 3],
								},
							},
						},
						{
							displayName: 'Response',
							name: 'response',
							placeholder: 'Add response',
							type: 'fixedCollection',
							typeOptions: {
								multipleValues: false,
							},
							default: {
								response: {},
							},
							options: [
								{
									displayName: 'Response',
									name: 'response',
									values: [
										{
											displayName: 'Include Response Headers and Status',
											name: 'fullResponse',
											type: 'boolean',
											default: false,
											description:
												'Whether to return the full response (headers and response status code) data instead of only the body',
										},
										{
											displayName: 'Never Error',
											name: 'neverError',
											type: 'boolean',
											default: false,
											description: 'Whether to succeeds also when status code is not 2xx',
										},
										{
											displayName: 'Response Format',
											name: 'responseFormat',
											type: 'options',
											noDataExpression: true,
											options: [
												{
													name: 'Autodetect',
													value: 'autodetect',
												},
												{
													name: 'File',
													value: 'file',
												},
												{
													name: 'JSON',
													value: 'json',
												},
												{
													name: 'Text',
													value: 'text',
												},
											],
											default: 'autodetect',
											description: 'The format in which the data gets returned from the URL',
										},
										{
											displayName: 'Put Output in Field',
											name: 'outputPropertyName',
											type: 'string',
											default: 'data',
											required: true,
											displayOptions: {
												show: {
													responseFormat: ['file', 'text'],
												},
											},
											description:
												'Name of the binary property to which to write the data of the read file',
										},
									],
								},
							],
						},
						{
							displayName: 'Pagination',
							name: 'pagination',
							placeholder: 'Add pagination',
							type: 'fixedCollection',
							typeOptions: {
								multipleValues: false,
							},
							default: {
								pagination: {},
							},
							options: [
								{
									displayName: 'Pagination',
									name: 'pagination',
									values: [
										{
											displayName: 'Pagination Mode',
											name: 'paginationMode',
											type: 'options',
											typeOptions: {
												noDataExpression: true,
											},
											options: [
												{
													name: 'Off',
													value: 'off',
												},
												{
													name: 'Update a Parameter in Each Request',
													value: 'updateAParameterInEachRequest',
												},
												{
													name: 'Response Contains Next URL',
													value: 'responseContainsNextURL',
												},
											],
											default: 'updateAParameterInEachRequest',
											description: 'If pagination should be used',
										},
										{
											displayName:
												'Use the $response variables to access the data of the previous response. <a href="https://docs.n8n.io/code/builtin/http-node-variables/?utm_source=n8n_app&utm_medium=node_settings_modal-credential_link&utm_campaign=n8n-nodes-base.httpRequest" target="_blank">More info</a>',
											name: 'webhookNotice',
											displayOptions: {
												hide: {
													paginationMode: ['off'],
												},
											},
											type: 'notice',
											default: '',
										},
										{
											displayName: 'Next URL',
											name: 'nextURL',
											type: 'string',
											displayOptions: {
												show: {
													paginationMode: ['responseContainsNextURL'],
												},
											},
											default: '',
											description:
												'Should evaluate to the URL of the next page. <a href="https://docs.n8n.io/integrations/builtin/core-nodes/n8n-nodes-base.httprequest/#pagination" target="_blank">More info</a>.',
										},
										{
											displayName: 'Parameters',
											name: 'parameters',
											type: 'fixedCollection',
											displayOptions: {
												show: {
													paginationMode: ['updateAParameterInEachRequest'],
												},
											},
											typeOptions: {
												multipleValues: true,
												noExpression: true,
											},
											placeholder: 'Add Parameter',
											default: {
												parameters: [
													{
														type: 'qs',
														name: '',
														value: '',
													},
												],
											},
											options: [
												{
													name: 'parameters',
													displayName: 'Parameter',
													values: [
														{
															displayName: 'Type',
															name: 'type',
															type: 'options',
															options: [
																{
																	name: 'Body',
																	value: 'body',
																},
																{
																	name: 'Header',
																	value: 'headers',
																},
																{
																	name: 'Query',
																	value: 'qs',
																},
															],
															default: 'qs',
															description: 'Where the parameter should be set',
														},
														{
															displayName: 'Name',
															name: 'name',
															type: 'string',
															default: '',
															placeholder: 'e.g page',
														},
														{
															displayName: 'Value',
															name: 'value',
															type: 'string',
															default: '',
															hint: 'Use expression mode and $response to access response data',
														},
													],
												},
											],
										},
										{
											displayName: 'Pagination Complete When',
											name: 'paginationCompleteWhen',
											type: 'options',
											typeOptions: {
												noDataExpression: true,
											},
											displayOptions: {
												hide: {
													paginationMode: ['off'],
												},
											},
											options: [
												{
													name: 'Response Is Empty',
													value: 'responseIsEmpty',
												},
												{
													name: 'Receive Specific Status Code(s)',
													value: 'receiveSpecificStatusCodes',
												},
												{
													name: 'Other',
													value: 'other',
												},
											],
											default: 'responseIsEmpty',
											description: 'When should no further requests be made?',
										},
										{
											displayName: 'Status Code(s) when Complete',
											name: 'statusCodesWhenComplete',
											type: 'string',
											typeOptions: {
												noDataExpression: true,
											},
											displayOptions: {
												show: {
													paginationCompleteWhen: ['receiveSpecificStatusCodes'],
												},
											},
											default: '',
											description: 'Accepts comma-separated values',
										},
										{
											displayName: 'Complete Expression',
											name: 'completeExpression',
											type: 'string',
											displayOptions: {
												show: {
													paginationCompleteWhen: ['other'],
												},
											},
											default: '',
											description:
												'Should evaluate to true when pagination is complete. <a href="https://docs.n8n.io/integrations/builtin/core-nodes/n8n-nodes-base.httprequest/#pagination" target="_blank">More info</a>.',
										},
										{
											displayName: 'Limit Pages Fetched',
											name: 'limitPagesFetched',
											type: 'boolean',
											typeOptions: {
												noDataExpression: true,
											},
											displayOptions: {
												hide: {
													paginationMode: ['off'],
												},
											},
											default: false,
											noDataExpression: true,
											description: 'Whether the number of requests should be limited',
										},
										{
											displayName: 'Max Pages',
											name: 'maxRequests',
											type: 'number',
											typeOptions: {
												noDataExpression: true,
											},
											displayOptions: {
												show: {
													limitPagesFetched: [true],
												},
											},
											default: 100,
											description: 'Maximum amount of request to be make',
										},
										{
											// eslint-disable-next-line n8n-nodes-base/node-param-display-name-miscased
											displayName: 'Interval Between Requests (ms)',
											name: 'requestInterval',
											type: 'number',
											displayOptions: {
												hide: {
													paginationMode: ['off'],
												},
											},
											default: 0,
											description: 'Time in milliseconds to wait between requests',
											hint: 'At 0 no delay will be added',
											typeOptions: {
												minValue: 0,
											},
										},
									],
								},
							],
						},
						{
							displayName: 'Proxy',
							name: 'proxy',
							type: 'string',
							default: '',
							placeholder: 'e.g. http://myproxy:3128',
							description: 'HTTP proxy to use',
						},
						{
							displayName: 'Timeout',
							name: 'timeout',
							type: 'number',
							typeOptions: {
								minValue: 1,
							},
							default: 10000,
							description:
								'Time in ms to wait for the server to send response headers (and start the response body) before aborting the request',
						},
					],
				},
				{
					displayName:
						"You can view the raw requests this node makes in your browser's developer console",
					name: 'infoMessage',
					type: 'notice',
					default: '',
				},
			],
		};
	}

	async execute(this: IExecuteFunctions): Promise<INodeExecutionData[][]> {
		const items = this.getInputData();
		const nodeVersion = this.getNode().typeVersion;

		const fullResponseProperties = ['body', 'headers', 'statusCode', 'statusMessage'];

		let authentication;

		try {
			authentication = this.getNodeParameter('authentication', 0) as
				| 'predefinedCredentialType'
				| 'genericCredentialType'
				| 'none';
		} catch {}

		let httpBasicAuth;
		let httpDigestAuth;
		let httpHeaderAuth;
		let httpQueryAuth;
		let httpCustomAuth;
		let oAuth1Api;
		let oAuth2Api;
		let sslCertificates;
		let nodeCredentialType: string | undefined;
		let genericCredentialType: string | undefined;

		let requestOptions: IRequestOptions = {
			uri: '',
		};

		let returnItems: INodeExecutionData[] = [];
		const requestPromises = [];

		let fullResponse = false;

		let autoDetectResponseFormat = false;

		// Can not be defined on a per item level
		const pagination = this.getNodeParameter('options.pagination.pagination', 0, null, {
			rawExpressions: true,
		}) as {
			paginationMode: 'off' | 'updateAParameterInEachRequest' | 'responseContainsNextURL';
			nextURL?: string;
			parameters: {
				parameters: Array<{
					type: 'body' | 'headers' | 'qs';
					name: string;
					value: string;
				}>;
			};
			paginationCompleteWhen: 'responseIsEmpty' | 'receiveSpecificStatusCodes' | 'other';
			statusCodesWhenComplete: string;
			completeExpression: string;
			limitPagesFetched: boolean;
			maxRequests: number;
			requestInterval: number;
		};

		const requests: Array<{
			options: IRequestOptions;
			authKeys: IAuthDataSanitizeKeys;
			credentialType?: string;
		}> = [];

		for (let itemIndex = 0; itemIndex < items.length; itemIndex++) {
			if (authentication === 'genericCredentialType') {
				genericCredentialType = this.getNodeParameter('genericAuthType', 0) as string;

				if (genericCredentialType === 'httpBasicAuth') {
					httpBasicAuth = await this.getCredentials('httpBasicAuth', itemIndex);
				} else if (genericCredentialType === 'httpDigestAuth') {
					httpDigestAuth = await this.getCredentials('httpDigestAuth', itemIndex);
				} else if (genericCredentialType === 'httpHeaderAuth') {
					httpHeaderAuth = await this.getCredentials('httpHeaderAuth', itemIndex);
				} else if (genericCredentialType === 'httpQueryAuth') {
					httpQueryAuth = await this.getCredentials('httpQueryAuth', itemIndex);
				} else if (genericCredentialType === 'httpCustomAuth') {
					httpCustomAuth = await this.getCredentials('httpCustomAuth', itemIndex);
				} else if (genericCredentialType === 'oAuth1Api') {
					oAuth1Api = await this.getCredentials('oAuth1Api', itemIndex);
				} else if (genericCredentialType === 'oAuth2Api') {
					oAuth2Api = await this.getCredentials('oAuth2Api', itemIndex);
				}
			} else if (authentication === 'predefinedCredentialType') {
				nodeCredentialType = this.getNodeParameter('nodeCredentialType', itemIndex) as string;
			}

			const provideSslCertificates = this.getNodeParameter(
				'provideSslCertificates',
				itemIndex,
				false,
			);

			if (provideSslCertificates) {
				sslCertificates = (await this.getCredentials(
					'httpSslAuth',
					itemIndex,
				)) as HttpSslAuthCredentials;
			}

			const requestMethod = this.getNodeParameter('method', itemIndex) as IHttpRequestMethods;

			const sendQuery = this.getNodeParameter('sendQuery', itemIndex, false) as boolean;
			const queryParameters = this.getNodeParameter(
				'queryParameters.parameters',
				itemIndex,
				[],
			) as [{ name: string; value: string }];
			const specifyQuery = this.getNodeParameter('specifyQuery', itemIndex, 'keypair') as string;
			const jsonQueryParameter = this.getNodeParameter('jsonQuery', itemIndex, '') as string;

			const sendBody = this.getNodeParameter('sendBody', itemIndex, false) as boolean;
			const bodyContentType = this.getNodeParameter('contentType', itemIndex, '') as string;
			const specifyBody = this.getNodeParameter('specifyBody', itemIndex, '') as string;
			const bodyParameters = this.getNodeParameter(
				'bodyParameters.parameters',
				itemIndex,
				[],
			) as BodyParameter[];
			const jsonBodyParameter = this.getNodeParameter('jsonBody', itemIndex, '') as string;
			const body = this.getNodeParameter('body', itemIndex, '') as string;

			const sendHeaders = this.getNodeParameter('sendHeaders', itemIndex, false) as boolean;

			const headerParameters = this.getNodeParameter(
				'headerParameters.parameters',
				itemIndex,
				[],
			) as [{ name: string; value: string }];

			const specifyHeaders = this.getNodeParameter(
				'specifyHeaders',
				itemIndex,
				'keypair',
			) as string;

			const jsonHeadersParameter = this.getNodeParameter('jsonHeaders', itemIndex, '') as string;

			const {
				redirect,
				batching,
				proxy,
				timeout,
				allowUnauthorizedCerts,
				queryParameterArrays,
				response,
			} = this.getNodeParameter('options', itemIndex, {}) as {
				batching: { batch: { batchSize: number; batchInterval: number } };
				proxy: string;
				timeout: number;
				allowUnauthorizedCerts: boolean;
				queryParameterArrays: 'indices' | 'brackets' | 'repeat';
				response: {
					response: { neverError: boolean; responseFormat: string; fullResponse: boolean };
				};
				redirect: { redirect: { maxRedirects: number; followRedirects: boolean } };
			};

			const url = this.getNodeParameter('url', itemIndex) as string;

			const responseFormat = response?.response?.responseFormat || 'autodetect';

			fullResponse = response?.response?.fullResponse || false;

			autoDetectResponseFormat = responseFormat === 'autodetect';

			// defaults batch size to 1 of it's set to 0
			const batchSize = batching?.batch?.batchSize > 0 ? batching?.batch?.batchSize : 1;
			const batchInterval = batching?.batch.batchInterval;

			if (itemIndex > 0 && batchSize >= 0 && batchInterval > 0) {
				if (itemIndex % batchSize === 0) {
					await sleep(batchInterval);
				}
			}

			requestOptions = {
				headers: {},
				method: requestMethod,
				uri: url,
				gzip: true,
				rejectUnauthorized: !allowUnauthorizedCerts || false,
				followRedirect: false,
				resolveWithFullResponse: true,
			};

			if (requestOptions.method !== 'GET' && nodeVersion >= 4.1) {
				requestOptions = { ...requestOptions, followAllRedirects: false };
			}

			const defaultRedirect = nodeVersion >= 4 && redirect === undefined;

			if (redirect?.redirect?.followRedirects || defaultRedirect) {
				requestOptions.followRedirect = true;
				requestOptions.followAllRedirects = true;
			}

			if (redirect?.redirect?.maxRedirects || defaultRedirect) {
				requestOptions.maxRedirects = redirect?.redirect?.maxRedirects;
			}

			if (response?.response?.neverError) {
				requestOptions.simple = false;
			}

			if (proxy) {
				requestOptions.proxy = proxy;
			}

			if (timeout) {
				requestOptions.timeout = timeout;
			} else {
				// set default timeout to 5 minutes
				requestOptions.timeout = 300_000;
			}
			if (sendQuery && queryParameterArrays) {
				Object.assign(requestOptions, {
					qsStringifyOptions: { arrayFormat: queryParameterArrays },
				});
			}

			const parametersToKeyValue = async (
				accumulator: { [key: string]: any },
				cur: { name: string; value: string; parameterType?: string; inputDataFieldName?: string },
			) => {
				if (cur.parameterType === 'formBinaryData') {
					if (!cur.inputDataFieldName) return accumulator;
					const binaryData = this.helpers.assertBinaryData(itemIndex, cur.inputDataFieldName);
					let uploadData: Buffer | Readable;
					const itemBinaryData = items[itemIndex].binary![cur.inputDataFieldName];
					if (itemBinaryData.id) {
						uploadData = await this.helpers.getBinaryStream(itemBinaryData.id);
					} else {
						uploadData = Buffer.from(itemBinaryData.data, BINARY_ENCODING);
					}

					accumulator[cur.name] = {
						value: uploadData,
						options: {
							filename: binaryData.fileName,
							contentType: binaryData.mimeType,
						},
					};
					return accumulator;
				}
				accumulator[cur.name] = cur.value;
				return accumulator;
			};

			// Get parameters defined in the UI
			if (sendBody && bodyParameters) {
				if (specifyBody === 'keypair' || bodyContentType === 'multipart-form-data') {
					requestOptions.body = await prepareRequestBody(
						bodyParameters,
						bodyContentType,
						nodeVersion,
						parametersToKeyValue,
					);
				} else if (specifyBody === 'json') {
					// body is specified using JSON
					if (typeof jsonBodyParameter !== 'object' && jsonBodyParameter !== null) {
						try {
							JSON.parse(jsonBodyParameter);
						} catch {
							throw new NodeOperationError(
								this.getNode(),
								'JSON parameter need to be an valid JSON',
								{
									itemIndex,
								},
							);
						}

						requestOptions.body = jsonParse(jsonBodyParameter);
					} else {
						requestOptions.body = jsonBodyParameter;
					}
				} else if (specifyBody === 'string') {
					//form urlencoded
					requestOptions.body = Object.fromEntries(new URLSearchParams(body));
				}
			}

			// Change the way data get send in case a different content-type than JSON got selected
			if (sendBody && ['PATCH', 'POST', 'PUT', 'GET'].includes(requestMethod)) {
				if (bodyContentType === 'multipart-form-data') {
					requestOptions.formData = requestOptions.body as IDataObject;
					delete requestOptions.body;
				} else if (bodyContentType === 'form-urlencoded') {
					requestOptions.form = requestOptions.body as IDataObject;
					delete requestOptions.body;
				} else if (bodyContentType === 'binaryData') {
					const inputDataFieldName = this.getNodeParameter(
						'inputDataFieldName',
						itemIndex,
					) as string;

					let uploadData: Buffer | Readable;
					let contentLength: number;

					const itemBinaryData = this.helpers.assertBinaryData(itemIndex, inputDataFieldName);

					if (itemBinaryData.id) {
						uploadData = await this.helpers.getBinaryStream(itemBinaryData.id);
						const metadata = await this.helpers.getBinaryMetadata(itemBinaryData.id);
						contentLength = metadata.fileSize;
					} else {
						uploadData = Buffer.from(itemBinaryData.data, BINARY_ENCODING);
						contentLength = uploadData.length;
					}
					requestOptions.body = uploadData;
					requestOptions.headers = {
						...requestOptions.headers,
						'content-length': contentLength,
						'content-type': itemBinaryData.mimeType ?? 'application/octet-stream',
					};
				} else if (bodyContentType === 'raw') {
					requestOptions.body = body;
				}
			}

			// Get parameters defined in the UI
			if (sendQuery && queryParameters) {
				if (specifyQuery === 'keypair') {
					requestOptions.qs = await reduceAsync(queryParameters, parametersToKeyValue);
				} else if (specifyQuery === 'json') {
					// query is specified using JSON
					try {
						JSON.parse(jsonQueryParameter);
					} catch {
						throw new NodeOperationError(
							this.getNode(),
							'JSON parameter need to be an valid JSON',
							{
								itemIndex,
							},
						);
					}

					requestOptions.qs = jsonParse(jsonQueryParameter);
				}
			}

			// Get parameters defined in the UI
			if (sendHeaders && headerParameters) {
				let additionalHeaders: IDataObject = {};
				if (specifyHeaders === 'keypair') {
					additionalHeaders = await reduceAsync(
						headerParameters.filter((header) => header.name),
						parametersToKeyValue,
					);
				} else if (specifyHeaders === 'json') {
					// body is specified using JSON
					try {
						JSON.parse(jsonHeadersParameter);
					} catch {
						throw new NodeOperationError(
							this.getNode(),
							'JSON parameter need to be an valid JSON',
							{
								itemIndex,
							},
						);
					}

					additionalHeaders = jsonParse(jsonHeadersParameter);
				}
				requestOptions.headers = {
					...requestOptions.headers,
					...keysToLowercase(additionalHeaders),
				};
			}

			if (autoDetectResponseFormat || responseFormat === 'file') {
				requestOptions.encoding = null;
				requestOptions.json = false;
				requestOptions.useStream = true;
			} else if (bodyContentType === 'raw') {
				requestOptions.json = false;
				requestOptions.useStream = true;
			} else {
				requestOptions.json = true;
			}

			// Add Content Type if any are set
			if (bodyContentType === 'raw') {
				if (requestOptions.headers === undefined) {
					requestOptions.headers = {};
				}
				const rawContentType = this.getNodeParameter('rawContentType', itemIndex) as string;
				requestOptions.headers['content-type'] = rawContentType;
			}

			const authDataKeys: IAuthDataSanitizeKeys = {};

			// Add SSL certificates if any are set
			setAgentOptions(requestOptions, sslCertificates);
			if (requestOptions.agentOptions) {
				authDataKeys.agentOptions = Object.keys(requestOptions.agentOptions);
			}

			// Add credentials if any are set
			if (httpBasicAuth !== undefined) {
				requestOptions.auth = {
					user: httpBasicAuth.user as string,
					pass: httpBasicAuth.password as string,
				};
				authDataKeys.auth = ['pass'];
			}
			if (httpHeaderAuth !== undefined) {
				requestOptions.headers![httpHeaderAuth.name as string] = httpHeaderAuth.value;
				authDataKeys.headers = [httpHeaderAuth.name as string];
			}
			if (httpQueryAuth !== undefined) {
				if (!requestOptions.qs) {
					requestOptions.qs = {};
				}
				requestOptions.qs[httpQueryAuth.name as string] = httpQueryAuth.value;
				authDataKeys.qs = [httpQueryAuth.name as string];
			}

			if (httpDigestAuth !== undefined) {
				requestOptions.auth = {
					user: httpDigestAuth.user as string,
					pass: httpDigestAuth.password as string,
					sendImmediately: false,
				};
				authDataKeys.auth = ['pass'];
			}
			if (httpCustomAuth !== undefined) {
				const customAuth = jsonParse<IRequestOptionsSimplified>(
					(httpCustomAuth.json as string) || '{}',
					{ errorMessage: 'Invalid Custom Auth JSON' },
				);
				if (customAuth.headers) {
					requestOptions.headers = { ...requestOptions.headers, ...customAuth.headers };
					authDataKeys.headers = Object.keys(customAuth.headers);
				}
				if (customAuth.body) {
					requestOptions.body = { ...(requestOptions.body as IDataObject), ...customAuth.body };
					authDataKeys.body = Object.keys(customAuth.body);
				}
				if (customAuth.qs) {
					requestOptions.qs = { ...requestOptions.qs, ...customAuth.qs };
					authDataKeys.qs = Object.keys(customAuth.qs);
				}
			}

			if (requestOptions.headers!.accept === undefined) {
				if (responseFormat === 'json') {
					requestOptions.headers!.accept = 'application/json,text/*;q=0.99';
				} else if (responseFormat === 'text') {
					requestOptions.headers!.accept =
						'application/json,text/html,application/xhtml+xml,application/xml,text/*;q=0.9, */*;q=0.1';
				} else {
					requestOptions.headers!.accept =
						'application/json,text/html,application/xhtml+xml,application/xml,text/*;q=0.9, image/*;q=0.8, */*;q=0.7';
				}
			}

			requests.push({
				options: requestOptions,
				authKeys: authDataKeys,
				credentialType: nodeCredentialType,
			});

			if (pagination && pagination.paginationMode !== 'off') {
				let continueExpression = '={{false}}';
				if (pagination.paginationCompleteWhen === 'receiveSpecificStatusCodes') {
					// Split out comma separated list of status codes into array
					const statusCodesWhenCompleted = pagination.statusCodesWhenComplete
						.split(',')
						.map((item) => parseInt(item.trim()));

					continueExpression = `={{ !${JSON.stringify(
						statusCodesWhenCompleted,
					)}.includes($response.statusCode) }}`;
				} else if (pagination.paginationCompleteWhen === 'responseIsEmpty') {
					continueExpression =
						'={{ Array.isArray($response.body) ? $response.body.length : !!$response.body }}';
				} else {
					// Other
					if (!pagination.completeExpression.length || pagination.completeExpression[0] !== '=') {
						throw new NodeOperationError(this.getNode(), 'Invalid or empty Complete Expression');
					}
					continueExpression = `={{ !(${pagination.completeExpression.trim().slice(3, -2)}) }}`;
				}

				const paginationData: PaginationOptions = {
					continue: continueExpression,
					request: {},
					requestInterval: pagination.requestInterval,
				};

				if (pagination.paginationMode === 'updateAParameterInEachRequest') {
					// Iterate over all parameters and add them to the request
					paginationData.request = {};
					const { parameters } = pagination.parameters;
					if (parameters.length === 1 && parameters[0].name === '' && parameters[0].value === '') {
						throw new NodeOperationError(
							this.getNode(),
							"At least one entry with 'Name' and 'Value' filled must be included in 'Parameters' to use 'Update a Parameter in Each Request' mode ",
						);
					}
					pagination.parameters.parameters.forEach((parameter, index) => {
						if (!paginationData.request[parameter.type]) {
							paginationData.request[parameter.type] = {};
						}
						const parameterName = parameter.name;
						if (parameterName === '') {
							throw new NodeOperationError(
								this.getNode(),
								`Parameter name must be set for parameter [${index + 1}] in pagination settings`,
							);
						}
						const parameterValue = parameter.value;
						if (parameterValue === '') {
							throw new NodeOperationError(
								this.getNode(),
								`Some value must be provided for parameter [${
									index + 1
								}] in pagination settings, omitting it will result in an infinite loop`,
							);
						}
						paginationData.request[parameter.type]![parameterName] = parameterValue;
					});
				} else if (pagination.paginationMode === 'responseContainsNextURL') {
					paginationData.request.url = pagination.nextURL;
				}

				if (pagination.limitPagesFetched) {
					paginationData.maxRequests = pagination.maxRequests;
				}

				if (responseFormat === 'file') {
					paginationData.binaryResult = true;
				}

				const requestPromise = this.helpers.requestWithAuthenticationPaginated
					.call(
						this,
						requestOptions,
						itemIndex,
						paginationData,
						nodeCredentialType ?? genericCredentialType,
					)
					.catch((error) => {
						if (error instanceof NodeOperationError && error.type === 'invalid_url') {
							const urlParameterName =
								pagination.paginationMode === 'responseContainsNextURL' ? 'Next URL' : 'URL';
							throw new NodeOperationError(this.getNode(), error.message, {
								description: `Make sure the "${urlParameterName}" parameter evaluates to a valid URL.`,
							});
						}

						throw error;
					});
				requestPromises.push(requestPromise);
			} else if (authentication === 'genericCredentialType' || authentication === 'none') {
				if (oAuth1Api) {
					const requestOAuth1 = this.helpers.requestOAuth1.call(this, 'oAuth1Api', requestOptions);
					requestOAuth1.catch(() => {});
					requestPromises.push(requestOAuth1);
				} else if (oAuth2Api) {
					const requestOAuth2 = this.helpers.requestOAuth2.call(this, 'oAuth2Api', requestOptions, {
						tokenType: 'Bearer',
					});
					requestOAuth2.catch(() => {});
					requestPromises.push(requestOAuth2);
				} else {
					// bearerAuth, queryAuth, headerAuth, digestAuth, none
					const request = this.helpers.request(requestOptions);
					request.catch(() => {});
					requestPromises.push(request);
				}
			} else if (authentication === 'predefinedCredentialType' && nodeCredentialType) {
				const additionalOAuth2Options = getOAuth2AdditionalParameters(nodeCredentialType);

				// service-specific cred: OAuth1, OAuth2, plain

				const requestWithAuthentication = this.helpers.requestWithAuthentication.call(
					this,
					nodeCredentialType,
					requestOptions,
					additionalOAuth2Options && { oauth2: additionalOAuth2Options },
					itemIndex,
				);
				requestWithAuthentication.catch(() => {});
				requestPromises.push(requestWithAuthentication);
			}
		}

		const sanitizedRequests: IDataObject[] = [];
		const promisesResponses = await Promise.allSettled(
			requestPromises.map(
				async (requestPromise, itemIndex) =>
					await requestPromise.finally(async () => {
						try {
							// Secrets need to be read after the request because secrets could have changed
							// For example: OAuth token refresh, preAuthentication
							const { options, authKeys, credentialType } = requests[itemIndex];
							let secrets: string[] = [];
							if (credentialType) {
								const properties = this.getCredentialsProperties(credentialType);
								const credentials = await this.getCredentials(credentialType, itemIndex);
								secrets = getSecrets(properties, credentials);
							}
							const sanitizedRequestOptions = sanitizeUiMessage(options, authKeys, secrets);
							sanitizedRequests.push(sanitizedRequestOptions);
							this.sendMessageToUI(sanitizedRequestOptions);
						} catch (e) {}
					}),
			),
		);

		let responseData: any;
		for (let itemIndex = 0; itemIndex < items.length; itemIndex++) {
			responseData = promisesResponses.shift();
			if (responseData!.status !== 'fulfilled') {
				if (responseData.reason.statusCode === 429) {
					responseData.reason.message =
						"Try spacing your requests out using the batching settings under 'Options'";
				}
				if (!this.continueOnFail()) {
					if (autoDetectResponseFormat && responseData.reason.error instanceof Buffer) {
						responseData.reason.error = Buffer.from(responseData.reason.error as Buffer).toString();
					}
<<<<<<< HEAD
					let error;
					if (responseData?.reason instanceof NodeApiError) {
						error = responseData.reason;
						set(error, 'context.itemIndex', itemIndex);
					} else {
						error = new NodeApiError(this.getNode(), responseData as JsonObject, { itemIndex });
					}

					set(error, 'context.request', sanitazedRequests[itemIndex]);
=======
					const error = new NodeApiError(this.getNode(), responseData as JsonObject, { itemIndex });
					set(error, 'context.request', sanitizedRequests[itemIndex]);
>>>>>>> 1563bf57
					throw error;
				} else {
					removeCircularRefs(responseData.reason as JsonObject);
					// Return the actual reason as error
					returnItems.push({
						json: {
							error: responseData.reason,
						},
						pairedItem: {
							item: itemIndex,
						},
					});
					continue;
				}
			}

			let responses: any[];
			if (Array.isArray(responseData.value)) {
				responses = responseData.value;
			} else {
				responses = [responseData.value];
			}

			let responseFormat = this.getNodeParameter(
				'options.response.response.responseFormat',
				0,
				'autodetect',
			) as string;

			fullResponse = this.getNodeParameter(
				'options.response.response.fullResponse',
				0,
				false,
			) as boolean;

			// eslint-disable-next-line prefer-const
			for (let [index, response] of Object.entries(responses)) {
				if (response?.request?.constructor.name === 'ClientRequest') delete response.request;

				if (this.getMode() === 'manual' && index === '0') {
					// For manual executions save the first response in the context
					// so that we can use it in the frontend and so make it easier for
					// the users to create the required pagination expressions
					const nodeContext = this.getContext('node');
					if (pagination && pagination.paginationMode !== 'off') {
						nodeContext.response = responseData.value[0];
					} else {
						nodeContext.response = responseData.value;
					}
				}

				const responseContentType = response.headers['content-type'] ?? '';
				if (autoDetectResponseFormat) {
					if (responseContentType.includes('application/json')) {
						responseFormat = 'json';
						if (!response.__bodyResolved) {
							const neverError = this.getNodeParameter(
								'options.response.response.neverError',
								0,
								false,
							) as boolean;

							const data = await this.helpers
								.binaryToBuffer(response.body as Buffer | Readable)
								.then((body) => body.toString());
							response.body = jsonParse(data, {
								...(neverError
									? { fallbackValue: {} }
									: { errorMessage: 'Invalid JSON in response body' }),
							});
						}
					} else if (binaryContentTypes.some((e) => responseContentType.includes(e))) {
						responseFormat = 'file';
					} else {
						responseFormat = 'text';
						if (!response.__bodyResolved) {
							const data = await this.helpers
								.binaryToBuffer(response.body as Buffer | Readable)
								.then((body) => body.toString());
							response.body = !data ? undefined : data;
						}
					}
				}

				if (autoDetectResponseFormat && !fullResponse) {
					delete response.headers;
					delete response.statusCode;
					delete response.statusMessage;
				}
				if (!fullResponse) {
					response = response.body;
				}

				if (responseFormat === 'file') {
					const outputPropertyName = this.getNodeParameter(
						'options.response.response.outputPropertyName',
						0,
						'data',
					) as string;

					const newItem: INodeExecutionData = {
						json: {},
						binary: {},
						pairedItem: {
							item: itemIndex,
						},
					};

					if (items[itemIndex].binary !== undefined) {
						// Create a shallow copy of the binary data so that the old
						// data references which do not get changed still stay behind
						// but the incoming data does not get changed.
						Object.assign(newItem.binary as IBinaryKeyData, items[itemIndex].binary);
					}

					let binaryData: Buffer | Readable;
					if (fullResponse) {
						const returnItem: IDataObject = {};
						for (const property of fullResponseProperties) {
							if (property === 'body') {
								continue;
							}
							returnItem[property] = response[property];
						}

						newItem.json = returnItem;
						binaryData = response?.body;
					} else {
						newItem.json = items[itemIndex].json;
						binaryData = response;
					}
					const preparedBinaryData = await this.helpers.prepareBinaryData(
						binaryData,
						undefined,
						responseContentType || undefined,
					);

					if (
						!preparedBinaryData.fileName &&
						preparedBinaryData.fileExtension &&
						typeof requestOptions.uri === 'string' &&
						requestOptions.uri.endsWith(preparedBinaryData.fileExtension)
					) {
						preparedBinaryData.fileName = requestOptions.uri.split('/').pop();
					}

					newItem.binary![outputPropertyName] = preparedBinaryData;

					returnItems.push(newItem);
				} else if (responseFormat === 'text') {
					const outputPropertyName = this.getNodeParameter(
						'options.response.response.outputPropertyName',
						0,
						'data',
					) as string;
					if (fullResponse) {
						const returnItem: IDataObject = {};
						for (const property of fullResponseProperties) {
							if (property === 'body') {
								returnItem[outputPropertyName] = toText(response[property]);
								continue;
							}

							returnItem[property] = response[property];
						}
						returnItems.push({
							json: returnItem,
							pairedItem: {
								item: itemIndex,
							},
						});
					} else {
						returnItems.push({
							json: {
								[outputPropertyName]: toText(response),
							},
							pairedItem: {
								item: itemIndex,
							},
						});
					}
				} else {
					// responseFormat: 'json'
					if (fullResponse) {
						const returnItem: IDataObject = {};
						for (const property of fullResponseProperties) {
							returnItem[property] = response[property];
						}

						if (responseFormat === 'json' && typeof returnItem.body === 'string') {
							try {
								returnItem.body = JSON.parse(returnItem.body);
							} catch (error) {
								throw new NodeOperationError(
									this.getNode(),
									'Response body is not valid JSON. Change "Response Format" to "Text"',
									{ itemIndex },
								);
							}
						}

						returnItems.push({
							json: returnItem,
							pairedItem: {
								item: itemIndex,
							},
						});
					} else {
						if (responseFormat === 'json' && typeof response === 'string') {
							try {
								if (typeof response !== 'object') {
									response = JSON.parse(response);
								}
							} catch (error) {
								throw new NodeOperationError(
									this.getNode(),
									'Response body is not valid JSON. Change "Response Format" to "Text"',
									{ itemIndex },
								);
							}
						}

						if (Array.isArray(response)) {
							// eslint-disable-next-line @typescript-eslint/no-loop-func
							response.forEach((item) =>
								returnItems.push({
									json: item,
									pairedItem: {
										item: itemIndex,
									},
								}),
							);
						} else {
							returnItems.push({
								json: response,
								pairedItem: {
									item: itemIndex,
								},
							});
						}
					}
				}
			}
		}

		returnItems = returnItems.map(replaceNullValues);

		return [returnItems];
	}
}<|MERGE_RESOLUTION|>--- conflicted
+++ resolved
@@ -1869,7 +1869,7 @@
 					if (autoDetectResponseFormat && responseData.reason.error instanceof Buffer) {
 						responseData.reason.error = Buffer.from(responseData.reason.error as Buffer).toString();
 					}
-<<<<<<< HEAD
+
 					let error;
 					if (responseData?.reason instanceof NodeApiError) {
 						error = responseData.reason;
@@ -1878,11 +1878,8 @@
 						error = new NodeApiError(this.getNode(), responseData as JsonObject, { itemIndex });
 					}
 
-					set(error, 'context.request', sanitazedRequests[itemIndex]);
-=======
-					const error = new NodeApiError(this.getNode(), responseData as JsonObject, { itemIndex });
 					set(error, 'context.request', sanitizedRequests[itemIndex]);
->>>>>>> 1563bf57
+
 					throw error;
 				} else {
 					removeCircularRefs(responseData.reason as JsonObject);
