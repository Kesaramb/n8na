import {
	IExecuteFunctions,
} from 'n8n-core';

import {
	IDataObject,
	INodeExecutionData,
	INodeType,
	INodeTypeDescription,
} from 'n8n-workflow';

import {
	promisify,
} from 'util';

import moment from 'moment-timezone';

import * as ics from 'ics';

const createEvent = promisify(ics.createEvent);

export class ICalendar implements INodeType {
	description: INodeTypeDescription = {
		displayName: 'iCalendar',
		name: 'iCal',
		icon: 'fa:calendar',
		group: ['input'],
		version: 1,
		subtitle: '={{$parameter["operation"]}}',
		description: 'Create iCalendar file',
		defaults: {
			name: 'iCalendar',
			color: '#408000',
		},
		inputs: ['main'],
		outputs: ['main'],
		credentials: [],
		properties: [
			{
				displayName: 'Operation',
				name: 'operation',
				type: 'options',
				options: [
					{
						name: 'Create Event File',
						value: 'createEventFile',
					},
				],
				default: 'createEventFile',
			},
			{
				displayName: 'Event Title',
				name: 'title',
				type: 'string',
				default: '',
			},
			{
				displayName: 'Start',
				name: 'start',
				type: 'dateTime',
				default: '',
				required: true,
				description: 'Date and time at which the event begins. (For all-day events, the time will be ignored.).',
			},
			{
				displayName: 'End',
				name: 'end',
				type: 'dateTime',
				default: '',
				required: true,
				description: 'Date and time at which the event ends. (For all-day events, the time will be ignored.).',
			},
			{
				displayName: 'All Day',
				name: 'allDay',
				type: 'boolean',
				default: false,
				description: 'Whether the event lasts all day or not',
			},
			{
				displayName: 'Binary Property',
				name: 'binaryPropertyName',
				type: 'string',
				default: 'data',
				required: true,
				description: 'The field that your iCalendar file will be available under in the output',
			},
			{
				displayName: 'Additional Fields',
				name: 'additionalFields',
				type: 'collection',
				placeholder: 'Add Field',
				default: {},
				displayOptions: {
					show: {
						operation: [
							'createEventFile',
						],
					},
				},
				options: [
					{
						displayName: 'Attendees',
						name: 'attendeesUi',
						type: 'fixedCollection',
						typeOptions: {
							multipleValues: true,
						},
						placeholder: 'Add Attendee',
						default: {},
						options: [
							{
								displayName: 'Attendees',
								name: 'attendeeValues',
								values: [
									{
										displayName: 'Name',
										name: 'name',
										type: 'string',
										required: true,
										default: '',
									},
									{
										displayName: 'Email',
										name: 'email',
										type: 'string',
										required: true,
										default: '',
									},
									{
										displayName: 'RSVP',
										name: 'rsvp',
										type: 'boolean',
										default: false,
<<<<<<< HEAD
										description: 'Whether the attendee has to confirm attendance or not',
=======
										description: 'Whether the attendee has to confirm attendance or not.',
>>>>>>> 7f933919
									},
								],
							},
						],
					},
					{
						displayName: 'Busy Status',
						name: 'busyStatus',
						type: 'options',
						options: [
							{
								name: 'Busy',
								value: 'BUSY',
							},
							{
								name: 'Tentative',
								value: 'TENTATIVE',
							},
						],
						default: '',
						description: 'Used to specify busy status for Microsoft applications, like Outlook',
					},
					{
						displayName: 'Calendar Name',
						name: 'calName',
						type: 'string',
						default: '',
						description: 'Specifies the calendar (not event) name. Used by Apple iCal and Microsoft Outlook (<a href="https://docs.microsoft.com/en-us/openspecs/exchange_server_protocols/ms-oxcical/1da58449-b97e-46bd-b018-a1ce576f3e6d">spec</a>).',
					},
					{
						displayName: 'Description',
						name: 'description',
						type: 'string',
						default: '',
					},
					{
						displayName: 'File Name',
						name: 'fileName',
						type: 'string',
						default: '',
						description: 'The name of the file to be generated. Default value is event.ics.',
					},
					{
						displayName: 'Geolocation',
						name: 'geolocationUi',
						type: 'fixedCollection',
						typeOptions: {
							multipleValues: false,
						},
						placeholder: 'Add Geolocation',
						default: {},
						options: [
							{
								displayName: 'Geolocation',
								name: 'geolocationValues',
								values: [
									{
										displayName: 'Latitude',
										name: 'lat',
										type: 'string',
										default: '',
									},
									{
										displayName: 'Longitude',
										name: 'lon',
										type: 'string',
										default: '',
									},
								],
							},
						],
					},
					{
						displayName: 'Location',
						name: 'location',
						type: 'string',
						default: '',
						description: 'The intended venue',
					},
					{
						displayName: 'Recurrence Rule',
						name: 'recurrenceRule',
						type: 'string',
						default: '',
						description: 'A rule to define the repeat pattern of the event (RRULE). (<a href="https://icalendar.org/rrule-tool.html">Rule generator</a>).',
					},
					{
						displayName: 'Organizer',
						name: 'organizerUi',
						type: 'fixedCollection',
						typeOptions: {
							multipleValues: false,
						},
						placeholder: 'Add Organizer',
						default: {},
						options: [
							{
								displayName: 'Organizer',
								name: 'organizerValues',
								values: [
									{
										displayName: 'Name',
										name: 'name',
										type: 'string',
										default: '',
										required: true,
									},
									{
										displayName: 'Email',
										name: 'email',
										type: 'string',
										default: '',
										required: true,
									},
								],
							},
						],
					},
					{
						displayName: 'Sequence',
						name: 'sequence',
						type: 'number',
						default: 0,
						description: 'When sending an update for an event (with the same uid), defines the revision sequence number',
					},
					{
						displayName: 'Status',
						name: 'status',
						type: 'options',
						options: [
							{
								name: 'Confirmed',
								value: 'CONFIRMED',
							},
							{
								name: 'Cancelled',
								value: 'CANCELLED',
							},
							{
								name: 'Tentative',
								value: 'TENTATIVE',
							},
						],
						default: 'CONFIRMED',
					},
					{
						displayName: 'UID',
						name: 'uid',
						type: 'string',
						default: '',
						description: 'Universally unique id for the event (will be auto-generated if not specified here). Should be globally unique.',
					},
					{
						displayName: 'URL',
						name: 'url',
						type: 'string',
						default: '',
						description: 'URL associated with event',
					},
				],
			},
		],
	};

	async execute(this: IExecuteFunctions): Promise<INodeExecutionData[][]> {
		const items = this.getInputData();
		const length = items.length;
		const returnData: INodeExecutionData[] = [];
		const operation = this.getNodeParameter('operation', 0) as string;
		if (operation === 'createEventFile') {
			for (let i = 0; i < length; i++) {
				const title = this.getNodeParameter('title', i) as string;
				const allDay = this.getNodeParameter('allDay', i) as boolean;
				const start = this.getNodeParameter('start', i) as string;
				let end = this.getNodeParameter('end', i) as string;
				end = (allDay) ? moment(end).utc().add(1, 'day').format() as string : end;
				const binaryPropertyName = this.getNodeParameter('binaryPropertyName', i) as string;
				const additionalFields = this.getNodeParameter('additionalFields', i) as IDataObject;
				let fileName = 'event.ics';

				const eventStart = moment(start).toArray().splice(0, (allDay) ? 3 : 6) as ics.DateArray;
				eventStart[1]++;
				const eventEnd = moment(end).toArray().splice(0, (allDay) ? 3 : 6) as ics.DateArray;
				eventEnd[1]++;

				if (additionalFields.fileName) {
					fileName = additionalFields.fileName as string;
				}

				const data: ics.EventAttributes = {
					title,
					start: eventStart,
					end: eventEnd,
					startInputType: 'utc',
					endInputType: 'utc',
				};

				if (additionalFields.geolocationUi) {
					data.geo = (additionalFields.geolocationUi as IDataObject).geolocationValues as ics.GeoCoordinates;
					delete additionalFields.geolocationUi;
				}

				if (additionalFields.organizerUi) {
					data.organizer = (additionalFields.organizerUi as IDataObject).organizerValues as ics.Person;
					delete additionalFields.organizerUi;
				}

				if (additionalFields.attendeesUi) {
					data.attendees = (additionalFields.attendeesUi as IDataObject).attendeeValues as ics.Attendee[];
					delete additionalFields.attendeesUi;
				}

				Object.assign(data, additionalFields);
				const buffer = Buffer.from(await createEvent(data) as string);
				const binaryData = await this.helpers.prepareBinaryData(buffer, fileName, 'text/calendar');
				returnData.push(
					{
						json: {},
						binary: {
							[binaryPropertyName]: binaryData,
						},
					},
				);
			}
		}
		return [returnData];
	}
}<|MERGE_RESOLUTION|>--- conflicted
+++ resolved
@@ -132,11 +132,7 @@
 										name: 'rsvp',
 										type: 'boolean',
 										default: false,
-<<<<<<< HEAD
-										description: 'Whether the attendee has to confirm attendance or not',
-=======
 										description: 'Whether the attendee has to confirm attendance or not.',
->>>>>>> 7f933919
 									},
 								],
 							},
