import { IExecuteFunctions } from 'n8n-core';
import {
	GenericValue,
	IDataObject,
	INodeExecutionData,
	INodeType,
	INodeTypeDescription,
	NodeOperationError,
} from 'n8n-workflow';

import { set } from 'lodash';
import redis from 'redis';

import util from 'util';

export class Redis implements INodeType {
	description: INodeTypeDescription = {
		displayName: 'Redis',
		name: 'redis',
		icon: 'file:redis.svg',
		group: ['input'],
		version: 1,
		description: 'Get, send and update data in Redis',
		defaults: {
			name: 'Redis',
		},
		inputs: ['main'],
		outputs: ['main'],
		credentials: [
			{
				name: 'redis',
				required: true,
			},
		],
		properties: [
			{
				displayName: 'Operation',
				name: 'operation',
				type: 'options',
				options: [
					{
						name: 'Delete',
						value: 'delete',
						description: 'Delete a key from Redis',
					},
					{
						name: 'Get',
						value: 'get',
						description: 'Get the value of a key from Redis',
					},
					{
<<<<<<< HEAD
=======
						name: 'Info',
						value: 'info',
						description: 'Returns generic information about the Redis instance',
					},
					{
>>>>>>> 3d528da0
						name: 'Increment',
						value: 'incr',
						description: 'Atomically increments a key by 1. Creates the key if it does not exist.',
					},
					{
						name: 'Info',
						value: 'info',
						description: 'Returns generic information about the Redis instance.',
					},
					{
						name: 'Keys',
						value: 'keys',
						description: 'Returns all the keys matching a pattern',
					},
					{
<<<<<<< HEAD
=======
						name: 'Set',
						value: 'set',
						description: 'Set the value of a key in redis',
					},
					{
>>>>>>> 3d528da0
						name: 'Publish',
						value: 'publish',
						description: 'Publish message to redis channel',
					},
					{
						name: 'Set',
						value: 'set',
						description: 'Set the value of a key in redis.',
					},
				],
				default: 'info',
				description: 'The operation to perform.',
			},

			// ----------------------------------
			//         get
			// ----------------------------------
			{
				displayName: 'Name',
				name: 'propertyName',
				type: 'string',
				displayOptions: {
					show: {
						operation: [
							'get',
						],
					},
				},
				default: 'propertyName',
				required: true,
				description: 'Name of the property to write received data to. Supports dot-notation. Example: "data.person[0].name"',
			},
			{
				displayName: 'Key',
				name: 'key',
				type: 'string',
				displayOptions: {
					show: {
						operation: [
							'delete',
						],
					},
				},
				default: '',
				required: true,
				description: 'Name of the key to delete from Redis',
			},
			{
				displayName: 'Key',
				name: 'key',
				type: 'string',
				displayOptions: {
					show: {
						operation: [
							'get',
						],
					},
				},
				default: '',
				required: true,
				description: 'Name of the key to get from Redis',
			},
			{
				displayName: 'Key Type',
				name: 'keyType',
				type: 'options',
				displayOptions: {
					show: {
						operation: [
							'get',
						],
					},
				},
				options: [
					{
						name: 'Automatic',
						value: 'automatic',
						description: 'Requests the type before requesting the data (slower)',
					},
					{
						name: 'Hash',
						value: 'hash',
<<<<<<< HEAD
						description: 'Data in key is of type \'hash\'.',
=======
						description: 'Data in key is of type "hash"',
					},
					{
						name: 'String',
						value: 'string',
						description: 'Data in key is of type "string"',
>>>>>>> 3d528da0
					},
					{
						name: 'List',
						value: 'list',
<<<<<<< HEAD
						description: 'Data in key is of type \'lists\'.',
=======
						description: 'Data in key is of type "lists"',
>>>>>>> 3d528da0
					},
					{
						name: 'Sets',
						value: 'sets',
<<<<<<< HEAD
						description: 'Data in key is of type \'sets\'.',
					},
					{
						name: 'String',
						value: 'string',
						description: 'Data in key is of type \'string\'.',
=======
						description: 'Data in key is of type "sets"',
>>>>>>> 3d528da0
					},
				],
				default: 'automatic',
				description: 'The type of the key to get',
			},

			{
				displayName: 'Options',
				name: 'options',
				type: 'collection',
				displayOptions: {
					show: {
						operation: [
							'get',
						],
					},
				},
				placeholder: 'Add Option',
				default: {},
				options: [
					{
						displayName: 'Dot Notation',
						name: 'dotNotation',
						type: 'boolean',
						default: true,
						description: '<p>By default, dot-notation is used in property names. This means that "a.b" will set the property "b" underneath "a" so { "a": { "b": value} }.<p></p>If that is not intended this can be deactivated, it will then set { "a.b": value } instead.</p>.',
					},
				],
			},


			// ----------------------------------
			//         incr
			// ----------------------------------
			{
				displayName: 'Key',
				name: 'key',
				type: 'string',
				displayOptions: {
					show: {
						operation: [
							'incr',
						],
					},
				},
				default: '',
				required: true,
				description: 'Name of the key to increment',
			},
			{
				displayName: 'Expire',
				name: 'expire',
				type: 'boolean',
				displayOptions: {
					show: {
						operation: [
							'incr',
						],
					},
				},
				default: false,
				description: 'Set a timeout on key?',
			},
			{
				displayName: 'TTL',
				name: 'ttl',
				type: 'number',
				typeOptions: {
					minValue: 1,
				},
				displayOptions: {
					show: {
						operation: [
							'incr',
						],
						expire: [
							true,
						],
					},
				},
				default: 60,
				description: 'Number of seconds before key expiration',
			},

			// ----------------------------------
			//         keys
			// ----------------------------------
			{
				displayName: 'Key Pattern',
				name: 'keyPattern',
				type: 'string',
				displayOptions: {
					show: {
						operation: [
							'keys',
						],
					},
				},
				default: '',
				required: true,
				description: 'The key pattern for the keys to return',
			},

			// ----------------------------------
			//         set
			// ----------------------------------
			{
				displayName: 'Key',
				name: 'key',
				type: 'string',
				displayOptions: {
					show: {
						operation: [
							'set',
						],
					},
				},
				default: '',
				required: true,
				description: 'Name of the key to set in Redis',
			},
			{
				displayName: 'Value',
				name: 'value',
				type: 'string',
				displayOptions: {
					show: {
						operation: [
							'set',
						],
					},
				},
				default: '',
				description: 'The value to write in Redis',
			},
			{
				displayName: 'Key Type',
				name: 'keyType',
				type: 'options',
				displayOptions: {
					show: {
						operation: [
							'set',
						],
					},
				},
				options: [
					{
						name: 'Automatic',
						value: 'automatic',
						description: 'Tries to figure out the type automatically depending on the data',
					},
					{
						name: 'Hash',
						value: 'hash',
<<<<<<< HEAD
						description: 'Data in key is of type \'hash\'.',
=======
						description: 'Data in key is of type "hash"',
					},
					{
						name: 'String',
						value: 'string',
						description: 'Data in key is of type "string"',
>>>>>>> 3d528da0
					},
					{
						name: 'List',
						value: 'list',
<<<<<<< HEAD
						description: 'Data in key is of type \'lists\'.',
=======
						description: 'Data in key is of type "lists"',
>>>>>>> 3d528da0
					},
					{
						name: 'Sets',
						value: 'sets',
<<<<<<< HEAD
						description: 'Data in key is of type \'sets\'.',
					},
					{
						name: 'String',
						value: 'string',
						description: 'Data in key is of type \'string\'.',
=======
						description: 'Data in key is of type "sets"',
>>>>>>> 3d528da0
					},
				],
				default: 'automatic',
				description: 'The type of the key to set',
			},

			{
				displayName: 'Expire',
				name: 'expire',
				type: 'boolean',
				displayOptions: {
					show: {
						operation: [
							'set',
						],
					},
				},
				default: false,
				description: 'Set a timeout on key ?',
			},

			{
				displayName: 'TTL',
				name: 'ttl',
				type: 'number',
				typeOptions: {
					minValue: 1,
				},
				displayOptions: {
					show: {
						operation: [
							'set',
						],
						expire: [
							true,
						],
					},
				},
				default: 60,
				description: 'Number of seconds before key expiration',
			},
			// ----------------------------------
			//         publish
			// ----------------------------------
			{
				displayName: 'Channel',
				name: 'channel',
				type: 'string',
				displayOptions: {
					show: {
						operation: [
							'publish',
						],
					},
				},
				default: '',
				required: true,
				description: 'Channel name',
			},
			{
				displayName: 'Data',
				name: 'messageData',
				type: 'string',
				displayOptions: {
					show: {
						operation: [
							'publish',
						],
					},
				},
				typeOptions: {
					alwaysOpenEditWindow: true,
				},
				default: '',
				required: true,
				description: 'Data to publish',
			},
		],
	};


	execute(this: IExecuteFunctions): Promise<INodeExecutionData[][]> {
		// Parses the given value in a number if it is one else returns a string
		function getParsedValue(value: string): string | number {
			if (value.match(/^[\d\.]+$/) === null) {
				// Is a string
				return value;
			} else {
				// Is a number
				return parseFloat(value);
			}
		}

		// Converts the Redis Info String into an object
		function convertInfoToObject(stringData: string): IDataObject {
			const returnData: IDataObject = {};

			let key: string, value: string;
			for (const line of stringData.split('\n')) {
				if (['#', ''].includes(line.charAt(0))) {
					continue;
				}
				[key, value] = line.split(':');
				if (key === undefined || value === undefined) {
					continue;
				}
				value = value.trim();

				if (value.includes('=')) {
					returnData[key] = {};
					let key2: string, value2: string;
					for (const keyValuePair of value.split(',')) {
						[key2, value2] = keyValuePair.split('=');
						(returnData[key] as IDataObject)[key2] = getParsedValue(value2);
					}
				} else {
					returnData[key] = getParsedValue(value);
				}
			}

			return returnData;
		}

		async function getValue(client: redis.RedisClient, keyName: string, type?: string) {
			if (type === undefined || type === 'automatic') {
				// Request the type first
				const clientType = util.promisify(client.type).bind(client);
				type = await clientType(keyName);
			}

			if (type === 'string') {
				const clientGet = util.promisify(client.get).bind(client);
				return await clientGet(keyName);
			} else if (type === 'hash') {
				const clientHGetAll = util.promisify(client.hgetall).bind(client);
				return await clientHGetAll(keyName);
			} else if (type === 'list') {
				const clientLRange = util.promisify(client.lrange).bind(client);
				return await clientLRange(keyName, 0, -1);
			} else if (type === 'sets') {
				const clientSMembers = util.promisify(client.smembers).bind(client);
				return await clientSMembers(keyName);
			}
		}


		const setValue = async (client: redis.RedisClient, keyName: string, value: string | number | object | string[] | number[], expire: boolean, ttl: number, type?: string) => {
			if (type === undefined || type === 'automatic') {
				// Request the type first
				if (typeof value === 'string') {
					type = 'string';
				} else if (Array.isArray(value)) {
					type = 'list';
				} else if (typeof value === 'object') {
					type = 'hash';
				} else {
					throw new NodeOperationError(this.getNode(), 'Could not identify the type to set. Please set it manually!');
				}
			}

			if (type === 'string') {
				const clientSet = util.promisify(client.set).bind(client);
				await clientSet(keyName, value.toString());
			} else if (type === 'hash') {
				const clientHset = util.promisify(client.hset).bind(client);
				for (const key of Object.keys(value)) {
					// @ts-ignore
					await clientHset(keyName, key, (value as IDataObject)[key]!.toString());
				}
			} else if (type === 'list') {
				const clientLset = util.promisify(client.lset).bind(client);
				for (let index = 0; index < (value as string[]).length; index++) {
					await clientLset(keyName, index, (value as IDataObject)[index]!.toString());
				}
			}

			if (expire === true) {
				const clientExpire = util.promisify(client.expire).bind(client);
				await clientExpire(keyName, ttl);
			}
			return;
		};


		return new Promise(async (resolve, reject) => {
			// TODO: For array and object fields it should not have a "value" field it should
			//       have a parameter field for a path. Because it is not possible to set
			//       array, object via parameter directly (should maybe be possible?!?!)
			//       Should maybe have a parameter which is JSON.
			const credentials = await this.getCredentials('redis');

			const redisOptions: redis.ClientOpts = {
				host: credentials.host as string,
				port: credentials.port as number,
				db: credentials.database as number,
			};

			if (credentials.password) {
				redisOptions.password = credentials.password as string;
			}

			const client = redis.createClient(redisOptions);

			const operation = this.getNodeParameter('operation', 0) as string;

			client.on('error', (err: Error) => {
				client.quit();
				reject(err);
			});

			client.on('ready', async (err: Error | null) => {
				client.select(credentials.database as number);
				try {
					if (operation === 'info') {
						const clientInfo = util.promisify(client.info).bind(client);
						const result = await clientInfo();

						resolve(this.prepareOutputData([{ json: convertInfoToObject(result as unknown as string) }]));
						client.quit();

					} else if (['delete', 'get', 'keys', 'set', 'incr', 'publish'].includes(operation)) {
						const items = this.getInputData();
						const returnItems: INodeExecutionData[] = [];

						let item: INodeExecutionData;
						for (let itemIndex = 0; itemIndex < items.length; itemIndex++) {
							item = { json: {} };

							if (operation === 'delete') {
								const keyDelete = this.getNodeParameter('key', itemIndex) as string;

								const clientDel = util.promisify(client.del).bind(client);
								// @ts-ignore
								await clientDel(keyDelete);
								returnItems.push(items[itemIndex]);
							} else if (operation === 'get') {
								const propertyName = this.getNodeParameter('propertyName', itemIndex) as string;
								const keyGet = this.getNodeParameter('key', itemIndex) as string;
								const keyType = this.getNodeParameter('keyType', itemIndex) as string;

								const value = await getValue(client, keyGet, keyType) || null;

								const options = this.getNodeParameter('options', itemIndex, {}) as IDataObject;

								if (options.dotNotation === false) {
									item.json[propertyName] = value;
								} else {
									set(item.json, propertyName, value);
								}

								returnItems.push(item);
							} else if (operation === 'keys') {
								const keyPattern = this.getNodeParameter('keyPattern', itemIndex) as string;

								const clientKeys = util.promisify(client.keys).bind(client);
								const keys = await clientKeys(keyPattern);

								const promises: {
									[key: string]: GenericValue;
								} = {};

								for (const keyName of keys) {
									promises[keyName] = await getValue(client, keyName);
								}

								for (const keyName of keys) {
									item.json[keyName] = await promises[keyName];
								}
								returnItems.push(item);
							} else if (operation === 'set') {
								const keySet = this.getNodeParameter('key', itemIndex) as string;
								const value = this.getNodeParameter('value', itemIndex) as string;
								const keyType = this.getNodeParameter('keyType', itemIndex) as string;
								const expire = this.getNodeParameter('expire', itemIndex, false) as boolean;
								const ttl = this.getNodeParameter('ttl', itemIndex, -1) as number;

								await setValue(client, keySet, value, expire, ttl, keyType);
								returnItems.push(items[itemIndex]);
							} else if (operation === 'incr') {

								const keyIncr = this.getNodeParameter('key', itemIndex) as string;
								const expire = this.getNodeParameter('expire', itemIndex, false) as boolean;
								const ttl = this.getNodeParameter('ttl', itemIndex, -1) as number;
								const clientIncr = util.promisify(client.incr).bind(client);
								// @ts-ignore
								const incrementVal = await clientIncr(keyIncr);
								if (expire === true && ttl > 0) {
									const clientExpire = util.promisify(client.expire).bind(client);
									await clientExpire(keyIncr, ttl);
								}
								returnItems.push({json: {[keyIncr]: incrementVal}});
							} else if (operation === 'publish'){
								const channel = this.getNodeParameter('channel', itemIndex) as string;
								const messageData = this.getNodeParameter('messageData', itemIndex) as string;
								const clientPublish = util.promisify(client.publish).bind(client);
								await clientPublish(channel, messageData);
								returnItems.push(items[itemIndex]);
							}
						}

						client.quit();
						resolve(this.prepareOutputData(returnItems));
					}
				} catch (error) {
					reject(error);
				}
			});
		});
	}
}<|MERGE_RESOLUTION|>--- conflicted
+++ resolved
@@ -49,14 +49,11 @@
 						description: 'Get the value of a key from Redis',
 					},
 					{
-<<<<<<< HEAD
-=======
 						name: 'Info',
 						value: 'info',
 						description: 'Returns generic information about the Redis instance',
 					},
 					{
->>>>>>> 3d528da0
 						name: 'Increment',
 						value: 'incr',
 						description: 'Atomically increments a key by 1. Creates the key if it does not exist.',
@@ -72,14 +69,11 @@
 						description: 'Returns all the keys matching a pattern',
 					},
 					{
-<<<<<<< HEAD
-=======
 						name: 'Set',
 						value: 'set',
 						description: 'Set the value of a key in redis',
 					},
 					{
->>>>>>> 3d528da0
 						name: 'Publish',
 						value: 'publish',
 						description: 'Publish message to redis channel',
@@ -162,39 +156,22 @@
 					{
 						name: 'Hash',
 						value: 'hash',
-<<<<<<< HEAD
-						description: 'Data in key is of type \'hash\'.',
-=======
 						description: 'Data in key is of type "hash"',
 					},
 					{
 						name: 'String',
 						value: 'string',
 						description: 'Data in key is of type "string"',
->>>>>>> 3d528da0
 					},
 					{
 						name: 'List',
 						value: 'list',
-<<<<<<< HEAD
-						description: 'Data in key is of type \'lists\'.',
-=======
 						description: 'Data in key is of type "lists"',
->>>>>>> 3d528da0
 					},
 					{
 						name: 'Sets',
 						value: 'sets',
-<<<<<<< HEAD
-						description: 'Data in key is of type \'sets\'.',
-					},
-					{
-						name: 'String',
-						value: 'string',
-						description: 'Data in key is of type \'string\'.',
-=======
 						description: 'Data in key is of type "sets"',
->>>>>>> 3d528da0
 					},
 				],
 				default: 'automatic',
@@ -350,39 +327,22 @@
 					{
 						name: 'Hash',
 						value: 'hash',
-<<<<<<< HEAD
-						description: 'Data in key is of type \'hash\'.',
-=======
 						description: 'Data in key is of type "hash"',
 					},
 					{
 						name: 'String',
 						value: 'string',
 						description: 'Data in key is of type "string"',
->>>>>>> 3d528da0
 					},
 					{
 						name: 'List',
 						value: 'list',
-<<<<<<< HEAD
-						description: 'Data in key is of type \'lists\'.',
-=======
 						description: 'Data in key is of type "lists"',
->>>>>>> 3d528da0
 					},
 					{
 						name: 'Sets',
 						value: 'sets',
-<<<<<<< HEAD
-						description: 'Data in key is of type \'sets\'.',
-					},
-					{
-						name: 'String',
-						value: 'string',
-						description: 'Data in key is of type \'string\'.',
-=======
 						description: 'Data in key is of type "sets"',
->>>>>>> 3d528da0
 					},
 				],
 				default: 'automatic',
