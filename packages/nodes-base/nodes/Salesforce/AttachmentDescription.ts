--- conflicted
+++ resolved
@@ -38,11 +38,7 @@
 			{
 				name: 'Get Summary',
 				value: 'getSummary',
-<<<<<<< HEAD
-				description: 'Returns an overview of attachment\'s metadata',
-=======
 				description: 'Returns an overview of attachment\'s metadata.',
->>>>>>> 7f933919
 			},
 			{
 				name: 'Update',
@@ -300,11 +296,7 @@
 			},
 		},
 		default: false,
-<<<<<<< HEAD
-		description: 'If all results should be returned or only up to a given limit',
-=======
 		description: 'Whether to return all results or only up to a given limit',
->>>>>>> 7f933919
 	},
 	{
 		displayName: 'Limit',
