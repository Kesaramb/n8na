--- conflicted
+++ resolved
@@ -209,11 +209,7 @@
 				typeOptions: {
 					loadOptionsMethod: 'getTaskPriorities',
 				},
-<<<<<<< HEAD
-				description: 'Indicates the importance or urgency of a task, such as high or low',
-=======
 				description: 'Indicates the importance or urgency of a task, such as high or low.',
->>>>>>> 7f933919
 			},
 			{
 				displayName: 'Recurrence Type',
@@ -380,11 +376,7 @@
 				typeOptions: {
 					loadOptionsMethod: 'getTaskTypes',
 				},
-<<<<<<< HEAD
-				description: 'Represents Type of the task, such as Call or Meeting',
-=======
 				description: 'Represents Type of the task, such as Call or Meeting.',
->>>>>>> 7f933919
 			},
 			{
 				displayName: 'What Id',
@@ -556,11 +548,7 @@
 				typeOptions: {
 					loadOptionsMethod: 'getTaskPriorities',
 				},
-<<<<<<< HEAD
-				description: 'Indicates the importance or urgency of a task, such as high or low',
-=======
 				description: 'Indicates the importance or urgency of a task, such as high or low.',
->>>>>>> 7f933919
 			},
 			{
 				displayName: 'Status',
@@ -737,11 +725,7 @@
 				typeOptions: {
 					loadOptionsMethod: 'getTaskTypes',
 				},
-<<<<<<< HEAD
-				description: 'Represents Type of the task, such as Call or Meeting',
-=======
 				description: 'Represents Type of the task, such as Call or Meeting.',
->>>>>>> 7f933919
 			},
 			{
 				displayName: 'What Id',
@@ -822,11 +806,7 @@
 			},
 		},
 		default: false,
-<<<<<<< HEAD
-		description: 'If all results should be returned or only up to a given limit',
-=======
 		description: 'Whether to return all results or only up to a given limit',
->>>>>>> 7f933919
 	},
 	{
 		displayName: 'Limit',
