--- conflicted
+++ resolved
@@ -189,55 +189,6 @@
 	} else {
 		return value;
 	}
-<<<<<<< HEAD
-
-	//@ts-ignore
-	return options;
-}
-
-async function getAccessToken(
-	this: IExecuteFunctions | IExecuteSingleFunctions | ILoadOptionsFunctions,
-	credentials: IDataObject,
-): Promise<IDataObject> {
-	const now = moment().unix();
-	const authUrl =
-		credentials.environment === 'sandbox'
-			? 'https://test.salesforce.com'
-			: 'https://login.salesforce.com';
-
-	const signature = jwt.sign(
-		{
-			iss: credentials.clientId as string,
-			sub: credentials.username as string,
-			aud: authUrl,
-			exp: now + 3 * 60,
-		},
-		credentials.privateKey as string,
-		{
-			algorithm: 'RS256',
-			header: {
-				alg: 'RS256',
-			},
-		},
-	);
-
-	const options: OptionsWithUri = {
-		headers: {
-			'Content-Type': 'application/x-www-form-urlencoded',
-		},
-		method: 'POST',
-		form: {
-			grant_type: 'urn:ietf:params:oauth:grant-type:jwt-bearer',
-			assertion: signature,
-		},
-		uri: `${authUrl}/services/oauth2/token`,
-		json: true,
-	};
-
-	//@ts-ignore
-	return this.helpers.request(options);
-=======
->>>>>>> ee582cc3
 }
 
 export function getConditions(options: IDataObject) {
