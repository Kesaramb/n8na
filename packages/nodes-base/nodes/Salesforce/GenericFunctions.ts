--- conflicted
+++ resolved
@@ -18,20 +18,8 @@
 import * as jwt from 'jsonwebtoken';
 
 export async function salesforceApiRequest(this: IExecuteFunctions | IExecuteSingleFunctions | ILoadOptionsFunctions, method: string, endpoint: string, body: any = {}, qs: IDataObject = {}, uri?: string, option: IDataObject = {}): Promise<any> { // tslint:disable-line:no-any
-<<<<<<< HEAD
 	const authenticationMethod = this.getNodeParameter('authentication', 0, 'oAuth2') as string;
 
-=======
-	const credentials = this.getCredentials('salesforceOAuth2Api');
-	const subdomain = ((credentials!.accessTokenUrl as string).match(/https:\/\/(.+).salesforce\.com/) || [])[1];
-	const options: OptionsWithUri = {
-		method,
-		body: method === 'GET' ? undefined : body,
-		qs,
-		uri: `https://${subdomain}.salesforce.com/services/data/v39.0${uri || endpoint}`,
-		json: true,
-	};
->>>>>>> 40c2acd7
 	try {
 		if (authenticationMethod === 'jwt') {
 			// https://help.salesforce.com/articleView?id=remoteaccess_oauth_jwt_flow.htm&type=5
@@ -141,7 +129,7 @@
 			assertion: signature,
 		},
 		uri: `${authUrl}/services/oauth2/token`,
-		json: true
+		json: true,
 	};
 
 	//@ts-ignore
