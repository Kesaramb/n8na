--- conflicted
+++ resolved
@@ -16,24 +16,10 @@
 import * as moment from 'moment-timezone';
 
 import * as jwt from 'jsonwebtoken';
-import { conversationOperations } from '../HelpScout/ConversationDescription';
-import { stringify } from 'querystring';
 
 export async function salesforceApiRequest(this: IExecuteFunctions | IExecuteSingleFunctions | ILoadOptionsFunctions, method: string, endpoint: string, body: any = {}, qs: IDataObject = {}, uri?: string, option: IDataObject = {}): Promise<any> { // tslint:disable-line:no-any
-<<<<<<< HEAD
 	const authenticationMethod = this.getNodeParameter('authentication', 0, 'oAuth2') as string;
 
-=======
-	const credentials = this.getCredentials('salesforceOAuth2Api');
-	const subdomain = ((credentials!.accessTokenUrl as string).match(/https:\/\/(.+).salesforce\.com/) || [])[1];
-	const options: OptionsWithUri = {
-		method,
-		body: method === 'GET' ? undefined : body,
-		qs,
-		uri: `https://${subdomain}.salesforce.com/services/data/v39.0${uri || endpoint}`,
-		json: true
-	};
->>>>>>> e272c69f
 	try {
 		if (authenticationMethod === 'jwt') {
 			// https://help.salesforce.com/articleView?id=remoteaccess_oauth_jwt_flow.htm&type=5
@@ -82,14 +68,28 @@
 	return returnData;
 }
 
-<<<<<<< HEAD
+/**
+ * Sorts the given options alphabetically
+ *
+ * @export
+ * @param {INodePropertyOptions[]} options
+ * @returns {INodePropertyOptions[]}
+ */
+export function sortOptions(options: INodePropertyOptions[]): void {
+	options.sort((a, b) => {
+		if (a.name < b.name) { return -1; }
+		if (a.name > b.name) { return 1; }
+		return 0;
+	});
+}
+
 function getOptions(this: IExecuteFunctions | IExecuteSingleFunctions | ILoadOptionsFunctions, method: string, endpoint: string, body: any, qs: IDataObject, instanceUrl: string): OptionsWithUri {
 	const options: OptionsWithUri = {
 		headers: {
 			'Content-Type': 'application/json',
 		},
 		method,
-		body: method === "GET" ? undefined : body,
+		body: method === 'GET' ? undefined : body,
 		qs,
 		uri: `${instanceUrl}/services/data/v39.0${endpoint}`,
 		json: true
@@ -134,21 +134,4 @@
 
 	//@ts-ignore
 	return this.helpers.request(options);
-=======
-
-
-/**
- * Sorts the given options alphabetically
- *
- * @export
- * @param {INodePropertyOptions[]} options
- * @returns {INodePropertyOptions[]}
- */
-export function sortOptions(options: INodePropertyOptions[]): void {
-	options.sort((a, b) => {
-		if (a.name < b.name) { return -1; }
-		if (a.name > b.name) { return 1; }
-		return 0;
-	});
->>>>>>> e272c69f
 }