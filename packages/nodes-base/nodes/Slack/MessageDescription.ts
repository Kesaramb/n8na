import {
	INodeProperties,
} from 'n8n-workflow';

export const messageOperations = [
	{
		displayName: 'Operation',
		name: 'operation',
		type: 'options',
		displayOptions: {
			show: {
				resource: [
					'message',
				],
			},
		},
		options: [
			{
				name: 'Delete',
				value: 'delete',
				description: 'Deletes a message',
			},
			{
				name: 'Get Permalink',
				value: 'getPermalink',
				description: 'Get Permanent Link of a message',
			},
			{
				name: 'Post',
				value: 'post',
				description: 'Post a message into a channel',
			},
			{
				name: 'Post (Ephemeral)',
				value: 'postEphemeral',
				description: 'Post an ephemeral message to a user in channel',
			},
			{
				name: 'Update',
				value: 'update',
				description: 'Updates a message',
			},
		],
		default: 'post',
		description: 'The operation to perform.',
	},
] as INodeProperties[];

export const messageFields = [

	/* ----------------------------------------------------------------------- */
	/*                                 message:getPermalink
	/* ----------------------------------------------------------------------- */
	{
		displayName: 'Channel',
		name: 'channelId',
		type: 'options',
		typeOptions: {
			loadOptionsMethod: 'getChannels',
		},
		required: true,
		default: '',
		displayOptions: {
			show: {
				resource: [
					'message',
				],
				operation: [
					'getPermalink',
				],
			},
		},
		description: 'Channel containing the message.',
	},
	{
		displayName: 'Timestamp',
		name: 'timestamp',
		type: 'string',
		required: true,
		default: '',
		displayOptions: {
			show: {
				resource: [
					'message',
				],
				operation: [
					'getPermalink',
				],
			},
		},
		description: `Timestamp of the message to get permanent link.`,
	},

	/* -------------------------------------------------------------------------- */
	/*                          message:post/postEphemeral                        */
	/* -------------------------------------------------------------------------- */
	{
		displayName: 'Channel',
		name: 'channel',
		type: 'string',
		default: '',
		placeholder: 'Channel name',
		displayOptions: {
			show: {
				operation: [
					'post',
					'postEphemeral',
				],
				resource: [
					'message',
				],
			},
		},
		required: true,
		description: 'The channel to send the message to.',
	},
	{
		displayName: 'User',
		name: 'user',
		type: 'string',
		default: '',
		placeholder: 'User ID',
		displayOptions: {
			show: {
				operation: [
					'postEphemeral',
				],
				resource: [
					'message',
				],
			},
		},
<<<<<<< HEAD
		description: 'Post the message as authenticated user instead of bot. Works only with user token.',
=======
		required: true,
		description: 'The user ID to send the message to.',
>>>>>>> 928059c4
	},
	{
		displayName: 'Text',
		name: 'text',
		type: 'string',
		typeOptions: {
			alwaysOpenEditWindow: true,
		},
		default: '',
		displayOptions: {
			show: {
				operation: [
					'post',
					'postEphemeral',
				],
				resource: [
					'message',
				],
			},
		},
		description: 'The text to send.',
	},
	{
		displayName: 'JSON parameters',
		name: 'jsonParameters',
		type: 'boolean',
		default: false,
		displayOptions: {
			show: {
				operation: [
					'post',
					'postEphemeral',
				],
				resource: [
					'message',
				],
			},
		},
	},
	{
		displayName: 'Attachments',
		name: 'attachments',
		type: 'collection',
		typeOptions: {
			multipleValues: true,
			multipleValueButtonText: 'Add attachment',
		},
		displayOptions: {
			show: {
				operation: [
					'post',
					'postEphemeral',
				],
				resource: [
					'message',
				],
			},
		},
		default: {}, // TODO: Remove comment: has to make default array for the main property, check where that happens in UI
		description: 'The attachment to add',
		placeholder: 'Add attachment item',
		options: [
			{
				displayName: 'Fallback Text',
				name: 'fallback',
				type: 'string',
				typeOptions: {
					alwaysOpenEditWindow: true,
				},
				default: '',
				description: 'Required plain-text summary of the attachment.',
			},
			{
				displayName: 'Text',
				name: 'text',
				type: 'string',
				typeOptions: {
					alwaysOpenEditWindow: true,
				},
				default: '',
				description: 'Text to send.',
			},
			{
				displayName: 'Title',
				name: 'title',
				type: 'string',
				typeOptions: {
					alwaysOpenEditWindow: true,
				},
				default: '',
				description: 'Title of the message.',
			},
			{
				displayName: 'Title Link',
				name: 'title_link',
				type: 'string',
				typeOptions: {
					alwaysOpenEditWindow: true,
				},
				default: '',
				description: 'Link of the title.',
			},
			{
				displayName: 'Color',
				name: 'color',
				type: 'color',
				default: '#ff0000',
				description: 'Color of the line left of text.',
			},
			{
				displayName: 'Pretext',
				name: 'pretext',
				type: 'string',
				typeOptions: {
					alwaysOpenEditWindow: true,
				},
				default: '',
				description: 'Text which appears before the message block.',
			},
			{
				displayName: 'Author Name',
				name: 'author_name',
				type: 'string',
				default: '',
				description: 'Name that should appear.',
			},
			{
				displayName: 'Author Link',
				name: 'author_link',
				type: 'string',
				typeOptions: {
					alwaysOpenEditWindow: true,
				},
				default: '',
				description: 'Link for the author.',
			},
			{
				displayName: 'Author Icon',
				name: 'author_icon',
				type: 'string',
				typeOptions: {
					alwaysOpenEditWindow: true,
				},
				default: '',
				description: 'Icon which should appear for the user.',
			},
			{
				displayName: 'Image URL',
				name: 'image_url',
				type: 'string',
				typeOptions: {
					alwaysOpenEditWindow: true,
				},
				default: '',
				description: 'URL of image.',
			},
			{
				displayName: 'Thumbnail URL',
				name: 'thumb_url',
				type: 'string',
				typeOptions: {
					alwaysOpenEditWindow: true,
				},
				default: '',
				description: 'URL of thumbnail.',
			},
			{
				displayName: 'Footer',
				name: 'footer',
				type: 'string',
				typeOptions: {
					alwaysOpenEditWindow: true,
				},
				default: '',
				description: 'Text of footer to add.',
			},
			{
				displayName: 'Footer Icon',
				name: 'footer_icon',
				type: 'string',
				typeOptions: {
					alwaysOpenEditWindow: true,
				},
				default: '',
				description: 'Icon which should appear next to footer.',
			},
			{
				displayName: 'Timestamp',
				name: 'ts',
				type: 'dateTime',
				default: '',
				description: 'Time message relates to.',
			},
			{
				displayName: 'Fields',
				name: 'fields',
				placeholder: 'Add Fields',
				description: 'Fields to add to message.',
				type: 'fixedCollection',
				typeOptions: {
					multipleValues: true,
				},
				default: {},
				options: [
					{
						name: 'item',
						displayName: 'Item',
						values: [
							{
								displayName: 'Title',
								name: 'title',
								type: 'string',
								default: '',
								description: 'Title of the item.',
							},
							{
								displayName: 'Value',
								name: 'value',
								type: 'string',
								default: '',
								description: 'Value of the item.',
							},
							{
								displayName: 'Short',
								name: 'short',
								type: 'boolean',
								default: true,
								description: 'If items can be displayed next to each other.',
							},
						],
					},
				],
			},
		],
	},
	{
		displayName: 'Other Options',
		name: 'otherOptions',
		type: 'collection',
		displayOptions: {
			show: {
				operation: [
					'post',
					'postEphemeral',
				],
				resource: [
					'message',
				],
			},
		},
		default: {},
		description: 'Other options to set',
		placeholder: 'Add options',
		options: [
			{
				displayName: 'Icon Emoji',
				name: 'icon_emoji',
				type: 'string',
				default: '',
				description: 'Emoji to use as the icon for this message. Overrides icon_url.',
			},
			{
				displayName: 'Icon URL',
				name: 'icon_url',
				type: 'string',
				default: '',
				description: 'URL to an image to use as the icon for this message.',
			},
			{
				displayName: 'Link Names',
				name: 'link_names',
				type: 'boolean',
				default: false,
				description: 'Find and link channel names and usernames.',
			},
			{
				displayName: 'Make Reply',
				name: 'thread_ts',
				type: 'string',
				default: '',
				description: 'Provide another message\'s ts value to make this message a reply.',
			},
			{
				displayName: 'Markdown',
				name: 'mrkdwn',
				type: 'boolean',
				default: true,
				description: 'Use Slack Markdown parsing.',
			},
			{
				displayName: 'Reply Broadcast',
				name: 'reply_broadcast',
				type: 'boolean',
				default: false,
				description: 'Used in conjunction with thread_ts and indicates whether reply should be made visible to everyone in the channel or conversation.',
			},
			{
				displayName: 'Unfurl Links',
				name: 'unfurl_links',
				type: 'boolean',
				default: false,
				description: 'Pass true to enable unfurling of primarily text-based content.',
			},
			{
				displayName: 'Unfurl Media',
				name: 'unfurl_media',
				type: 'boolean',
				default: true,
				description: 'Pass false to disable unfurling of media content.',
			},
			{
				displayName: 'Send as User',
				name: 'sendAsUser',
				type: 'string',
				displayOptions: {
					show: {
						'/authentication': [
							'accessToken',
						],
					},
				},
				default: '',
				description: 'The message will be sent from this username (i.e. as if this individual sent the message).',
			},
		],
	},

	/* ----------------------------------------------------------------------- */
	/*                                 message:update                          */
	/* ----------------------------------------------------------------------- */
	{
		displayName: 'Channel',
		name: 'channelId',
		type: 'options',
		typeOptions: {
			loadOptionsMethod: 'getChannels',
		},
		required: true,
		default: '',
		displayOptions: {
			show: {
				resource: [
					'message',
				],
				operation: [
					'update',
				],
			},
		},
		description: 'Channel containing the message to be updated.',
	},
	{
		displayName: 'Text',
		name: 'text',
		type: 'string',
		required: true,
		default: '',
		displayOptions: {
			show: {
				resource: [
					'message',
				],
				operation: [
					'update',
				],
			},
		},
		description: `New text for the message, using the default formatting rules. It's not required when presenting attachments.`,
	},
	{
		displayName: 'TS',
		name: 'ts',
		type: 'string',
		required: true,
		default: '',
		displayOptions: {
			show: {
				resource: [
					'message',
				],
				operation: [
					'update',
				],
			},
		},
		description: `Timestamp of the message to be updated.`,
	},
	{
		displayName: 'As User',
		name: 'as_user',
		type: 'boolean',
		default: false,
		displayOptions: {
			show: {
				authentication: [
					'accessToken',
				],
				operation: [
					'update'
				],
				resource: [
					'message',
				],
			},
		},
		description: 'Pass true to update the message as the authed user. Works only with user token.',
	},
	{
		displayName: 'Update Fields',
		name: 'updateFields',
		type: 'collection',
		placeholder: 'Add Field',
		default: {},
		displayOptions: {
			show: {
				resource: [
					'message',
				],
				operation: [
					'update',
				],
			},
		},
		options: [
			{
				displayName: 'Link Names',
				name: 'link_names',
				type: 'boolean',
				default: false,
				description: 'Find and link channel names and usernames.',
			},
			{
				displayName: 'Parse',
				name: 'parse',
				type: 'options',
				options: [
					{
						name: 'Client',
						value: 'client',
					},
					{
						name: 'Full',
						value: 'full',
					},
					{
						name: 'None',
						value: 'none',
					},
				],
				default: 'client',
				description: 'Change how messages are treated',
			},
		],
	},
	{
		displayName: 'Blocks',
		name: 'blocksUi',
		type: 'fixedCollection',
		typeOptions: {
			multipleValues: true,
			multipleValueButtonText: 'Add Block',
		},
		displayOptions: {
			show: {
				operation: [
					'post',
				],
				resource: [
					'message',
				],
				jsonParameters: [
					false,
				],
			},
		},
		default: {},
		description: 'The blocks to add',
		placeholder: 'Add Block',
		options: [
			{
				name: 'blocksValues',
				displayName: 'Block',
				values: [
					{
						displayName: 'Type',
						name: 'type',
						type: 'options',
						options: [
							{
								name: 'Actions',
								value: 'actions',
							},
							{
								name: 'Section',
								value: 'section',
							},
						],
						default: 'actions',
					},
					{
						displayName: 'Block ID',
						name: 'blockId',
						type: 'string',
						displayOptions: {
							show: {
								type: [
									'actions',
								],
							},
						},
						default: '',
						description: `A string acting as a unique identifier for a block.</br>
								You can use this block_id when you receive an interaction payload to</br>
								identify the source of the action. If not specified, a block_id will be generated.</br>
								Maximum length for this field is 255 characters.`,
					},
					{
						displayName: 'Elements',
						name: 'elementsUi',
						placeholder: 'Add Element',
						type: 'fixedCollection',
						typeOptions: {
							multipleValues: true,
						},
						displayOptions: {
							show: {
								type: [
									'actions',
								],
							},
						},
						default: {},
						options: [
							{
								name: 'elementsValues',
								displayName: 'Element',
								values: [
									{
										displayName: 'Type',
										name: 'type',
										type: 'options',
										options: [
											{
												name: 'Button',
												value: 'button',
											},
										],
										default: 'button',
										description: 'The type of element',
									},
									{
										displayName: 'Text',
										name: 'text',
										type: 'string',
										displayOptions: {
											show: {
												type: [
													'button',
												],
											},
										},
										default: '',
										description: 'The text for the block.',
									},
									{
										displayName: 'Emoji',
										name: 'emoji',
										type: 'boolean',
										displayOptions: {
											show: {
												type: [
													'button',
												],
											},
										},
										default: false,
										description: 'Indicates whether emojis in a text field should be escaped into the colon emoji format.',
									},
									{
										displayName: 'Action ID',
										name: 'actionId',
										type: 'string',
										displayOptions: {
											show: {
												type: [
													'button',
												],
											},
										},
										default: '',
										description: `An identifier for this action. You can use this when you receive an interaction</br>
												payload to identify the source of the action. Should be unique among all other action_ids used</br>
												elsewhere by your app. `,
									},
									{
										displayName: 'URL',
										name: 'url',
										type: 'string',
										displayOptions: {
											show: {
												type: [
													'button',
												],
											},
										},
										default: '',
										description: `A URL to load in the user's browser when the button is clicked.</br>
												Maximum length for this field is 3000 characters. If you're using url, you'll still</br>
												receive an interaction payload and will need to send an acknowledgement response.`,
									},
									{
										displayName: 'Value',
										name: 'value',
										type: 'string',
										displayOptions: {
											show: {
												type: [
													'button',
												],
											},
										},
										default: '',
										description: 'The value to send along with the interaction payload.',
									},
									{
										displayName: 'Style',
										name: 'style',
										type: 'options',
										displayOptions: {
											show: {
												type: [
													'button',
												],
											},
										},
										options: [
											{
												name: 'Danger',
												value: 'danger',
											},
											{
												name: 'Default',
												value: 'default',
											},
											{
												name: 'Primary',
												value: 'primary',
											},
										],
										default: 'default',
										description: 'Decorates buttons with alternative visual color schemes.',
									},
									{
										displayName: 'Confirm',
										name: 'confirmUi',
										placeholder: 'Add Confirm',
										type: 'fixedCollection',
										typeOptions: {
											multipleValues: false,
										},
										default: {},
										options: [
											{
												name: 'confirmValue',
												displayName: 'Confirm',
												values: [
													{
														displayName: 'Title',
														name: 'titleUi',
														placeholder: 'Add Title',
														type: 'fixedCollection',
														typeOptions: {
															multipleValues: false,
														},
														default: {},
														options: [
															{
																name: 'titleValue',
																displayName: 'Title',
																values: [
																	{
																		displayName: 'Text',
																		name: 'text',
																		type: 'string',
																		default: '',
																		description: 'Text of the title.',
																	},
																	{
																		displayName: 'Emoji',
																		name: 'emoji',
																		type: 'boolean',
																		default: false,
																		description: 'Indicates whether emojis in a text field should be escaped into the colon emoji format',
																	},
																],
															},
														],
														description: `Defines the dialog's title.`,
													},
													{
														displayName: 'Text',
														name: 'textUi',
														placeholder: 'Add Text',
														type: 'fixedCollection',
														typeOptions: {
															multipleValues: false,
														},
														default: {},
														options: [
															{
																name: 'textValue',
																displayName: 'Text',
																values: [
																	{
																		displayName: 'Text',
																		name: 'text',
																		type: 'string',
																		default: '',
																		description: 'The text for the block',
																	},
																	{
																		displayName: 'Emoji',
																		name: 'emoji',
																		type: 'boolean',
																		default: false,
																		description: 'Indicates whether emojis in a text field should be escaped into the colon emoji format',
																	},
																],
															},
														],
														description: `Defines the explanatory text that appears in the confirm dialog.`,
													},
													{
														displayName: 'Confirm',
														name: 'confirmTextUi',
														placeholder: 'Add Confirm',
														type: 'fixedCollection',
														typeOptions: {
															multipleValues: false,
														},
														default: {},
														options: [
															{
																name: 'confirmValue',
																displayName: 'Confirm',
																values: [
																	{
																		displayName: 'Text',
																		name: 'text',
																		type: 'string',
																		default: '',
																		description: `Defines the explanatory text that appears in the confirm dialog.`,
																	},
																	{
																		displayName: 'Emoji',
																		name: 'emoji',
																		type: 'boolean',
																		default: false,
																		description: 'Indicates whether emojis in a text field should be escaped into the colon emoji format',
																	},
																],
															},
														],
														description: 'Defines the text of the button that confirms the action',
													},
													{
														displayName: 'Deny',
														name: 'denyUi',
														placeholder: 'Add Deny',
														type: 'fixedCollection',
														typeOptions: {
															multipleValues: false,
														},
														default: {},
														options: [
															{
																name: 'denyValue',
																displayName: 'Deny',
																values: [
																	{
																		displayName: 'Text',
																		name: 'text',
																		type: 'string',
																		default: '',
																		description: 'Defines the text of the button that cancels the action',
																	},
																	{
																		displayName: 'Emoji',
																		name: 'emoji',
																		type: 'boolean',
																		default: false,
																		description: 'Indicates whether emojis in a text field should be escaped into the colon emoji format',
																	},
																],
															},
														],
														description: 'Defines the text of the button that cancels the action',
													},
													{
														displayName: 'Style',
														name: 'style',
														type: 'options',
														options: [
															{
																name: 'Danger',
																value: 'danger',
															},
															{
																name: 'Default',
																value: 'default',
															},
															{
																name: 'Primary',
																value: 'primary',
															},
														],
														default: 'default',
														description: 'Defines the color scheme applied to the confirm button.',
													},
												],
											},
										],
										description: 'Defines an optional confirmation dialog after the button is clicked.',
									},
								],
							},
						],
					},
					{
						displayName: 'Block ID',
						name: 'blockId',
						type: 'string',
						displayOptions: {
							show: {
								type: [
									'section',
								],
							},
						},
						default: '',
						description: `A string acting as a unique identifier for a block.</br>
								You can use this block_id when you receive an interaction payload to</br>
								identify the source of the action. If not specified, a block_id will be generated.</br>
								Maximum length for this field is 255 characters.`,
					},
					{
						displayName: 'Text',
						name: 'textUi',
						placeholder: 'Add Text',
						type: 'fixedCollection',
						typeOptions: {
							multipleValues: false,
						},
						displayOptions: {
							show: {
								type: [
									'section',
								],
							},
						},
						default: {},
						options: [
							{
								name: 'textValue',
								displayName: 'Text',
								values: [
									{
										displayName: 'Type',
										name: 'type',
										type: 'options',
										options: [
											{
												name: 'Markdowm',
												value: 'mrkwdn',
											},
											{
												name: 'Plain Text',
												value: 'plainText',
											},
										],
										default: 'mrkwdn',
										description: 'The formatting to use for this text object.',
									},
									{
										displayName: 'Text',
										name: 'text',
										type: 'string',
										default: '',
										description: 'The text for the block. This field accepts any of the standard text formatting markup when type is mrkdwn.',
									},
									{
										displayName: 'Emoji',
										name: 'emoji',
										displayOptions: {
											show: {
												type: [
													'plainText',
												],
											},
										},
										type: 'boolean',
										default: false,
										description: 'Indicates whether emojis in a text field should be escaped into the colon emoji format. This field is only usable when type is plain_text.',
									},
									{
										displayName: 'Verbatim',
										name: 'verbatim',
										displayOptions: {
											show: {
												type: [
													'mrkwdn',
												],
											},
										},
										type: 'boolean',
										default: false,
										description: 'When set to false (as is default) URLs will be auto-converted into links, conversation names will be link-ified, and certain mentions will be automatically parsed. ',
									},
								],
							},
						],
						description: 'Define the text of the button that cancels the action',
					},
					{
						displayName: 'Fields',
						name: 'fieldsUi',
						placeholder: 'Add Fields',
						type: 'fixedCollection',
						typeOptions: {
							multipleValues: true,
						},
						displayOptions: {
							show: {
								type: [
									'section',
								],
							},
						},
						default: {},
						options: [
							{
								name: 'fieldsValues',
								displayName: 'Text',
								values: [
									{
										displayName: 'Type',
										name: 'type',
										type: 'options',
										options: [
											{
												name: 'Markdowm',
												value: 'mrkwdn',
											},
											{
												name: 'Plain Text',
												value: 'plainText',
											},
										],
										default: 'mrkwdn',
										description: 'The formatting to use for this text object.',
									},
									{
										displayName: 'Text',
										name: 'text',
										type: 'string',
										default: '',
										description: 'The text for the block. This field accepts any of the standard text formatting markup when type is mrkdwn.',
									},
									{
										displayName: 'Emoji',
										name: 'emoji',
										type: 'boolean',
										displayOptions: {
											show: {
												type: [
													'plainText',
												],
											},
										},
										default: false,
										description: 'Indicates whether emojis in a text field should be escaped into the colon emoji format. This field is only usable when type is plain_text.',
									},
									{
										displayName: 'Verbatim',
										name: 'verbatim',
										displayOptions: {
											show: {
												type: [
													'mrkwdn',
												],
											},
										},
										type: 'boolean',
										default: false,
										description: 'When set to false (as is default) URLs will be auto-converted into links, conversation names will be link-ified, and certain mentions will be automatically parsed. ',
									},
								],
							},
						],
						description: `An array of text objects. Any text objects included with</br>
								fields will be rendered in a compact format that allows for 2 columns of</br>
								side-by-side text. Maximum number of items is 10.`,
					},
					{
						displayName: 'Accessory',
						name: 'accessoryUi',
						placeholder: 'Add Accessory',
						type: 'fixedCollection',
						typeOptions: {
							multipleValues: false,
						},
						displayOptions: {
							show: {
								type: [
									'section',
								],
							},
						},
						default: {},
						options: [
							{
								name: 'accessoriesValues',
								displayName: 'Accessory',
								values: [
									{
										displayName: 'Type',
										name: 'type',
										type: 'options',
										options: [
											{
												name: 'Button',
												value: 'button',
											},
										],
										default: 'button',
										description: 'The type of element',
									},
									{
										displayName: 'Text',
										name: 'text',
										displayOptions: {
											show: {
												type: [
													'button',
												],
											},
										},
										type: 'string',
										default: '',
										description: 'The text for the block.',
									},
									{
										displayName: 'Emoji',
										name: 'emoji',
										displayOptions: {
											show: {
												type: [
													'button',
												],
											},
										},
										type: 'boolean',
										default: false,
										description: 'Indicates whether emojis in a text field should be escaped into the colon emoji format.',
									},
									{
										displayName: 'Action ID',
										name: 'actionId',
										displayOptions: {
											show: {
												type: [
													'button',
												],
											},
										},
										type: 'string',
										default: '',
										description: `An identifier for this action. You can use this when you receive an interaction</br>
												payload to identify the source of the action. Should be unique among all other action_ids used</br>
												elsewhere by your app. `,
									},
									{
										displayName: 'URL',
										name: 'url',
										displayOptions: {
											show: {
												type: [
													'button',
												],
											},
										},
										type: 'string',
										default: '',
										description: `A URL to load in the user's browser when the button is clicked.</br>
												Maximum length for this field is 3000 characters. If you're using url, you'll still</br>
												receive an interaction payload and will need to send an acknowledgement response.`,
									},
									{
										displayName: 'Value',
										name: 'value',
										displayOptions: {
											show: {
												type: [
													'button',
												],
											},
										},
										type: 'string',
										default: '',
										description: 'The value to send along with the interaction payload.',
									},
									{
										displayName: 'Style',
										name: 'style',
										displayOptions: {
											show: {
												type: [
													'button',
												],
											},
										},
										type: 'options',
										options: [
											{
												name: 'Danger',
												value: 'danger',
											},
											{
												name: 'Default',
												value: 'default',
											},
											{
												name: 'Primary',
												value: 'primary',
											},
										],
										default: 'default',
										description: 'Decorates buttons with alternative visual color schemes.',
									},
									{
										displayName: 'Confirm',
										name: 'confirmUi',
										placeholder: 'Add Confirm',
										type: 'fixedCollection',
										typeOptions: {
											multipleValues: false,
										},
										displayOptions: {
											show: {
												type: [
													'button',
												],
											},
										},
										default: {},
										options: [
											{
												name: 'confirmValue',
												displayName: 'Confirm',
												values: [
													{
														displayName: 'Title',
														name: 'titleUi',
														placeholder: 'Add Title',
														type: 'fixedCollection',
														typeOptions: {
															multipleValues: false,
														},
														default: {},
														options: [
															{
																name: 'titleValue',
																displayName: 'Title',
																values: [
																	{
																		displayName: 'Text',
																		name: 'text',
																		type: 'string',
																		default: '',
																		description: 'Text of the title.',
																	},
																	{
																		displayName: 'Emoji',
																		name: 'emoji',
																		type: 'boolean',
																		default: false,
																		description: 'Indicates whether emojis in a text field should be escaped into the colon emoji format',
																	},
																],
															},
														],
														description: 'Defines an optional confirmation dialog after the button is clicked.',
													},
													{
														displayName: 'Text',
														name: 'textUi',
														placeholder: 'Add Text',
														type: 'fixedCollection',
														typeOptions: {
															multipleValues: false,
														},
														default: {},
														options: [
															{
																name: 'textValue',
																displayName: 'Text',
																values: [
																	{
																		displayName: 'Text',
																		name: 'text',
																		type: 'string',
																		default: '',
																		description: 'The text for the block',
																	},
																	{
																		displayName: 'Emoji',
																		name: 'emoji',
																		type: 'boolean',
																		default: false,
																		description: 'Indicates whether emojis in a text field should be escaped into the colon emoji format',
																	},
																],
															},
														],
														description: `Defines the explanatory text that appears in the confirm dialog.`,
													},
													{
														displayName: 'Confirm',
														name: 'confirmTextUi',
														placeholder: 'Add Confirm',
														type: 'fixedCollection',
														typeOptions: {
															multipleValues: false,
														},
														default: {},
														options: [
															{
																name: 'confirmValue',
																displayName: 'Confirm',
																values: [
																	{
																		displayName: 'Text',
																		name: 'text',
																		type: 'string',
																		default: '',
																		description: `Defines the explanatory text that appears in the confirm dialog.`,
																	},
																	{
																		displayName: 'Emoji',
																		name: 'emoji',
																		type: 'boolean',
																		default: false,
																		description: 'Indicates whether emojis in a text field should be escaped into the colon emoji format',
																	},
																],
															},
														],
														description: `Defines the explanatory text that appears in the confirm dialog.`,
													},
													{
														displayName: 'Deny',
														name: 'denyUi',
														placeholder: 'Add Deny',
														type: 'fixedCollection',
														typeOptions: {
															multipleValues: false,
														},
														default: {},
														options: [
															{
																name: 'denyValue',
																displayName: 'Deny',
																values: [
																	{
																		displayName: 'Text',
																		name: 'text',
																		type: 'string',
																		default: '',
																		description: 'Define the text of the button that cancels the action',
																	},
																	{
																		displayName: 'Emoji',
																		name: 'emoji',
																		type: 'boolean',
																		default: false,
																		description: 'Indicates whether emojis in a text field should be escaped into the colon emoji format',
																	},
																],
															},
														],
														description: 'Define the text of the button that cancels the action',
													},
													{
														displayName: 'Style',
														name: 'style',
														type: 'options',
														options: [
															{
																name: 'Danger',
																value: 'danger',
															},
															{
																name: 'Default',
																value: 'default',
															},
															{
																name: 'Primary',
																value: 'primary',
															},
														],
														default: 'default',
														description: 'Defines the color scheme applied to the confirm button.',
													},
												],
											},
										],
										description: 'Defines an optional confirmation dialog after the button is clicked.',
									},
								],
							},
						],
					},
				],
			},
		],
	},
	{
		displayName: 'Attachments',
		name: 'attachmentsJson',
		type: 'json',
		default: '',
		required: false,
		typeOptions: {
			alwaysOpenEditWindow: true,
		},
		displayOptions: {
			show: {
				resource: [
					'message',
				],
				operation: [
					'post',
				],
				jsonParameters: [
					true,
				],
			},
		},
		description: 'The attachments to add',
	},
	{
		displayName: 'Blocks',
		name: 'blocksJson',
		type: 'json',
		default: '',
		required: false,
		typeOptions: {
			alwaysOpenEditWindow: true,
		},
		displayOptions: {
			show: {
				resource: [
					'message',
				],
				operation: [
					'post',
				],
				jsonParameters: [
					true,
				],
			},
		},
		description: 'The blocks to add',
	},
	{
		displayName: 'Attachments',
		name: 'attachments',
		type: 'collection',
		typeOptions: {
			multipleValues: true,
			multipleValueButtonText: 'Add attachment',
		},
		displayOptions: {
			show: {
				jsonParameters: [
					false,
				],
				operation: [
					'update',
				],
				resource: [
					'message',
				],
			},
		},
		default: {}, // TODO: Remove comment: has to make default array for the main property, check where that happens in UI
		description: 'The attachment to add',
		placeholder: 'Add attachment item',
		options: [
			{
				displayName: 'Fallback Text',
				name: 'fallback',
				type: 'string',
				typeOptions: {
					alwaysOpenEditWindow: true,
				},
				default: '',
				description: 'Required plain-text summary of the attachment.',
			},
			{
				displayName: 'Text',
				name: 'text',
				type: 'string',
				typeOptions: {
					alwaysOpenEditWindow: true,
				},
				default: '',
				description: 'Text to send.',
			},
			{
				displayName: 'Title',
				name: 'title',
				type: 'string',
				typeOptions: {
					alwaysOpenEditWindow: true,
				},
				default: '',
				description: 'Title of the message.',
			},
			{
				displayName: 'Title Link',
				name: 'title_link',
				type: 'string',
				typeOptions: {
					alwaysOpenEditWindow: true,
				},
				default: '',
				description: 'Link of the title.',
			},
			{
				displayName: 'Color',
				name: 'color',
				type: 'color',
				default: '#ff0000',
				description: 'Color of the line left of text.',
			},
			{
				displayName: 'Pretext',
				name: 'pretext',
				type: 'string',
				typeOptions: {
					alwaysOpenEditWindow: true,
				},
				default: '',
				description: 'Text which appears before the message block.',
			},
			{
				displayName: 'Author Name',
				name: 'author_name',
				type: 'string',
				default: '',
				description: 'Name that should appear.',
			},
			{
				displayName: 'Author Link',
				name: 'author_link',
				type: 'string',
				typeOptions: {
					alwaysOpenEditWindow: true,
				},
				default: '',
				description: 'Link for the author.',
			},
			{
				displayName: 'Author Icon',
				name: 'author_icon',
				type: 'string',
				typeOptions: {
					alwaysOpenEditWindow: true,
				},
				default: '',
				description: 'Icon which should appear for the user.',
			},
			{
				displayName: 'Image URL',
				name: 'image_url',
				type: 'string',
				typeOptions: {
					alwaysOpenEditWindow: true,
				},
				default: '',
				description: 'URL of image.',
			},
			{
				displayName: 'Thumbnail URL',
				name: 'thumb_url',
				type: 'string',
				typeOptions: {
					alwaysOpenEditWindow: true,
				},
				default: '',
				description: 'URL of thumbnail.',
			},
			{
				displayName: 'Footer',
				name: 'footer',
				type: 'string',
				typeOptions: {
					alwaysOpenEditWindow: true,
				},
				default: '',
				description: 'Text of footer to add.',
			},
			{
				displayName: 'Footer Icon',
				name: 'footer_icon',
				type: 'string',
				typeOptions: {
					alwaysOpenEditWindow: true,
				},
				default: '',
				description: 'Icon which should appear next to footer.',
			},
			{
				displayName: 'Timestamp',
				name: 'ts',
				type: 'dateTime',
				default: '',
				description: 'Time message relates to.',
			},
			{
				displayName: 'Fields',
				name: 'fields',
				placeholder: 'Add Fields',
				description: 'Fields to add to message.',
				type: 'fixedCollection',
				typeOptions: {
					multipleValues: true,
				},
				default: {},
				options: [
					{
						name: 'item',
						displayName: 'Item',
						values: [
							{
								displayName: 'Title',
								name: 'title',
								type: 'string',
								default: '',
								description: 'Title of the item.',
							},
							{
								displayName: 'Value',
								name: 'value',
								type: 'string',
								default: '',
								description: 'Value of the item.',
							},
							{
								displayName: 'Short',
								name: 'short',
								type: 'boolean',
								default: true,
								description: 'If items can be displayed next to each other.',
							},
						],
					},
				],
			},
		],
	},

	/* ----------------------------------------------------------------------- */
	/*                                 message:delete
	/* ----------------------------------------------------------------------- */
	{
		displayName: 'Channel',
		name: 'channelId',
		type: 'options',
		typeOptions: {
			loadOptionsMethod: 'getChannels',
		},
		required: true,
		default: '',
		displayOptions: {
			show: {
				resource: [
					'message',
				],
				operation: [
					'delete',
				],
			},
		},
		description: 'Channel containing the message to be deleted.',
	},
	{
		displayName: 'Timestamp',
		name: 'timestamp',
		type: 'string',
		required: true,
		default: '',
		displayOptions: {
			show: {
				resource: [
					'message',
				],
				operation: [
					'delete',
				],
			},
		},
		description: `Timestamp of the message to be deleted.`,
	},
] as INodeProperties[];<|MERGE_RESOLUTION|>--- conflicted
+++ resolved
@@ -130,12 +130,8 @@
 				],
 			},
 		},
-<<<<<<< HEAD
-		description: 'Post the message as authenticated user instead of bot. Works only with user token.',
-=======
 		required: true,
 		description: 'The user ID to send the message to.',
->>>>>>> 928059c4
 	},
 	{
 		displayName: 'Text',
@@ -522,26 +518,6 @@
 			},
 		},
 		description: `Timestamp of the message to be updated.`,
-	},
-	{
-		displayName: 'As User',
-		name: 'as_user',
-		type: 'boolean',
-		default: false,
-		displayOptions: {
-			show: {
-				authentication: [
-					'accessToken',
-				],
-				operation: [
-					'update'
-				],
-				resource: [
-					'message',
-				],
-			},
-		},
-		description: 'Pass true to update the message as the authed user. Works only with user token.',
 	},
 	{
 		displayName: 'Update Fields',
