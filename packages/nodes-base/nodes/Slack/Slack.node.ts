import {
	BINARY_ENCODING,
	IExecuteFunctions,
} from 'n8n-core';

import {
	IDataObject,
	ILoadOptionsFunctions,
	INodeExecutionData,
	INodePropertyOptions,
	INodeType,
	INodeTypeDescription,
	NodeOperationError,
} from 'n8n-workflow';

import {
	channelFields,
	channelOperations,
} from './ChannelDescription';

import {
	messageFields,
	messageOperations,
} from './MessageDescription';

import {
	starFields,
	starOperations,
} from './StarDescription';

import {
	fileFields,
	fileOperations,
} from './FileDescription';

import {
	reactionFields,
	reactionOperations,
} from './ReactionDescription';

import {
	userFields,
	userOperations,
} from './UserDescription';

import {
	userProfileFields,
	userProfileOperations,
} from './UserProfileDescription';

import {
	slackApiRequest,
	slackApiRequestAllItems,
	validateJSON,
} from './GenericFunctions';

import {
	IAttachment,
} from './MessageInterface';

import moment = require('moment');

interface Attachment {
	fields: {
		item?: object[];
	};
}

interface Text {
	type?: string;
	text?: string;
	emoji?: boolean;
	verbatim?: boolean;
}

interface Confirm {
	title?: Text;
	text?: Text;
	confirm?: Text;
	deny?: Text;
	style?: string;
}

interface Element {
	type?: string;
	text?: Text;
	action_id?: string;
	url?: string;
	value?: string;
	style?: string;
	confirm?: Confirm;
}

interface Block {
	type?: string;
	elements?: Element[];
	block_id?: string;
	text?: Text;
	fields?: Text[];
	accessory?: Element;
}

export class Slack implements INodeType {
	description: INodeTypeDescription = {
		displayName: 'Slack',
		name: 'slack',
		icon: 'file:slack.svg',
		group: ['output'],
		version: 1,
		subtitle: '={{$parameter["operation"] + ": " + $parameter["resource"]}}',
		description: 'Consume Slack API',
		defaults: {
			name: 'Slack',
			color: '#E01E5A',
		},
		inputs: ['main'],
		outputs: ['main'],
		credentials: [
			{
				name: 'slackApi',
				required: true,
				displayOptions: {
					show: {
						authentication: [
							'accessToken',
						],
					},
				},
			},
			{
				name: 'slackOAuth2Api',
				required: true,
				displayOptions: {
					show: {
						authentication: [
							'oAuth2',
						],
					},
				},
			},
		],
		properties: [
			{
				displayName: 'Authentication',
				name: 'authentication',
				type: 'options',
				options: [
					{
						name: 'Access Token',
						value: 'accessToken',
					},
					{
						name: 'OAuth2',
						value: 'oAuth2',
					},
				],
				default: 'accessToken',
				description: 'The resource to operate on.',
			},

			{
				displayName: 'Resource',
				name: 'resource',
				type: 'options',
				options: [
					{
						name: 'Channel',
						value: 'channel',
					},
					{
						name: 'File',
						value: 'file',
					},
					{
						name: 'Message',
						value: 'message',
					},
					{
						name: 'Reaction',
						value: 'reaction',
					},
					{
						name: 'Star',
						value: 'star',
					},
					{
						name: 'User',
						value: 'user',
					},
					{
						name: 'User Profile',
						value: 'userProfile',
					},
				],
				default: 'message',
				description: 'The resource to operate on.',
			},

			...channelOperations,
			...channelFields,
			...messageOperations,
			...messageFields,
			...starOperations,
			...starFields,
			...fileOperations,
			...fileFields,
			...reactionOperations,
			...reactionFields,
			...userOperations,
			...userFields,
			...userProfileOperations,
			...userProfileFields,
		],
	};

	methods = {
		loadOptions: {
			// Get all the users to display them to user so that he can
			// select them easily
			async getUsers(this: ILoadOptionsFunctions): Promise<INodePropertyOptions[]> {
				const returnData: INodePropertyOptions[] = [];
				const users = await slackApiRequestAllItems.call(this, 'members', 'GET', '/users.list');
				for (const user of users) {
					const userName = user.name;
					const userId = user.id;
					returnData.push({
						name: userName,
						value: userId,
					});
				}

				returnData.sort((a, b) => {
					if (a.name < b.name) { return -1; }
					if (a.name > b.name) { return 1; }
					return 0;
				});

				return returnData;
			},
			// Get all the users to display them to user so that he can
			// select them easily
			async getChannels(this: ILoadOptionsFunctions): Promise<INodePropertyOptions[]> {
				const returnData: INodePropertyOptions[] = [];
				const qs = { types: 'public_channel,private_channel', limit: 1000 };
				const channels = await slackApiRequestAllItems.call(this, 'channels', 'GET', '/conversations.list', {}, qs);
				for (const channel of channels) {
					const channelName = channel.name;
					const channelId = channel.id;
					returnData.push({
						name: channelName,
						value: channelId,
					});
				}

				returnData.sort((a, b) => {
					if (a.name < b.name) { return -1; }
					if (a.name > b.name) { return 1; }
					return 0;
				});

				return returnData;
			},
			// Get all the team fields to display them to user so that he can
			// select them easily
			async getTeamFields(this: ILoadOptionsFunctions): Promise<INodePropertyOptions[]> {
				const returnData: INodePropertyOptions[] = [];
				const { profile: { fields } } = await slackApiRequest.call(this, 'GET', '/team.profile.get');
				for (const field of fields) {
					const fieldName = field.label;
					const fieldId = field.id;
					returnData.push({
						name: fieldName,
						value: fieldId,
					});
				}
				return returnData;
			},
		},
	};

	async execute(this: IExecuteFunctions): Promise<INodeExecutionData[][]> {
		const items = this.getInputData();
		const returnData: IDataObject[] = [];
		const length = items.length as unknown as number;
		let qs: IDataObject;
		let responseData;
		const authentication = this.getNodeParameter('authentication', 0) as string;
		const resource = this.getNodeParameter('resource', 0) as string;
		const operation = this.getNodeParameter('operation', 0) as string;

		for (let i = 0; i < length; i++) {
			try {
				responseData = { error: 'Resource ' + resource + ' / operation ' + operation + ' not found!' };
				qs = {};
				if (resource === 'channel') {
					//https://api.slack.com/methods/conversations.archive
					if (operation === 'archive') {
						const channel = this.getNodeParameter('channelId', i) as string;
						const body: IDataObject = {
							channel,
						};
						responseData = await slackApiRequest.call(this, 'POST', '/conversations.archive', body, qs);
					}
					//https://api.slack.com/methods/conversations.close
					if (operation === 'close') {
						const channel = this.getNodeParameter('channelId', i) as string;
						const body: IDataObject = {
							channel,
						};
						responseData = await slackApiRequest.call(this, 'POST', '/conversations.close', body, qs);
					}
					//https://api.slack.com/methods/conversations.create
					if (operation === 'create') {
						const channel = this.getNodeParameter('channelId', i) as string;
						const additionalFields = this.getNodeParameter('additionalFields', i) as IDataObject;
						const body: IDataObject = {
							name: channel,
						};
						if (additionalFields.isPrivate) {
							body.is_private = additionalFields.isPrivate as boolean;
						}
						responseData = await slackApiRequest.call(this, 'POST', '/conversations.create', body, qs);
						responseData = responseData.channel;
					}
					//https://api.slack.com/methods/conversations.kick
					if (operation === 'kick') {
						const channel = this.getNodeParameter('channelId', i) as string;
						const userId = this.getNodeParameter('userId', i) as string;
						const body: IDataObject = {
							name: channel,
							user: userId,
						};
						responseData = await slackApiRequest.call(this, 'POST', '/conversations.kick', body, qs);
					}
					//https://api.slack.com/methods/conversations.join
					if (operation === 'join') {
						const channel = this.getNodeParameter('channelId', i) as string;
						const body: IDataObject = {
							channel,
						};
						responseData = await slackApiRequest.call(this, 'POST', '/conversations.join', body, qs);
						responseData = responseData.channel;
					}
					//https://api.slack.com/methods/conversations.info
					if (operation === 'get') {
						const channel = this.getNodeParameter('channelId', i) as string;
						qs.channel = channel;
						responseData = await slackApiRequest.call(this, 'POST', '/conversations.info', {}, qs);
						responseData = responseData.channel;
					}
					//https://api.slack.com/methods/conversations.list
					if (operation === 'getAll') {
						const returnAll = this.getNodeParameter('returnAll', i) as boolean;
						const filters = this.getNodeParameter('filters', i) as IDataObject;
						if (filters.types) {
							qs.types = (filters.types as string[]).join(',');
						}
						if (filters.excludeArchived) {
							qs.exclude_archived = filters.excludeArchived as boolean;
						}
						if (returnAll === true) {
							responseData = await slackApiRequestAllItems.call(this, 'channels', 'GET', '/conversations.list', {}, qs);
						} else {
							qs.limit = this.getNodeParameter('limit', i) as number;
							responseData = await slackApiRequest.call(this, 'GET', '/conversations.list', {}, qs);
							responseData = responseData.channels;
						}
					}
					//https://api.slack.com/methods/conversations.history
					if (operation === 'history') {
						const channel = this.getNodeParameter('channelId', i) as string;
						const returnAll = this.getNodeParameter('returnAll', i) as boolean;
						const filters = this.getNodeParameter('filters', i) as IDataObject;
						qs.channel = channel;
						if (filters.inclusive) {
							qs.inclusive = filters.inclusive as boolean;
						}
						if (filters.latest) {
							qs.latest = filters.latest as string;
						}
						if (filters.oldest) {
							qs.oldest = filters.oldest as string;
						}
						if (returnAll === true) {
							responseData = await slackApiRequestAllItems.call(this, 'messages', 'GET', '/conversations.history', {}, qs);
						} else {
							qs.limit = this.getNodeParameter('limit', i) as number;
							responseData = await slackApiRequest.call(this, 'GET', '/conversations.history', {}, qs);
							responseData = responseData.messages;
						}
					}
					//https://api.slack.com/methods/conversations.invite
					if (operation === 'invite') {
						const channel = this.getNodeParameter('channelId', i) as string;
						const userIds = (this.getNodeParameter('userIds', i) as string[]).join(',');
						const body: IDataObject = {
							channel,
							users: userIds,
						};
						responseData = await slackApiRequest.call(this, 'POST', '/conversations.invite', body, qs);
						responseData = responseData.channel;
					}
					//https://api.slack.com/methods/conversations.leave
					if (operation === 'leave') {
						const channel = this.getNodeParameter('channelId', i) as string;
						const body: IDataObject = {
							channel,
						};
						responseData = await slackApiRequest.call(this, 'POST', '/conversations.leave', body, qs);
					}
					//https://api.slack.com/methods/conversations.members
					if (operation === 'member') {
						const returnAll = this.getNodeParameter('returnAll', 0) as boolean;
						const resolveData = this.getNodeParameter('resolveData', 0) as boolean;
						qs.channel = this.getNodeParameter('channelId', i) as string;
						if (returnAll) {
							responseData = await slackApiRequestAllItems.call(this, 'members', 'GET', '/conversations.members', {}, qs);
							responseData = responseData.map((member: string) => ({ member }));
						} else {
							qs.limit = this.getNodeParameter('limit', i) as number;
							responseData = await slackApiRequest.call(this, 'GET', '/conversations.members', {}, qs);
							responseData = responseData.members.map((member: string) => ({ member }));
						}

						if (resolveData) {
							const data: IDataObject[] = [];
							for (const { member } of responseData) {
								const { user } = await slackApiRequest.call(this, 'GET', '/users.info', {}, { user: member });
								data.push(user);
							}
							responseData = data;
						}
					}
					//https://api.slack.com/methods/conversations.open
					if (operation === 'open') {
						const options = this.getNodeParameter('options', i) as IDataObject;
						const body: IDataObject = {};
						if (options.channelId) {
							body.channel = options.channelId as string;
						}
						if (options.returnIm) {
							body.return_im = options.returnIm as boolean;
						}
						if (options.users) {
							body.users = (options.users as string[]).join(',');
						}
						responseData = await slackApiRequest.call(this, 'POST', '/conversations.open', body, qs);
						responseData = responseData.channel;
					}
					//https://api.slack.com/methods/conversations.rename
					if (operation === 'rename') {
						const channel = this.getNodeParameter('channelId', i) as IDataObject;
						const name = this.getNodeParameter('name', i) as IDataObject;
						const body: IDataObject = {
							channel,
							name,
						};
						responseData = await slackApiRequest.call(this, 'POST', '/conversations.rename', body, qs);
						responseData = responseData.channel;
					}
					//https://api.slack.com/methods/conversations.replies
					if (operation === 'replies') {
						const channel = this.getNodeParameter('channelId', i) as string;
						const ts = this.getNodeParameter('ts', i) as string;
						const returnAll = this.getNodeParameter('returnAll', i) as boolean;
						const filters = this.getNodeParameter('filters', i) as IDataObject;
						qs.channel = channel;
						qs.ts = ts;
						if (filters.inclusive) {
							qs.inclusive = filters.inclusive as boolean;
						}
						if (filters.latest) {
							qs.latest = filters.latest as string;
						}
						if (filters.oldest) {
							qs.oldest = filters.oldest as string;
						}
						if (returnAll === true) {
							responseData = await slackApiRequestAllItems.call(this, 'messages', 'GET', '/conversations.replies', {}, qs);
						} else {
							qs.limit = this.getNodeParameter('limit', i) as number;
							responseData = await slackApiRequest.call(this, 'GET', '/conversations.replies', {}, qs);
							responseData = responseData.messages;
						}
					}
					//https://api.slack.com/methods/conversations.setPurpose
					if (operation === 'setPurpose') {
						const channel = this.getNodeParameter('channelId', i) as IDataObject;
						const purpose = this.getNodeParameter('purpose', i) as IDataObject;
						const body: IDataObject = {
							channel,
							purpose,
						};
						responseData = await slackApiRequest.call(this, 'POST', '/conversations.setPurpose', body, qs);
						responseData = responseData.channel;
					}
					//https://api.slack.com/methods/conversations.setTopic
					if (operation === 'setTopic') {
						const channel = this.getNodeParameter('channelId', i) as IDataObject;
						const topic = this.getNodeParameter('topic', i) as IDataObject;
						const body: IDataObject = {
							channel,
							topic,
						};
						responseData = await slackApiRequest.call(this, 'POST', '/conversations.setTopic', body, qs);
						responseData = responseData.channel;
					}
					//https://api.slack.com/methods/conversations.unarchive
					if (operation === 'unarchive') {
						const channel = this.getNodeParameter('channelId', i) as string;
						const body: IDataObject = {
							channel,
						};
						responseData = await slackApiRequest.call(this, 'POST', '/conversations.unarchive', body, qs);
					}
				}
				if (resource === 'message') {
					//https://api.slack.com/methods/chat.postMessage
					if (['post', 'postEphemeral'].includes(operation)) {
						const channel = this.getNodeParameter('channel', i) as string;
						const { sendAsUser } = this.getNodeParameter('otherOptions', i) as IDataObject;
						const text = this.getNodeParameter('text', i) as string;
						const body: IDataObject = {
							channel,
							text,
						};

						let action = 'postMessage';

						if (operation === 'postEphemeral') {
							body.user = this.getNodeParameter('user', i) as string;
							action = 'postEphemeral';
						}

						const jsonParameters = this.getNodeParameter('jsonParameters', i) as boolean;

						if (authentication === 'accessToken' && sendAsUser !== '') {
							body.username = sendAsUser;
						}

						if (!jsonParameters) {
							const attachments = this.getNodeParameter('attachments', i, []) as unknown as Attachment[];
							const blocksUi = (this.getNodeParameter('blocksUi', i, []) as IDataObject).blocksValues as IDataObject[];

							// The node does save the fields data differently than the API
							// expects so fix the data befre we send the request
							for (const attachment of attachments) {
								if (attachment.fields !== undefined) {
									if (attachment.fields.item !== undefined) {
										// Move the field-content up
										// @ts-ignore
										attachment.fields = attachment.fields.item;
									} else {
										// If it does not have any items set remove it
										delete attachment.fields;
									}
								}
							}
							body['attachments'] = attachments;

							if (blocksUi) {
								const blocks: Block[] = [];
								for (const blockUi of blocksUi) {
									const block: Block = {};
									const elements: Element[] = [];
									block.block_id = blockUi.blockId as string;
									block.type = blockUi.type as string;
									if (block.type === 'actions') {
										const elementsUi = (blockUi.elementsUi as IDataObject).elementsValues as IDataObject[];
										if (elementsUi) {
											for (const elementUi of elementsUi) {
												const element: Element = {};
												if (elementUi.actionId === '') {
													throw new NodeOperationError(this.getNode(), 'Action ID must be set');
												}
												if (elementUi.text === '') {
													throw new NodeOperationError(this.getNode(), 'Text must be set');
												}
												element.action_id = elementUi.actionId as string;
												element.type = elementUi.type as string;
												element.text = {
													text: elementUi.text as string,
													type: 'plain_text',
													emoji: elementUi.emoji as boolean,
												};
												if (elementUi.url) {
													element.url = elementUi.url as string;
												}
												if (elementUi.value) {
													element.value = elementUi.value as string;
												}
												if (elementUi.style !== 'default') {
													element.style = elementUi.style as string;
												}
												const confirmUi = (elementUi.confirmUi as IDataObject).confirmValue as IDataObject;
												if (confirmUi) {
													const confirm: Confirm = {};
													const titleUi = (confirmUi.titleUi as IDataObject).titleValue as IDataObject;
													const textUi = (confirmUi.textUi as IDataObject).textValue as IDataObject;
													const confirmTextUi = (confirmUi.confirmTextUi as IDataObject).confirmValue as IDataObject;
													const denyUi = (confirmUi.denyUi as IDataObject).denyValue as IDataObject;
													const style = confirmUi.style as string;
													if (titleUi) {
														confirm.title = {
															type: 'plain_text',
															text: titleUi.text as string,
															emoji: titleUi.emoji as boolean,
														};
													}
													if (textUi) {
														confirm.text = {
															type: 'plain_text',
															text: textUi.text as string,
															emoji: textUi.emoji as boolean,
														};
													}
													if (confirmTextUi) {
														confirm.confirm = {
															type: 'plain_text',
															text: confirmTextUi.text as string,
															emoji: confirmTextUi.emoji as boolean,
														};
													}
													if (denyUi) {
														confirm.deny = {
															type: 'plain_text',
															text: denyUi.text as string,
															emoji: denyUi.emoji as boolean,
														};
													}
													if (style !== 'default') {
														confirm.style = style as string;
													}
													element.confirm = confirm;
												}
												elements.push(element);
											}
											block.elements = elements;
										}
									} else if (block.type === 'section') {
										const textUi = (blockUi.textUi as IDataObject).textValue as IDataObject;
										if (textUi) {
											const text: Text = {};
											if (textUi.type === 'plainText') {
												text.type = 'plain_text';
												text.emoji = textUi.emoji as boolean;
											} else {
												text.type = 'mrkdwn';
												text.verbatim = textUi.verbatim as boolean;
											}
											text.text = textUi.text as string;
											block.text = text;
										} else {
											throw new NodeOperationError(this.getNode(), 'Property text must be defined');
										}
										const fieldsUi = (blockUi.fieldsUi as IDataObject).fieldsValues as IDataObject[];
										if (fieldsUi) {
											const fields: Text[] = [];
											for (const fieldUi of fieldsUi) {
												const field: Text = {};
												if (fieldUi.type === 'plainText') {
													field.type = 'plain_text';
													field.emoji = fieldUi.emoji as boolean;
												} else {
													field.type = 'mrkdwn';
													field.verbatim = fieldUi.verbatim as boolean;
												}
												field.text = fieldUi.text as string;
												fields.push(field);
											}
											// If not fields were added then it's not needed to send the property
											if (fields.length > 0) {
												block.fields = fields;
											}
										}
										const accessoryUi = (blockUi.accessoryUi as IDataObject).accessoriesValues as IDataObject;
										if (accessoryUi) {
											const accessory: Element = {};
											if (accessoryUi.type === 'button') {
												accessory.type = 'button';
												accessory.text = {
													text: accessoryUi.text as string,
													type: 'plain_text',
													emoji: accessoryUi.emoji as boolean,
												};
												if (accessoryUi.url) {
													accessory.url = accessoryUi.url as string;
												}
												if (accessoryUi.value) {
													accessory.value = accessoryUi.value as string;
												}
												if (accessoryUi.style !== 'default') {
													accessory.style = accessoryUi.style as string;
												}
												const confirmUi = (accessoryUi.confirmUi as IDataObject).confirmValue as IDataObject;
												if (confirmUi) {
													const confirm: Confirm = {};
													const titleUi = (confirmUi.titleUi as IDataObject).titleValue as IDataObject;
													const textUi = (confirmUi.textUi as IDataObject).textValue as IDataObject;
													const confirmTextUi = (confirmUi.confirmTextUi as IDataObject).confirmValue as IDataObject;
													const denyUi = (confirmUi.denyUi as IDataObject).denyValue as IDataObject;
													const style = confirmUi.style as string;
													if (titleUi) {
														confirm.title = {
															type: 'plain_text',
															text: titleUi.text as string,
															emoji: titleUi.emoji as boolean,
														};
													}
													if (textUi) {
														confirm.text = {
															type: 'plain_text',
															text: textUi.text as string,
															emoji: textUi.emoji as boolean,
														};
													}
													if (confirmTextUi) {
														confirm.confirm = {
															type: 'plain_text',
															text: confirmTextUi.text as string,
															emoji: confirmTextUi.emoji as boolean,
														};
													}
													if (denyUi) {
														confirm.deny = {
															type: 'plain_text',
															text: denyUi.text as string,
															emoji: denyUi.emoji as boolean,
														};
													}
													if (style !== 'default') {
														confirm.style = style as string;
													}
													accessory.confirm = confirm;
												}
											}
											block.accessory = accessory;
										}
									}
									blocks.push(block);
								}
								body.blocks = blocks;
							}

						} else {
							const attachmentsJson = this.getNodeParameter('attachmentsJson', i, '') as string;
							const blocksJson = this.getNodeParameter('blocksJson', i, []) as string;
							if (attachmentsJson !== '' && validateJSON(attachmentsJson) === undefined) {
								throw new NodeOperationError(this.getNode(), 'Attachments it is not a valid json');
							}
							if (blocksJson !== '' && validateJSON(blocksJson) === undefined) {
								throw new NodeOperationError(this.getNode(), 'Blocks it is not a valid json');
							}
							if (attachmentsJson !== '') {
								body.attachments = attachmentsJson;
							}
							if (blocksJson !== '') {
								body.blocks = blocksJson;
							}
						}

						// Add all the other options to the request
						const otherOptions = this.getNodeParameter('otherOptions', i) as IDataObject;
						Object.assign(body, otherOptions);
						responseData = await slackApiRequest.call(this, 'POST', `/chat.${action}`, body, qs);
					}
					//https://api.slack.com/methods/chat.update
					if (operation === 'update') {
						const channel = this.getNodeParameter('channelId', i) as string;
						const text = this.getNodeParameter('text', i) as string;
						const ts = this.getNodeParameter('ts', i) as string;
						const attachments = this.getNodeParameter('attachments', i, []) as unknown as IAttachment[];
						const body: IDataObject = {
							channel,
							text,
							ts,
						};

						// The node does save the fields data differently than the API
						// expects so fix the data befre we send the request
						for (const attachment of attachments) {
							if (attachment.fields !== undefined) {
								if (attachment.fields.item !== undefined) {
									// Move the field-content up
									// @ts-ignore
									attachment.fields = attachment.fields.item;
								} else {
									// If it does not have any items set remove it
									delete attachment.fields;
								}
							}
						}
						body['attachments'] = attachments;

						// Add all the other options to the request
						const updateFields = this.getNodeParameter('updateFields', i) as IDataObject;
						Object.assign(body, updateFields);
						responseData = await slackApiRequest.call(this, 'POST', '/chat.update', body, qs);
					}
					//https://api.slack.com/methods/chat.delete
					if (operation === 'delete') {
						const channel = this.getNodeParameter('channelId', i) as string;
						const timestamp = this.getNodeParameter('timestamp', i) as string;
						const body: IDataObject = {
							channel,
							ts: timestamp,
						};
						// Add all the other options to the request
						responseData = await slackApiRequest.call(this, 'POST', '/chat.delete', body, qs);
					}
					//https://api.slack.com/methods/chat.getPermalink
					if (operation === 'getPermalink') {
						const channel = this.getNodeParameter('channelId', i) as string;
						const timestamp = this.getNodeParameter('timestamp', i) as string;
						const qs = {
							channel,
							message_ts: timestamp,
						};
						responseData = await slackApiRequest.call(this, 'GET', '/chat.getPermalink', {}, qs);
					}
				}
				if (resource === 'reaction') {
					const channel = this.getNodeParameter('channelId', i) as string;
					const timestamp = this.getNodeParameter('timestamp', i) as string;
					//https://api.slack.com/methods/reactions.add
					if (operation === 'add') {
						const name = this.getNodeParameter('name', i) as string;
						const body: IDataObject = {
							channel,
							name,
							timestamp,
						};
						responseData = await slackApiRequest.call(this, 'POST', '/reactions.add', body, qs);
					}
					//https://api.slack.com/methods/reactions.remove
					if (operation === 'remove') {
						const name = this.getNodeParameter('name', i) as string;
						const body: IDataObject = {
							channel,
							name,
							timestamp,
						};
						responseData = await slackApiRequest.call(this, 'POST', '/reactions.remove', body, qs);
					}
					//https://api.slack.com/methods/reactions.get
					if (operation === 'get') {
						qs.channel = channel;
						qs.timestamp = timestamp;
						responseData = await slackApiRequest.call(this, 'GET', '/reactions.get', {}, qs);
					}
				}
				if (resource === 'star') {
					//https://api.slack.com/methods/stars.add
					if (operation === 'add') {
						const options = this.getNodeParameter('options', i) as IDataObject;
						const body: IDataObject = {};
						if (options.channelId) {
							body.channel = options.channelId as string;
						}
						if (options.fileId) {
							body.file = options.fileId as string;
						}
						if (options.fileComment) {
							body.file_comment = options.fileComment as string;
						}
						if (options.timestamp) {
							body.timestamp = options.timestamp as string;
						}
						responseData = await slackApiRequest.call(this, 'POST', '/stars.add', body, qs);
					}
					//https://api.slack.com/methods/stars.remove
					if (operation === 'delete') {
						const options = this.getNodeParameter('options', i) as IDataObject;
						const body: IDataObject = {};
						if (options.channelId) {
							body.channel = options.channelId as string;
						}
						if (options.fileId) {
							body.file = options.fileId as string;
						}
						if (options.fileComment) {
							body.file_comment = options.fileComment as string;
						}
						if (options.timestamp) {
							body.timestamp = options.timestamp as string;
						}
						responseData = await slackApiRequest.call(this, 'POST', '/stars.remove', body, qs);
					}
					//https://api.slack.com/methods/stars.list
					if (operation === 'getAll') {
						const returnAll = this.getNodeParameter('returnAll', i) as boolean;
						if (returnAll === true) {
							responseData = await slackApiRequestAllItems.call(this, 'items', 'GET', '/stars.list', {}, qs);
						} else {
							qs.limit = this.getNodeParameter('limit', i) as number;
							responseData = await slackApiRequest.call(this, 'GET', '/stars.list', {}, qs);
							responseData = responseData.items;
						}
					}
				}
				if (resource === 'file') {
					//https://api.slack.com/methods/files.upload
					if (operation === 'upload') {
						const options = this.getNodeParameter('options', i) as IDataObject;
						const binaryData = this.getNodeParameter('binaryData', i) as boolean;
						const body: IDataObject = {};
						if (options.channelIds) {
							body.channels = (options.channelIds as string[]).join(',');
						}
						if (options.fileName) {
							body.filename = options.fileName as string;
						}
						if (options.initialComment) {
							body.initial_comment = options.initialComment as string;
						}
						if (options.threadTs) {
							body.thread_ts = options.threadTs as string;
						}
						if (options.title) {
							body.title = options.title as string;
						}
						if (binaryData) {
							const binaryPropertyName = this.getNodeParameter('binaryPropertyName', i) as string;
							if (items[i].binary === undefined
								//@ts-ignore
								|| items[i].binary[binaryPropertyName] === undefined) {
								throw new NodeOperationError(this.getNode(), `No binary data property "${binaryPropertyName}" does not exists on item!`);
							}
							body.file = {
								//@ts-ignore
								value: Buffer.from(items[i].binary[binaryPropertyName].data, BINARY_ENCODING),
								options: {
									//@ts-ignore
									filename: items[i].binary[binaryPropertyName].fileName,
									//@ts-ignore
									contentType: items[i].binary[binaryPropertyName].mimeType,
								},
							};
							responseData = await slackApiRequest.call(this, 'POST', '/files.upload', {}, qs, { 'Content-Type': 'multipart/form-data' }, { formData: body });
							responseData = responseData.file;
						} else {
							const fileContent = this.getNodeParameter('fileContent', i) as string;
							body.content = fileContent;
							responseData = await slackApiRequest.call(this, 'POST', '/files.upload', body, qs, { 'Content-Type': 'application/x-www-form-urlencoded' }, { form: body });
							responseData = responseData.file;
						}
					}
					//https://api.slack.com/methods/files.list
					if (operation === 'getAll') {
						const returnAll = this.getNodeParameter('returnAll', i) as boolean;
						const filters = this.getNodeParameter('filters', i) as IDataObject;
						if (filters.channelId) {
							qs.channel = filters.channelId as string;
						}
						if (filters.showFilesHidden) {
							qs.show_files_hidden_by_limit = filters.showFilesHidden as boolean;
						}
						if (filters.tsFrom) {
							qs.ts_from = filters.tsFrom as string;
						}
						if (filters.tsTo) {
							qs.ts_to = filters.tsTo as string;
						}
						if (filters.types) {
							qs.types = (filters.types as string[]).join(',') as string;
						}
						if (filters.userId) {
							qs.user = filters.userId as string;
						}
						if (returnAll === true) {
							responseData = await slackApiRequestAllItems.call(this, 'files', 'GET', '/files.list', {}, qs);
						} else {
							qs.count = this.getNodeParameter('limit', i) as number;
							responseData = await slackApiRequest.call(this, 'GET', '/files.list', {}, qs);
							responseData = responseData.files;
						}
					}
					//https://api.slack.com/methods/files.info
					if (operation === 'get') {
						const fileId = this.getNodeParameter('fileId', i) as string;
						qs.file = fileId;
						responseData = await slackApiRequest.call(this, 'GET', '/files.info', {}, qs);
						responseData = responseData.file;
					}
				}
				if (resource === 'user') {
					//https://api.slack.com/methods/users.info
					if (operation === 'info') {
						qs.user = this.getNodeParameter('user', i) as string;
						responseData = await slackApiRequest.call(this, 'GET', '/users.info', {}, qs);
						responseData = responseData.user;
					}
					//https://api.slack.com/methods/users.getPresence
					if (operation === 'getPresence') {
						qs.user = this.getNodeParameter('user', i) as string;
						responseData = await slackApiRequest.call(this, 'GET', '/users.getPresence', {}, qs);
					}
				}
				if (resource === 'userProfile') {
					//https://api.slack.com/methods/users.profile.set
					if (operation === 'update') {
						const additionalFields = this.getNodeParameter('additionalFields', i) as IDataObject;

						const timezone = this.getTimezone();

						const body: IDataObject = {};

						Object.assign(body, additionalFields);

						if (body.status_expiration === undefined) {
							body.status_expiration = 0;

						} else {
							body.status_expiration = moment.tz(body.status_expiration as string, timezone).unix();
						}

						if (body.customFieldUi) {
							const customFields = (body.customFieldUi as IDataObject).customFieldValues as IDataObject[];

							body.fields = {};

							for (const customField of customFields) {
								//@ts-ignore
								body.fields[customField.id] = {
									value: customField.value,
									alt: customField.alt,
								};
							}
						}

						responseData = await slackApiRequest.call(this, 'POST', '/users.profile.set', { profile: body }, qs);

						responseData = responseData.profile;
					}
					//https://api.slack.com/methods/users.profile.get
					if (operation === 'get') {
						const additionalFields = this.getNodeParameter('additionalFields', i) as IDataObject;

<<<<<<< HEAD
						const body: IDataObject = {};

						Object.assign(body, additionalFields);

						responseData = await slackApiRequest.call(this, 'POST', '/users.profile.get', body);
=======
					const qs: IDataObject = {};

					Object.assign(qs, additionalFields);

					responseData = await slackApiRequest.call(this, 'POST', '/users.profile.get', undefined, qs);
>>>>>>> ff7e035c

						responseData = responseData.profile;
					}
				}
				if (Array.isArray(responseData)) {
					returnData.push.apply(returnData, responseData as IDataObject[]);
				} else {
					returnData.push(responseData as IDataObject);
				}
			} catch (error) {
				if (this.continueOnFail()) {
					returnData.push({ error: error.message });
					continue;
				}
				throw error;
			}
		}
		return [this.helpers.returnJsonArray(returnData)];
	}
}<|MERGE_RESOLUTION|>--- conflicted
+++ resolved
@@ -1036,20 +1036,12 @@
 					if (operation === 'get') {
 						const additionalFields = this.getNodeParameter('additionalFields', i) as IDataObject;
 
-<<<<<<< HEAD
-						const body: IDataObject = {};
-
-						Object.assign(body, additionalFields);
-
-						responseData = await slackApiRequest.call(this, 'POST', '/users.profile.get', body);
-=======
-					const qs: IDataObject = {};
-
-					Object.assign(qs, additionalFields);
-
-					responseData = await slackApiRequest.call(this, 'POST', '/users.profile.get', undefined, qs);
->>>>>>> ff7e035c
-
+						const qs: IDataObject = {};
+	
+						Object.assign(qs, additionalFields);
+	
+						responseData = await slackApiRequest.call(this, 'POST', '/users.profile.get', undefined, qs);
+	
 						responseData = responseData.profile;
 					}
 				}
