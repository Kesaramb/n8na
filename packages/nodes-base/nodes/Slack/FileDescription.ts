import { INodeProperties } from 'n8n-workflow';

export const fileOperations: INodeProperties[] = [
	{
		displayName: 'Operation',
		name: 'operation',
		type: 'options',
		displayOptions: {
			show: {
				resource: [
					'file',
				],
			},
		},
		options: [
			{
				name: 'Get',
				value: 'get',
				description: 'Get a file info',
			},
			{
				name: 'Get All',
				value: 'getAll',
				description: 'Get & filters team files',
			},
			{
				name: 'Upload',
				value: 'upload',
				description: 'Create or upload an existing file',
			},
		],
		default: 'upload',
		description: 'The operation to perform.',
	},
];

export const fileFields: INodeProperties[] = [

	/* -------------------------------------------------------------------------- */
	/*                                file:upload                                 */
	/* -------------------------------------------------------------------------- */
	{
		displayName: 'Binary Data',
		name: 'binaryData',
		type: 'boolean',
		default: false,
		displayOptions: {
			show: {
				operation: [
					'upload',
				],
				resource: [
					'file',
				],
			},
		},
		description: 'If the data to upload should be taken from binary field',
	},
	{
		displayName: 'File Content',
		name: 'fileContent',
		type: 'string',
		default: '',
		displayOptions: {
			show: {
				operation: [
					'upload',
				],
				resource: [
					'file',
				],
				binaryData: [
					false,
				],
			},

		},
		placeholder: '',
		description: 'The text content of the file to upload',
	},
	{
		displayName: 'Binary Property',
		name: 'binaryPropertyName',
		type: 'string',
		default: 'data',
		required: true,
		displayOptions: {
			show: {
				operation: [
					'upload',
				],
				resource: [
					'file',
				],
				binaryData: [
					true,
				],
			},

		},
		placeholder: '',
		description: 'Name of the binary property which contains the data for the file to be uploaded',
	},
	{
		displayName: 'Options',
		name: 'options',
		type: 'collection',
		displayOptions: {
			show: {
				operation: [
					'upload',
				],
				resource: [
					'file',
				],
			},
		},
		default: {},
		description: 'Other options to set',
		placeholder: 'Add options',
		options: [
			{
				displayName: 'Channels',
				name: 'channelIds',
				type: 'multiOptions',
				typeOptions: {
					loadOptionsMethod: 'getChannels',
				},
				default: [],
				description: 'The channels to send the file to',
			},
			{
				displayName: 'File Name',
				name: 'fileName',
				type: 'string',
				default: '',
				description: 'Filename of file',
			},
			{
				displayName: 'Initial Comment',
				name: 'initialComment',
				type: 'string',
				default: '',
				description: 'The message text introducing the file in specified channels',
			},
			{
				displayName: 'Thread TS',
				name: 'threadTs',
				type: 'string',
				default: '',
				description: 'Provide another message\'s ts value to upload this file as a reply. Never use a reply\'s ts value; use its parent instead.',
			},
			{
				displayName: 'Title',
				name: 'title',
				type: 'string',
				default: '',
				description: 'Title of file',
			},
		],
	},

	/* ----------------------------------------------------------------------- */
	/*                                 file:getAll                             */
	/* ----------------------------------------------------------------------- */
	{
		displayName: 'Return All',
		name: 'returnAll',
		type: 'boolean',
		displayOptions: {
			show: {
				resource: [
					'file',
				],
				operation: [
					'getAll',
				],
			},
		},
		default: false,
		description: 'Whether to return all results or only up to a given limit',
	},
	{
		displayName: 'Limit',
		name: 'limit',
		type: 'number',
		displayOptions: {
			show: {
				resource: [
					'file',
				],
				operation: [
					'getAll',
				],
				returnAll: [
					false,
				],
			},
		},
		typeOptions: {
			minValue: 1,
			maxValue: 100,
		},
		default: 50,
<<<<<<< HEAD
		description: 'Max number of results to return',
=======
		description: 'How many results to return',
>>>>>>> 3d528da0
	},
	{
		displayName: 'Filters',
		name: 'filters',
		type: 'collection',
		displayOptions: {
			show: {
				operation: [
					'getAll',
				],
				resource: [
					'file',
				],
			},
		},
		default: {},
		placeholder: 'Add Field',
		options: [
			{
				displayName: 'Channel',
				name: 'channelId',
				type: 'options',
				default: '',
				typeOptions: {
					loadOptionsMethod: 'getChannels',
				},
				description: 'Channel containing the file to be listed',
			},
			{
				displayName: 'Show Files Hidden By Limit',
				name: 'showFilesHidden',
				type: 'boolean',
				default: false,
				description: 'Show truncated file info for files hidden due to being too old, and the team who owns the file being over the file limit',
			},
			{
				displayName: 'Timestamp From',
				name: 'tsFrom',
				type: 'string',
				default: '',
				description: 'Filter files created after this timestamp (inclusive)',
			},
			{
				displayName: 'Timestamp To',
				name: 'tsTo',
				type: 'string',
				default: '',
				description: 'Filter files created before this timestamp (inclusive)',
			},
			{
				displayName: 'Types',
				name: 'types',
				type: 'multiOptions',
				options: [
					{
						name: 'All',
						value: 'all',
					},
					{
						name: 'Google Docs',
						value: 'gdocs',
					},
					{
						name: 'Images',
						value: 'images',
					},
					{
						name: 'Snippets',
						value: 'snippets',
					},
					{
						name: 'Spaces',
						value: 'spaces',
					},
					{
						name: 'pdfs',
						value: 'pdfs',
					},
					{
						name: 'Zips',
						value: 'zips',
					},
				],
				default: ['all'],
				description: 'Filter files by type',
			},
			{
				displayName: 'User',
				name: 'userId',
				type: 'options',
				default: '',
				typeOptions: {
					loadOptionsMethod: 'getUsers',
				},
				description: 'Filter files created by a single user',
			},
		],
	},

	/* ----------------------------------------------------------------------- */
	/*                                 file:get                                */
	/* ----------------------------------------------------------------------- */
	{
		displayName: 'File ID',
		name: 'fileId',
		type: 'string',
		displayOptions: {
			show: {
				resource: [
					'file',
				],
				operation: [
					'get',
				],
			},
		},
		default: '',
	},
];<|MERGE_RESOLUTION|>--- conflicted
+++ resolved
@@ -202,11 +202,7 @@
 			maxValue: 100,
 		},
 		default: 50,
-<<<<<<< HEAD
-		description: 'Max number of results to return',
-=======
 		description: 'How many results to return',
->>>>>>> 3d528da0
 	},
 	{
 		displayName: 'Filters',
