--- conflicted
+++ resolved
@@ -94,11 +94,7 @@
 					loadOptionsMethod: 'getChannels',
 				},
 				default: [],
-<<<<<<< HEAD
-				description: 'A comma-separated string of encoded channel IDs for which the User Group uses as a default',
-=======
 				description: 'A comma-separated string of encoded channel IDs for which the User Group uses as a default.',
->>>>>>> 49d0e3e8
 			},
 			{
 				displayName: 'Description',
@@ -347,11 +343,7 @@
 					loadOptionsMethod: 'getChannels',
 				},
 				default: [],
-<<<<<<< HEAD
-				description: 'A comma-separated string of encoded channel IDs for which the User Group uses as a default',
-=======
 				description: 'A comma-separated string of encoded channel IDs for which the User Group uses as a default.',
->>>>>>> 49d0e3e8
 			},
 			{
 				displayName: 'Description',
