--- conflicted
+++ resolved
@@ -1,15 +1,11 @@
 import type { IHookFunctions, IWebhookFunctions } from 'n8n-core';
 
-<<<<<<< HEAD
-import {
-	INodeExecutionData,
+import type {
+	IDataObject,
 	INodeType,
 	INodeTypeDescription,
 	IWebhookResponseData,
 } from 'n8n-workflow';
-=======
-import type { INodeType, INodeTypeDescription, IWebhookResponseData } from 'n8n-workflow';
->>>>>>> 7d741814
 
 import {
 	convertTriggerObjectToStringArray,
@@ -254,7 +250,7 @@
 	async webhook(this: IWebhookFunctions): Promise<IWebhookResponseData> {
 		const req = this.getRequestObject();
 		return {
-			workflowData: [this.helpers.returnJsonArray(req.body as INodeExecutionData)],
+			workflowData: [this.helpers.returnJsonArray(req.body as IDataObject[])],
 		};
 	}
 }