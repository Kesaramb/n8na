<<<<<<< HEAD
import {
	ICredentialDataDecryptedObject,
	ICredentialsDecrypted,
	ICredentialTestFunctions,
	IDataObject,
	INodeCredentialTestResult,
	INodeExecutionData,
	INodeType,
	INodeTypeDescription,
	NodeOperationError,
} from 'n8n-workflow';
// @ts-ignore
import mysql2 from 'mysql2/promise';

import { copyInputItems, createConnection, searchTables } from './GenericFunctions';
import { IExecuteFunctions } from 'n8n-core';

export class MySql implements INodeType {
	description: INodeTypeDescription = {
		displayName: 'MySQL',
		name: 'mySql',
		icon: 'file:mysql.svg',
		group: ['input'],
		version: 1,
		description: 'Get, add and update data in MySQL',
		defaults: {
			name: 'MySQL',
		},
		inputs: ['main'],
		outputs: ['main'],
		credentials: [
			{
				name: 'mySql',
				required: true,
				testedBy: 'mysqlConnectionTest',
			},
		],
		properties: [
			{
				displayName: 'Operation',
				name: 'operation',
				type: 'options',
				noDataExpression: true,
				options: [
					{
						name: 'Execute Query',
						value: 'executeQuery',
						description: 'Execute an SQL query',
						action: 'Execute a SQL query',
					},
					{
						name: 'Insert',
						value: 'insert',
						description: 'Insert rows in database',
						action: 'Insert rows in database',
					},
					{
						name: 'Update',
						value: 'update',
						description: 'Update rows in database',
						action: 'Update rows in database',
					},
				],
				default: 'insert',
			},

			// ----------------------------------
			//         executeQuery
			// ----------------------------------
			{
				displayName: 'Query',
				name: 'query',
				type: 'string',
				typeOptions: {
					alwaysOpenEditWindow: true,
				},
				displayOptions: {
					show: {
						operation: ['executeQuery'],
					},
				},
				default: '',
				placeholder: 'SELECT id, name FROM product WHERE id < 40',
				required: true,
				description: 'The SQL query to execute',
			},

			// ----------------------------------
			//         insert
			// ----------------------------------
			{
				displayName: 'Table',
				name: 'table',
				type: 'resourceLocator',
				default: { mode: 'list', value: '' },
				required: true,
				modes: [
					{
						displayName: 'From List',
						name: 'list',
						type: 'list',
						placeholder: 'Select a Table...',
						typeOptions: {
							searchListMethod: 'searchTables',
							searchFilterRequired: false,
							searchable: true,
						},
					},
					{
						displayName: 'Name',
						name: 'name',
						type: 'string',
						placeholder: 'table_name',
					},
				],
				displayOptions: {
					show: {
						operation: ['insert'],
					},
				},
				description: 'Name of the table in which to insert data to',
			},
			{
				displayName: 'Columns',
				name: 'columns',
				type: 'string',
				displayOptions: {
					show: {
						operation: ['insert'],
					},
				},
				default: '',
				placeholder: 'id,name,description',
				description:
					'Comma-separated list of the properties which should used as columns for the new rows',
			},
			{
				displayName: 'Options',
				name: 'options',
				type: 'collection',
				displayOptions: {
					show: {
						operation: ['insert'],
					},
				},
				default: {},
				placeholder: 'Add modifiers',
				description: 'Modifiers for INSERT statement',
				options: [
					{
						displayName: 'Ignore',
						name: 'ignore',
						type: 'boolean',
						default: true,
						description:
							'Whether to ignore any ignorable errors that occur while executing the INSERT statement',
					},
					{
						displayName: 'Priority',
						name: 'priority',
						type: 'options',
						options: [
							{
								name: 'Low Prioirity',
								value: 'LOW_PRIORITY',
								description:
									'Delays execution of the INSERT until no other clients are reading from the table',
							},
							{
								name: 'High Priority',
								value: 'HIGH_PRIORITY',
								description:
									'Overrides the effect of the --low-priority-updates option if the server was started with that option. It also causes concurrent inserts not to be used.',
							},
						],
						default: 'LOW_PRIORITY',
						description:
							'Ignore any ignorable errors that occur while executing the INSERT statement',
					},
				],
			},

			// ----------------------------------
			//         update
			// ----------------------------------
			{
				displayName: 'Table',
				name: 'table',
				type: 'resourceLocator',
				default: { mode: 'list', value: '' },
				required: true,
				modes: [
					{
						displayName: 'From List',
						name: 'list',
						type: 'list',
						placeholder: 'Select a Table...',
						typeOptions: {
							searchListMethod: 'searchTables',
							searchFilterRequired: false,
							searchable: true,
						},
					},
					{
						displayName: 'Name',
						name: 'name',
						type: 'string',
						placeholder: 'table_name',
					},
				],
				displayOptions: {
					show: {
						operation: ['update'],
					},
				},
				description: 'Name of the table in which to update data in',
			},
			{
				displayName: 'Update Key',
				name: 'updateKey',
				type: 'string',
				displayOptions: {
					show: {
						operation: ['update'],
					},
				},
				default: 'id',
				required: true,
				// eslint-disable-next-line n8n-nodes-base/node-param-description-miscased-id
				description:
					'Name of the property which decides which rows in the database should be updated. Normally that would be "id".',
			},
			{
				displayName: 'Columns',
				name: 'columns',
				type: 'string',
				displayOptions: {
					show: {
						operation: ['update'],
					},
				},
				default: '',
				placeholder: 'name,description',
				description:
					'Comma-separated list of the properties which should used as columns for rows to update',
			},
		],
	};

	methods = {
		credentialTest: {
			async mysqlConnectionTest(
				this: ICredentialTestFunctions,
				credential: ICredentialsDecrypted,
			): Promise<INodeCredentialTestResult> {
				const credentials = credential.data as ICredentialDataDecryptedObject;
				try {
					const connection = await createConnection(credentials);
					await connection.end();
				} catch (error) {
					return {
						status: 'Error',
						message: error.message,
					};
				}
				return {
					status: 'OK',
					message: 'Connection successful!',
				};
			},
		},
		listSearch: {
			searchTables,
		},
	};

	async execute(this: IExecuteFunctions): Promise<INodeExecutionData[][]> {
		const credentials = await this.getCredentials('mySql');
		const connection = await createConnection(credentials);
		const items = this.getInputData();
		const operation = this.getNodeParameter('operation', 0) as string;
		let returnItems: INodeExecutionData[] = [];

		if (operation === 'executeQuery') {
			// ----------------------------------
			//         executeQuery
			// ----------------------------------

			try {
				const queryQueue = items.map(async (item, index) => {
					const rawQuery = this.getNodeParameter('query', index) as string;

					return connection.query(rawQuery);
				});

				returnItems = ((await Promise.all(queryQueue)) as mysql2.OkPacket[][]).reduce(
					(collection, result, index) => {
						const [rows] = result;

						const executionData = this.helpers.constructExecutionMetaData(
							this.helpers.returnJsonArray(rows as unknown as IDataObject[]),
							{ itemData: { item: index } },
						);

						collection.push(...executionData);

						return collection;
					},
					[] as INodeExecutionData[],
				);
			} catch (error) {
				if (this.continueOnFail()) {
					returnItems = this.helpers.returnJsonArray({ error: error.message });
				} else {
					await connection.end();
					throw error;
				}
			}
		} else if (operation === 'insert') {
			// ----------------------------------
			//         insert
			// ----------------------------------

			try {
				const table = this.getNodeParameter('table', 0, '', { extractValue: true }) as string;
				const columnString = this.getNodeParameter('columns', 0) as string;
				const columns = columnString.split(',').map((column) => column.trim());
				const insertItems = copyInputItems(items, columns);
				const insertPlaceholder = `(${columns.map((_column) => '?').join(',')})`;
				const options = this.getNodeParameter('options', 0) as IDataObject;
				const insertIgnore = options.ignore as boolean;
				const insertPriority = options.priority as string;

				const insertSQL = `INSERT ${insertPriority || ''} ${
					insertIgnore ? 'IGNORE' : ''
				} INTO ${table}(${columnString}) VALUES ${items
					.map((_item) => insertPlaceholder)
					.join(',')};`;
				const queryItems = insertItems.reduce(
					(collection, item) => collection.concat(Object.values(item as any)), // tslint:disable-line:no-any
					[],
				);

				const queryResult = await connection.query(insertSQL, queryItems);

				returnItems = this.helpers.returnJsonArray(queryResult[0] as unknown as IDataObject);
			} catch (error) {
				if (this.continueOnFail()) {
					returnItems = this.helpers.returnJsonArray({ error: error.message });
				} else {
					await connection.end();
					throw error;
				}
			}
		} else if (operation === 'update') {
			// ----------------------------------
			//         update
			// ----------------------------------

			try {
				const table = this.getNodeParameter('table', 0, '', { extractValue: true }) as string;
				const updateKey = this.getNodeParameter('updateKey', 0) as string;
				const columnString = this.getNodeParameter('columns', 0) as string;
				const columns = columnString.split(',').map((column) => column.trim());

				if (!columns.includes(updateKey)) {
					columns.unshift(updateKey);
				}

				const updateItems = copyInputItems(items, columns);
				const updateSQL = `UPDATE ${table} SET ${columns
					.map((column) => `${column} = ?`)
					.join(',')} WHERE ${updateKey} = ?;`;
				const queryQueue = updateItems.map(async (item) =>
					connection.query(updateSQL, Object.values(item).concat(item[updateKey])),
				);
				const queryResult = await Promise.all(queryQueue);
				returnItems = this.helpers.returnJsonArray(
					queryResult.map((result) => result[0]) as unknown as IDataObject[],
				);
			} catch (error) {
				if (this.continueOnFail()) {
					returnItems = this.helpers.returnJsonArray({ error: error.message });
				} else {
					await connection.end();
					throw error;
				}
			}
		} else {
			if (this.continueOnFail()) {
				returnItems = this.helpers.returnJsonArray({
					error: `The operation "${operation}" is not supported!`,
				});
			} else {
				await connection.end();
				throw new NodeOperationError(
					this.getNode(),
					`The operation "${operation}" is not supported!`,
				);
			}
		}

		await connection.end();

		return this.prepareOutputData(returnItems);
=======
import type { INodeTypeBaseDescription, IVersionedNodeType } from 'n8n-workflow';
import { VersionedNodeType } from 'n8n-workflow';

import { MySqlV1 } from './v1/MySqlV1.node';
import { MySqlV2 } from './v2/MySqlV2.node';

export class MySql extends VersionedNodeType {
	constructor() {
		const baseDescription: INodeTypeBaseDescription = {
			displayName: 'MySQL',
			name: 'mySql',
			icon: 'file:mysql.svg',
			group: ['input'],
			defaultVersion: 2.1,
			description: 'Get, add and update data in MySQL',
		};

		const nodeVersions: IVersionedNodeType['nodeVersions'] = {
			1: new MySqlV1(baseDescription),
			2: new MySqlV2(baseDescription),
			2.1: new MySqlV2(baseDescription),
		};

		super(nodeVersions, baseDescription);
>>>>>>> ee582cc3
	}
}<|MERGE_RESOLUTION|>--- conflicted
+++ resolved
@@ -1,410 +1,3 @@
-<<<<<<< HEAD
-import {
-	ICredentialDataDecryptedObject,
-	ICredentialsDecrypted,
-	ICredentialTestFunctions,
-	IDataObject,
-	INodeCredentialTestResult,
-	INodeExecutionData,
-	INodeType,
-	INodeTypeDescription,
-	NodeOperationError,
-} from 'n8n-workflow';
-// @ts-ignore
-import mysql2 from 'mysql2/promise';
-
-import { copyInputItems, createConnection, searchTables } from './GenericFunctions';
-import { IExecuteFunctions } from 'n8n-core';
-
-export class MySql implements INodeType {
-	description: INodeTypeDescription = {
-		displayName: 'MySQL',
-		name: 'mySql',
-		icon: 'file:mysql.svg',
-		group: ['input'],
-		version: 1,
-		description: 'Get, add and update data in MySQL',
-		defaults: {
-			name: 'MySQL',
-		},
-		inputs: ['main'],
-		outputs: ['main'],
-		credentials: [
-			{
-				name: 'mySql',
-				required: true,
-				testedBy: 'mysqlConnectionTest',
-			},
-		],
-		properties: [
-			{
-				displayName: 'Operation',
-				name: 'operation',
-				type: 'options',
-				noDataExpression: true,
-				options: [
-					{
-						name: 'Execute Query',
-						value: 'executeQuery',
-						description: 'Execute an SQL query',
-						action: 'Execute a SQL query',
-					},
-					{
-						name: 'Insert',
-						value: 'insert',
-						description: 'Insert rows in database',
-						action: 'Insert rows in database',
-					},
-					{
-						name: 'Update',
-						value: 'update',
-						description: 'Update rows in database',
-						action: 'Update rows in database',
-					},
-				],
-				default: 'insert',
-			},
-
-			// ----------------------------------
-			//         executeQuery
-			// ----------------------------------
-			{
-				displayName: 'Query',
-				name: 'query',
-				type: 'string',
-				typeOptions: {
-					alwaysOpenEditWindow: true,
-				},
-				displayOptions: {
-					show: {
-						operation: ['executeQuery'],
-					},
-				},
-				default: '',
-				placeholder: 'SELECT id, name FROM product WHERE id < 40',
-				required: true,
-				description: 'The SQL query to execute',
-			},
-
-			// ----------------------------------
-			//         insert
-			// ----------------------------------
-			{
-				displayName: 'Table',
-				name: 'table',
-				type: 'resourceLocator',
-				default: { mode: 'list', value: '' },
-				required: true,
-				modes: [
-					{
-						displayName: 'From List',
-						name: 'list',
-						type: 'list',
-						placeholder: 'Select a Table...',
-						typeOptions: {
-							searchListMethod: 'searchTables',
-							searchFilterRequired: false,
-							searchable: true,
-						},
-					},
-					{
-						displayName: 'Name',
-						name: 'name',
-						type: 'string',
-						placeholder: 'table_name',
-					},
-				],
-				displayOptions: {
-					show: {
-						operation: ['insert'],
-					},
-				},
-				description: 'Name of the table in which to insert data to',
-			},
-			{
-				displayName: 'Columns',
-				name: 'columns',
-				type: 'string',
-				displayOptions: {
-					show: {
-						operation: ['insert'],
-					},
-				},
-				default: '',
-				placeholder: 'id,name,description',
-				description:
-					'Comma-separated list of the properties which should used as columns for the new rows',
-			},
-			{
-				displayName: 'Options',
-				name: 'options',
-				type: 'collection',
-				displayOptions: {
-					show: {
-						operation: ['insert'],
-					},
-				},
-				default: {},
-				placeholder: 'Add modifiers',
-				description: 'Modifiers for INSERT statement',
-				options: [
-					{
-						displayName: 'Ignore',
-						name: 'ignore',
-						type: 'boolean',
-						default: true,
-						description:
-							'Whether to ignore any ignorable errors that occur while executing the INSERT statement',
-					},
-					{
-						displayName: 'Priority',
-						name: 'priority',
-						type: 'options',
-						options: [
-							{
-								name: 'Low Prioirity',
-								value: 'LOW_PRIORITY',
-								description:
-									'Delays execution of the INSERT until no other clients are reading from the table',
-							},
-							{
-								name: 'High Priority',
-								value: 'HIGH_PRIORITY',
-								description:
-									'Overrides the effect of the --low-priority-updates option if the server was started with that option. It also causes concurrent inserts not to be used.',
-							},
-						],
-						default: 'LOW_PRIORITY',
-						description:
-							'Ignore any ignorable errors that occur while executing the INSERT statement',
-					},
-				],
-			},
-
-			// ----------------------------------
-			//         update
-			// ----------------------------------
-			{
-				displayName: 'Table',
-				name: 'table',
-				type: 'resourceLocator',
-				default: { mode: 'list', value: '' },
-				required: true,
-				modes: [
-					{
-						displayName: 'From List',
-						name: 'list',
-						type: 'list',
-						placeholder: 'Select a Table...',
-						typeOptions: {
-							searchListMethod: 'searchTables',
-							searchFilterRequired: false,
-							searchable: true,
-						},
-					},
-					{
-						displayName: 'Name',
-						name: 'name',
-						type: 'string',
-						placeholder: 'table_name',
-					},
-				],
-				displayOptions: {
-					show: {
-						operation: ['update'],
-					},
-				},
-				description: 'Name of the table in which to update data in',
-			},
-			{
-				displayName: 'Update Key',
-				name: 'updateKey',
-				type: 'string',
-				displayOptions: {
-					show: {
-						operation: ['update'],
-					},
-				},
-				default: 'id',
-				required: true,
-				// eslint-disable-next-line n8n-nodes-base/node-param-description-miscased-id
-				description:
-					'Name of the property which decides which rows in the database should be updated. Normally that would be "id".',
-			},
-			{
-				displayName: 'Columns',
-				name: 'columns',
-				type: 'string',
-				displayOptions: {
-					show: {
-						operation: ['update'],
-					},
-				},
-				default: '',
-				placeholder: 'name,description',
-				description:
-					'Comma-separated list of the properties which should used as columns for rows to update',
-			},
-		],
-	};
-
-	methods = {
-		credentialTest: {
-			async mysqlConnectionTest(
-				this: ICredentialTestFunctions,
-				credential: ICredentialsDecrypted,
-			): Promise<INodeCredentialTestResult> {
-				const credentials = credential.data as ICredentialDataDecryptedObject;
-				try {
-					const connection = await createConnection(credentials);
-					await connection.end();
-				} catch (error) {
-					return {
-						status: 'Error',
-						message: error.message,
-					};
-				}
-				return {
-					status: 'OK',
-					message: 'Connection successful!',
-				};
-			},
-		},
-		listSearch: {
-			searchTables,
-		},
-	};
-
-	async execute(this: IExecuteFunctions): Promise<INodeExecutionData[][]> {
-		const credentials = await this.getCredentials('mySql');
-		const connection = await createConnection(credentials);
-		const items = this.getInputData();
-		const operation = this.getNodeParameter('operation', 0) as string;
-		let returnItems: INodeExecutionData[] = [];
-
-		if (operation === 'executeQuery') {
-			// ----------------------------------
-			//         executeQuery
-			// ----------------------------------
-
-			try {
-				const queryQueue = items.map(async (item, index) => {
-					const rawQuery = this.getNodeParameter('query', index) as string;
-
-					return connection.query(rawQuery);
-				});
-
-				returnItems = ((await Promise.all(queryQueue)) as mysql2.OkPacket[][]).reduce(
-					(collection, result, index) => {
-						const [rows] = result;
-
-						const executionData = this.helpers.constructExecutionMetaData(
-							this.helpers.returnJsonArray(rows as unknown as IDataObject[]),
-							{ itemData: { item: index } },
-						);
-
-						collection.push(...executionData);
-
-						return collection;
-					},
-					[] as INodeExecutionData[],
-				);
-			} catch (error) {
-				if (this.continueOnFail()) {
-					returnItems = this.helpers.returnJsonArray({ error: error.message });
-				} else {
-					await connection.end();
-					throw error;
-				}
-			}
-		} else if (operation === 'insert') {
-			// ----------------------------------
-			//         insert
-			// ----------------------------------
-
-			try {
-				const table = this.getNodeParameter('table', 0, '', { extractValue: true }) as string;
-				const columnString = this.getNodeParameter('columns', 0) as string;
-				const columns = columnString.split(',').map((column) => column.trim());
-				const insertItems = copyInputItems(items, columns);
-				const insertPlaceholder = `(${columns.map((_column) => '?').join(',')})`;
-				const options = this.getNodeParameter('options', 0) as IDataObject;
-				const insertIgnore = options.ignore as boolean;
-				const insertPriority = options.priority as string;
-
-				const insertSQL = `INSERT ${insertPriority || ''} ${
-					insertIgnore ? 'IGNORE' : ''
-				} INTO ${table}(${columnString}) VALUES ${items
-					.map((_item) => insertPlaceholder)
-					.join(',')};`;
-				const queryItems = insertItems.reduce(
-					(collection, item) => collection.concat(Object.values(item as any)), // tslint:disable-line:no-any
-					[],
-				);
-
-				const queryResult = await connection.query(insertSQL, queryItems);
-
-				returnItems = this.helpers.returnJsonArray(queryResult[0] as unknown as IDataObject);
-			} catch (error) {
-				if (this.continueOnFail()) {
-					returnItems = this.helpers.returnJsonArray({ error: error.message });
-				} else {
-					await connection.end();
-					throw error;
-				}
-			}
-		} else if (operation === 'update') {
-			// ----------------------------------
-			//         update
-			// ----------------------------------
-
-			try {
-				const table = this.getNodeParameter('table', 0, '', { extractValue: true }) as string;
-				const updateKey = this.getNodeParameter('updateKey', 0) as string;
-				const columnString = this.getNodeParameter('columns', 0) as string;
-				const columns = columnString.split(',').map((column) => column.trim());
-
-				if (!columns.includes(updateKey)) {
-					columns.unshift(updateKey);
-				}
-
-				const updateItems = copyInputItems(items, columns);
-				const updateSQL = `UPDATE ${table} SET ${columns
-					.map((column) => `${column} = ?`)
-					.join(',')} WHERE ${updateKey} = ?;`;
-				const queryQueue = updateItems.map(async (item) =>
-					connection.query(updateSQL, Object.values(item).concat(item[updateKey])),
-				);
-				const queryResult = await Promise.all(queryQueue);
-				returnItems = this.helpers.returnJsonArray(
-					queryResult.map((result) => result[0]) as unknown as IDataObject[],
-				);
-			} catch (error) {
-				if (this.continueOnFail()) {
-					returnItems = this.helpers.returnJsonArray({ error: error.message });
-				} else {
-					await connection.end();
-					throw error;
-				}
-			}
-		} else {
-			if (this.continueOnFail()) {
-				returnItems = this.helpers.returnJsonArray({
-					error: `The operation "${operation}" is not supported!`,
-				});
-			} else {
-				await connection.end();
-				throw new NodeOperationError(
-					this.getNode(),
-					`The operation "${operation}" is not supported!`,
-				);
-			}
-		}
-
-		await connection.end();
-
-		return this.prepareOutputData(returnItems);
-=======
 import type { INodeTypeBaseDescription, IVersionedNodeType } from 'n8n-workflow';
 import { VersionedNodeType } from 'n8n-workflow';
 
@@ -429,6 +22,5 @@
 		};
 
 		super(nodeVersions, baseDescription);
->>>>>>> ee582cc3
 	}
 }