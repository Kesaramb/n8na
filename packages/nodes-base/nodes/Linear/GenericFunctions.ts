--- conflicted
+++ resolved
@@ -1,9 +1,3 @@
-<<<<<<< HEAD
-
-=======
-import { OptionsWithUri } from 'request';
->>>>>>> 9017fd46
-
 import { IExecuteFunctions, ILoadOptionsFunctions } from 'n8n-core';
 
 import {
@@ -32,7 +26,7 @@
 
 	const endpoint = 'https://api.linear.app/graphql';
 
-	let options: IHttpRequestOptions ={
+	let options: IHttpRequestOptions = {
 		headers: {
 			'Content-Type': 'application/json',
 			Authorization: credentials.apiKey,
