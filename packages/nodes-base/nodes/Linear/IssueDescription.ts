import type { INodeProperties } from 'n8n-workflow';

export const issueOperations: INodeProperties[] = [
	{
		displayName: 'Operation',
		name: 'operation',
		type: 'options',
		noDataExpression: true,
		displayOptions: {
			show: {
				resource: ['issue'],
			},
		},
		options: [
			{
				name: 'Create',
				value: 'create',
				description: 'Create an issue',
				action: 'Create an issue',
			},
			{
				name: 'Delete',
				value: 'delete',
				description: 'Delete an issue',
				action: 'Delete an issue',
			},
			{
				name: 'Get',
				value: 'get',
				description: 'Get an issue',
				action: 'Get an issue',
			},
			{
				name: 'Get Many',
				value: 'getAll',
				description: 'Get many issues',
				action: 'Get many issues',
			},
			{
				name: 'Update',
				value: 'update',
				description: 'Update an issue',
				action: 'Update an issue',
			},
		],
		default: 'create',
	},
];

export const issueFields: INodeProperties[] = [
	/* -------------------------------------------------------------------------- */
	/*                                 issue:create                               */
	/* -------------------------------------------------------------------------- */
	{
		displayName: 'Team Name or ID',
		name: 'teamId',
		type: 'options',
		description:
			'Choose from the list, or specify an ID using an <a href="https://docs.n8n.io/code-examples/expressions/">expression</a>',
		required: true,
		displayOptions: {
			show: {
				resource: ['issue'],
				operation: ['create'],
			},
		},
		typeOptions: {
			loadOptionsMethod: 'getTeams',
		},
		default: '',
	},
	{
		displayName: 'Title',
		name: 'title',
		type: 'string',
		required: true,
		displayOptions: {
			show: {
				resource: ['issue'],
				operation: ['create'],
			},
		},
		default: '',
	},
	{
		displayName: 'Additional Fields',
		name: 'additionalFields',
		type: 'collection',
		placeholder: 'Add Field',
		default: {},
		displayOptions: {
			show: {
				resource: ['issue'],
				operation: ['create'],
			},
		},
		options: [
			{
				displayName: 'Assignee Name or ID',
				name: 'assigneeId',
				type: 'options',
				description:
					'Choose from the list, or specify an ID using an <a href="https://docs.n8n.io/code-examples/expressions/">expression</a>',
				typeOptions: {
					loadOptionsMethod: 'getUsers',
				},
				default: '',
			},
			{
				displayName: 'Description',
				name: 'description',
				type: 'string',
				default: '',
			},
			{
				displayName: 'Priority',
				name: 'priorityId',
				type: 'options',
<<<<<<< HEAD

=======
>>>>>>> fce8cc42
				options: [
					{
						name: 'Urgent',
						value: 1,
					},
					{
						name: 'High',
						value: 2,
					},
					{
						name: 'Normal',
						value: 3,
					},
					{
						name: 'Low',
						value: 4,
					},
					{
						name: 'No Priority',
						value: 0,
					},
				],
				default: 0,
			},
			{
				displayName: 'State Name or ID',
				name: 'stateId',
				type: 'options',
				description:
					'Choose from the list, or specify an ID using an <a href="https://docs.n8n.io/code-examples/expressions/">expression</a>',
				typeOptions: {
					loadOptionsMethod: 'getStates',
				},
				default: '',
			},
		],
	},
	/* -------------------------------------------------------------------------- */
	/*                                 issue:delete                                */
	/* -------------------------------------------------------------------------- */
	{
		displayName: 'Issue ID',
		name: 'issueId',
		type: 'string',
		required: true,
		displayOptions: {
			show: {
				resource: ['issue'],
				operation: ['get', 'delete'],
			},
		},
		default: '',
	},
	/* -------------------------------------------------------------------------- */
	/*                                 issue:getAll                               */
	/* -------------------------------------------------------------------------- */
	{
		displayName: 'Return All',
		name: 'returnAll',
		type: 'boolean',
		default: false,
		displayOptions: {
			show: {
				resource: ['issue'],
				operation: ['getAll'],
			},
		},
		description: 'Whether to return all results or only up to a given limit',
	},
	{
		displayName: 'Limit',
		name: 'limit',
		type: 'number',
		default: 50,
		typeOptions: {
			minValue: 1,
			maxValue: 300,
		},
		displayOptions: {
			show: {
				resource: ['issue'],
				operation: ['getAll'],
				returnAll: [false],
			},
		},
		description: 'Max number of results to return',
	},
	/* -------------------------------------------------------------------------- */
	/*                                 issue:update                               */
	/* -------------------------------------------------------------------------- */
	{
		displayName: 'Issue ID',
		name: 'issueId',
		type: 'string',
		required: true,
		displayOptions: {
			show: {
				resource: ['issue'],
				operation: ['update'],
			},
		},
		default: '',
	},
	{
		displayName: 'Update Fields',
		name: 'updateFields',
		type: 'collection',
		placeholder: 'Add Field',
		default: {},
		displayOptions: {
			show: {
				resource: ['issue'],
				operation: ['update'],
			},
		},
		options: [
			{
				displayName: 'Assignee Name or ID',
				name: 'assigneeId',
				type: 'options',
				description:
					'Choose from the list, or specify an ID using an <a href="https://docs.n8n.io/code-examples/expressions/">expression</a>',
				typeOptions: {
					loadOptionsMethod: 'getUsers',
				},
				default: '',
			},
			{
				displayName: 'Description',
				name: 'description',
				type: 'string',
				default: '',
			},
			{
				displayName: 'Priority Name/ID',
				name: 'priorityId',
				type: 'options',

				options: [
					{
						name: 'Urgent',
						value: 1,
					},
					{
						name: 'High',
						value: 2,
					},
					{
						name: 'Medium',
						value: 3,
					},
					{
						name: 'Low',
						value: 3,
					},
					{
						name: 'No Priority',
						value: 0,
					},
				],
				default: 0,
			},
			{
				displayName: 'State Name or ID',
				name: 'stateId',
				type: 'options',
				description:
					'Choose from the list, or specify an ID using an <a href="https://docs.n8n.io/code-examples/expressions/">expression</a>',
				typeOptions: {
					loadOptionsMethod: 'getStates',
				},
				default: '',
			},
			{
				displayName: 'Team Name or ID',
				name: 'teamId',
				type: 'options',
				description:
					'Choose from the list, or specify an ID using an <a href="https://docs.n8n.io/code-examples/expressions/">expression</a>',
				typeOptions: {
					loadOptionsMethod: 'getTeams',
				},
				default: '',
			},
			{
				displayName: 'Title',
				name: 'title',
				type: 'string',
				default: '',
			},
		],
	},
];<|MERGE_RESOLUTION|>--- conflicted
+++ resolved
@@ -116,10 +116,6 @@
 				displayName: 'Priority',
 				name: 'priorityId',
 				type: 'options',
-<<<<<<< HEAD
-
-=======
->>>>>>> fce8cc42
 				options: [
 					{
 						name: 'Urgent',
