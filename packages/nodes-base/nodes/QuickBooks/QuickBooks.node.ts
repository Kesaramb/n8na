import {
	IExecuteFunctions,
} from 'n8n-core';

import {
	IDataObject,
	ILoadOptionsFunctions,
	INodeExecutionData,
	INodeType,
	INodeTypeDescription,
	NodeOperationError,
} from 'n8n-workflow';

import {
	billFields,
	billOperations,
	customerFields,
	customerOperations,
	employeeFields,
	employeeOperations,
	estimateFields,
	estimateOperations,
	invoiceFields,
	invoiceOperations,
	itemFields,
	itemOperations,
	paymentFields,
	paymentOperations,
	purchaseFields,
	purchaseOperations,
	vendorFields,
	vendorOperations,
	transactionListFields,
	transactionListOperations,
} from './descriptions';

import {
	getRefAndSyncToken,
	getSyncToken,
	handleBinaryData,
	handleListing,
	loadResource,
	populateFields,
	processLines,
	quickBooksApiRequest,
} from './GenericFunctions';

import {
	capitalCase,
} from 'change-case';

import {
	isEmpty,
} from 'lodash';

import {
	QuickBooksOAuth2Credentials,
} from './types';

export class QuickBooks implements INodeType {
	description: INodeTypeDescription = {
		displayName: 'QuickBooks Online',
		name: 'quickbooks',
		icon: 'file:quickbooks.svg',
		group: ['transform'],
		version: 1,
		subtitle: '={{$parameter["operation"] + ": " + $parameter["resource"]}}',
		description: 'Consume the QuickBooks Online API',
		defaults: {
			name: 'QuickBooks Online',
			color: '#2CA01C',
		},
		inputs: ['main'],
		outputs: ['main'],
		credentials: [
			{
				name: 'quickBooksOAuth2Api',
				required: true,
			},
		],
		properties: [
			{
				displayName: 'Resource',
				name: 'resource',
				type: 'options',
				options: [
					{
						name: 'Bill',
						value: 'bill',
					},
					{
						name: 'Customer',
						value: 'customer',
					},
					{
						name: 'Employee',
						value: 'employee',
					},
					{
						name: 'Estimate',
						value: 'estimate',
					},
					{
						name: 'Invoice',
						value: 'invoice',
					},
					{
						name: 'Item',
						value: 'item',
					},
					{
						name: 'Payment',
						value: 'payment',
					},
					{
						name: 'Purchase',
						value: 'purchase',
					},
					{
						name: 'Transaction List',
						value: 'transactionList',
					},
					{
						name: 'Vendor',
						value: 'vendor',
					},
				],
				default: 'customer',
				description: 'Resource to consume',
			},
			...billOperations,
			...billFields,
			...customerOperations,
			...customerFields,
			...employeeOperations,
			...employeeFields,
			...estimateOperations,
			...estimateFields,
			...invoiceOperations,
			...invoiceFields,
			...itemOperations,
			...itemFields,
			...paymentOperations,
			...paymentFields,
			...purchaseOperations,
			...purchaseFields,
			...transactionListOperations,
			...transactionListFields,
			...vendorOperations,
			...vendorFields,
		],
	};

	methods = {
		loadOptions: {
			async getCustomers(this: ILoadOptionsFunctions) {
				return await loadResource.call(this, 'customer');
			},

			async getCustomFields(this: ILoadOptionsFunctions) {
				return await loadResource.call(this, 'preferences');
			},

			async getItems(this: ILoadOptionsFunctions) {
				return await loadResource.call(this, 'item');
			},

			async getPurchases(this: ILoadOptionsFunctions) {
				return await loadResource.call(this, 'purchase');
			},

			async getVendors(this: ILoadOptionsFunctions) {
				return await loadResource.call(this, 'vendor');
			},
		},
	};

	async execute(this: IExecuteFunctions): Promise<INodeExecutionData[][]> {
		const items = this.getInputData();

		const resource = this.getNodeParameter('resource', 0) as string;
		const operation = this.getNodeParameter('operation', 0) as string;

		let responseData;
		const returnData: IDataObject[] = [];

		const { oauthTokenData } = this.getCredentials('quickBooksOAuth2Api') as QuickBooksOAuth2Credentials;

		const companyId = oauthTokenData.callbackQueryString.realmId;

		for (let i = 0; i < items.length; i++) {
			try {
				if (resource === 'bill') {

					// *********************************************************************
					//                            bill
					// *********************************************************************
<<<<<<< HEAD

					// https://developer.intuit.com/app/developer/qbo/docs/api/accounting/most-commonly-used/bill

					if (operation === 'create') {

						// ----------------------------------
						//         bill: create
						// ----------------------------------

						const lines = this.getNodeParameter('Line', i) as IDataObject[];

						if (!lines.length) {
							throw new NodeOperationError(this.getNode(), `Please enter at least one line for the ${resource}.`);
						}

						if (lines.some(line => line.DetailType === undefined || line.Amount === undefined || line.Description === undefined)) {
							throw new NodeOperationError(this.getNode(), 'Please enter detail type, amount and description for every line.');
						}

						lines.forEach(line => {
							if (line.DetailType === 'AccountBasedExpenseLineDetail' && line.accountId === undefined) {
								throw new NodeOperationError(this.getNode(), 'Please enter an account ID for the associated line.');
							} else if (line.DetailType === 'ItemBasedExpenseLineDetail' && line.itemId === undefined) {
								throw new NodeOperationError(this.getNode(), 'Please enter an item ID for the associated line.');
							}
						});

						let body = {
							VendorRef: {
								value: this.getNodeParameter('VendorRef', i),
							},
						} as IDataObject;

						body.Line = processLines.call(this, body, lines, resource);

						const additionalFields = this.getNodeParameter('additionalFields', i) as IDataObject;

						body = populateFields.call(this, body, additionalFields, resource);

						const endpoint = `/v3/company/${companyId}/${resource}`;
						responseData = await quickBooksApiRequest.call(this, 'POST', endpoint, {}, body);
						responseData = responseData[capitalCase(resource)];

					} else if (operation === 'delete') {

						// ----------------------------------
						//         bill: delete
						// ----------------------------------

						const qs = {
							operation: 'delete',
						} as IDataObject;

						const body = {
							Id: this.getNodeParameter('billId', i),
							SyncToken: await getSyncToken.call(this, i, companyId, resource),
						} as IDataObject;

						const endpoint = `/v3/company/${companyId}/${resource}`;
						responseData = await quickBooksApiRequest.call(this, 'POST', endpoint, qs, body);
						responseData = responseData[capitalCase(resource)];

					} else if (operation === 'get') {

						// ----------------------------------
						//         bill: get
						// ----------------------------------

						const billId = this.getNodeParameter('billId', i);
						const endpoint = `/v3/company/${companyId}/${resource}/${billId}`;
						responseData = await quickBooksApiRequest.call(this, 'GET', endpoint, {}, {});
						responseData = responseData[capitalCase(resource)];

					} else if (operation === 'getAll') {

						// ----------------------------------
						//         bill: getAll
						// ----------------------------------

						const endpoint = `/v3/company/${companyId}/query`;
						responseData = await handleListing.call(this, i, endpoint, resource);

					} else if (operation === 'update') {

						// ----------------------------------
						//         bill: update
						// ----------------------------------

						const { ref, syncToken } = await getRefAndSyncToken.call(this, i, companyId, resource, 'VendorRef');

						let body = {
							Id: this.getNodeParameter('billId', i),
							SyncToken: syncToken,
							sparse: true,
							VendorRef: {
								name: ref.name,
								value: ref.value,
							},
						} as IDataObject;

						const updateFields = this.getNodeParameter('updateFields', i) as IDataObject;

						if (isEmpty(updateFields)) {
							throw new NodeOperationError(this.getNode(), `Please enter at least one field to update for the ${resource}.`);
						}

						body = populateFields.call(this, body, updateFields, resource);
=======

					// https://developer.intuit.com/app/developer/qbo/docs/api/accounting/most-commonly-used/bill

					if (operation === 'create') {

						// ----------------------------------
						//         bill: create
						// ----------------------------------

						const lines = this.getNodeParameter('Line', i) as IDataObject[];

						if (!lines.length) {
							throw new NodeOperationError(this.getNode(), `Please enter at least one line for the ${resource}.`);
						}

						if (lines.some(line => line.DetailType === undefined || line.Amount === undefined || line.Description === undefined)) {
							throw new NodeOperationError(this.getNode(), 'Please enter detail type, amount and description for every line.');
						}

						lines.forEach(line => {
							if (line.DetailType === 'AccountBasedExpenseLineDetail' && line.accountId === undefined) {
								throw new NodeOperationError(this.getNode(), 'Please enter an account ID for the associated line.');
							} else if (line.DetailType === 'ItemBasedExpenseLineDetail' && line.itemId === undefined) {
								throw new NodeOperationError(this.getNode(), 'Please enter an item ID for the associated line.');
							}
						});

						let body = {
							VendorRef: {
								value: this.getNodeParameter('VendorRef', i),
							},
						} as IDataObject;

						body.Line = processLines.call(this, body, lines, resource);

						const additionalFields = this.getNodeParameter('additionalFields', i) as IDataObject;

						body = populateFields.call(this, body, additionalFields, resource);

						const endpoint = `/v3/company/${companyId}/${resource}`;
						responseData = await quickBooksApiRequest.call(this, 'POST', endpoint, {}, body);
						responseData = responseData[capitalCase(resource)];

					} else if (operation === 'delete') {

						// ----------------------------------
						//         bill: delete
						// ----------------------------------

						const qs = {
							operation: 'delete',
						} as IDataObject;

						const body = {
							Id: this.getNodeParameter('billId', i),
							SyncToken: await getSyncToken.call(this, i, companyId, resource),
						} as IDataObject;

						const endpoint = `/v3/company/${companyId}/${resource}`;
						responseData = await quickBooksApiRequest.call(this, 'POST', endpoint, qs, body);
						responseData = responseData[capitalCase(resource)];

					} else if (operation === 'get') {

						// ----------------------------------
						//         bill: get
						// ----------------------------------

						const billId = this.getNodeParameter('billId', i);
						const endpoint = `/v3/company/${companyId}/${resource}/${billId}`;
						responseData = await quickBooksApiRequest.call(this, 'GET', endpoint, {}, {});
						responseData = responseData[capitalCase(resource)];

					} else if (operation === 'getAll') {

						// ----------------------------------
						//         bill: getAll
						// ----------------------------------

						const endpoint = `/v3/company/${companyId}/query`;
						responseData = await handleListing.call(this, i, endpoint, resource);

					} else if (operation === 'update') {

						// ----------------------------------
						//         bill: update
						// ----------------------------------

						const { ref, syncToken } = await getRefAndSyncToken.call(this, i, companyId, resource, 'VendorRef');

						let body = {
							Id: this.getNodeParameter('billId', i),
							SyncToken: syncToken,
							sparse: true,
							VendorRef: {
								name: ref.name,
								value: ref.value,
							},
						} as IDataObject;

						const updateFields = this.getNodeParameter('updateFields', i) as IDataObject;

						if (isEmpty(updateFields)) {
							throw new NodeOperationError(this.getNode(), `Please enter at least one field to update for the ${resource}.`);
						}

						body = populateFields.call(this, body, updateFields, resource);

						const endpoint = `/v3/company/${companyId}/${resource}`;
						responseData = await quickBooksApiRequest.call(this, 'POST', endpoint, {}, body);
						responseData = responseData[capitalCase(resource)];

					}

				} else if (resource === 'customer') {

					// *********************************************************************
					//                            customer
					// *********************************************************************

					// https://developer.intuit.com/app/developer/qbo/docs/api/accounting/most-commonly-used/customer

					if (operation === 'create') {

						// ----------------------------------
						//         customer: create
						// ----------------------------------

						let body = {
							DisplayName: this.getNodeParameter('displayName', i),
						} as IDataObject;

						const additionalFields = this.getNodeParameter('additionalFields', i) as IDataObject;

						body = populateFields.call(this, body, additionalFields, resource);
>>>>>>> cc56b285

						const endpoint = `/v3/company/${companyId}/${resource}`;
						responseData = await quickBooksApiRequest.call(this, 'POST', endpoint, {}, body);
						responseData = responseData[capitalCase(resource)];

<<<<<<< HEAD
					}

				} else if (resource === 'customer') {

					// *********************************************************************
					//                            customer
					// *********************************************************************

					// https://developer.intuit.com/app/developer/qbo/docs/api/accounting/most-commonly-used/customer

					if (operation === 'create') {

						// ----------------------------------
						//         customer: create
						// ----------------------------------

						let body = {
							DisplayName: this.getNodeParameter('displayName', i),
						} as IDataObject;

						const additionalFields = this.getNodeParameter('additionalFields', i) as IDataObject;

						body = populateFields.call(this, body, additionalFields, resource);

						const endpoint = `/v3/company/${companyId}/${resource}`;
						responseData = await quickBooksApiRequest.call(this, 'POST', endpoint, {}, body);
						responseData = responseData[capitalCase(resource)];

					} else if (operation === 'get') {

						// ----------------------------------
						//         customer: get
						// ----------------------------------

						const customerId = this.getNodeParameter('customerId', i);
						const endpoint = `/v3/company/${companyId}/${resource}/${customerId}`;
						responseData = await quickBooksApiRequest.call(this, 'GET', endpoint, {}, {});
						responseData = responseData[capitalCase(resource)];

					} else if (operation === 'getAll') {

						// ----------------------------------
						//         customer: getAll
						// ----------------------------------

						const endpoint = `/v3/company/${companyId}/query`;
						responseData = await handleListing.call(this, i, endpoint, resource);

					} else if (operation === 'update') {

						// ----------------------------------
						//         customer: update
						// ----------------------------------

						let body = {
							Id: this.getNodeParameter('customerId', i),
							SyncToken: await getSyncToken.call(this, i, companyId, resource),
							sparse: true,
						} as IDataObject;

						const updateFields = this.getNodeParameter('updateFields', i) as IDataObject;

						if (isEmpty(updateFields)) {
							throw new NodeOperationError(this.getNode(), `Please enter at least one field to update for the ${resource}.`);
						}

						body = populateFields.call(this, body, updateFields, resource);

						const endpoint = `/v3/company/${companyId}/${resource}`;
						responseData = await quickBooksApiRequest.call(this, 'POST', endpoint, {}, body);
						responseData = responseData[capitalCase(resource)];

					}

				} else if (resource === 'employee') {

					// *********************************************************************
					//                            employee
					// *********************************************************************

					if (operation === 'create') {

						// ----------------------------------
						//         employee: create
						// ----------------------------------

						let body = {
							FamilyName: this.getNodeParameter('FamilyName', i),
							GivenName: this.getNodeParameter('GivenName', i),
						} as IDataObject;

						const additionalFields = this.getNodeParameter('additionalFields', i) as IDataObject;

						body = populateFields.call(this, body, additionalFields, resource);

						const endpoint = `/v3/company/${companyId}/${resource}`;
						responseData = await quickBooksApiRequest.call(this, 'POST', endpoint, {}, body);
						responseData = responseData[capitalCase(resource)];

					} else if (operation === 'get') {

						// ----------------------------------
						//         employee: get
						// ----------------------------------

						const employeeId = this.getNodeParameter('employeeId', i);
						const endpoint = `/v3/company/${companyId}/${resource}/${employeeId}`;
						responseData = await quickBooksApiRequest.call(this, 'GET', endpoint, {}, {});
						responseData = responseData[capitalCase(resource)];

					} else if (operation === 'getAll') {

						// ----------------------------------
						//         employee: getAll
						// ----------------------------------

						const endpoint = `/v3/company/${companyId}/query`;
						responseData = await handleListing.call(this, i, endpoint, resource);

					} else if (operation === 'update') {

						// ----------------------------------
						//         employee: update
						// ----------------------------------

						let body = {
							Id: this.getNodeParameter('employeeId', i),
							SyncToken: await getSyncToken.call(this, i, companyId, resource),
							sparse: true,
						} as IDataObject;

						const updateFields = this.getNodeParameter('updateFields', i) as IDataObject;

						if (isEmpty(updateFields)) {
							throw new NodeOperationError(this.getNode(), `Please enter at least one field to update for the ${resource}.`);
						}

						body = populateFields.call(this, body, updateFields, resource);

						const endpoint = `/v3/company/${companyId}/${resource}`;
						responseData = await quickBooksApiRequest.call(this, 'POST', endpoint, {}, body);
						responseData = responseData[capitalCase(resource)];

					}

				} else if (resource === 'estimate') {

					// *********************************************************************
					//                            estimate
					// *********************************************************************

					// https://developer.intuit.com/app/developer/qbo/docs/api/accounting/most-commonly-used/estimate

					if (operation === 'create') {

						// ----------------------------------
						//         estimate: create
						// ----------------------------------

						const lines = this.getNodeParameter('Line', i) as IDataObject[];

						if (!lines.length) {
							throw new NodeOperationError(this.getNode(), `Please enter at least one line for the ${resource}.`);
						}

						if (lines.some(line => line.DetailType === undefined || line.Amount === undefined || line.Description === undefined)) {
							throw new NodeOperationError(this.getNode(), 'Please enter detail type, amount and description for every line.');
						}

						lines.forEach(line => {
							if (line.DetailType === 'SalesItemLineDetail' && line.itemId === undefined) {
								throw new NodeOperationError(this.getNode(), 'Please enter an item ID for the associated line.');
							}
						});

						let body = {
							CustomerRef: {
								value: this.getNodeParameter('CustomerRef', i),
							},
						} as IDataObject;

						body.Line = processLines.call(this, body, lines, resource);

						const additionalFields = this.getNodeParameter('additionalFields', i) as IDataObject;

						body = populateFields.call(this, body, additionalFields, resource);

						const endpoint = `/v3/company/${companyId}/${resource}`;
						responseData = await quickBooksApiRequest.call(this, 'POST', endpoint, {}, body);
						responseData = responseData[capitalCase(resource)];

					} else if (operation === 'delete') {

						// ----------------------------------
						//         estimate: delete
						// ----------------------------------

						const qs = {
							operation: 'delete',
						} as IDataObject;

						const body = {
							Id: this.getNodeParameter('estimateId', i),
							SyncToken: await getSyncToken.call(this, i, companyId, resource),
						} as IDataObject;

						const endpoint = `/v3/company/${companyId}/${resource}`;
						responseData = await quickBooksApiRequest.call(this, 'POST', endpoint, qs, body);
						responseData = responseData[capitalCase(resource)];

					} else if (operation === 'get') {

						// ----------------------------------
						//         estimate: get
						// ----------------------------------

						const estimateId = this.getNodeParameter('estimateId', i) as string;
						const download = this.getNodeParameter('download', i) as boolean;

						if (download) {

							responseData = await handleBinaryData.call(this, items, i, companyId, resource, estimateId);

						} else {

							const endpoint = `/v3/company/${companyId}/${resource}/${estimateId}`;
							responseData = await quickBooksApiRequest.call(this, 'GET', endpoint, {}, {});
							responseData = responseData[capitalCase(resource)];

						}

					} else if (operation === 'getAll') {

						// ----------------------------------
						//         estimate: getAll
						// ----------------------------------

						const endpoint = `/v3/company/${companyId}/query`;
						responseData = await handleListing.call(this, i, endpoint, resource);

					} else if (operation === 'send') {

						// ----------------------------------
						//         estimate: send
						// ----------------------------------

						const estimateId = this.getNodeParameter('estimateId', i) as string;

						const qs = {
							sendTo: this.getNodeParameter('email', i) as string,
						} as IDataObject;

						const endpoint = `/v3/company/${companyId}/${resource}/${estimateId}/send`;
						responseData = await quickBooksApiRequest.call(this, 'POST', endpoint, qs, {});
						responseData = responseData[capitalCase(resource)];

					} else if (operation === 'update') {

						// ----------------------------------
						//         estimate: update
						// ----------------------------------

						const { ref, syncToken } = await getRefAndSyncToken.call(this, i, companyId, resource, 'CustomerRef');

						let body = {
							Id: this.getNodeParameter('estimateId', i),
							SyncToken: syncToken,
							sparse: true,
							CustomerRef: {
								name: ref.name,
								value: ref.value,
							},
						} as IDataObject;

						const updateFields = this.getNodeParameter('updateFields', i) as IDataObject;

						if (isEmpty(updateFields)) {
							throw new NodeOperationError(this.getNode(), `Please enter at least one field to update for the ${resource}.`);
						}

						body = populateFields.call(this, body, updateFields, resource);

						const endpoint = `/v3/company/${companyId}/${resource}`;
						responseData = await quickBooksApiRequest.call(this, 'POST', endpoint, {}, body);
						responseData = responseData[capitalCase(resource)];

					}

				} else if (resource === 'invoice') {

					// *********************************************************************
					//                            invoice
					// *********************************************************************

					// https://developer.intuit.com/app/developer/qbo/docs/api/accounting/most-commonly-used/invoice

					if (operation === 'create') {

						// ----------------------------------
						//         invoice: create
						// ----------------------------------

						const lines = this.getNodeParameter('Line', i) as IDataObject[];

						if (!lines.length) {
							throw new NodeOperationError(this.getNode(), `Please enter at least one line for the ${resource}.`);
						}

						if (lines.some(line => line.DetailType === undefined || line.Amount === undefined || line.Description === undefined)) {
							throw new NodeOperationError(this.getNode(), 'Please enter detail type, amount and description for every line.');
						}

						lines.forEach(line => {
							if (line.DetailType === 'SalesItemLineDetail' && line.itemId === undefined) {
								throw new NodeOperationError(this.getNode(), 'Please enter an item ID for the associated line.');
							}
						});

						let body = {
							CustomerRef: {
								value: this.getNodeParameter('CustomerRef', i),
							},
						} as IDataObject;

						body.Line = processLines.call(this, body, lines, resource);

						const additionalFields = this.getNodeParameter('additionalFields', i) as IDataObject;

						body = populateFields.call(this, body, additionalFields, resource);

						const endpoint = `/v3/company/${companyId}/${resource}`;
						responseData = await quickBooksApiRequest.call(this, 'POST', endpoint, {}, body);
						responseData = responseData[capitalCase(resource)];

					} else if (operation === 'delete') {

						// ----------------------------------
						//         invoice: delete
						// ----------------------------------

						const qs = {
							operation: 'delete',
						} as IDataObject;

						const body = {
							Id: this.getNodeParameter('invoiceId', i),
							SyncToken: await getSyncToken.call(this, i, companyId, resource),
						} as IDataObject;

						const endpoint = `/v3/company/${companyId}/${resource}`;
						responseData = await quickBooksApiRequest.call(this, 'POST', endpoint, qs, body);
						responseData = responseData[capitalCase(resource)];

					} else if (operation === 'get') {

						// ----------------------------------
						//         invoice: get
						// ----------------------------------

						const invoiceId = this.getNodeParameter('invoiceId', i) as string;
						const download = this.getNodeParameter('download', i) as boolean;

						if (download) {

							responseData = await handleBinaryData.call(this, items, i, companyId, resource, invoiceId);

						} else {

							const endpoint = `/v3/company/${companyId}/${resource}/${invoiceId}`;
							responseData = await quickBooksApiRequest.call(this, 'GET', endpoint, {}, {});
							responseData = responseData[capitalCase(resource)];

						}

					} else if (operation === 'getAll') {

						// ----------------------------------
						//         invoice: getAll
						// ----------------------------------

						const endpoint = `/v3/company/${companyId}/query`;
						responseData = await handleListing.call(this, i, endpoint, resource);

					} else if (operation === 'send') {

						// ----------------------------------
						//         invoice: send
						// ----------------------------------

						const invoiceId = this.getNodeParameter('invoiceId', i) as string;

						const qs = {
							sendTo: this.getNodeParameter('email', i) as string,
						} as IDataObject;

						const endpoint = `/v3/company/${companyId}/${resource}/${invoiceId}/send`;
						responseData = await quickBooksApiRequest.call(this, 'POST', endpoint, qs, {});
						responseData = responseData[capitalCase(resource)];

					} else if (operation === 'update') {

						// ----------------------------------
						//         invoice: update
						// ----------------------------------

						const { ref, syncToken } = await getRefAndSyncToken.call(this, i, companyId, resource, 'CustomerRef');

						let body = {
							Id: this.getNodeParameter('invoiceId', i),
							SyncToken: syncToken,
							sparse: true,
							CustomerRef: {
								name: ref.name,
								value: ref.value,
							},
						} as IDataObject;

						const updateFields = this.getNodeParameter('updateFields', i) as IDataObject;

						if (isEmpty(updateFields)) {
							throw new NodeOperationError(this.getNode(), `Please enter at least one field to update for the ${resource}.`);
						}

						body = populateFields.call(this, body, updateFields, resource);

						const endpoint = `/v3/company/${companyId}/${resource}`;
						responseData = await quickBooksApiRequest.call(this, 'POST', endpoint, {}, body);
						responseData = responseData[capitalCase(resource)];

					} else if (operation === 'void') {

						// ----------------------------------
						//         invoice: void
						// ----------------------------------

						const qs = {
							Id: this.getNodeParameter('invoiceId', i),
							SyncToken: await getSyncToken.call(this, i, companyId, resource),
							operation: 'void',
						} as IDataObject;

						const endpoint = `/v3/company/${companyId}/${resource}`;
						responseData = await quickBooksApiRequest.call(this, 'POST', endpoint, qs, {});
						responseData = responseData[capitalCase(resource)];

					}

				} else if (resource === 'item') {

					// *********************************************************************
					//                            item
					// *********************************************************************

					// https://developer.intuit.com/app/developer/qbo/docs/api/accounting/most-commonly-used/item

					if (operation === 'get') {

						// ----------------------------------
						//         item: get
						// ----------------------------------

						const item = this.getNodeParameter('itemId', i);
						const endpoint = `/v3/company/${companyId}/${resource}/${item}`;
						responseData = await quickBooksApiRequest.call(this, 'GET', endpoint, {}, {});
						responseData = responseData[capitalCase(resource)];

					} else if (operation === 'getAll') {

						// ----------------------------------
						//         item: getAll
						// ----------------------------------

						const endpoint = `/v3/company/${companyId}/query`;
						responseData = await handleListing.call(this, i, endpoint, resource);

					}

				} else if (resource === 'payment') {

					// *********************************************************************
					//                            payment
					// *********************************************************************

					// https://developer.intuit.com/app/developer/qbo/docs/api/accounting/most-commonly-used/payment

					if (operation === 'create') {

						// ----------------------------------
						//         payment: create
						// ----------------------------------

						let body = {
							CustomerRef: {
								value: this.getNodeParameter('CustomerRef', i),
							},
							TotalAmt: this.getNodeParameter('TotalAmt', i),
						} as IDataObject;

						const additionalFields = this.getNodeParameter('additionalFields', i) as IDataObject;

						body = populateFields.call(this, body, additionalFields, resource);

						const endpoint = `/v3/company/${companyId}/${resource}`;
						responseData = await quickBooksApiRequest.call(this, 'POST', endpoint, {}, body);
						responseData = responseData[capitalCase(resource)];

					} else if (operation === 'delete') {

						// ----------------------------------
						//         payment: delete
						// ----------------------------------

						const qs = {
							operation: 'delete',
						} as IDataObject;

						const body = {
							Id: this.getNodeParameter('paymentId', i),
							SyncToken: await getSyncToken.call(this, i, companyId, resource),
						} as IDataObject;

						const endpoint = `/v3/company/${companyId}/${resource}`;
						responseData = await quickBooksApiRequest.call(this, 'POST', endpoint, qs, body);
						responseData = responseData[capitalCase(resource)];

					} else if (operation === 'get') {

						// ----------------------------------
						//         payment: get
						// ----------------------------------

						const paymentId = this.getNodeParameter('paymentId', i) as string;
						const download = this.getNodeParameter('download', i) as boolean;

						if (download) {

							responseData = await handleBinaryData.call(this, items, i, companyId, resource, paymentId);

						} else {

							const endpoint = `/v3/company/${companyId}/${resource}/${paymentId}`;
							responseData = await quickBooksApiRequest.call(this, 'GET', endpoint, {}, {});
							responseData = responseData[capitalCase(resource)];

						}

					} else if (operation === 'getAll') {

						// ----------------------------------
						//         payment: getAll
						// ----------------------------------

						const endpoint = `/v3/company/${companyId}/query`;
						responseData = await handleListing.call(this, i, endpoint, resource);

					} else if (operation === 'send') {

						// ----------------------------------
						//         payment: send
						// ----------------------------------

						const paymentId = this.getNodeParameter('paymentId', i) as string;

						const qs = {
							sendTo: this.getNodeParameter('email', i) as string,
						} as IDataObject;

						const endpoint = `/v3/company/${companyId}/${resource}/${paymentId}/send`;
						responseData = await quickBooksApiRequest.call(this, 'POST', endpoint, qs, {});
						responseData = responseData[capitalCase(resource)];

					} else if (operation === 'update') {

						// ----------------------------------
						//         payment: update
						// ----------------------------------

						const { ref, syncToken } = await getRefAndSyncToken.call(this, i, companyId, resource, 'CustomerRef');

						let body = {
							Id: this.getNodeParameter('paymentId', i),
							SyncToken: syncToken,
							sparse: true,
							CustomerRef: {
								name: ref.name,
								value: ref.value,
							},
						} as IDataObject;

						const updateFields = this.getNodeParameter('updateFields', i) as IDataObject;

						if (isEmpty(updateFields)) {
							throw new NodeOperationError(this.getNode(), `Please enter at least one field to update for the ${resource}.`);
						}

						body = populateFields.call(this, body, updateFields, resource);

						const endpoint = `/v3/company/${companyId}/${resource}`;
						responseData = await quickBooksApiRequest.call(this, 'POST', endpoint, {}, body);
						responseData = responseData[capitalCase(resource)];

					} else if (operation === 'void') {

						// ----------------------------------
						//         payment: void
						// ----------------------------------

						const qs = {
							Id: this.getNodeParameter('paymentId', i),
							SyncToken: await getSyncToken.call(this, i, companyId, resource),
							operation: 'void',
						} as IDataObject;

						const endpoint = `/v3/company/${companyId}/${resource}`;
						responseData = await quickBooksApiRequest.call(this, 'POST', endpoint, qs, {});
						responseData = responseData[capitalCase(resource)];

					}

				} else if (resource === 'purchase') {

					// *********************************************************************
					//                            purchase
					// *********************************************************************

					// https://developer.intuit.com/app/developer/qbo/docs/api/accounting/all-entities/purchase

					if (operation === 'get') {

						// ----------------------------------
						//         purchase: get
						// ----------------------------------

						const purchaseId = this.getNodeParameter('purchaseId', i);
						const endpoint = `/v3/company/${companyId}/${resource}/${purchaseId}`;
						responseData = await quickBooksApiRequest.call(this, 'GET', endpoint, {}, {});
						responseData = responseData[capitalCase(resource)];

					} else if (operation === 'getAll') {

						// ----------------------------------
						//         purchase: getAll
						// ----------------------------------

						const endpoint = `/v3/company/${companyId}/query`;
						responseData = await handleListing.call(this, i, endpoint, resource);

					}

				} else if (resource === 'transactionList') {

					// *********************************************************************
					//                            transactionList
					// *********************************************************************
	
					// https://developer.intuit.com/app/developer/qbo/docs/api/accounting/all-entities/transactionlist
						
					if (operation === 'get') {
	
						// ----------------------------------
						//         transactionList: get
						// ----------------------------------
	
						const filters = this.getNodeParameter('filters', i) as IDataObject;
						const endpoint = `/v3/company/${companyId}/reports/TransactionList`;
						responseData = await quickBooksApiRequest.call(this, 'GET', endpoint, filters, {});
	
					} 
	
				} else if (resource === 'vendor') {

					// *********************************************************************
					//                            vendor
					// *********************************************************************

					// https://developer.intuit.com/app/developer/qbo/docs/api/accounting/most-commonly-used/vendor

					if (operation === 'create') {

						// ----------------------------------
						//         vendor: create
						// ----------------------------------

						let body = {
							DisplayName: this.getNodeParameter('displayName', i),
						} as IDataObject;

						const additionalFields = this.getNodeParameter('additionalFields', i) as IDataObject;

						body = populateFields.call(this, body, additionalFields, resource);

						const endpoint = `/v3/company/${companyId}/${resource}`;
						responseData = await quickBooksApiRequest.call(this, 'POST', endpoint, {}, body);
						responseData = responseData[capitalCase(resource)];

					} else if (operation === 'get') {

						// ----------------------------------
						//         vendor: get
						// ----------------------------------

						const vendorId = this.getNodeParameter('vendorId', i);
						const endpoint = `/v3/company/${companyId}/${resource}/${vendorId}`;
						responseData = await quickBooksApiRequest.call(this, 'GET', endpoint, {}, {});
						responseData = responseData[capitalCase(resource)];

					} else if (operation === 'getAll') {

						// ----------------------------------
						//         vendor: getAll
						// ----------------------------------

						const endpoint = `/v3/company/${companyId}/query`;
						responseData = await handleListing.call(this, i, endpoint, resource);

					} else if (operation === 'update') {

						// ----------------------------------
						//         vendor: update
						// ----------------------------------

						let body = {
							Id: this.getNodeParameter('vendorId', i),
							SyncToken: await getSyncToken.call(this, i, companyId, resource),
							sparse: true,
						} as IDataObject;

						const updateFields = this.getNodeParameter('updateFields', i) as IDataObject;

						if (isEmpty(updateFields)) {
							throw new NodeOperationError(this.getNode(), `Please enter at least one field to update for the ${resource}.`);
						}

						body = populateFields.call(this, body, updateFields, resource);

						const endpoint = `/v3/company/${companyId}/${resource}`;
						responseData = await quickBooksApiRequest.call(this, 'POST', endpoint, {}, body);
						responseData = responseData[capitalCase(resource)];

					}

=======
					} else if (operation === 'get') {

						// ----------------------------------
						//         customer: get
						// ----------------------------------

						const customerId = this.getNodeParameter('customerId', i);
						const endpoint = `/v3/company/${companyId}/${resource}/${customerId}`;
						responseData = await quickBooksApiRequest.call(this, 'GET', endpoint, {}, {});
						responseData = responseData[capitalCase(resource)];

					} else if (operation === 'getAll') {

						// ----------------------------------
						//         customer: getAll
						// ----------------------------------

						const endpoint = `/v3/company/${companyId}/query`;
						responseData = await handleListing.call(this, i, endpoint, resource);

					} else if (operation === 'update') {

						// ----------------------------------
						//         customer: update
						// ----------------------------------

						let body = {
							Id: this.getNodeParameter('customerId', i),
							SyncToken: await getSyncToken.call(this, i, companyId, resource),
							sparse: true,
						} as IDataObject;

						const updateFields = this.getNodeParameter('updateFields', i) as IDataObject;

						if (isEmpty(updateFields)) {
							throw new NodeOperationError(this.getNode(), `Please enter at least one field to update for the ${resource}.`);
						}

						body = populateFields.call(this, body, updateFields, resource);

						const endpoint = `/v3/company/${companyId}/${resource}`;
						responseData = await quickBooksApiRequest.call(this, 'POST', endpoint, {}, body);
						responseData = responseData[capitalCase(resource)];

					}

				} else if (resource === 'employee') {

					// *********************************************************************
					//                            employee
					// *********************************************************************

					if (operation === 'create') {

						// ----------------------------------
						//         employee: create
						// ----------------------------------

						let body = {
							FamilyName: this.getNodeParameter('FamilyName', i),
							GivenName: this.getNodeParameter('GivenName', i),
						} as IDataObject;

						const additionalFields = this.getNodeParameter('additionalFields', i) as IDataObject;

						body = populateFields.call(this, body, additionalFields, resource);

						const endpoint = `/v3/company/${companyId}/${resource}`;
						responseData = await quickBooksApiRequest.call(this, 'POST', endpoint, {}, body);
						responseData = responseData[capitalCase(resource)];

					} else if (operation === 'get') {

						// ----------------------------------
						//         employee: get
						// ----------------------------------

						const employeeId = this.getNodeParameter('employeeId', i);
						const endpoint = `/v3/company/${companyId}/${resource}/${employeeId}`;
						responseData = await quickBooksApiRequest.call(this, 'GET', endpoint, {}, {});
						responseData = responseData[capitalCase(resource)];

					} else if (operation === 'getAll') {

						// ----------------------------------
						//         employee: getAll
						// ----------------------------------

						const endpoint = `/v3/company/${companyId}/query`;
						responseData = await handleListing.call(this, i, endpoint, resource);

					} else if (operation === 'update') {

						// ----------------------------------
						//         employee: update
						// ----------------------------------

						let body = {
							Id: this.getNodeParameter('employeeId', i),
							SyncToken: await getSyncToken.call(this, i, companyId, resource),
							sparse: true,
						} as IDataObject;

						const updateFields = this.getNodeParameter('updateFields', i) as IDataObject;

						if (isEmpty(updateFields)) {
							throw new NodeOperationError(this.getNode(), `Please enter at least one field to update for the ${resource}.`);
						}

						body = populateFields.call(this, body, updateFields, resource);

						const endpoint = `/v3/company/${companyId}/${resource}`;
						responseData = await quickBooksApiRequest.call(this, 'POST', endpoint, {}, body);
						responseData = responseData[capitalCase(resource)];

					}

				} else if (resource === 'estimate') {

					// *********************************************************************
					//                            estimate
					// *********************************************************************

					// https://developer.intuit.com/app/developer/qbo/docs/api/accounting/most-commonly-used/estimate

					if (operation === 'create') {

						// ----------------------------------
						//         estimate: create
						// ----------------------------------

						const lines = this.getNodeParameter('Line', i) as IDataObject[];

						if (!lines.length) {
							throw new NodeOperationError(this.getNode(), `Please enter at least one line for the ${resource}.`);
						}

						if (lines.some(line => line.DetailType === undefined || line.Amount === undefined || line.Description === undefined)) {
							throw new NodeOperationError(this.getNode(), 'Please enter detail type, amount and description for every line.');
						}

						lines.forEach(line => {
							if (line.DetailType === 'SalesItemLineDetail' && line.itemId === undefined) {
								throw new NodeOperationError(this.getNode(), 'Please enter an item ID for the associated line.');
							}
						});

						let body = {
							CustomerRef: {
								value: this.getNodeParameter('CustomerRef', i),
							},
						} as IDataObject;

						body.Line = processLines.call(this, body, lines, resource);

						const additionalFields = this.getNodeParameter('additionalFields', i) as IDataObject;

						body = populateFields.call(this, body, additionalFields, resource);

						const endpoint = `/v3/company/${companyId}/${resource}`;
						responseData = await quickBooksApiRequest.call(this, 'POST', endpoint, {}, body);
						responseData = responseData[capitalCase(resource)];

					} else if (operation === 'delete') {

						// ----------------------------------
						//         estimate: delete
						// ----------------------------------

						const qs = {
							operation: 'delete',
						} as IDataObject;

						const body = {
							Id: this.getNodeParameter('estimateId', i),
							SyncToken: await getSyncToken.call(this, i, companyId, resource),
						} as IDataObject;

						const endpoint = `/v3/company/${companyId}/${resource}`;
						responseData = await quickBooksApiRequest.call(this, 'POST', endpoint, qs, body);
						responseData = responseData[capitalCase(resource)];

					} else if (operation === 'get') {

						// ----------------------------------
						//         estimate: get
						// ----------------------------------

						const estimateId = this.getNodeParameter('estimateId', i) as string;
						const download = this.getNodeParameter('download', i) as boolean;

						if (download) {

							responseData = await handleBinaryData.call(this, items, i, companyId, resource, estimateId);

						} else {

							const endpoint = `/v3/company/${companyId}/${resource}/${estimateId}`;
							responseData = await quickBooksApiRequest.call(this, 'GET', endpoint, {}, {});
							responseData = responseData[capitalCase(resource)];

						}

					} else if (operation === 'getAll') {

						// ----------------------------------
						//         estimate: getAll
						// ----------------------------------

						const endpoint = `/v3/company/${companyId}/query`;
						responseData = await handleListing.call(this, i, endpoint, resource);

					} else if (operation === 'send') {

						// ----------------------------------
						//         estimate: send
						// ----------------------------------

						const estimateId = this.getNodeParameter('estimateId', i) as string;

						const qs = {
							sendTo: this.getNodeParameter('email', i) as string,
						} as IDataObject;

						const endpoint = `/v3/company/${companyId}/${resource}/${estimateId}/send`;
						responseData = await quickBooksApiRequest.call(this, 'POST', endpoint, qs, {});
						responseData = responseData[capitalCase(resource)];

					} else if (operation === 'update') {

						// ----------------------------------
						//         estimate: update
						// ----------------------------------

						const { ref, syncToken } = await getRefAndSyncToken.call(this, i, companyId, resource, 'CustomerRef');

						let body = {
							Id: this.getNodeParameter('estimateId', i),
							SyncToken: syncToken,
							sparse: true,
							CustomerRef: {
								name: ref.name,
								value: ref.value,
							},
						} as IDataObject;

						const updateFields = this.getNodeParameter('updateFields', i) as IDataObject;

						if (isEmpty(updateFields)) {
							throw new NodeOperationError(this.getNode(), `Please enter at least one field to update for the ${resource}.`);
						}

						body = populateFields.call(this, body, updateFields, resource);

						const endpoint = `/v3/company/${companyId}/${resource}`;
						responseData = await quickBooksApiRequest.call(this, 'POST', endpoint, {}, body);
						responseData = responseData[capitalCase(resource)];

					}

				} else if (resource === 'invoice') {

					// *********************************************************************
					//                            invoice
					// *********************************************************************

					// https://developer.intuit.com/app/developer/qbo/docs/api/accounting/most-commonly-used/invoice

					if (operation === 'create') {

						// ----------------------------------
						//         invoice: create
						// ----------------------------------

						const lines = this.getNodeParameter('Line', i) as IDataObject[];

						if (!lines.length) {
							throw new NodeOperationError(this.getNode(), `Please enter at least one line for the ${resource}.`);
						}

						if (lines.some(line => line.DetailType === undefined || line.Amount === undefined || line.Description === undefined)) {
							throw new NodeOperationError(this.getNode(), 'Please enter detail type, amount and description for every line.');
						}

						lines.forEach(line => {
							if (line.DetailType === 'SalesItemLineDetail' && line.itemId === undefined) {
								throw new NodeOperationError(this.getNode(), 'Please enter an item ID for the associated line.');
							}
						});

						let body = {
							CustomerRef: {
								value: this.getNodeParameter('CustomerRef', i),
							},
						} as IDataObject;

						body.Line = processLines.call(this, body, lines, resource);

						const additionalFields = this.getNodeParameter('additionalFields', i) as IDataObject;

						body = populateFields.call(this, body, additionalFields, resource);

						const endpoint = `/v3/company/${companyId}/${resource}`;
						responseData = await quickBooksApiRequest.call(this, 'POST', endpoint, {}, body);
						responseData = responseData[capitalCase(resource)];

					} else if (operation === 'delete') {

						// ----------------------------------
						//         invoice: delete
						// ----------------------------------

						const qs = {
							operation: 'delete',
						} as IDataObject;

						const body = {
							Id: this.getNodeParameter('invoiceId', i),
							SyncToken: await getSyncToken.call(this, i, companyId, resource),
						} as IDataObject;

						const endpoint = `/v3/company/${companyId}/${resource}`;
						responseData = await quickBooksApiRequest.call(this, 'POST', endpoint, qs, body);
						responseData = responseData[capitalCase(resource)];

					} else if (operation === 'get') {

						// ----------------------------------
						//         invoice: get
						// ----------------------------------

						const invoiceId = this.getNodeParameter('invoiceId', i) as string;
						const download = this.getNodeParameter('download', i) as boolean;

						if (download) {

							responseData = await handleBinaryData.call(this, items, i, companyId, resource, invoiceId);

						} else {

							const endpoint = `/v3/company/${companyId}/${resource}/${invoiceId}`;
							responseData = await quickBooksApiRequest.call(this, 'GET', endpoint, {}, {});
							responseData = responseData[capitalCase(resource)];

						}

					} else if (operation === 'getAll') {

						// ----------------------------------
						//         invoice: getAll
						// ----------------------------------

						const endpoint = `/v3/company/${companyId}/query`;
						responseData = await handleListing.call(this, i, endpoint, resource);

					} else if (operation === 'send') {

						// ----------------------------------
						//         invoice: send
						// ----------------------------------

						const invoiceId = this.getNodeParameter('invoiceId', i) as string;

						const qs = {
							sendTo: this.getNodeParameter('email', i) as string,
						} as IDataObject;

						const endpoint = `/v3/company/${companyId}/${resource}/${invoiceId}/send`;
						responseData = await quickBooksApiRequest.call(this, 'POST', endpoint, qs, {});
						responseData = responseData[capitalCase(resource)];

					} else if (operation === 'update') {

						// ----------------------------------
						//         invoice: update
						// ----------------------------------

						const { ref, syncToken } = await getRefAndSyncToken.call(this, i, companyId, resource, 'CustomerRef');

						let body = {
							Id: this.getNodeParameter('invoiceId', i),
							SyncToken: syncToken,
							sparse: true,
							CustomerRef: {
								name: ref.name,
								value: ref.value,
							},
						} as IDataObject;

						const updateFields = this.getNodeParameter('updateFields', i) as IDataObject;

						if (isEmpty(updateFields)) {
							throw new NodeOperationError(this.getNode(), `Please enter at least one field to update for the ${resource}.`);
						}

						body = populateFields.call(this, body, updateFields, resource);

						const endpoint = `/v3/company/${companyId}/${resource}`;
						responseData = await quickBooksApiRequest.call(this, 'POST', endpoint, {}, body);
						responseData = responseData[capitalCase(resource)];

					} else if (operation === 'void') {

						// ----------------------------------
						//         invoice: void
						// ----------------------------------

						const qs = {
							Id: this.getNodeParameter('invoiceId', i),
							SyncToken: await getSyncToken.call(this, i, companyId, resource),
							operation: 'void',
						} as IDataObject;

						const endpoint = `/v3/company/${companyId}/${resource}`;
						responseData = await quickBooksApiRequest.call(this, 'POST', endpoint, qs, {});
						responseData = responseData[capitalCase(resource)];

					}

				} else if (resource === 'item') {

					// *********************************************************************
					//                            item
					// *********************************************************************

					// https://developer.intuit.com/app/developer/qbo/docs/api/accounting/most-commonly-used/item

					if (operation === 'get') {

						// ----------------------------------
						//         item: get
						// ----------------------------------

						const item = this.getNodeParameter('itemId', i);
						const endpoint = `/v3/company/${companyId}/${resource}/${item}`;
						responseData = await quickBooksApiRequest.call(this, 'GET', endpoint, {}, {});
						responseData = responseData[capitalCase(resource)];

					} else if (operation === 'getAll') {

						// ----------------------------------
						//         item: getAll
						// ----------------------------------

						const endpoint = `/v3/company/${companyId}/query`;
						responseData = await handleListing.call(this, i, endpoint, resource);

					}

				} else if (resource === 'payment') {

					// *********************************************************************
					//                            payment
					// *********************************************************************

					// https://developer.intuit.com/app/developer/qbo/docs/api/accounting/most-commonly-used/payment

					if (operation === 'create') {

						// ----------------------------------
						//         payment: create
						// ----------------------------------

						let body = {
							CustomerRef: {
								value: this.getNodeParameter('CustomerRef', i),
							},
							TotalAmt: this.getNodeParameter('TotalAmt', i),
						} as IDataObject;

						const additionalFields = this.getNodeParameter('additionalFields', i) as IDataObject;

						body = populateFields.call(this, body, additionalFields, resource);

						const endpoint = `/v3/company/${companyId}/${resource}`;
						responseData = await quickBooksApiRequest.call(this, 'POST', endpoint, {}, body);
						responseData = responseData[capitalCase(resource)];

					} else if (operation === 'delete') {

						// ----------------------------------
						//         payment: delete
						// ----------------------------------

						const qs = {
							operation: 'delete',
						} as IDataObject;

						const body = {
							Id: this.getNodeParameter('paymentId', i),
							SyncToken: await getSyncToken.call(this, i, companyId, resource),
						} as IDataObject;

						const endpoint = `/v3/company/${companyId}/${resource}`;
						responseData = await quickBooksApiRequest.call(this, 'POST', endpoint, qs, body);
						responseData = responseData[capitalCase(resource)];

					} else if (operation === 'get') {

						// ----------------------------------
						//         payment: get
						// ----------------------------------

						const paymentId = this.getNodeParameter('paymentId', i) as string;
						const download = this.getNodeParameter('download', i) as boolean;

						if (download) {

							responseData = await handleBinaryData.call(this, items, i, companyId, resource, paymentId);

						} else {

							const endpoint = `/v3/company/${companyId}/${resource}/${paymentId}`;
							responseData = await quickBooksApiRequest.call(this, 'GET', endpoint, {}, {});
							responseData = responseData[capitalCase(resource)];

						}

					} else if (operation === 'getAll') {

						// ----------------------------------
						//         payment: getAll
						// ----------------------------------

						const endpoint = `/v3/company/${companyId}/query`;
						responseData = await handleListing.call(this, i, endpoint, resource);

					} else if (operation === 'send') {

						// ----------------------------------
						//         payment: send
						// ----------------------------------

						const paymentId = this.getNodeParameter('paymentId', i) as string;

						const qs = {
							sendTo: this.getNodeParameter('email', i) as string,
						} as IDataObject;

						const endpoint = `/v3/company/${companyId}/${resource}/${paymentId}/send`;
						responseData = await quickBooksApiRequest.call(this, 'POST', endpoint, qs, {});
						responseData = responseData[capitalCase(resource)];

					} else if (operation === 'update') {

						// ----------------------------------
						//         payment: update
						// ----------------------------------

						const { ref, syncToken } = await getRefAndSyncToken.call(this, i, companyId, resource, 'CustomerRef');

						let body = {
							Id: this.getNodeParameter('paymentId', i),
							SyncToken: syncToken,
							sparse: true,
							CustomerRef: {
								name: ref.name,
								value: ref.value,
							},
						} as IDataObject;

						const updateFields = this.getNodeParameter('updateFields', i) as IDataObject;

						if (isEmpty(updateFields)) {
							throw new NodeOperationError(this.getNode(), `Please enter at least one field to update for the ${resource}.`);
						}

						body = populateFields.call(this, body, updateFields, resource);

						const endpoint = `/v3/company/${companyId}/${resource}`;
						responseData = await quickBooksApiRequest.call(this, 'POST', endpoint, {}, body);
						responseData = responseData[capitalCase(resource)];

					} else if (operation === 'void') {

						// ----------------------------------
						//         payment: void
						// ----------------------------------

						const qs = {
							Id: this.getNodeParameter('paymentId', i),
							SyncToken: await getSyncToken.call(this, i, companyId, resource),
							operation: 'void',
						} as IDataObject;

						const endpoint = `/v3/company/${companyId}/${resource}`;
						responseData = await quickBooksApiRequest.call(this, 'POST', endpoint, qs, {});
						responseData = responseData[capitalCase(resource)];

					}

				} else if (resource === 'purchase') {

					// *********************************************************************
					//                            purchase
					// *********************************************************************

					// https://developer.intuit.com/app/developer/qbo/docs/api/accounting/all-entities/purchase

					if (operation === 'get') {

						// ----------------------------------
						//         purchase: get
						// ----------------------------------

						const purchaseId = this.getNodeParameter('purchaseId', i);
						const endpoint = `/v3/company/${companyId}/${resource}/${purchaseId}`;
						responseData = await quickBooksApiRequest.call(this, 'GET', endpoint, {}, {});
						responseData = responseData[capitalCase(resource)];

					} else if (operation === 'getAll') {

						// ----------------------------------
						//         purchase: getAll
						// ----------------------------------

						const endpoint = `/v3/company/${companyId}/query`;
						responseData = await handleListing.call(this, i, endpoint, resource);

					}

				} else if (resource === 'vendor') {

					// *********************************************************************
					//                            vendor
					// *********************************************************************

					// https://developer.intuit.com/app/developer/qbo/docs/api/accounting/most-commonly-used/vendor

					if (operation === 'create') {

						// ----------------------------------
						//         vendor: create
						// ----------------------------------

						let body = {
							DisplayName: this.getNodeParameter('displayName', i),
						} as IDataObject;

						const additionalFields = this.getNodeParameter('additionalFields', i) as IDataObject;

						body = populateFields.call(this, body, additionalFields, resource);

						const endpoint = `/v3/company/${companyId}/${resource}`;
						responseData = await quickBooksApiRequest.call(this, 'POST', endpoint, {}, body);
						responseData = responseData[capitalCase(resource)];

					} else if (operation === 'get') {

						// ----------------------------------
						//         vendor: get
						// ----------------------------------

						const vendorId = this.getNodeParameter('vendorId', i);
						const endpoint = `/v3/company/${companyId}/${resource}/${vendorId}`;
						responseData = await quickBooksApiRequest.call(this, 'GET', endpoint, {}, {});
						responseData = responseData[capitalCase(resource)];

					} else if (operation === 'getAll') {

						// ----------------------------------
						//         vendor: getAll
						// ----------------------------------

						const endpoint = `/v3/company/${companyId}/query`;
						responseData = await handleListing.call(this, i, endpoint, resource);

					} else if (operation === 'update') {

						// ----------------------------------
						//         vendor: update
						// ----------------------------------

						let body = {
							Id: this.getNodeParameter('vendorId', i),
							SyncToken: await getSyncToken.call(this, i, companyId, resource),
							sparse: true,
						} as IDataObject;

						const updateFields = this.getNodeParameter('updateFields', i) as IDataObject;

						if (isEmpty(updateFields)) {
							throw new NodeOperationError(this.getNode(), `Please enter at least one field to update for the ${resource}.`);
						}

						body = populateFields.call(this, body, updateFields, resource);

						const endpoint = `/v3/company/${companyId}/${resource}`;
						responseData = await quickBooksApiRequest.call(this, 'POST', endpoint, {}, body);
						responseData = responseData[capitalCase(resource)];

					}

>>>>>>> cc56b285
				}
			} catch (error) {
				if (this.continueOnFail()) {
					const download = this.getNodeParameter('download', 0, false) as boolean;
					if (['invoice', 'estimate', 'payment'].includes(resource) && ['get'].includes(operation) && download) {
						// in this case responseDate? === items
						if (!responseData){
							items[i].json = { error: error.message };
							responseData = items;
						}else {
							responseData[i].json = { error: error.message };
						}
					}else {
						returnData.push({ error: error.message });
					}
					continue;
				}
				throw error;
			}

			Array.isArray(responseData)
				? returnData.push(...responseData)
				: returnData.push(responseData);
		}

		const download = this.getNodeParameter('download', 0, false) as boolean;

		if (['invoice', 'estimate', 'payment'].includes(resource) && ['get'].includes(operation) && download) {
			return this.prepareOutputData(responseData);
		} else {
			return [this.helpers.returnJsonArray(returnData)];
		}
	}
}
<|MERGE_RESOLUTION|>--- conflicted
+++ resolved
@@ -195,7 +195,6 @@
 					// *********************************************************************
 					//                            bill
 					// *********************************************************************
-<<<<<<< HEAD
 
 					// https://developer.intuit.com/app/developer/qbo/docs/api/accounting/most-commonly-used/bill
 
@@ -303,149 +302,11 @@
 						}
 
 						body = populateFields.call(this, body, updateFields, resource);
-=======
-
-					// https://developer.intuit.com/app/developer/qbo/docs/api/accounting/most-commonly-used/bill
-
-					if (operation === 'create') {
-
-						// ----------------------------------
-						//         bill: create
-						// ----------------------------------
-
-						const lines = this.getNodeParameter('Line', i) as IDataObject[];
-
-						if (!lines.length) {
-							throw new NodeOperationError(this.getNode(), `Please enter at least one line for the ${resource}.`);
-						}
-
-						if (lines.some(line => line.DetailType === undefined || line.Amount === undefined || line.Description === undefined)) {
-							throw new NodeOperationError(this.getNode(), 'Please enter detail type, amount and description for every line.');
-						}
-
-						lines.forEach(line => {
-							if (line.DetailType === 'AccountBasedExpenseLineDetail' && line.accountId === undefined) {
-								throw new NodeOperationError(this.getNode(), 'Please enter an account ID for the associated line.');
-							} else if (line.DetailType === 'ItemBasedExpenseLineDetail' && line.itemId === undefined) {
-								throw new NodeOperationError(this.getNode(), 'Please enter an item ID for the associated line.');
-							}
-						});
-
-						let body = {
-							VendorRef: {
-								value: this.getNodeParameter('VendorRef', i),
-							},
-						} as IDataObject;
-
-						body.Line = processLines.call(this, body, lines, resource);
-
-						const additionalFields = this.getNodeParameter('additionalFields', i) as IDataObject;
-
-						body = populateFields.call(this, body, additionalFields, resource);
-
-						const endpoint = `/v3/company/${companyId}/${resource}`;
-						responseData = await quickBooksApiRequest.call(this, 'POST', endpoint, {}, body);
-						responseData = responseData[capitalCase(resource)];
-
-					} else if (operation === 'delete') {
-
-						// ----------------------------------
-						//         bill: delete
-						// ----------------------------------
-
-						const qs = {
-							operation: 'delete',
-						} as IDataObject;
-
-						const body = {
-							Id: this.getNodeParameter('billId', i),
-							SyncToken: await getSyncToken.call(this, i, companyId, resource),
-						} as IDataObject;
-
-						const endpoint = `/v3/company/${companyId}/${resource}`;
-						responseData = await quickBooksApiRequest.call(this, 'POST', endpoint, qs, body);
-						responseData = responseData[capitalCase(resource)];
-
-					} else if (operation === 'get') {
-
-						// ----------------------------------
-						//         bill: get
-						// ----------------------------------
-
-						const billId = this.getNodeParameter('billId', i);
-						const endpoint = `/v3/company/${companyId}/${resource}/${billId}`;
-						responseData = await quickBooksApiRequest.call(this, 'GET', endpoint, {}, {});
-						responseData = responseData[capitalCase(resource)];
-
-					} else if (operation === 'getAll') {
-
-						// ----------------------------------
-						//         bill: getAll
-						// ----------------------------------
-
-						const endpoint = `/v3/company/${companyId}/query`;
-						responseData = await handleListing.call(this, i, endpoint, resource);
-
-					} else if (operation === 'update') {
-
-						// ----------------------------------
-						//         bill: update
-						// ----------------------------------
-
-						const { ref, syncToken } = await getRefAndSyncToken.call(this, i, companyId, resource, 'VendorRef');
-
-						let body = {
-							Id: this.getNodeParameter('billId', i),
-							SyncToken: syncToken,
-							sparse: true,
-							VendorRef: {
-								name: ref.name,
-								value: ref.value,
-							},
-						} as IDataObject;
-
-						const updateFields = this.getNodeParameter('updateFields', i) as IDataObject;
-
-						if (isEmpty(updateFields)) {
-							throw new NodeOperationError(this.getNode(), `Please enter at least one field to update for the ${resource}.`);
-						}
-
-						body = populateFields.call(this, body, updateFields, resource);
-
-						const endpoint = `/v3/company/${companyId}/${resource}`;
-						responseData = await quickBooksApiRequest.call(this, 'POST', endpoint, {}, body);
-						responseData = responseData[capitalCase(resource)];
-
-					}
-
-				} else if (resource === 'customer') {
-
-					// *********************************************************************
-					//                            customer
-					// *********************************************************************
-
-					// https://developer.intuit.com/app/developer/qbo/docs/api/accounting/most-commonly-used/customer
-
-					if (operation === 'create') {
-
-						// ----------------------------------
-						//         customer: create
-						// ----------------------------------
-
-						let body = {
-							DisplayName: this.getNodeParameter('displayName', i),
-						} as IDataObject;
-
-						const additionalFields = this.getNodeParameter('additionalFields', i) as IDataObject;
-
-						body = populateFields.call(this, body, additionalFields, resource);
->>>>>>> cc56b285
-
-						const endpoint = `/v3/company/${companyId}/${resource}`;
-						responseData = await quickBooksApiRequest.call(this, 'POST', endpoint, {}, body);
-						responseData = responseData[capitalCase(resource)];
-
-<<<<<<< HEAD
+
+						const endpoint = `/v3/company/${companyId}/${resource}`;
+						responseData = await quickBooksApiRequest.call(this, 'POST', endpoint, {}, body);
+						responseData = responseData[capitalCase(resource)];
+
 					}
 
 				} else if (resource === 'customer') {
@@ -1095,26 +956,6 @@
 
 					}
 
-				} else if (resource === 'transactionList') {
-
-					// *********************************************************************
-					//                            transactionList
-					// *********************************************************************
-	
-					// https://developer.intuit.com/app/developer/qbo/docs/api/accounting/all-entities/transactionlist
-						
-					if (operation === 'get') {
-	
-						// ----------------------------------
-						//         transactionList: get
-						// ----------------------------------
-	
-						const filters = this.getNodeParameter('filters', i) as IDataObject;
-						const endpoint = `/v3/company/${companyId}/reports/TransactionList`;
-						responseData = await quickBooksApiRequest.call(this, 'GET', endpoint, filters, {});
-	
-					} 
-	
 				} else if (resource === 'vendor') {
 
 					// *********************************************************************
@@ -1187,701 +1028,6 @@
 
 					}
 
-=======
-					} else if (operation === 'get') {
-
-						// ----------------------------------
-						//         customer: get
-						// ----------------------------------
-
-						const customerId = this.getNodeParameter('customerId', i);
-						const endpoint = `/v3/company/${companyId}/${resource}/${customerId}`;
-						responseData = await quickBooksApiRequest.call(this, 'GET', endpoint, {}, {});
-						responseData = responseData[capitalCase(resource)];
-
-					} else if (operation === 'getAll') {
-
-						// ----------------------------------
-						//         customer: getAll
-						// ----------------------------------
-
-						const endpoint = `/v3/company/${companyId}/query`;
-						responseData = await handleListing.call(this, i, endpoint, resource);
-
-					} else if (operation === 'update') {
-
-						// ----------------------------------
-						//         customer: update
-						// ----------------------------------
-
-						let body = {
-							Id: this.getNodeParameter('customerId', i),
-							SyncToken: await getSyncToken.call(this, i, companyId, resource),
-							sparse: true,
-						} as IDataObject;
-
-						const updateFields = this.getNodeParameter('updateFields', i) as IDataObject;
-
-						if (isEmpty(updateFields)) {
-							throw new NodeOperationError(this.getNode(), `Please enter at least one field to update for the ${resource}.`);
-						}
-
-						body = populateFields.call(this, body, updateFields, resource);
-
-						const endpoint = `/v3/company/${companyId}/${resource}`;
-						responseData = await quickBooksApiRequest.call(this, 'POST', endpoint, {}, body);
-						responseData = responseData[capitalCase(resource)];
-
-					}
-
-				} else if (resource === 'employee') {
-
-					// *********************************************************************
-					//                            employee
-					// *********************************************************************
-
-					if (operation === 'create') {
-
-						// ----------------------------------
-						//         employee: create
-						// ----------------------------------
-
-						let body = {
-							FamilyName: this.getNodeParameter('FamilyName', i),
-							GivenName: this.getNodeParameter('GivenName', i),
-						} as IDataObject;
-
-						const additionalFields = this.getNodeParameter('additionalFields', i) as IDataObject;
-
-						body = populateFields.call(this, body, additionalFields, resource);
-
-						const endpoint = `/v3/company/${companyId}/${resource}`;
-						responseData = await quickBooksApiRequest.call(this, 'POST', endpoint, {}, body);
-						responseData = responseData[capitalCase(resource)];
-
-					} else if (operation === 'get') {
-
-						// ----------------------------------
-						//         employee: get
-						// ----------------------------------
-
-						const employeeId = this.getNodeParameter('employeeId', i);
-						const endpoint = `/v3/company/${companyId}/${resource}/${employeeId}`;
-						responseData = await quickBooksApiRequest.call(this, 'GET', endpoint, {}, {});
-						responseData = responseData[capitalCase(resource)];
-
-					} else if (operation === 'getAll') {
-
-						// ----------------------------------
-						//         employee: getAll
-						// ----------------------------------
-
-						const endpoint = `/v3/company/${companyId}/query`;
-						responseData = await handleListing.call(this, i, endpoint, resource);
-
-					} else if (operation === 'update') {
-
-						// ----------------------------------
-						//         employee: update
-						// ----------------------------------
-
-						let body = {
-							Id: this.getNodeParameter('employeeId', i),
-							SyncToken: await getSyncToken.call(this, i, companyId, resource),
-							sparse: true,
-						} as IDataObject;
-
-						const updateFields = this.getNodeParameter('updateFields', i) as IDataObject;
-
-						if (isEmpty(updateFields)) {
-							throw new NodeOperationError(this.getNode(), `Please enter at least one field to update for the ${resource}.`);
-						}
-
-						body = populateFields.call(this, body, updateFields, resource);
-
-						const endpoint = `/v3/company/${companyId}/${resource}`;
-						responseData = await quickBooksApiRequest.call(this, 'POST', endpoint, {}, body);
-						responseData = responseData[capitalCase(resource)];
-
-					}
-
-				} else if (resource === 'estimate') {
-
-					// *********************************************************************
-					//                            estimate
-					// *********************************************************************
-
-					// https://developer.intuit.com/app/developer/qbo/docs/api/accounting/most-commonly-used/estimate
-
-					if (operation === 'create') {
-
-						// ----------------------------------
-						//         estimate: create
-						// ----------------------------------
-
-						const lines = this.getNodeParameter('Line', i) as IDataObject[];
-
-						if (!lines.length) {
-							throw new NodeOperationError(this.getNode(), `Please enter at least one line for the ${resource}.`);
-						}
-
-						if (lines.some(line => line.DetailType === undefined || line.Amount === undefined || line.Description === undefined)) {
-							throw new NodeOperationError(this.getNode(), 'Please enter detail type, amount and description for every line.');
-						}
-
-						lines.forEach(line => {
-							if (line.DetailType === 'SalesItemLineDetail' && line.itemId === undefined) {
-								throw new NodeOperationError(this.getNode(), 'Please enter an item ID for the associated line.');
-							}
-						});
-
-						let body = {
-							CustomerRef: {
-								value: this.getNodeParameter('CustomerRef', i),
-							},
-						} as IDataObject;
-
-						body.Line = processLines.call(this, body, lines, resource);
-
-						const additionalFields = this.getNodeParameter('additionalFields', i) as IDataObject;
-
-						body = populateFields.call(this, body, additionalFields, resource);
-
-						const endpoint = `/v3/company/${companyId}/${resource}`;
-						responseData = await quickBooksApiRequest.call(this, 'POST', endpoint, {}, body);
-						responseData = responseData[capitalCase(resource)];
-
-					} else if (operation === 'delete') {
-
-						// ----------------------------------
-						//         estimate: delete
-						// ----------------------------------
-
-						const qs = {
-							operation: 'delete',
-						} as IDataObject;
-
-						const body = {
-							Id: this.getNodeParameter('estimateId', i),
-							SyncToken: await getSyncToken.call(this, i, companyId, resource),
-						} as IDataObject;
-
-						const endpoint = `/v3/company/${companyId}/${resource}`;
-						responseData = await quickBooksApiRequest.call(this, 'POST', endpoint, qs, body);
-						responseData = responseData[capitalCase(resource)];
-
-					} else if (operation === 'get') {
-
-						// ----------------------------------
-						//         estimate: get
-						// ----------------------------------
-
-						const estimateId = this.getNodeParameter('estimateId', i) as string;
-						const download = this.getNodeParameter('download', i) as boolean;
-
-						if (download) {
-
-							responseData = await handleBinaryData.call(this, items, i, companyId, resource, estimateId);
-
-						} else {
-
-							const endpoint = `/v3/company/${companyId}/${resource}/${estimateId}`;
-							responseData = await quickBooksApiRequest.call(this, 'GET', endpoint, {}, {});
-							responseData = responseData[capitalCase(resource)];
-
-						}
-
-					} else if (operation === 'getAll') {
-
-						// ----------------------------------
-						//         estimate: getAll
-						// ----------------------------------
-
-						const endpoint = `/v3/company/${companyId}/query`;
-						responseData = await handleListing.call(this, i, endpoint, resource);
-
-					} else if (operation === 'send') {
-
-						// ----------------------------------
-						//         estimate: send
-						// ----------------------------------
-
-						const estimateId = this.getNodeParameter('estimateId', i) as string;
-
-						const qs = {
-							sendTo: this.getNodeParameter('email', i) as string,
-						} as IDataObject;
-
-						const endpoint = `/v3/company/${companyId}/${resource}/${estimateId}/send`;
-						responseData = await quickBooksApiRequest.call(this, 'POST', endpoint, qs, {});
-						responseData = responseData[capitalCase(resource)];
-
-					} else if (operation === 'update') {
-
-						// ----------------------------------
-						//         estimate: update
-						// ----------------------------------
-
-						const { ref, syncToken } = await getRefAndSyncToken.call(this, i, companyId, resource, 'CustomerRef');
-
-						let body = {
-							Id: this.getNodeParameter('estimateId', i),
-							SyncToken: syncToken,
-							sparse: true,
-							CustomerRef: {
-								name: ref.name,
-								value: ref.value,
-							},
-						} as IDataObject;
-
-						const updateFields = this.getNodeParameter('updateFields', i) as IDataObject;
-
-						if (isEmpty(updateFields)) {
-							throw new NodeOperationError(this.getNode(), `Please enter at least one field to update for the ${resource}.`);
-						}
-
-						body = populateFields.call(this, body, updateFields, resource);
-
-						const endpoint = `/v3/company/${companyId}/${resource}`;
-						responseData = await quickBooksApiRequest.call(this, 'POST', endpoint, {}, body);
-						responseData = responseData[capitalCase(resource)];
-
-					}
-
-				} else if (resource === 'invoice') {
-
-					// *********************************************************************
-					//                            invoice
-					// *********************************************************************
-
-					// https://developer.intuit.com/app/developer/qbo/docs/api/accounting/most-commonly-used/invoice
-
-					if (operation === 'create') {
-
-						// ----------------------------------
-						//         invoice: create
-						// ----------------------------------
-
-						const lines = this.getNodeParameter('Line', i) as IDataObject[];
-
-						if (!lines.length) {
-							throw new NodeOperationError(this.getNode(), `Please enter at least one line for the ${resource}.`);
-						}
-
-						if (lines.some(line => line.DetailType === undefined || line.Amount === undefined || line.Description === undefined)) {
-							throw new NodeOperationError(this.getNode(), 'Please enter detail type, amount and description for every line.');
-						}
-
-						lines.forEach(line => {
-							if (line.DetailType === 'SalesItemLineDetail' && line.itemId === undefined) {
-								throw new NodeOperationError(this.getNode(), 'Please enter an item ID for the associated line.');
-							}
-						});
-
-						let body = {
-							CustomerRef: {
-								value: this.getNodeParameter('CustomerRef', i),
-							},
-						} as IDataObject;
-
-						body.Line = processLines.call(this, body, lines, resource);
-
-						const additionalFields = this.getNodeParameter('additionalFields', i) as IDataObject;
-
-						body = populateFields.call(this, body, additionalFields, resource);
-
-						const endpoint = `/v3/company/${companyId}/${resource}`;
-						responseData = await quickBooksApiRequest.call(this, 'POST', endpoint, {}, body);
-						responseData = responseData[capitalCase(resource)];
-
-					} else if (operation === 'delete') {
-
-						// ----------------------------------
-						//         invoice: delete
-						// ----------------------------------
-
-						const qs = {
-							operation: 'delete',
-						} as IDataObject;
-
-						const body = {
-							Id: this.getNodeParameter('invoiceId', i),
-							SyncToken: await getSyncToken.call(this, i, companyId, resource),
-						} as IDataObject;
-
-						const endpoint = `/v3/company/${companyId}/${resource}`;
-						responseData = await quickBooksApiRequest.call(this, 'POST', endpoint, qs, body);
-						responseData = responseData[capitalCase(resource)];
-
-					} else if (operation === 'get') {
-
-						// ----------------------------------
-						//         invoice: get
-						// ----------------------------------
-
-						const invoiceId = this.getNodeParameter('invoiceId', i) as string;
-						const download = this.getNodeParameter('download', i) as boolean;
-
-						if (download) {
-
-							responseData = await handleBinaryData.call(this, items, i, companyId, resource, invoiceId);
-
-						} else {
-
-							const endpoint = `/v3/company/${companyId}/${resource}/${invoiceId}`;
-							responseData = await quickBooksApiRequest.call(this, 'GET', endpoint, {}, {});
-							responseData = responseData[capitalCase(resource)];
-
-						}
-
-					} else if (operation === 'getAll') {
-
-						// ----------------------------------
-						//         invoice: getAll
-						// ----------------------------------
-
-						const endpoint = `/v3/company/${companyId}/query`;
-						responseData = await handleListing.call(this, i, endpoint, resource);
-
-					} else if (operation === 'send') {
-
-						// ----------------------------------
-						//         invoice: send
-						// ----------------------------------
-
-						const invoiceId = this.getNodeParameter('invoiceId', i) as string;
-
-						const qs = {
-							sendTo: this.getNodeParameter('email', i) as string,
-						} as IDataObject;
-
-						const endpoint = `/v3/company/${companyId}/${resource}/${invoiceId}/send`;
-						responseData = await quickBooksApiRequest.call(this, 'POST', endpoint, qs, {});
-						responseData = responseData[capitalCase(resource)];
-
-					} else if (operation === 'update') {
-
-						// ----------------------------------
-						//         invoice: update
-						// ----------------------------------
-
-						const { ref, syncToken } = await getRefAndSyncToken.call(this, i, companyId, resource, 'CustomerRef');
-
-						let body = {
-							Id: this.getNodeParameter('invoiceId', i),
-							SyncToken: syncToken,
-							sparse: true,
-							CustomerRef: {
-								name: ref.name,
-								value: ref.value,
-							},
-						} as IDataObject;
-
-						const updateFields = this.getNodeParameter('updateFields', i) as IDataObject;
-
-						if (isEmpty(updateFields)) {
-							throw new NodeOperationError(this.getNode(), `Please enter at least one field to update for the ${resource}.`);
-						}
-
-						body = populateFields.call(this, body, updateFields, resource);
-
-						const endpoint = `/v3/company/${companyId}/${resource}`;
-						responseData = await quickBooksApiRequest.call(this, 'POST', endpoint, {}, body);
-						responseData = responseData[capitalCase(resource)];
-
-					} else if (operation === 'void') {
-
-						// ----------------------------------
-						//         invoice: void
-						// ----------------------------------
-
-						const qs = {
-							Id: this.getNodeParameter('invoiceId', i),
-							SyncToken: await getSyncToken.call(this, i, companyId, resource),
-							operation: 'void',
-						} as IDataObject;
-
-						const endpoint = `/v3/company/${companyId}/${resource}`;
-						responseData = await quickBooksApiRequest.call(this, 'POST', endpoint, qs, {});
-						responseData = responseData[capitalCase(resource)];
-
-					}
-
-				} else if (resource === 'item') {
-
-					// *********************************************************************
-					//                            item
-					// *********************************************************************
-
-					// https://developer.intuit.com/app/developer/qbo/docs/api/accounting/most-commonly-used/item
-
-					if (operation === 'get') {
-
-						// ----------------------------------
-						//         item: get
-						// ----------------------------------
-
-						const item = this.getNodeParameter('itemId', i);
-						const endpoint = `/v3/company/${companyId}/${resource}/${item}`;
-						responseData = await quickBooksApiRequest.call(this, 'GET', endpoint, {}, {});
-						responseData = responseData[capitalCase(resource)];
-
-					} else if (operation === 'getAll') {
-
-						// ----------------------------------
-						//         item: getAll
-						// ----------------------------------
-
-						const endpoint = `/v3/company/${companyId}/query`;
-						responseData = await handleListing.call(this, i, endpoint, resource);
-
-					}
-
-				} else if (resource === 'payment') {
-
-					// *********************************************************************
-					//                            payment
-					// *********************************************************************
-
-					// https://developer.intuit.com/app/developer/qbo/docs/api/accounting/most-commonly-used/payment
-
-					if (operation === 'create') {
-
-						// ----------------------------------
-						//         payment: create
-						// ----------------------------------
-
-						let body = {
-							CustomerRef: {
-								value: this.getNodeParameter('CustomerRef', i),
-							},
-							TotalAmt: this.getNodeParameter('TotalAmt', i),
-						} as IDataObject;
-
-						const additionalFields = this.getNodeParameter('additionalFields', i) as IDataObject;
-
-						body = populateFields.call(this, body, additionalFields, resource);
-
-						const endpoint = `/v3/company/${companyId}/${resource}`;
-						responseData = await quickBooksApiRequest.call(this, 'POST', endpoint, {}, body);
-						responseData = responseData[capitalCase(resource)];
-
-					} else if (operation === 'delete') {
-
-						// ----------------------------------
-						//         payment: delete
-						// ----------------------------------
-
-						const qs = {
-							operation: 'delete',
-						} as IDataObject;
-
-						const body = {
-							Id: this.getNodeParameter('paymentId', i),
-							SyncToken: await getSyncToken.call(this, i, companyId, resource),
-						} as IDataObject;
-
-						const endpoint = `/v3/company/${companyId}/${resource}`;
-						responseData = await quickBooksApiRequest.call(this, 'POST', endpoint, qs, body);
-						responseData = responseData[capitalCase(resource)];
-
-					} else if (operation === 'get') {
-
-						// ----------------------------------
-						//         payment: get
-						// ----------------------------------
-
-						const paymentId = this.getNodeParameter('paymentId', i) as string;
-						const download = this.getNodeParameter('download', i) as boolean;
-
-						if (download) {
-
-							responseData = await handleBinaryData.call(this, items, i, companyId, resource, paymentId);
-
-						} else {
-
-							const endpoint = `/v3/company/${companyId}/${resource}/${paymentId}`;
-							responseData = await quickBooksApiRequest.call(this, 'GET', endpoint, {}, {});
-							responseData = responseData[capitalCase(resource)];
-
-						}
-
-					} else if (operation === 'getAll') {
-
-						// ----------------------------------
-						//         payment: getAll
-						// ----------------------------------
-
-						const endpoint = `/v3/company/${companyId}/query`;
-						responseData = await handleListing.call(this, i, endpoint, resource);
-
-					} else if (operation === 'send') {
-
-						// ----------------------------------
-						//         payment: send
-						// ----------------------------------
-
-						const paymentId = this.getNodeParameter('paymentId', i) as string;
-
-						const qs = {
-							sendTo: this.getNodeParameter('email', i) as string,
-						} as IDataObject;
-
-						const endpoint = `/v3/company/${companyId}/${resource}/${paymentId}/send`;
-						responseData = await quickBooksApiRequest.call(this, 'POST', endpoint, qs, {});
-						responseData = responseData[capitalCase(resource)];
-
-					} else if (operation === 'update') {
-
-						// ----------------------------------
-						//         payment: update
-						// ----------------------------------
-
-						const { ref, syncToken } = await getRefAndSyncToken.call(this, i, companyId, resource, 'CustomerRef');
-
-						let body = {
-							Id: this.getNodeParameter('paymentId', i),
-							SyncToken: syncToken,
-							sparse: true,
-							CustomerRef: {
-								name: ref.name,
-								value: ref.value,
-							},
-						} as IDataObject;
-
-						const updateFields = this.getNodeParameter('updateFields', i) as IDataObject;
-
-						if (isEmpty(updateFields)) {
-							throw new NodeOperationError(this.getNode(), `Please enter at least one field to update for the ${resource}.`);
-						}
-
-						body = populateFields.call(this, body, updateFields, resource);
-
-						const endpoint = `/v3/company/${companyId}/${resource}`;
-						responseData = await quickBooksApiRequest.call(this, 'POST', endpoint, {}, body);
-						responseData = responseData[capitalCase(resource)];
-
-					} else if (operation === 'void') {
-
-						// ----------------------------------
-						//         payment: void
-						// ----------------------------------
-
-						const qs = {
-							Id: this.getNodeParameter('paymentId', i),
-							SyncToken: await getSyncToken.call(this, i, companyId, resource),
-							operation: 'void',
-						} as IDataObject;
-
-						const endpoint = `/v3/company/${companyId}/${resource}`;
-						responseData = await quickBooksApiRequest.call(this, 'POST', endpoint, qs, {});
-						responseData = responseData[capitalCase(resource)];
-
-					}
-
-				} else if (resource === 'purchase') {
-
-					// *********************************************************************
-					//                            purchase
-					// *********************************************************************
-
-					// https://developer.intuit.com/app/developer/qbo/docs/api/accounting/all-entities/purchase
-
-					if (operation === 'get') {
-
-						// ----------------------------------
-						//         purchase: get
-						// ----------------------------------
-
-						const purchaseId = this.getNodeParameter('purchaseId', i);
-						const endpoint = `/v3/company/${companyId}/${resource}/${purchaseId}`;
-						responseData = await quickBooksApiRequest.call(this, 'GET', endpoint, {}, {});
-						responseData = responseData[capitalCase(resource)];
-
-					} else if (operation === 'getAll') {
-
-						// ----------------------------------
-						//         purchase: getAll
-						// ----------------------------------
-
-						const endpoint = `/v3/company/${companyId}/query`;
-						responseData = await handleListing.call(this, i, endpoint, resource);
-
-					}
-
-				} else if (resource === 'vendor') {
-
-					// *********************************************************************
-					//                            vendor
-					// *********************************************************************
-
-					// https://developer.intuit.com/app/developer/qbo/docs/api/accounting/most-commonly-used/vendor
-
-					if (operation === 'create') {
-
-						// ----------------------------------
-						//         vendor: create
-						// ----------------------------------
-
-						let body = {
-							DisplayName: this.getNodeParameter('displayName', i),
-						} as IDataObject;
-
-						const additionalFields = this.getNodeParameter('additionalFields', i) as IDataObject;
-
-						body = populateFields.call(this, body, additionalFields, resource);
-
-						const endpoint = `/v3/company/${companyId}/${resource}`;
-						responseData = await quickBooksApiRequest.call(this, 'POST', endpoint, {}, body);
-						responseData = responseData[capitalCase(resource)];
-
-					} else if (operation === 'get') {
-
-						// ----------------------------------
-						//         vendor: get
-						// ----------------------------------
-
-						const vendorId = this.getNodeParameter('vendorId', i);
-						const endpoint = `/v3/company/${companyId}/${resource}/${vendorId}`;
-						responseData = await quickBooksApiRequest.call(this, 'GET', endpoint, {}, {});
-						responseData = responseData[capitalCase(resource)];
-
-					} else if (operation === 'getAll') {
-
-						// ----------------------------------
-						//         vendor: getAll
-						// ----------------------------------
-
-						const endpoint = `/v3/company/${companyId}/query`;
-						responseData = await handleListing.call(this, i, endpoint, resource);
-
-					} else if (operation === 'update') {
-
-						// ----------------------------------
-						//         vendor: update
-						// ----------------------------------
-
-						let body = {
-							Id: this.getNodeParameter('vendorId', i),
-							SyncToken: await getSyncToken.call(this, i, companyId, resource),
-							sparse: true,
-						} as IDataObject;
-
-						const updateFields = this.getNodeParameter('updateFields', i) as IDataObject;
-
-						if (isEmpty(updateFields)) {
-							throw new NodeOperationError(this.getNode(), `Please enter at least one field to update for the ${resource}.`);
-						}
-
-						body = populateFields.call(this, body, updateFields, resource);
-
-						const endpoint = `/v3/company/${companyId}/${resource}`;
-						responseData = await quickBooksApiRequest.call(this, 'POST', endpoint, {}, body);
-						responseData = responseData[capitalCase(resource)];
-
-					}
-
->>>>>>> cc56b285
 				}
 			} catch (error) {
 				if (this.continueOnFail()) {
