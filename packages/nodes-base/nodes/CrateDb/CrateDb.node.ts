import { IExecuteFunctions } from 'n8n-core';
import {
	IDataObject,
	INodeExecutionData,
	INodeType,
	INodeTypeDescription,
	NodeOperationError,
} from 'n8n-workflow';

import {
	generateReturning,
	getItemCopy,
	getItemsCopy,
	pgInsert,
	pgQuery,
	pgUpdate,
} from '../Postgres/Postgres.node.functions';

import pgPromise from 'pg-promise';

export class CrateDb implements INodeType {
	description: INodeTypeDescription = {
		displayName: 'CrateDB',
		name: 'crateDb',
		icon: 'file:cratedb.png',
		group: ['input'],
		version: 1,
		description: 'Add and update data in CrateDB',
		defaults: {
			name: 'CrateDB',
		},
		inputs: ['main'],
		outputs: ['main'],
		credentials: [
			{
				name: 'crateDb',
				required: true,
			},
		],
		properties: [
			{
				displayName: 'Operation',
				name: 'operation',
				type: 'options',
				options: [
					{
						name: 'Execute Query',
						value: 'executeQuery',
						description: 'Execute an SQL query',
					},
					{
						name: 'Insert',
						value: 'insert',
						description: 'Insert rows in database',
					},
					{
						name: 'Update',
						value: 'update',
						description: 'Update rows in database',
					},
				],
				default: 'insert',
				description: 'The operation to perform.',
			},

			// ----------------------------------
			//         executeQuery
			// ----------------------------------
			{
				displayName: 'Query',
				name: 'query',
				type: 'string',
				typeOptions: {
					alwaysOpenEditWindow: true,
				},
				displayOptions: {
					show: {
						operation: ['executeQuery'],
					},
				},
				default: '',
				placeholder: 'SELECT id, name FROM product WHERE quantity > $1 AND price <= $2',
				required: true,
				description: 'The SQL query to execute. You can use n8n expressions or $1 and $2 in conjunction with query parameters.',
			},

			// ----------------------------------
			//         insert
			// ----------------------------------
			{
				displayName: 'Schema',
				name: 'schema',
				type: 'string',
				displayOptions: {
					show: {
						operation: ['insert'],
					},
				},
				default: 'doc',
				required: true,
				description: 'Name of the schema the table belongs to',
			},
			{
				displayName: 'Table',
				name: 'table',
				type: 'string',
				displayOptions: {
					show: {
						operation: ['insert'],
					},
				},
				default: '',
				required: true,
				description: 'Name of the table in which to insert data to',
			},
			{
				displayName: 'Columns',
				name: 'columns',
				type: 'string',
				displayOptions: {
					show: {
						operation: ['insert'],
					},
				},
				default: '',
				placeholder: 'id,name,description',
				description: 'Comma-separated list of the properties which should used as columns for the new rows',
			},

			// ----------------------------------
			//         update
			// ----------------------------------
			{
				displayName: 'Schema',
				name: 'schema',
				type: 'string',
				displayOptions: {
					show: {
						operation: ['update'],
					},
				},
				default: 'doc',
				required: true,
				description: 'Name of the schema the table belongs to',
			},
			{
				displayName: 'Table',
				name: 'table',
				type: 'string',
				displayOptions: {
					show: {
						operation: ['update'],
					},
				},
				default: '',
				required: true,
				description: 'Name of the table in which to update data in',
			},
			{
				displayName: 'Update Key',
				name: 'updateKey',
				type: 'string',
				displayOptions: {
					show: {
						operation: ['update'],
					},
				},
				default: 'id',
				required: true,
				description: 'Comma-separated list of the properties which decides which rows in the database should be updated. Normally that would be "id".',
			},
			{
				displayName: 'Columns',
				name: 'columns',
				type: 'string',
				displayOptions: {
					show: {
						operation: ['update'],
					},
				},
				default: '',
				placeholder: 'name,description',
<<<<<<< HEAD
				description: 'Comma-separated list of the properties which should used as columns for rows to update',
=======
				description: 'Comma-separated list of the properties which should used as columns for rows to update.',
>>>>>>> 7f933919
			},

			// ----------------------------------
			//         insert,update
			// ----------------------------------
			{
				displayName: 'Return Fields',
				name: 'returnFields',
				type: 'string',
				displayOptions: {
					show: {
						operation: ['insert', 'update'],
					},
				},
				default: '*',
				description: 'Comma-separated list of the fields that the operation will return',
			},
			// ----------------------------------
			//         additional fields
			// ----------------------------------
			{
				displayName: 'Additional Fields',
				name: 'additionalFields',
				type: 'collection',
				placeholder: 'Add Field',
				default: {},
				options: [
					{
						displayName: 'Mode',
						name: 'mode',
						type: 'options',
						options: [
							{
								name: 'Independently',
								value: 'independently',
								description: 'Execute each query independently',
							},
							{
								name: 'Multiple queries',
								value: 'multiple',
								description: '<b>Default</b>. Sends multiple queries at once to database.',
							},
						],
						default: 'multiple',
						description: 'The way queries should be sent to database. Can be used in conjunction with <b>Continue on Fail</b>. See <a href="https://docs.n8n.io/nodes/n8n-nodes-base.crateDb/">the docs</a> for more examples.',
					},
					{
						displayName: 'Query Parameters',
						name: 'queryParams',
						type: 'string',
						displayOptions: {
							show: {
								'/operation': [
									'executeQuery',
								],
							},
						},
						default: '',
						placeholder: 'quantity,price',
						description: 'Comma-separated list of properties which should be used as query parameters',
					},
				],
			},
		],
	};

	async execute(this: IExecuteFunctions): Promise<INodeExecutionData[][]> {
		const credentials = await this.getCredentials('crateDb');

		const pgp = pgPromise();

		const config = {
			host: credentials.host as string,
			port: credentials.port as number,
			database: credentials.database as string,
			user: credentials.user as string,
			password: credentials.password as string,
			ssl: !['disable', undefined].includes(credentials.ssl as string | undefined),
			sslmode: (credentials.ssl as string) || 'disable',
		};

		const db = pgp(config);

		let returnItems: INodeExecutionData[] = [];

		const items = this.getInputData();
		const operation = this.getNodeParameter('operation', 0) as string;

		if (operation === 'executeQuery') {
			// ----------------------------------
			//         executeQuery
			// ----------------------------------

			const queryResult = await pgQuery(this.getNodeParameter, pgp, db, items, this.continueOnFail());

			returnItems = this.helpers.returnJsonArray(queryResult);
		} else if (operation === 'insert') {
			// ----------------------------------
			//         insert
			// ----------------------------------

			const insertData = await pgInsert(this.getNodeParameter, pgp, db, items, this.continueOnFail());

			for (let i = 0; i < insertData.length; i++) {
				returnItems.push({
					json: insertData[i],
				});
			}
		} else if (operation === 'update') {
			// ----------------------------------
			//         update
			// ----------------------------------

			const additionalFields = this.getNodeParameter('additionalFields', 0) as IDataObject;
			const mode = additionalFields.mode ?? 'multiple' as string;

			if(mode === 'independently') {
				const updateItems = await pgUpdate(this.getNodeParameter, pgp, db, items, this.continueOnFail());

				returnItems = this.helpers.returnJsonArray(updateItems);
			} else if(mode === 'multiple') {
				// Crate db does not support multiple-update queries
				// Therefore we cannot invoke `pgUpdate` using multiple mode
				// so we have to call multiple updates manually here

				const table = this.getNodeParameter('table', 0) as string;
				const schema = this.getNodeParameter('schema', 0) as string;
				const updateKeys = (this.getNodeParameter('updateKey', 0) as string).split(',').map(column => column.trim());
				const columns = (this.getNodeParameter('columns', 0) as string).split(',').map(column => column.trim());
				const queryColumns = columns.slice();

				updateKeys.forEach(updateKey => {
					if (!queryColumns.includes(updateKey)) {
						columns.unshift(updateKey);
						queryColumns.unshift('?' + updateKey);
					}
				});

				const cs = new pgp.helpers.ColumnSet(queryColumns, { table: { table, schema } });

				const where = ' WHERE ' + updateKeys.map(updateKey => pgp.as.name(updateKey) + ' = ${' + updateKey + '}').join(' AND ');
				// updateKeyValue = item.json[updateKey] as string | number;
				// if (updateKeyValue === undefined) {
				// 	throw new NodeOperationError(this.getNode(), 'No value found for update key!');
				// }

				const returning = generateReturning(pgp, this.getNodeParameter('returnFields', 0) as string);
				const queries:string[] = [];
				for (let i = 0; i < items.length; i++) {
					const itemCopy = getItemCopy(items[i], columns);
					queries.push(pgp.helpers.update(itemCopy, cs) + pgp.as.format(where, itemCopy) + returning);
				}
				const updateItems = await db.multi(pgp.helpers.concat(queries));
				returnItems = this.helpers.returnJsonArray(getItemsCopy(items, columns) as IDataObject[]);
			}
		} else {
			await pgp.end();
			throw new NodeOperationError(this.getNode(), `The operation "${operation}" is not supported!`);
		}

		// Close the connection
		await pgp.end();

		return this.prepareOutputData(returnItems);
	}
}<|MERGE_RESOLUTION|>--- conflicted
+++ resolved
@@ -180,11 +180,7 @@
 				},
 				default: '',
 				placeholder: 'name,description',
-<<<<<<< HEAD
-				description: 'Comma-separated list of the properties which should used as columns for rows to update',
-=======
 				description: 'Comma-separated list of the properties which should used as columns for rows to update.',
->>>>>>> 7f933919
 			},
 
 			// ----------------------------------
