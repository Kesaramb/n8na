import _ from 'lodash';
import { NodeConnectionType, NodeOperationError } from 'n8n-workflow';
import type {
	ExecuteWorkflowData,
<<<<<<< HEAD
	IDataObject,
=======
>>>>>>> 08ae1a42
	IExecuteFunctions,
	INodeExecutionData,
	INodeType,
	INodeTypeDescription,
} from 'n8n-workflow';

import { getWorkflowInfo } from './GenericFunctions';
import { generatePairedItemData } from '../../../utils/utilities';
<<<<<<< HEAD

function getWorkflowInputValues(this: IExecuteFunctions): INodeExecutionData[] {
	const inputData = this.getInputData();

	return inputData.map((item, itemIndex) => {
		const itemFieldValues = this.getNodeParameter(
			'workflowInputs.value',
			itemIndex,
			{},
		) as IDataObject;

		return {
			json: {
				...item.json,
				...itemFieldValues,
			},
			index: itemIndex,
			pairedItem: {
				item: itemIndex,
			},
		};
	});
}

function getCurrentWorkflowInputData(this: IExecuteFunctions) {
	const inputData: INodeExecutionData[] = getWorkflowInputValues.call(this);

	const schema = this.getNodeParameter('workflowInputs.schema', 0, []) as ResourceMapperField[];

	if (schema.length === 0) {
		return inputData;
	} else {
		const removedKeys = new Set(schema.filter((x) => x.removed).map((x) => x.displayName));

		const filteredInputData: INodeExecutionData[] = inputData.map((item, index) => ({
			index,
			pairedItem: { item: index },
			json: _.pickBy(item.json, (_v, key) => !removedKeys.has(key)),
		}));

		return filteredInputData;
	}
}

=======
import {
	getCurrentWorkflowInputData,
	loadWorkflowInputMappings,
} from '../../../utils/workflowInputsResourceMapping/GenericFunctions';
>>>>>>> 08ae1a42
export class ExecuteWorkflow implements INodeType {
	description: INodeTypeDescription = {
		displayName: 'Execute Workflow',
		name: 'executeWorkflow',
		icon: 'fa:sign-in-alt',
		iconColor: 'orange-red',
		group: ['transform'],
		version: [1, 1.1, 1.2],
		subtitle: '={{"Workflow: " + $parameter["workflowId"]}}',
		description: 'Execute another workflow',
		defaults: {
			name: 'Execute Workflow',
			color: '#ff6d5a',
		},
		inputs: [NodeConnectionType.Main],
		outputs: [NodeConnectionType.Main],
		properties: [
			{
				displayName: 'Operation',
				name: 'operation',
				type: 'hidden',
				noDataExpression: true,
				default: 'call_workflow',
				options: [
					{
						name: 'Call Another Workflow',
						value: 'call_workflow',
					},
				],
			},
			{
				displayName: 'This node is out of date. Please upgrade by removing it and adding a new one',
				name: 'outdatedVersionWarning',
				type: 'notice',
				displayOptions: { show: { '@version': [{ _cnd: { lte: 1.1 } }] } },
				default: '',
			},
			{
				displayName: 'Source',
				name: 'source',
				type: 'options',
				options: [
					{
						name: 'Database',
						value: 'database',
						description: 'Load the workflow from the database by ID',
					},
					{
						name: 'Local File',
						value: 'localFile',
						description: 'Load the workflow from a locally saved file',
					},
					{
						name: 'Parameter',
						value: 'parameter',
						description: 'Load the workflow from a parameter',
					},
					{
						name: 'URL',
						value: 'url',
						description: 'Load the workflow from an URL',
					},
				],
				default: 'database',
				description: 'Where to get the workflow to execute from',
				displayOptions: { show: { '@version': [{ _cnd: { lte: 1.1 } }] } },
			},
			{
				displayName: 'Source',
				name: 'source',
				type: 'options',
				options: [
					{
						name: 'Database',
						value: 'database',
						description: 'Load the workflow from the database by ID',
					},
					{
						name: 'Define Below',
						value: 'parameter',
						description: 'Pass the JSON code of a workflow',
					},
				],
				default: 'database',
				description: 'Where to get the workflow to execute from',
				displayOptions: { show: { '@version': [{ _cnd: { gte: 1.2 } }] } },
			},

			// ----------------------------------
			//         source:database
			// ----------------------------------
			{
				displayName: 'Workflow ID',
				name: 'workflowId',
				type: 'string',
				displayOptions: {
					show: {
						source: ['database'],
						'@version': [1],
					},
				},
				default: '',
				required: true,
				hint: 'Can be found in the URL of the workflow',
				description:
					"Note on using an expression here: if this node is set to run once with all items, they will all be sent to the <em>same</em> workflow. That workflow's ID will be calculated by evaluating the expression for the <strong>first input item</strong>.",
			},
			{
				displayName: 'Workflow',
				name: 'workflowId',
				type: 'workflowSelector',
				displayOptions: {
					show: {
						source: ['database'],
						'@version': [{ _cnd: { gte: 1.1 } }],
					},
				},
				default: '',
				required: true,
				hint: "Note on using an expression here: if this node is set to run once with all items, they will all be sent to the <em>same</em> workflow. That workflow's ID will be calculated by evaluating the expression for the <strong>first input item</strong>.",
			},
			// ----------------------------------
			//         source:localFile
			// ----------------------------------
			{
				displayName: 'Workflow Path',
				name: 'workflowPath',
				type: 'string',
				displayOptions: {
					show: {
						source: ['localFile'],
					},
				},
				default: '',
				placeholder: '/data/workflow.json',
				required: true,
				description: 'The path to local JSON workflow file to execute',
			},

			// ----------------------------------
			//         source:parameter
			// ----------------------------------
			{
				displayName: 'Workflow JSON',
				name: 'workflowJson',
				type: 'json',
				typeOptions: {
					rows: 10,
				},
				displayOptions: {
					show: {
						source: ['parameter'],
					},
				},
				default: '\n\n\n',
				required: true,
				description: 'The workflow JSON code to execute',
			},

			// ----------------------------------
			//         source:url
			// ----------------------------------
			{
				displayName: 'Workflow URL',
				name: 'workflowUrl',
				type: 'string',
				displayOptions: {
					show: {
						source: ['url'],
					},
				},
				default: '',
				placeholder: 'https://example.com/workflow.json',
				required: true,
				description: 'The URL from which to load the workflow from',
			},
			{
				displayName:
					'Any data you pass into this node will be output by the Execute Workflow Trigger. <a href="https://docs.n8n.io/integrations/builtin/core-nodes/n8n-nodes-base.executeworkflow/" target="_blank">More info</a>',
				name: 'executeWorkflowNotice',
				type: 'notice',
				default: '',
				displayOptions: { show: { '@version': [{ _cnd: { lte: 1.1 } }] } },
			},
			{
				displayName: 'Workflow Inputs',
				name: 'workflowInputs',
				type: 'resourceMapper',
				noDataExpression: true,
				default: {
					mappingMode: 'defineBelow',
					value: null,
				},
				required: true,
				typeOptions: {
					loadOptionsDependsOn: ['workflowId.value'],
					resourceMapper: {
						localResourceMapperMethod: 'loadWorkflowInputMappings',
						valuesLabel: 'Workflow Inputs',
						mode: 'map',
						fieldWords: {
							singular: 'workflow input',
							plural: 'workflow inputs',
						},
						addAllFields: true,
						multiKeyMatch: false,
						supportAutoMap: false,
						showTypeConversionOptions: true,
					},
				},
				displayOptions: {
					show: {
						source: ['database'],
						'@version': [{ _cnd: { gte: 1.2 } }],
					},
					hide: {
						workflowId: [''],
					},
				},
			},
			{
				displayName: 'Mode',
				name: 'mode',
				type: 'options',
				noDataExpression: true,
				options: [
					{
						// eslint-disable-next-line n8n-nodes-base/node-param-display-name-miscased
						name: 'Run once with all items',
						value: 'once',
						description: 'Pass all items into a single execution of the sub-workflow',
					},
					{
						// eslint-disable-next-line n8n-nodes-base/node-param-display-name-miscased
						name: 'Run once for each item',
						value: 'each',
						description: 'Call the sub-workflow individually for each item',
					},
				],
				default: 'once',
			},
			{
				displayName: 'Options',
				name: 'options',
				type: 'collection',
				default: {},
				placeholder: 'Add option',
				options: [
					{
						displayName: 'Wait For Sub-Workflow Completion',
						name: 'waitForSubWorkflow',
						type: 'boolean',
						default: true,
						description:
							'Whether the main workflow should wait for the sub-workflow to complete its execution before proceeding',
					},
				],
			},
		],
	};

	methods = {
		localResourceMapping: {
			loadWorkflowInputMappings,
		},
	};

	async execute(this: IExecuteFunctions): Promise<INodeExecutionData[][]> {
		const source = this.getNodeParameter('source', 0) as string;
		const mode = this.getNodeParameter('mode', 0, false) as string;
		const items = getCurrentWorkflowInputData.call(this);

		const workflowProxy = this.getWorkflowDataProxy(0);
		const currentWorkflowId = workflowProxy.$workflow.id as string;

		if (mode === 'each') {
			const returnData: INodeExecutionData[][] = [];

			for (let i = 0; i < items.length; i++) {
				try {
					const waitForSubWorkflow = this.getNodeParameter(
						'options.waitForSubWorkflow',
						i,
						true,
					) as boolean;
					const workflowInfo = await getWorkflowInfo.call(this, source, i);

					if (waitForSubWorkflow) {
						const executionResult: ExecuteWorkflowData = await this.executeWorkflow(
							workflowInfo,
							[items[i]],
							undefined,
							{
								parentExecution: {
									executionId: workflowProxy.$execution.id,
									workflowId: workflowProxy.$workflow.id,
								},
							},
						);
						const workflowResult = executionResult.data as INodeExecutionData[][];

						for (const [outputIndex, outputData] of workflowResult.entries()) {
							for (const item of outputData) {
								item.pairedItem = { item: i };
								item.metadata = {
									subExecution: {
										executionId: executionResult.executionId,
										workflowId: workflowInfo.id ?? currentWorkflowId,
									},
								};
							}

							if (returnData[outputIndex] === undefined) {
								returnData[outputIndex] = [];
							}

							returnData[outputIndex].push(...outputData);
						}
					} else {
						const executionResult: ExecuteWorkflowData = await this.executeWorkflow(
							workflowInfo,
							[items[i]],
							undefined,
							{
								doNotWaitToFinish: true,
								parentExecution: {
									executionId: workflowProxy.$execution.id,
									workflowId: workflowProxy.$workflow.id,
								},
							},
						);

						if (returnData.length === 0) {
							returnData.push([]);
						}

						returnData[0].push({
							...items[i],
							metadata: {
								subExecution: {
									workflowId: workflowInfo.id ?? currentWorkflowId,
									executionId: executionResult.executionId,
								},
							},
						});
					}
				} catch (error) {
					if (this.continueOnFail()) {
						if (returnData[i] === undefined) {
							returnData[i] = [];
						}
						returnData[i].push({ json: { error: error.message }, pairedItem: { item: i } });
						continue;
					}
					throw new NodeOperationError(this.getNode(), error, {
						message: `Error executing workflow with item at index ${i}`,
						description: error.message,
						itemIndex: i,
					});
				}
			}

			this.setMetadata({
				subExecutionsCount: items.length,
			});

			return returnData;
		} else {
			try {
				const waitForSubWorkflow = this.getNodeParameter(
					'options.waitForSubWorkflow',
					0,
					true,
				) as boolean;
				const workflowInfo = await getWorkflowInfo.call(this, source);

				const executionResult: ExecuteWorkflowData = await this.executeWorkflow(
					workflowInfo,
					items,
					undefined,
					{
						doNotWaitToFinish: !waitForSubWorkflow,
						parentExecution: {
							executionId: workflowProxy.$execution.id,
							workflowId: workflowProxy.$workflow.id,
						},
					},
				);

				this.setMetadata({
					subExecution: {
						executionId: executionResult.executionId,
						workflowId: workflowInfo.id ?? (workflowProxy.$workflow.id as string),
					},
					subExecutionsCount: 1,
				});

				if (!waitForSubWorkflow) {
					return [items];
				}

				const workflowResult = executionResult.data as INodeExecutionData[][];

				const fallbackPairedItemData = generatePairedItemData(items.length);

				for (const output of workflowResult) {
					const sameLength = output.length === items.length;

					for (const [itemIndex, item] of output.entries()) {
						if (item.pairedItem) continue;

						if (sameLength) {
							item.pairedItem = { item: itemIndex };
						} else {
							item.pairedItem = fallbackPairedItemData;
						}
					}
				}

				return workflowResult;
			} catch (error) {
				const pairedItem = generatePairedItemData(items.length);
				if (this.continueOnFail()) {
					return [[{ json: { error: error.message }, pairedItem }]];
				}
				throw error;
			}
		}
	}
}<|MERGE_RESOLUTION|>--- conflicted
+++ resolved
@@ -2,10 +2,6 @@
 import { NodeConnectionType, NodeOperationError } from 'n8n-workflow';
 import type {
 	ExecuteWorkflowData,
-<<<<<<< HEAD
-	IDataObject,
-=======
->>>>>>> 08ae1a42
 	IExecuteFunctions,
 	INodeExecutionData,
 	INodeType,
@@ -14,57 +10,10 @@
 
 import { getWorkflowInfo } from './GenericFunctions';
 import { generatePairedItemData } from '../../../utils/utilities';
-<<<<<<< HEAD
-
-function getWorkflowInputValues(this: IExecuteFunctions): INodeExecutionData[] {
-	const inputData = this.getInputData();
-
-	return inputData.map((item, itemIndex) => {
-		const itemFieldValues = this.getNodeParameter(
-			'workflowInputs.value',
-			itemIndex,
-			{},
-		) as IDataObject;
-
-		return {
-			json: {
-				...item.json,
-				...itemFieldValues,
-			},
-			index: itemIndex,
-			pairedItem: {
-				item: itemIndex,
-			},
-		};
-	});
-}
-
-function getCurrentWorkflowInputData(this: IExecuteFunctions) {
-	const inputData: INodeExecutionData[] = getWorkflowInputValues.call(this);
-
-	const schema = this.getNodeParameter('workflowInputs.schema', 0, []) as ResourceMapperField[];
-
-	if (schema.length === 0) {
-		return inputData;
-	} else {
-		const removedKeys = new Set(schema.filter((x) => x.removed).map((x) => x.displayName));
-
-		const filteredInputData: INodeExecutionData[] = inputData.map((item, index) => ({
-			index,
-			pairedItem: { item: index },
-			json: _.pickBy(item.json, (_v, key) => !removedKeys.has(key)),
-		}));
-
-		return filteredInputData;
-	}
-}
-
-=======
 import {
 	getCurrentWorkflowInputData,
 	loadWorkflowInputMappings,
 } from '../../../utils/workflowInputsResourceMapping/GenericFunctions';
->>>>>>> 08ae1a42
 export class ExecuteWorkflow implements INodeType {
 	description: INodeTypeDescription = {
 		displayName: 'Execute Workflow',
