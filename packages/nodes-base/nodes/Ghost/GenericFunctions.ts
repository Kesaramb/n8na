--- conflicted
+++ resolved
@@ -1,9 +1,3 @@
-<<<<<<< HEAD
-
-=======
-import { OptionsWithUri } from 'request';
->>>>>>> 9017fd46
-
 import {
 	IExecuteFunctions,
 	IExecuteSingleFunctions,
@@ -11,7 +5,6 @@
 	ILoadOptionsFunctions,
 } from 'n8n-core';
 
-<<<<<<< HEAD
 import {
 	IDataObject,
 	IHttpRequestMethods,
@@ -20,14 +13,9 @@
 	NodeApiError,
 } from 'n8n-workflow';
 
-export async function ghostApiRequest(this: IHookFunctions | IExecuteFunctions | IExecuteSingleFunctions | ILoadOptionsFunctions, method: IHttpRequestMethods, endpoint: string, body: any = {}, query: IDataObject = {}, uri?: string): Promise<any> { // tslint:disable-line:no-any
-=======
-import { IDataObject, JsonObject, NodeApiError } from 'n8n-workflow';
->>>>>>> 9017fd46
-
 export async function ghostApiRequest(
 	this: IHookFunctions | IExecuteFunctions | IExecuteSingleFunctions | ILoadOptionsFunctions,
-	method: string,
+	method: IHttpRequestMethods,
 	endpoint: string,
 	// tslint:disable-next-line:no-any
 	body: any = {},
@@ -67,21 +55,16 @@
 	}
 }
 
-<<<<<<< HEAD
-export async function ghostApiRequestAllItems(this: IHookFunctions | IExecuteFunctions | ILoadOptionsFunctions, propertyName: string, method: IHttpRequestMethods, endpoint: string, body: any = {}, query: IDataObject = {}): Promise<any> { // tslint:disable-line:no-any
-
-=======
 export async function ghostApiRequestAllItems(
 	this: IHookFunctions | IExecuteFunctions | ILoadOptionsFunctions,
 	propertyName: string,
-	method: string,
+	method: IHttpRequestMethods,
 	endpoint: string,
 	// tslint:disable-next-line:no-any
 	body: any = {},
 	query: IDataObject = {},
 	// tslint:disable-next-line:no-any
 ): Promise<any> {
->>>>>>> 9017fd46
 	const returnData: IDataObject[] = [];
 
 	let responseData;
