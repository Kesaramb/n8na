--- conflicted
+++ resolved
@@ -148,15 +148,9 @@
 							} else {
 								endpoint = `/content/posts/${identifier}`;
 							}
-<<<<<<< HEAD
 
 							responseData = await ghostApiRequest.call(this, 'GET', endpoint, {}, qs);
 							responseData = responseData.posts;
-=======
-							responseData = await ghostApiRequest.call(this, 'GET', endpoint, {}, qs);
-
-							returnData.push.apply(returnData, responseData.posts);
->>>>>>> 9bf71e73
 						}
 
 						if (operation === 'getAll') {
@@ -180,11 +174,6 @@
 								responseData = await ghostApiRequest.call(this, 'GET', '/content/posts', {}, qs);
 								responseData = responseData.posts;
 							}
-<<<<<<< HEAD
-=======
-
-							returnData.push.apply(returnData, responseData);
->>>>>>> 9bf71e73
 						}
 					}
 				}
@@ -233,31 +222,14 @@
 								);
 							}
 
-<<<<<<< HEAD
 							responseData = await ghostApiRequest.call(this, 'POST', '/admin/posts', { posts: [post] }, qs);
 							responseData = responseData.posts;
-=======
-							responseData = await ghostApiRequest.call(
-								this,
-								'POST',
-								'/admin/posts',
-								{ posts: [post] },
-								qs,
-							);
-
-							returnData.push.apply(returnData, responseData.posts);
->>>>>>> 9bf71e73
 						}
 
 						if (operation === 'delete') {
 							const postId = this.getNodeParameter('postId', i) as string;
 
 							responseData = await ghostApiRequest.call(this, 'DELETE', `/admin/posts/${postId}`);
-<<<<<<< HEAD
-=======
-
-							returnData.push({ success: true });
->>>>>>> 9bf71e73
 						}
 
 						if (operation === 'get') {
@@ -277,12 +249,7 @@
 								endpoint = `/admin/posts/${identifier}`;
 							}
 							responseData = await ghostApiRequest.call(this, 'GET', endpoint, {}, qs);
-<<<<<<< HEAD
 							responseData = responseData.posts;
-=======
-
-							returnData.push.apply(returnData, responseData.posts);
->>>>>>> 9bf71e73
 						}
 
 						if (operation === 'getAll') {
@@ -306,11 +273,6 @@
 								responseData = await ghostApiRequest.call(this, 'GET', '/admin/posts', {}, qs);
 								responseData = responseData.posts;
 							}
-<<<<<<< HEAD
-=======
-
-							returnData.push.apply(returnData, responseData);
->>>>>>> 9bf71e73
 						}
 
 						if (operation === 'update') {
@@ -361,20 +323,8 @@
 
 							post.updated_at = posts[0].updated_at;
 
-<<<<<<< HEAD
 							responseData = await ghostApiRequest.call(this, 'PUT', `/admin/posts/${postId}`, { posts: [post] }, qs);
 							responseData = responseData.posts;
-=======
-							responseData = await ghostApiRequest.call(
-								this,
-								'PUT',
-								`/admin/posts/${postId}`,
-								{ posts: [post] },
-								qs,
-							);
-
-							returnData.push.apply(returnData, responseData.posts);
->>>>>>> 9bf71e73
 						}
 					}
 				}
