<<<<<<< HEAD

=======
import { OptionsWithUri } from 'request';
>>>>>>> 9017fd46

import {
	IExecuteFunctions,
	IExecuteSingleFunctions,
	IHookFunctions,
	ILoadOptionsFunctions,
} from 'n8n-core';

<<<<<<< HEAD
import {
	IDataObject,
	IHttpRequestMethods,
	IHttpRequestOptions,
	NodeApiError,
} from 'n8n-workflow';

export async function jenkinsApiRequest(this: IHookFunctions | IExecuteFunctions | IExecuteSingleFunctions | ILoadOptionsFunctions, method: IHttpRequestMethods, uri: string, qs: IDataObject = {}, body: any = '', option: IDataObject = {}): Promise<any> { // tslint:disable-line:no-any
=======
import { IDataObject, NodeApiError } from 'n8n-workflow';

export async function jenkinsApiRequest(
	this: IHookFunctions | IExecuteFunctions | IExecuteSingleFunctions | ILoadOptionsFunctions,
	method: string,
	uri: string,
	qs: IDataObject = {},
	// tslint:disable-next-line:no-any
	body: any = '',
	option: IDataObject = {},
	// tslint:disable-next-line:no-any
): Promise<any> {
>>>>>>> 9017fd46
	const credentials = await this.getCredentials('jenkinsApi');
	let options: IHttpRequestOptions ={
		headers: {
			Accept: 'application/json',
		},
		method,
		auth: {
			username: credentials.username as string,
			password: credentials.apiKey as string,
		},
		uri: `${tolerateTrailingSlash(credentials.baseUrl as string)}${uri}`,
		json: true,
		qs,
		body,
	};
	options = Object.assign({}, options, option);
	try {
		return await this.helpers.request!(options);
	} catch (error) {
		throw new NodeApiError(this.getNode(), error);
	}
}

export function tolerateTrailingSlash(baseUrl: string) {
	return baseUrl.endsWith('/') ? baseUrl.substr(0, baseUrl.length - 1) : baseUrl;
}<|MERGE_RESOLUTION|>--- conflicted
+++ resolved
@@ -1,9 +1,3 @@
-<<<<<<< HEAD
-
-=======
-import { OptionsWithUri } from 'request';
->>>>>>> 9017fd46
-
 import {
 	IExecuteFunctions,
 	IExecuteSingleFunctions,
@@ -11,21 +5,11 @@
 	ILoadOptionsFunctions,
 } from 'n8n-core';
 
-<<<<<<< HEAD
-import {
-	IDataObject,
-	IHttpRequestMethods,
-	IHttpRequestOptions,
-	NodeApiError,
-} from 'n8n-workflow';
-
-export async function jenkinsApiRequest(this: IHookFunctions | IExecuteFunctions | IExecuteSingleFunctions | ILoadOptionsFunctions, method: IHttpRequestMethods, uri: string, qs: IDataObject = {}, body: any = '', option: IDataObject = {}): Promise<any> { // tslint:disable-line:no-any
-=======
-import { IDataObject, NodeApiError } from 'n8n-workflow';
+import { IDataObject, IHttpRequestMethods, IHttpRequestOptions, NodeApiError } from 'n8n-workflow';
 
 export async function jenkinsApiRequest(
 	this: IHookFunctions | IExecuteFunctions | IExecuteSingleFunctions | ILoadOptionsFunctions,
-	method: string,
+	method: IHttpRequestMethods,
 	uri: string,
 	qs: IDataObject = {},
 	// tslint:disable-next-line:no-any
@@ -33,9 +17,8 @@
 	option: IDataObject = {},
 	// tslint:disable-next-line:no-any
 ): Promise<any> {
->>>>>>> 9017fd46
 	const credentials = await this.getCredentials('jenkinsApi');
-	let options: IHttpRequestOptions ={
+	let options: IHttpRequestOptions = {
 		headers: {
 			Accept: 'application/json',
 		},
