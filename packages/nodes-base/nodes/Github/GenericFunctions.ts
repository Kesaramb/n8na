import type { OptionsWithUri } from 'request';

import type { IExecuteFunctions, IHookFunctions } from 'n8n-core';

<<<<<<< HEAD
import { IDataObject, ILoadOptionsFunctions, NodeApiError, NodeOperationError } from 'n8n-workflow';
=======
import type { IDataObject } from 'n8n-workflow';
import { NodeApiError, NodeOperationError } from 'n8n-workflow';
>>>>>>> 6ca49f9d

/**
 * Make an API request to Github
 *
 */
export async function githubApiRequest(
	this: IHookFunctions | IExecuteFunctions | ILoadOptionsFunctions,
	method: string,
	endpoint: string,
	body: object,
	query?: object,
	option: IDataObject = {},
): Promise<any> {
	const options: OptionsWithUri = {
		method,
		headers: {
			'User-Agent': 'n8n',
		},
		body,
		qs: query,
		uri: '',
		json: true,
	};

	if (Object.keys(option).length !== 0) {
		Object.assign(options, option);
	}

	try {
		const authenticationMethod = this.getNodeParameter(
			'authentication',
			0,
			'accessToken',
		) as string;
		let credentialType = '';

		if (authenticationMethod === 'accessToken') {
			const credentials = await this.getCredentials('githubApi');
			credentialType = 'githubApi';

			const baseUrl = credentials.server || 'https://api.github.com';
			options.uri = `${baseUrl}${endpoint}`;
		} else {
			const credentials = await this.getCredentials('githubOAuth2Api');
			credentialType = 'githubOAuth2Api';

			const baseUrl = credentials.server || 'https://api.github.com';
			options.uri = `${baseUrl}${endpoint}`;
		}

		return await this.helpers.requestWithAuthentication.call(this, credentialType, options);
	} catch (error) {
		throw new NodeApiError(this.getNode(), error);
	}
}

/**
 * Returns the SHA of the given file
 *
 * @param {(IHookFunctions | IExecuteFunctions)} this
 */
export async function getFileSha(
	this: IHookFunctions | IExecuteFunctions,
	owner: string,
	repository: string,
	filePath: string,
	branch?: string,
): Promise<any> {
	const getBody: IDataObject = {};
	if (branch !== undefined) {
		getBody.branch = branch;
	}
	const getEndpoint = `/repos/${owner}/${repository}/contents/${encodeURI(filePath)}`;
	const responseData = await githubApiRequest.call(this, 'GET', getEndpoint, getBody, {});

	if (responseData.sha === undefined) {
		throw new NodeOperationError(this.getNode(), 'Could not get the SHA of the file.');
	}
	return responseData.sha;
}

export async function githubApiRequestAllItems(
	this: IHookFunctions | IExecuteFunctions,
	method: string,
	endpoint: string,

	body: any = {},
	query: IDataObject = {},
): Promise<any> {
	const returnData: IDataObject[] = [];

	let responseData;

	query.per_page = 100;
	query.page = 1;

	do {
		responseData = await githubApiRequest.call(this, method, endpoint, body, query, {
			resolveWithFullResponse: true,
		});
		query.page++;
		returnData.push.apply(returnData, responseData.body);
	} while (responseData.headers.link?.includes('next'));
	return returnData;
}<|MERGE_RESOLUTION|>--- conflicted
+++ resolved
@@ -2,12 +2,8 @@
 
 import type { IExecuteFunctions, IHookFunctions } from 'n8n-core';
 
-<<<<<<< HEAD
-import { IDataObject, ILoadOptionsFunctions, NodeApiError, NodeOperationError } from 'n8n-workflow';
-=======
-import type { IDataObject } from 'n8n-workflow';
+import type { IDataObject, ILoadOptionsFunctions } from 'n8n-workflow';
 import { NodeApiError, NodeOperationError } from 'n8n-workflow';
->>>>>>> 6ca49f9d
 
 /**
  * Make an API request to Github
