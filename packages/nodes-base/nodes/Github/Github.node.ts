import {
	IExecuteFunctions,
} from 'n8n-core';

import {
	IDataObject,
	INodeExecutionData,
	INodeType,
	INodeTypeDescription,
} from 'n8n-workflow';

import {
	getFileSha,
	githubApiRequest,
	githubApiRequestAllItems,
} from './GenericFunctions';

import {
	snakeCase,
} from 'change-case';

export class Github implements INodeType {
	description: INodeTypeDescription = {
		displayName: 'GitHub',
		name: 'github',
		icon: 'file:github.svg',
		group: ['input'],
		version: 1,
		subtitle: '={{$parameter["operation"] + ": " + $parameter["resource"]}}',
		description: 'Consume GitHub API.',
		defaults: {
			name: 'GitHub',
			color: '#000000',
		},
		inputs: ['main'],
		outputs: ['main'],
		credentials: [
			{
				name: 'githubApi',
				required: true,
				displayOptions: {
					show: {
						authentication: [
							'accessToken',
						],
					},
				},
			},
			{
				name: 'githubOAuth2Api',
				required: true,
				displayOptions: {
					show: {
						authentication: [
							'oAuth2',
						],
					},
				},
			},
		],
		properties: [
			{
				displayName: 'Authentication',
				name: 'authentication',
				type: 'options',
				options: [
					{
						name: 'Access Token',
						value: 'accessToken',
					},
					{
						name: 'OAuth2',
						value: 'oAuth2',
					},
				],
				default: 'accessToken',
				description: 'The resource to operate on.',
			},
			{
				displayName: 'Resource',
				name: 'resource',
				type: 'options',
				options: [
					{
						name: 'File',
						value: 'file',
					},
					{
						name: 'Issue',
						value: 'issue',
					},
					{
						name: 'Repository',
						value: 'repository',
					},
					{
						name: 'Release',
						value: 'release',
					},
					{
						name: 'Review',
						value: 'review',
					},
					{
						name: 'User',
						value: 'user',
					},
				],
				default: 'issue',
				description: 'The resource to operate on.',
			},



			// ----------------------------------
			//         operations
			// ----------------------------------
			{
				displayName: 'Operation',
				name: 'operation',
				type: 'options',
				displayOptions: {
					show: {
						resource: [
							'issue',
						],
					},
				},
				options: [
					{
						name: 'Create',
						value: 'create',
						description: 'Create a new issue',
					},
					{
						name: 'Create Comment',
						value: 'createComment',
						description: 'Create a new comment on an issue',
					},
					{
						name: 'Edit',
						value: 'edit',
						description: 'Edit an issue',
					},
					{
						name: 'Get',
						value: 'get',
						description: 'Get the data of a single issues',
					},
					{
						name: 'Lock',
						value: 'lock',
						description: 'Lock an issue',
					},
				],
				default: 'create',
				description: 'The operation to perform.',
			},

			{
				displayName: 'Operation',
				name: 'operation',
				type: 'options',
				displayOptions: {
					show: {
						resource: [
							'file',
						],
					},
				},
				options: [
					{
						name: 'Create',
						value: 'create',
						description: 'Create a new file in repository',
					},
					{
						name: 'Delete',
						value: 'delete',
						description: 'Delete a file in repository',
					},
					{
						name: 'Edit',
						value: 'edit',
						description: 'Edit a file in repository',
					},
					{
						name: 'Get',
						value: 'get',
						description: 'Get the data of a single issue',
					},
				],
				default: 'create',
				description: 'The operation to perform.',
			},

			{
				displayName: 'Operation',
				name: 'operation',
				type: 'options',
				displayOptions: {
					show: {
						resource: [
							'repository',
						],
					},
				},
				options: [
					{
						name: 'Get',
						value: 'get',
						description: 'Get the data of a single repository',
					},
					{
						name: 'Get License',
						value: 'getLicense',
						description: 'Returns the contents of the repository\'s license file, if one is detected',
					},
					{
						name: 'Get Issues',
						value: 'getIssues',
						description: 'Returns issues of a repository',
					},
					{
						name: 'Get Profile',
						value: 'getProfile',
						description: 'Get the community profile of a repository with metrics, health score, description, license, ...',
					},
					{
						name: 'List Popular Paths',
						value: 'listPopularPaths',
						description: 'Get the top 10 popular content paths over the last 14 days.',
					},
					{
						name: 'List Referrers',
						value: 'listReferrers',
						description: 'Get the top 10 referrering domains over the last 14 days',
					},
				],
				default: 'getIssues',
				description: 'The operation to perform.',
			},

			{
				displayName: 'Operation',
				name: 'operation',
				type: 'options',
				displayOptions: {
					show: {
						resource: [
							'user',
						],
					},
				},
				options: [
					{
						name: 'Get Repositories',
						value: 'getRepositories',
						description: 'Returns the repositories of a user',
					},
					{
						name: 'Invite',
						value: 'invite',
						description: 'Invites a user to an organization.',
					},
				],
				default: 'getRepositories',
				description: 'The operation to perform.',
			},

			{
				displayName: 'Operation',
				name: 'operation',
				type: 'options',
				displayOptions: {
					show: {
						resource: [
							'release',
						],
					},
				},
				options: [
					{
						name: 'Create',
						value: 'create',
						description: 'Creates a new release',
					},
				],
				default: 'create',
				description: 'The operation to perform.',
			},

			{
				displayName: 'Operation',
				name: 'operation',
				type: 'options',
				displayOptions: {
					show: {
						resource: [
							'review',
						],
					},
				},
				options: [
					{
						name: 'Create',
						value: 'create',
						description: 'Creates a new review',
					},
					{
						name: 'Get',
						value: 'get',
						description: 'Get a review for a pull request',
					},
					{
						name: 'Get All',
						value: 'getAll',
						description: 'Get all reviews for a pull request',
					},
					{
						name: 'Update',
						value: 'update',
						description: 'Update a review',
					},
				],
				default: 'create',
				description: 'The operation to perform.',
			},

			// ----------------------------------
			//         shared
			// ----------------------------------
			{
				displayName: 'Repository Owner',
				name: 'owner',
				type: 'string',
				default: '',
				required: true,
				displayOptions: {
					hide: {
						operation: [
							'invite',
						],
					},
				},
				placeholder: 'n8n-io',
				description: 'Owner of the repository.',
			},
			{
				displayName: 'Repository Name',
				name: 'repository',
				type: 'string',
				default: '',
				required: true,
				displayOptions: {
					hide: {
						resource: [
							'user',
						],
						operation: [
							'getRepositories',
						],
					},
				},
				placeholder: 'n8n',
				description: 'The name of the repository.',
			},



			// ----------------------------------
			//         file
			// ----------------------------------

			// ----------------------------------
			//         file:create/delete/edit/get
			// ----------------------------------
			{
				displayName: 'File Path',
				name: 'filePath',
				type: 'string',
				default: '',
				required: true,
				displayOptions: {
					show: {
						resource: [
							'file',
						],
					},
				},
				placeholder: 'docs/README.md',
				description: 'The file path of the file. Has to contain the full path.',
			},

			// ----------------------------------
			//         file:create/edit
			// ----------------------------------
			{
				displayName: 'Binary Data',
				name: 'binaryData',
				type: 'boolean',
				default: false,
				required: true,
				displayOptions: {
					show: {
						operation: [
							'create',
							'edit',
						],
						resource: [
							'file',
						],
					},
				},
				description: 'If the data to upload should be taken from binary field.',
			},
			{
				displayName: 'File Content',
				name: 'fileContent',
				type: 'string',
				default: '',
				required: true,
				displayOptions: {
					show: {
						binaryData: [
							false,
						],
						operation: [
							'create',
							'edit',
						],
						resource: [
							'file',
						],
					},

				},
				placeholder: '',
				description: 'The text content of the file.',
			},
			{
				displayName: 'Binary Property',
				name: 'binaryPropertyName',
				type: 'string',
				default: 'data',
				required: true,
				displayOptions: {
					show: {
						binaryData: [
							true,
						],
						operation: [
							'create',
							'edit',
						],
						resource: [
							'file',
						],
					},

				},
				placeholder: '',
				description: 'Name of the binary property which contains<br />the data for the file.',
			},
			{
				displayName: 'Commit Message',
				name: 'commitMessage',
				type: 'string',
				default: '',
				required: true,
				displayOptions: {
					show: {
						operation: [
							'create',
							'delete',
							'edit',
						],
						resource: [
							'file',
						],
					},
				},
				description: 'The commit message.',
			},
			{
				displayName: 'Additional Parameters',
				name: 'additionalParameters',
				placeholder: 'Add Parameter',
				description: 'Additional fields to add.',
				type: 'fixedCollection',
				default: {},
				displayOptions: {
					show: {
						operation: [
							'create',
							'delete',
							'edit',
						],
						resource: [
							'file',
						],
					},
				},
				options: [
					{
						name: 'author',
						displayName: 'Author',
						values: [
							{
								displayName: 'Name',
								name: 'name',
								type: 'string',
								default: '',
								description: 'The name of the author of the commit.',
							},
							{
								displayName: 'Email',
								name: 'email',
								type: 'string',
								default: '',
								description: 'The email of the author of the commit.',
							},
						],
					},
					{
						name: 'branch',
						displayName: 'Branch',
						values: [
							{
								displayName: 'Branch',
								name: 'branch',
								type: 'string',
								default: '',
								description: 'The branch to commit to. If not set the repository’s default branch (usually master) is used.',
							},
						],
					},
					{
						name: 'committer',
						displayName: 'Committer',
						values: [
							{
								displayName: 'Name',
								name: 'name',
								type: 'string',
								default: '',
								description: 'The name of the committer of the commit.',
							},
							{
								displayName: 'Email',
								name: 'email',
								type: 'string',
								default: '',
								description: 'The email of the committer of the commit.',
							},
						],
					},
				],
			},

			// ----------------------------------
			//         file:get
			// ----------------------------------
			{
				displayName: 'As Binary Property',
				name: 'asBinaryProperty',
				type: 'boolean',
				default: true,
				displayOptions: {
					show: {
						operation: [
							'get',
						],
						resource: [
							'file',
						],
					},
				},
				description: 'If set it will set the data of the file as binary property<br />instead of returning the raw API response.',
			},
			{
				displayName: 'Binary Property',
				name: 'binaryPropertyName',
				type: 'string',
				default: 'data',
				required: true,
				displayOptions: {
					show: {
						asBinaryProperty: [
							true,
						],
						operation: [
							'get',
						],
						resource: [
							'file',
						],
					},

				},
				placeholder: '',
				description: 'Name of the binary property in which to save<br />the binary data of the received file.',
			},



			// ----------------------------------
			//         issue
			// ----------------------------------

			// ----------------------------------
			//         issue:create
			// ----------------------------------
			{
				displayName: 'Title',
				name: 'title',
				type: 'string',
				default: '',
				required: true,
				displayOptions: {
					show: {
						operation: [
							'create',
						],
						resource: [
							'issue',
						],
					},
				},
				description: 'The title of the issue.',
			},
			{
				displayName: 'Body',
				name: 'body',
				type: 'string',
				typeOptions: {
					rows: 5,
				},
				default: '',
				displayOptions: {
					show: {
						operation: [
							'create',
						],
						resource: [
							'issue',
						],
					},
				},
				description: 'The body of the issue.',
			},
			{
				displayName: 'Labels',
				name: 'labels',
				type: 'collection',
				typeOptions: {
					multipleValues: true,
					multipleValueButtonText: 'Add Label',
				},
				displayOptions: {
					show: {
						operation: [
							'create',
						],
						resource: [
							'issue',
						],
					},
				},
				default: { 'label': '' },
				options: [
					{
						displayName: 'Label',
						name: 'label',
						type: 'string',
						default: '',
						description: 'Label to add to issue.',
					},
				],
			},
			{
				displayName: 'Assignees',
				name: 'assignees',
				type: 'collection',
				typeOptions: {
					multipleValues: true,
					multipleValueButtonText: 'Add Assignee',
				},
				displayOptions: {
					show: {
						operation: [
							'create',
						],
						resource: [
							'issue',
						],
					},
				},
				default: { 'assignee': '' },
				options: [
					{
						displayName: 'Assignee',
						name: 'assignee',
						type: 'string',
						default: '',
						description: 'User to assign issue too.',
					},
				],
			},

			// ----------------------------------
			//         issue:createComment
			// ----------------------------------
			{
				displayName: 'Issue Number',
				name: 'issueNumber',
				type: 'number',
				default: 0,
				required: true,
				displayOptions: {
					show: {
						operation: [
							'createComment',
						],
						resource: [
							'issue',
						],
					},
				},
				description: 'The number of the issue on which to create the comment on.',
			},
			{
				displayName: 'Body',
				name: 'body',
				type: 'string',
				typeOptions: {
					rows: 5,
				},
				displayOptions: {
					show: {
						operation: [
							'createComment',
						],
						resource: [
							'issue',
						],
					},
				},
				default: '',
				description: 'The body of the comment.',
			},

			// ----------------------------------
			//         issue:edit
			// ----------------------------------
			{
				displayName: 'Issue Number',
				name: 'issueNumber',
				type: 'number',
				default: 0,
				required: true,
				displayOptions: {
					show: {
						operation: [
							'edit',
						],
						resource: [
							'issue',
						],
					},
				},
				description: 'The number of the issue edit.',
			},
			{
				displayName: 'Edit Fields',
				name: 'editFields',
				type: 'collection',
				typeOptions: {
					multipleValueButtonText: 'Add Field',
				},
				displayOptions: {
					show: {
						operation: [
							'edit',
						],
						resource: [
							'issue',
						],
					},
				},
				default: {},
				options: [
					{
						displayName: 'Title',
						name: 'title',
						type: 'string',
						default: '',
						description: 'The title of the issue.',
					},
					{
						displayName: 'Body',
						name: 'body',
						type: 'string',
						typeOptions: {
							rows: 5,
						},
						default: '',
						description: 'The body of the issue.',
					},
					{
						displayName: 'State',
						name: 'state',
						type: 'options',
						options: [
							{
								name: 'Closed',
								value: 'closed',
								description: 'Set the state to "closed"',
							},
							{
								name: 'Open',
								value: 'open',
								description: 'Set the state to "open"',
							},
						],
						default: 'open',
						description: 'The state to set.',
					},
					{
						displayName: 'Labels',
						name: 'labels',
						type: 'collection',
						typeOptions: {
							multipleValues: true,
							multipleValueButtonText: 'Add Label',
						},
						default: { 'label': '' },
						options: [
							{
								displayName: 'Label',
								name: 'label',
								type: 'string',
								default: '',
								description: 'Label to add to issue.',
							},
						],
					},
					{
						displayName: 'Assignees',
						name: 'assignees',
						type: 'collection',
						typeOptions: {
							multipleValues: true,
							multipleValueButtonText: 'Add Assignee',
						},
						default: { 'assignee': '' },
						options: [
							{
								displayName: 'Assignees',
								name: 'assignee',
								type: 'string',
								default: '',
								description: 'User to assign issue too.',
							},
						],
					},
				],
			},

			// ----------------------------------
			//         issue:get
			// ----------------------------------
			{
				displayName: 'Issue Number',
				name: 'issueNumber',
				type: 'number',
				default: 0,
				required: true,
				displayOptions: {
					show: {
						operation: [
							'get',
						],
						resource: [
							'issue',
						],
					},
				},
				description: 'The number of the issue get data of.',
			},

			// ----------------------------------
			//         issue:lock
			// ----------------------------------
			{
				displayName: 'Issue Number',
				name: 'issueNumber',
				type: 'number',
				default: 0,
				required: true,
				displayOptions: {
					show: {
						operation: [
							'lock',
						],
						resource: [
							'issue',
						],
					},
				},
				description: 'The number of the issue to lock.',
			},
			{
				displayName: 'Lock Reason',
				name: 'lockReason',
				type: 'options',
				displayOptions: {
					show: {
						operation: [
							'lock',
						],
						resource: [
							'issue',
						],
					},
				},
				options: [
					{
						name: 'Off-Topic',
						value: 'off-topic',
						description: 'The issue is Off-Topic',
					},
					{
						name: 'Too Heated',
						value: 'too heated',
						description: 'The discussion is too heated',
					},
					{
						name: 'Resolved',
						value: 'resolved',
						description: 'The issue got resolved',
					},
					{
						name: 'Spam',
						value: 'spam',
						description: 'The issue is spam',
					},
				],
				default: 'resolved',
				description: 'The reason to lock the issue.',
			},



			// ----------------------------------
			//         release
			// ----------------------------------

			// ----------------------------------
			//         release:create
			// ----------------------------------
			{
				displayName: 'Tag',
				name: 'releaseTag',
				type: 'string',
				default: '',
				required: true,
				displayOptions: {
					show: {
						operation: [
							'create',
						],
						resource: [
							'release',
						],
					},
				},
				description: 'The tag of the release.',
			},
			{
				displayName: 'Additional Fields',
				name: 'additionalFields',
				type: 'collection',
				typeOptions: {
					multipleValueButtonText: 'Add Field',
				},
				displayOptions: {
					show: {
						operation: [
							'create',
						],
						resource: [
							'release',
						],
					},
				},
				default: {},
				options: [
					{
						displayName: 'Name',
						name: 'name',
						type: 'string',
						default: '',
						description: 'The name of the issue.',
					},
					{
						displayName: 'Body',
						name: 'body',
						type: 'string',
						typeOptions: {
							rows: 5,
						},
						default: '',
						description: 'The body of the release.',
					},
					{
						displayName: 'Draft',
						name: 'draft',
						type: 'boolean',
						default: false,
						description: 'Set "true" to create a draft (unpublished) release, "false" to create a published one.',
					},
					{
						displayName: 'Prerelease',
						name: 'prerelease',
						type: 'boolean',
						default: false,
						description: 'If set to "true" it will point out that the release is non-production ready.',
					},
					{
						displayName: 'Target Commitish',
						name: 'target_commitish',
						type: 'string',
						default: '',
						description: 'Specifies the commitish value that determines where the Git tag is created from. Can be any branch or commit SHA. Unused if the Git tag already exists. Default: the repository\'s default branch(usually master).',
					},
				],
			},



			// ----------------------------------
			//         repository
			// ----------------------------------

			// ----------------------------------
			//         repository:getIssues
			// ----------------------------------
			{
				displayName: 'Filters',
				name: 'getRepositoryIssuesFilters',
				type: 'collection',
				typeOptions: {
					multipleValueButtonText: 'Add Filter',
				},
				displayOptions: {
					show: {
						operation: [
							'getIssues',
						],
						resource: [
							'repository',
						],
					},
				},
				default: {},
				options: [
					{
						displayName: 'Assignee',
						name: 'assignee',
						type: 'string',
						default: '',
						description: 'Return only issues which are assigned to a specific user.',
					},
					{
						displayName: 'Creator',
						name: 'creator',
						type: 'string',
						default: '',
						description: 'Return only issues which were created by a specific user.',
					},
					{
						displayName: 'Mentioned',
						name: 'mentioned',
						type: 'string',
						default: '',
						description: 'Return only issues in which a specific user was mentioned.',
					},
					{
						displayName: 'Labels',
						name: 'labels',
						type: 'string',
						default: '',
						description: 'Return only issues with the given labels. Multiple lables can be separated by comma.',
					},
					{
						displayName: 'Updated Since',
						name: 'since',
						type: 'dateTime',
						default: '',
						description: 'Return only issues updated at or after this time.',
					},
					{
						displayName: 'State',
						name: 'state',
						type: 'options',
						options: [
							{
								name: 'All',
								value: 'all',
								description: 'Returns issues with any state',
							},
							{
								name: 'Closed',
								value: 'closed',
								description: 'Return issues with "closed" state',
							},
							{
								name: 'Open',
								value: 'open',
								description: 'Return issues with "open" state',
							},
						],
						default: 'open',
						description: 'The state to set.',
					},
					{
						displayName: 'Sort',
						name: 'sort',
						type: 'options',
						options: [
							{
								name: 'Created',
								value: 'created',
								description: 'Sort by created date',
							},
							{
								name: 'Updated',
								value: 'updated',
								description: 'Sort by updated date',
							},
							{
								name: 'Comments',
								value: 'comments',
								description: 'Sort by comments',
							},
						],
						default: 'created',
						description: 'The order the issues should be returned in.',
					},
					{
						displayName: 'Direction',
						name: 'direction',
						type: 'options',
						options: [
							{
								name: 'Ascending',
								value: 'asc',
								description: 'Sort in ascending order',
							},
							{
								name: 'Descending',
								value: 'desc',
								description: 'Sort in descending order',
							},
						],
						default: 'desc',
						description: 'The sort order.',
					},

				],
			},
<<<<<<< HEAD
			// ----------------------------------
			//         user:invite
			// ----------------------------------
			{
				displayName: 'Organization',
				name: 'organization',
=======


			// ----------------------------------
			//         rerview
			// ----------------------------------
			// ----------------------------------
			//         review:getAll
			// ----------------------------------
			{
				displayName: 'PR Number',
				name: 'pullRequestNumber',
				type: 'number',
				default: 0,
				required: true,
				displayOptions: {
					show: {
						operation: [
							'get',
							'update',
						],
						resource: [
							'review',
						],
					},
				},
				description: 'The number of the pull request.',
			},
			{
				displayName: 'Review ID',
				name: 'reviewId',
>>>>>>> cc4d6ab0
				type: 'string',
				default: '',
				required: true,
				displayOptions: {
					show: {
						operation: [
<<<<<<< HEAD
							'invite',
						],
						resource: [
							'user',
						],
					},
				},
				description: 'The GitHub organization that the user is being invited to.',
			},
			{
				displayName: 'Email',
				name: 'email',
				type: 'string',
				default: '',
				required: true,
				displayOptions: {
					show: {
						operation: [
							'invite',
						],
						resource: [
							'user',
						],
					},
				},
				description: 'The email address of the invited user.',
=======
							'get',
							'update',
						],
						resource: [
							'review',
						],
					},
				},
				description: 'ID of the review',
			},

			// ----------------------------------
			//         review:getAll
			// ----------------------------------
			{
				displayName: 'PR Number',
				name: 'pullRequestNumber',
				type: 'number',
				default: 0,
				required: true,
				displayOptions: {
					show: {
						operation: [
							'getAll',
						],
						resource: [
							'review',
						],
					},
				},
				description: 'The number of the pull request.',
			},
			{
				displayName: 'Return All',
				name: 'returnAll',
				type: 'boolean',
				displayOptions: {
					show: {
						resource: [
							'review',
						],
						operation: [
							'getAll',
						],
					},
				},
				default: false,
				description: 'If all results should be returned or only up to a given limit.',
			},
			{
				displayName: 'Limit',
				name: 'limit',
				type: 'number',
				displayOptions: {
					show: {
						resource: [
							'review',
						],
						operation: [
							'getAll',
						],
						returnAll: [
							false,
						],
					},
				},
				typeOptions: {
					minValue: 1,
					maxValue: 100,
				},
				default: 50,
				description: 'How many results to return.',
			},
			// ----------------------------------
			//         review:create
			// ----------------------------------
			{
				displayName: 'PR Number',
				name: 'pullRequestNumber',
				type: 'number',
				default: 0,
				required: true,
				displayOptions: {
					show: {
						operation: [
							'create',
						],
						resource: [
							'review',
						],
					},
				},
				description: 'The number of the pull request to review.',
			},
			{
				displayName: 'Event',
				name: 'event',
				type: 'options',
				displayOptions: {
					show: {
						operation: [
							'create',
						],
						resource: [
							'review',
						],
					},
				},
				options: [
					{
						name: 'Approve',
						value: 'approve',
						description: 'Approve the pull request',
					},
					{
						name: 'Request Change',
						value: 'requestChanges',
						description: 'Request code changes',
					},
					{
						name: 'Comment',
						value: 'comment',
						description: 'Add a comment without approval or change requests',
					},
					{
						name: 'Pending',
						value: 'pending',
						description: 'You will need to submit the pull request review when you are ready.',
					},
				],
				default: 'approve',
				description: 'The review action you want to perform.',
			},
			{
				displayName: 'Body',
				name: 'body',
				type: 'string',
				typeOptions: {
					alwaysOpenEditWindow: true,
				},
				displayOptions: {
					show: {
						operation: [
							'create',
						],
						resource: [
							'review',
						],
						event: [
							'requestChanges',
							'comment',
						],
					},
				},
				default: '',
				description: 'The body of the review (required for events Request Changes or Comment).',
			},
			{
				displayName: 'Additional Fields',
				name: 'additionalFields',
				placeholder: 'Add Field',
				description: 'Additional fields.',
				type: 'collection',
				default: {},
				displayOptions: {
					show: {
						operation: [
							'create',
						],
						resource: [
							'review',
						],
					},
				},
				options: [
					{
						displayName: 'Commit ID',
						name: 'commitId',
						type: 'string',
						default: '',
						description: 'The SHA of the commit that needs a review, if different from the latest',
					},
				],
			},
			// ----------------------------------
			//         review:update
			// ----------------------------------
			{
				displayName: 'Body',
				name: 'body',
				type: 'string',
				typeOptions: {
					alwaysOpenEditWindow: true,
				},
				displayOptions: {
					show: {
						operation: [
							'update',
						],
						resource: [
							'review',
						],
					},
				},
				default: '',
				description: 'The body of the review',
>>>>>>> cc4d6ab0
			},
		],
	};


	async execute(this: IExecuteFunctions): Promise<INodeExecutionData[][]> {
		const items = this.getInputData();
		const returnData: IDataObject[] = [];

		let returnAll = false;

		let responseData;

		// Operations which overwrite the returned data
		const overwriteDataOperations = [
			'file:create',
			'file:delete',
			'file:edit',
			'file:get',
			'issue:create',
			'issue:createComment',
			'issue:edit',
			'issue:get',
			'release:create',
			'repository:get',
			'repository:getLicense',
			'repository:getProfile',
<<<<<<< HEAD
			'user:invite',
=======
			'review:create',
			'review:get',
			'review:update',
>>>>>>> cc4d6ab0
		];
		// Operations which overwrite the returned data and return arrays
		// and has so to be merged with the data of other items
		const overwriteDataOperationsArray = [
			'repository:getIssues',
			'repository:listPopularPaths',
			'repository:listReferrers',
			'user:getRepositories',
			'review:getAll',
		];


		// For Post
		let body: IDataObject;
		// For Query string
		let qs: IDataObject;

		let requestMethod: string;
		let endpoint: string;

		const operation = this.getNodeParameter('operation', 0) as string;
		const resource = this.getNodeParameter('resource', 0) as string;
		const fullOperation = `${resource}:${operation}`;

		for (let i = 0; i < items.length; i++) {
			// Reset all values
			requestMethod = 'GET';
			endpoint = '';
			body = {};
			qs = {};

			let owner = '';
			if (fullOperation !== 'user:invite') {
				// Request the parameters which almost all operations need
				owner = this.getNodeParameter('owner', i) as string;
			}

			let repository = '';
			if (fullOperation !== 'user:getRepositories' && fullOperation !== 'user:invite') {
				repository = this.getNodeParameter('repository', i) as string;
			}

			if (resource === 'file') {
				if (['create', 'edit'].includes(operation)) {
					// ----------------------------------
					//         create/edit
					// ----------------------------------

					requestMethod = 'PUT';

					const filePath = this.getNodeParameter('filePath', i) as string;

					const additionalParameters = this.getNodeParameter('additionalParameters', i, {}) as IDataObject;
					if (additionalParameters.author) {
						body.author = additionalParameters.author;
					}
					if (additionalParameters.committer) {
						body.committer = additionalParameters.committer;
					}
					if (additionalParameters.branch && (additionalParameters.branch as IDataObject).branch) {
						body.branch = (additionalParameters.branch as IDataObject).branch;
					}

					if (operation === 'edit') {
						// If the file should be updated the request has to contain the SHA
						// of the file which gets replaced.
						body.sha = await getFileSha.call(this, owner, repository, filePath, body.branch as string | undefined);
					}

					body.message = this.getNodeParameter('commitMessage', i) as string;

					if (this.getNodeParameter('binaryData', i) === true) {
						// Is binary file to upload
						const item = items[i];

						if (item.binary === undefined) {
							throw new Error('No binary data exists on item!');
						}

						const binaryPropertyName = this.getNodeParameter('binaryPropertyName', i) as string;

						if (item.binary[binaryPropertyName] === undefined) {
							throw new Error(`No binary data property "${binaryPropertyName}" does not exists on item!`);
						}

						// Currently internally n8n uses base64 and also Github expects it base64 encoded.
						// If that ever changes the data has to get converted here.
						body.content = item.binary[binaryPropertyName].data;
					} else {
						// Is text file
						// body.content = Buffer.from(this.getNodeParameter('fileContent', i) as string, 'base64');
						body.content = Buffer.from(this.getNodeParameter('fileContent', i) as string).toString('base64');
					}

					endpoint = `/repos/${owner}/${repository}/contents/${encodeURI(filePath)}`;
				} else if (operation === 'delete') {
					// ----------------------------------
					//         delete
					// ----------------------------------

					requestMethod = 'DELETE';

					const additionalParameters = this.getNodeParameter('additionalParameters', i, {}) as IDataObject;
					if (additionalParameters.author) {
						body.author = additionalParameters.author;
					}
					if (additionalParameters.committer) {
						body.committer = additionalParameters.committer;
					}
					if (additionalParameters.branch && (additionalParameters.branch as IDataObject).branch) {
						body.branch = (additionalParameters.branch as IDataObject).branch;
					}

					const filePath = this.getNodeParameter('filePath', i) as string;
					body.message = this.getNodeParameter('commitMessage', i) as string;

					body.sha = await getFileSha.call(this, owner, repository, filePath, body.branch as string | undefined);

					endpoint = `/repos/${owner}/${repository}/contents/${encodeURI(filePath)}`;
				} else if (operation === 'get') {
					requestMethod = 'GET';

					const filePath = this.getNodeParameter('filePath', i) as string;

					endpoint = `/repos/${owner}/${repository}/contents/${encodeURI(filePath)}`;
				}
			} else if (resource === 'issue') {
				if (operation === 'create') {
					// ----------------------------------
					//         create
					// ----------------------------------

					requestMethod = 'POST';

					body.title = this.getNodeParameter('title', i) as string;
					body.body = this.getNodeParameter('body', i) as string;
					const labels = this.getNodeParameter('labels', i) as IDataObject[];

					const assignees = this.getNodeParameter('assignees', i) as IDataObject[];

					body.labels = labels.map((data) => data['label']);
					body.assignees = assignees.map((data) => data['assignee']);

					endpoint = `/repos/${owner}/${repository}/issues`;
				} else if (operation === 'createComment') {
					// ----------------------------------
					//         createComment
					// ----------------------------------
					requestMethod = 'POST';

					const issueNumber = this.getNodeParameter('issueNumber', i) as string;

					body.body = this.getNodeParameter('body', i) as string;

					endpoint = `/repos/${owner}/${repository}/issues/${issueNumber}/comments`;
				} else if (operation === 'edit') {
					// ----------------------------------
					//         edit
					// ----------------------------------

					requestMethod = 'PATCH';

					const issueNumber = this.getNodeParameter('issueNumber', i) as string;

					body = this.getNodeParameter('editFields', i, {}) as IDataObject;

					if (body.labels !== undefined) {
						body.labels = (body.labels as IDataObject[]).map((data) => data['label']);
					}
					if (body.assignees !== undefined) {
						body.assignees = (body.assignees as IDataObject[]).map((data) => data['assignee']);
					}

					endpoint = `/repos/${owner}/${repository}/issues/${issueNumber}`;
				} else if (operation === 'get') {
					// ----------------------------------
					//         get
					// ----------------------------------

					requestMethod = 'GET';

					const issueNumber = this.getNodeParameter('issueNumber', i) as string;

					endpoint = `/repos/${owner}/${repository}/issues/${issueNumber}`;
				} else if (operation === 'lock') {
					// ----------------------------------
					//         lock
					// ----------------------------------

					requestMethod = 'PUT';

					const issueNumber = this.getNodeParameter('issueNumber', i) as string;

					qs.lock_reason = this.getNodeParameter('lockReason', i) as string;

					endpoint = `/repos/${owner}/${repository}/issues/${issueNumber}/lock`;
				}
			} else if (resource === 'release') {
				if (operation === 'create') {
					// ----------------------------------
					//         create
					// ----------------------------------

					requestMethod = 'POST';

					body = this.getNodeParameter('additionalFields', i, {}) as IDataObject;

					body.tag_name = this.getNodeParameter('releaseTag', i) as string;

					endpoint = `/repos/${owner}/${repository}/releases`;
				}
			} else if (resource === 'repository') {
				if (operation === 'listPopularPaths') {
					// ----------------------------------
					//         listPopularPaths
					// ----------------------------------

					requestMethod = 'GET';

					endpoint = `/repos/${owner}/${repository}/traffic/popular/paths`;
				} else if (operation === 'listReferrers') {
					// ----------------------------------
					//         listReferrers
					// ----------------------------------

					requestMethod = 'GET';

					endpoint = `/repos/${owner}/${repository}/traffic/popular/referrers`;
				} else if (operation === 'get') {
					// ----------------------------------
					//         get
					// ----------------------------------

					requestMethod = 'GET';

					endpoint = `/repos/${owner}/${repository}`;
				} else if (operation === 'getLicense') {
					// ----------------------------------
					//         getLicense
					// ----------------------------------

					requestMethod = 'GET';

					endpoint = `/repos/${owner}/${repository}/license`;
				} else if (operation === 'getIssues') {
					// ----------------------------------
					//         getIssues
					// ----------------------------------

					requestMethod = 'GET';

					qs = this.getNodeParameter('getRepositoryIssuesFilters', i) as IDataObject;

					endpoint = `/repos/${owner}/${repository}/issues`;
				}
			} else if (resource === 'review') {
				if (operation === 'get') {
					// ----------------------------------
					//         get
					// ----------------------------------
					requestMethod = 'GET';

					const reviewId = this.getNodeParameter('reviewId', i) as string;

					const pullRequestNumber = this.getNodeParameter('pullRequestNumber', i) as string;

					endpoint = `/repos/${owner}/${repository}/pulls/${pullRequestNumber}/reviews/${reviewId}`;

				} else if (operation === 'getAll') {
					// ----------------------------------
					//         getAll
					// ----------------------------------
					requestMethod = 'GET';

					returnAll = this.getNodeParameter('returnAll', 0) as boolean;

					const pullRequestNumber = this.getNodeParameter('pullRequestNumber', i) as string;

					if (returnAll === false) {
						qs.per_page = this.getNodeParameter('limit', 0) as number;
					}

					endpoint = `/repos/${owner}/${repository}/pulls/${pullRequestNumber}/reviews`;
				} else if (operation === 'create') {
					// ----------------------------------
					//         create
					// ----------------------------------
					requestMethod = 'POST';

					const pullRequestNumber = this.getNodeParameter('pullRequestNumber', i) as string;
					const additionalFields = this.getNodeParameter('additionalFields', i) as IDataObject;
					Object.assign(body, additionalFields);

					body.event = snakeCase(this.getNodeParameter('event', i) as string).toUpperCase();
					if (body.event === 'REQUEST_CHANGES' || body.event === 'COMMENT') {
						body.body = this.getNodeParameter('body', i) as string;
					}

					endpoint = `/repos/${owner}/${repository}/pulls/${pullRequestNumber}/reviews`;
				} else if (operation === 'update') {
					// ----------------------------------
					//         update
					// ----------------------------------
					requestMethod = 'PUT';

					const pullRequestNumber = this.getNodeParameter('pullRequestNumber', i) as string;
					const reviewId = this.getNodeParameter('reviewId', i) as string;

					body.body = this.getNodeParameter('body', i) as string;
				
					endpoint = `/repos/${owner}/${repository}/pulls/${pullRequestNumber}/reviews/${reviewId}`;
				}
			} else if (resource === 'user') {
				if (operation === 'getRepositories') {
					// ----------------------------------
					//         getRepositories
					// ----------------------------------

					requestMethod = 'GET';

					endpoint = `/users/${owner}/repos`;

				}	else if (operation === 'invite') {
					// ----------------------------------
					//            invite
					// ----------------------------------

					requestMethod = 'POST';
					const org  = this.getNodeParameter('organization', i) as string;
					endpoint = `/orgs/${org}/invitations`;
					body.email = this.getNodeParameter('email', i) as string;

				}

			} else {
				throw new Error(`The resource "${resource}" is not known!`);
			}

			if (returnAll === true) {
				responseData = await githubApiRequestAllItems.call(this, requestMethod, endpoint, body, qs);
			} else {
				responseData = await githubApiRequest.call(this, requestMethod, endpoint, body, qs);
			}

			if (fullOperation === 'file:get') {
				const asBinaryProperty = this.getNodeParameter('asBinaryProperty', i);

				if (asBinaryProperty === true) {
					// Add the returned data to the item as binary property
					const binaryPropertyName = this.getNodeParameter('binaryPropertyName', i) as string;

					const newItem: INodeExecutionData = {
						json: items[i].json,
						binary: {},
					};

					if (items[i].binary !== undefined) {
						// Create a shallow copy of the binary data so that the old
						// data references which do not get changed still stay behind
						// but the incoming data does not get changed.
						Object.assign(newItem.binary, items[i].binary);
					}

					newItem.binary![binaryPropertyName] = await this.helpers.prepareBinaryData(Buffer.from(responseData.content, 'base64'), responseData.path);

					items[i] = newItem;

					return this.prepareOutputData(items);
				}
			}

			if (overwriteDataOperations.includes(fullOperation)) {
				returnData.push(responseData);
			} else if (overwriteDataOperationsArray.includes(fullOperation)) {
				returnData.push.apply(returnData, responseData);
			}
		}

		if (overwriteDataOperations.includes(fullOperation) || overwriteDataOperationsArray.includes(fullOperation)) {
			// Return data gets replaced
			return [this.helpers.returnJsonArray(returnData)];
		} else {
			// For all other ones simply return the unchanged items
			return this.prepareOutputData(items);
		}
	}
}<|MERGE_RESOLUTION|>--- conflicted
+++ resolved
@@ -1170,14 +1170,6 @@
 
 				],
 			},
-<<<<<<< HEAD
-			// ----------------------------------
-			//         user:invite
-			// ----------------------------------
-			{
-				displayName: 'Organization',
-				name: 'organization',
-=======
 
 
 			// ----------------------------------
@@ -1208,41 +1200,12 @@
 			{
 				displayName: 'Review ID',
 				name: 'reviewId',
->>>>>>> cc4d6ab0
 				type: 'string',
 				default: '',
 				required: true,
 				displayOptions: {
 					show: {
 						operation: [
-<<<<<<< HEAD
-							'invite',
-						],
-						resource: [
-							'user',
-						],
-					},
-				},
-				description: 'The GitHub organization that the user is being invited to.',
-			},
-			{
-				displayName: 'Email',
-				name: 'email',
-				type: 'string',
-				default: '',
-				required: true,
-				displayOptions: {
-					show: {
-						operation: [
-							'invite',
-						],
-						resource: [
-							'user',
-						],
-					},
-				},
-				description: 'The email address of the invited user.',
-=======
 							'get',
 							'update',
 						],
@@ -1449,7 +1412,45 @@
 				},
 				default: '',
 				description: 'The body of the review',
->>>>>>> cc4d6ab0
+			},
+			// ----------------------------------
+			//         user:invite
+			// ----------------------------------
+			{
+				displayName: 'Organization',
+				name: 'organization',
+				type: 'string',
+				default: '',
+				required: true,
+				displayOptions: {
+					show: {
+						operation: [
+							'invite',
+						],
+						resource: [
+							'user',
+						],
+					},
+				},
+				description: 'The GitHub organization that the user is being invited to.',
+			},
+			{
+				displayName: 'Email',
+				name: 'email',
+				type: 'string',
+				default: '',
+				required: true,
+				displayOptions: {
+					show: {
+						operation: [
+							'invite',
+						],
+						resource: [
+							'user',
+						],
+					},
+				},
+				description: 'The email address of the invited user.',
 			},
 		],
 	};
@@ -1477,13 +1478,10 @@
 			'repository:get',
 			'repository:getLicense',
 			'repository:getProfile',
-<<<<<<< HEAD
-			'user:invite',
-=======
 			'review:create',
 			'review:get',
 			'review:update',
->>>>>>> cc4d6ab0
+			'user:invite',
 		];
 		// Operations which overwrite the returned data and return arrays
 		// and has so to be merged with the data of other items
