import {
	IHookFunctions,
	IWebhookFunctions,
} from 'n8n-core';

import {
	IDataObject,
	ILoadOptionsFunctions,
	INodeType,
	INodeTypeDescription,
	IWebhookResponseData,
} from 'n8n-workflow';

import {
	getTriggerName,
	livePublicKey,
	Profile,
	testPublicKey,
	wiseApiRequest,
} from './GenericFunctions';

import {
	createVerify,
} from 'crypto';

export class WiseTrigger implements INodeType {
	description: INodeTypeDescription = {
		displayName: 'Wise Trigger',
		name: 'wiseTrigger',
		icon: 'file:wise.svg',
		group: ['trigger'],
		version: 1,
		subtitle: '={{$parameter["event"]}}',
		description: 'Handle Wise events via webhooks',
		defaults: {
			name: 'Wise Trigger',
		},
		inputs: [],
		outputs: ['main'],
		credentials: [
			{
				name: 'wiseApi',
				required: true,
			},
		],
		webhooks: [
			{
				name: 'default',
				httpMethod: 'POST',
				responseMode: 'onReceived',
				path: 'webhook',
			},
		],
		properties: [
			{
				displayName: 'Profile',
				name: 'profileId',
				type: 'options',
				required: true,
				typeOptions: {
					loadOptionsMethod: 'getProfiles',
				},
				default: '',
			},
			{
				displayName: 'Event',
				name: 'event',
				type: 'options',
				required: true,
				default: '',
				options: [
					{
						name: 'Balance Credit',
						value: 'balanceCredit',
						description: 'Triggered every time a balance account is credited',
					},
					{
						name: 'Transfer Active Case',
						value: 'transferActiveCases',
<<<<<<< HEAD
						description: 'Triggered every time a transfer\'s list of active cases is updated',
=======
						description: 'Triggered every time a transfer\'s list of active cases is updated.',
>>>>>>> 7f933919
					},
					{
						name: 'Transfer State Changed',
						value: 'tranferStateChange',
<<<<<<< HEAD
						description: 'Triggered every time a transfer\'s status is updated',
=======
						description: 'Triggered every time a transfer\'s status is updated.',
>>>>>>> 7f933919
					},
				],
			},
		],
	};

	methods = {
		loadOptions: {
			async getProfiles(this: ILoadOptionsFunctions) {
				const profiles = await wiseApiRequest.call(this, 'GET', 'v1/profiles');
				return profiles.map(({ id, type }: Profile) => ({
					name: type.charAt(0).toUpperCase() + type.slice(1),
					value: id,
				}));
			},
		},
	};
	// @ts-ignore
	webhookMethods = {
		default: {
			async checkExists(this: IHookFunctions): Promise<boolean> {
				const webhookData = this.getWorkflowStaticData('node');
				const webhookUrl = this.getNodeWebhookUrl('default');
				const profileId = this.getNodeParameter('profileId') as string;
				const event = this.getNodeParameter('event') as string;
				const webhooks = await wiseApiRequest.call(this, 'GET', `v3/profiles/${profileId}/subscriptions`);
				const trigger = getTriggerName(event);
				for (const webhook of webhooks) {
					if (webhook.delivery.url === webhookUrl && webhook.scope.id === profileId && webhook.trigger_on === trigger) {
						webhookData.webhookId = webhook.id;
						return true;
					}
				}
				return false;
			},
			async create(this: IHookFunctions): Promise<boolean> {
				const webhookUrl = this.getNodeWebhookUrl('default');
				const webhookData = this.getWorkflowStaticData('node');
				const profileId = this.getNodeParameter('profileId') as string;
				const event = this.getNodeParameter('event') as string;
				const trigger = getTriggerName(event);
				const body: IDataObject = {
					name: `n8n Webhook`,
					trigger_on: trigger,
					delivery: {
						version: '2.0.0',
						url: webhookUrl,
					},
				};
				const webhook = await wiseApiRequest.call(this, 'POST', `v3/profiles/${profileId}/subscriptions`, body);
				webhookData.webhookId = webhook.id;
				return true;
			},
			async delete(this: IHookFunctions): Promise<boolean> {
				const webhookData = this.getWorkflowStaticData('node');
				const profileId = this.getNodeParameter('profileId') as string;
				try {
					await wiseApiRequest.call(this, 'DELETE', `v3/profiles/${profileId}/subscriptions/${webhookData.webhookId}`);
				} catch (error) {
					return false;
				}
				delete webhookData.webhookId;
				return true;
			},
		},
	};

	async webhook(this: IWebhookFunctions): Promise<IWebhookResponseData> {
		const req = this.getRequestObject();
		const headers = this.getHeaderData() as IDataObject;
		const credentials = await this.getCredentials('wiseApi');

		if (headers['x-test-notification'] === 'true') {
			const res = this.getResponseObject();
			res.status(200).end();
			return {
				noWebhookResponse: true,
			};
		}

		const signature = headers['x-signature'] as string;

		const publicKey = (credentials.environment === 'test') ? testPublicKey : livePublicKey as string;

		//@ts-ignore
		const sig = createVerify('RSA-SHA1').update(req.rawBody);
		const verified = sig.verify(
			publicKey,
			signature,
			'base64',
		);

		if (verified === false) {
			return {};
		}

		return {
			workflowData: [
				this.helpers.returnJsonArray(req.body),
			],
		};
	}
}<|MERGE_RESOLUTION|>--- conflicted
+++ resolved
@@ -77,20 +77,12 @@
 					{
 						name: 'Transfer Active Case',
 						value: 'transferActiveCases',
-<<<<<<< HEAD
-						description: 'Triggered every time a transfer\'s list of active cases is updated',
-=======
 						description: 'Triggered every time a transfer\'s list of active cases is updated.',
->>>>>>> 7f933919
 					},
 					{
 						name: 'Transfer State Changed',
 						value: 'tranferStateChange',
-<<<<<<< HEAD
-						description: 'Triggered every time a transfer\'s status is updated',
-=======
 						description: 'Triggered every time a transfer\'s status is updated.',
->>>>>>> 7f933919
 					},
 				],
 			},
