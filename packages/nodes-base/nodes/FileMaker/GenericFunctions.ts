import { IExecuteFunctions, IExecuteSingleFunctions, ILoadOptionsFunctions } from 'n8n-core';

import { IDataObject, INodePropertyOptions, NodeApiError, NodeOperationError } from 'n8n-workflow';

import { OptionsWithUri } from 'request';

interface ScriptsOptions {
	script?: any; //tslint:disable-line:no-any
	'script.param'?: any; //tslint:disable-line:no-any
	'script.prerequest'?: any; //tslint:disable-line:no-any
	'script.prerequest.param'?: any; //tslint:disable-line:no-any
	'script.presort'?: any; //tslint:disable-line:no-any
	'script.presort.param'?: any; //tslint:disable-line:no-any
}
interface LayoutObject {
	name: string;
	isFolder?: boolean;
	folderLayoutNames?: LayoutObject[];
}

interface ScriptObject {
	name: string;
	isFolder?: boolean;
	folderScriptNames?: LayoutObject[];
}

export async function getToken(
	this: ILoadOptionsFunctions | IExecuteFunctions | IExecuteSingleFunctions,
): Promise<any> {
	const credentials = await this.getCredentials('fileMaker');

	const host = credentials.host as string;
	const db = credentials.db as string;
	const login = credentials.login as string;
	const password = credentials.password as string;

	const url = `https://${host}/fmi/data/v1/databases/${db}/sessions`;

	// Reset all values
	const requestOptions: OptionsWithUri = {
		uri: url,
		headers: {},
		method: 'POST',
		json: true,
		//rejectUnauthorized: !this.getNodeParameter('allowUnauthorizedCerts', itemIndex, false) as boolean,
	};
	requestOptions.auth = {
		user: login,
		pass: password,
	};
	requestOptions.body = {
		fmDataSource: [
			{
				database: host,
				username: login,
				password,
			},
		],
	};

	try {
<<<<<<< HEAD
		const response = await this.helpers.request!(requestOptions);

		if (typeof response === 'string') {
			throw new NodeOperationError(
				this.getNode(),
				'Response body is not valid JSON. Change "Response Format" to "String"',
			);
		}

		return response.response.token;
=======
		const responseData = await this.helpers.request(options);
		const items = parseLayouts(responseData.response.layouts);
		items.sort((a, b) => (a.name > b.name ? 0 : 1));
		return items;
>>>>>>> 94be3b61
	} catch (error) {
		throw new NodeApiError(this.getNode(), error);
	}
}

function parseLayouts(layouts: LayoutObject[]): INodePropertyOptions[] {
	const returnData: INodePropertyOptions[] = [];
	for (const layout of layouts) {
		if (layout.isFolder!) {
			returnData.push(...parseLayouts(layout.folderLayoutNames!));
		} else {
			returnData.push({
				name: layout.name,
				value: layout.name,
			});
		}
	}
	return returnData;
}

/**
 * Make an API request to ActiveCampaign
 *
 */
export async function layoutsApiRequest(
	this: ILoadOptionsFunctions | IExecuteFunctions | IExecuteSingleFunctions,
): Promise<INodePropertyOptions[]> {
	const token = await getToken.call(this);
	const credentials = await this.getCredentials('fileMaker');

	const host = credentials.host as string;
	const db = credentials.db as string;

	const url = `https://${host}/fmi/data/v1/databases/${db}/layouts`;
	const options: OptionsWithUri = {
		headers: {
			Authorization: `Bearer ${token}`,
		},
		method: 'GET',
		uri: url,
		json: true,
	};

	try {
<<<<<<< HEAD
		const responseData = await this.helpers.request!(options);
		const items = parseLayouts(responseData.response.layouts);
		items.sort((a, b) => (a.name > b.name ? 0 : 1));
		return items;
=======
		const responseData = await this.helpers.request(options);
		return responseData.response.fieldMetaData;
>>>>>>> 94be3b61
	} catch (error) {
		throw new NodeApiError(this.getNode(), error);
	}
}

/**
 * Make an API request to ActiveCampaign
 *
 */
export async function getFields(this: ILoadOptionsFunctions): Promise<any> {
	const token = await getToken.call(this);
	const credentials = await this.getCredentials('fileMaker');
	const layout = this.getCurrentNodeParameter('layout') as string;

	const host = credentials.host as string;
	const db = credentials.db as string;

	const url = `https://${host}/fmi/data/v1/databases/${db}/layouts/${layout}`;
	const options: OptionsWithUri = {
		headers: {
			Authorization: `Bearer ${token}`,
		},
		method: 'GET',
		uri: url,
		json: true,
	};

	try {
<<<<<<< HEAD
		const responseData = await this.helpers.request!(options);
		return responseData.response.fieldMetaData;
=======
		const responseData = await this.helpers.request(options);
		return responseData.response.portalMetaData;
>>>>>>> 94be3b61
	} catch (error) {
		// If that data does not exist for some reason return the actual error
		throw error;
	}
}

/**
 * Make an API request to ActiveCampaign
 *
 */
export async function getPortals(this: ILoadOptionsFunctions): Promise<any> {
	const token = await getToken.call(this);
	const credentials = await this.getCredentials('fileMaker');
	const layout = this.getCurrentNodeParameter('layout') as string;

	const host = credentials.host as string;
	const db = credentials.db as string;

	const url = `https://${host}/fmi/data/v1/databases/${db}/layouts/${layout}`;
	const options: OptionsWithUri = {
		headers: {
			Authorization: `Bearer ${token}`,
		},
		method: 'GET',
		uri: url,
		json: true,
	};

	try {
<<<<<<< HEAD
		const responseData = await this.helpers.request!(options);
		return responseData.response.portalMetaData;
=======
		const responseData = await this.helpers.request(options);
		const items = parseScriptsList(responseData.response.scripts);
		items.sort((a, b) => (a.name > b.name ? 0 : 1));
		return items;
>>>>>>> 94be3b61
	} catch (error) {
		// If that data does not exist for some reason return the actual error
		throw error;
	}
}

function parseScriptsList(scripts: ScriptObject[]): INodePropertyOptions[] {
	const returnData: INodePropertyOptions[] = [];
	for (const script of scripts) {
		if (script.isFolder!) {
			returnData.push(...parseScriptsList(script.folderScriptNames!));
		} else if (script.name !== '-') {
			returnData.push({
				name: script.name,
				value: script.name,
			});
		}
	}
	return returnData;
}

/**
 * Make an API request to ActiveCampaign
 *
 */
export async function getScripts(this: ILoadOptionsFunctions): Promise<any> {
	const token = await getToken.call(this);
	const credentials = await this.getCredentials('fileMaker');

	const host = credentials.host as string;
	const db = credentials.db as string;

	const url = `https://${host}/fmi/data/v1/databases/${db}/scripts`;
	const options: OptionsWithUri = {
		headers: {
			Authorization: `Bearer ${token}`,
		},
		method: 'GET',
		uri: url,
		json: true,
	};

	try {
<<<<<<< HEAD
		const responseData = await this.helpers.request!(options);
		const items = parseScriptsList(responseData.response.scripts);
		items.sort((a, b) => (a.name > b.name ? 0 : 1));
		return items;
=======
		const response = await this.helpers.request(requestOptions);

		if (typeof response === 'string') {
			throw new NodeOperationError(
				this.getNode(),
				'Response body is not valid JSON. Change "Response Format" to "String"',
			);
		}

		return response.response.token;
>>>>>>> 94be3b61
	} catch (error) {
		// If that data does not exist for some reason return the actual error
		throw error;
	}
}

export async function logout(
	this: ILoadOptionsFunctions | IExecuteFunctions | IExecuteSingleFunctions,
	token: string,
): Promise<any> {
	const credentials = await this.getCredentials('fileMaker');

	const host = credentials.host as string;
	const db = credentials.db as string;

	const url = `https://${host}/fmi/data/v1/databases/${db}/sessions/${token}`;

	// Reset all values
	const requestOptions: OptionsWithUri = {
		uri: url,
		headers: {},
		method: 'DELETE',
		json: true,
		//rejectUnauthorized: !this.getNodeParameter('allowUnauthorizedCerts', itemIndex, false) as boolean,
	};

	try {
		const response = await this.helpers.request(requestOptions);

		if (typeof response === 'string') {
			throw new NodeOperationError(
				this.getNode(),
				'Response body is not valid JSON. Change "Response Format" to "String"',
			);
		}

		return response;
	} catch (error) {
		const message =
			(error.response.body.messages[0].message as string) +
			'(' +
			(error.response.body.messages[0].message as string) +
			')';

		if (message !== undefined) {
			throw new NodeApiError(this.getNode(), error, { message });
		}

		throw new NodeApiError(this.getNode(), error.response.body);
	}
}

export function parseSort(this: IExecuteFunctions, i: number): object | null {
	let sort;
	const setSort = this.getNodeParameter('setSort', i, false);
	if (!setSort) {
		sort = null;
	} else {
		sort = [];
		const sortParametersUi = this.getNodeParameter('sortParametersUi', i, {}) as IDataObject;
		if (sortParametersUi.rules !== undefined) {
			// @ts-ignore
			for (const parameterData of sortParametersUi.rules as IDataObject[]) {
				// @ts-ignore
				sort.push({
					fieldName: parameterData.name as string,
					sortOrder: parameterData.value,
				});
			}
		}
	}
	return sort;
}

export function parseScripts(this: IExecuteFunctions, i: number): object | null {
	const setScriptAfter = this.getNodeParameter('setScriptAfter', i, false);
	const setScriptBefore = this.getNodeParameter('setScriptBefore', i, false);
	const setScriptSort = this.getNodeParameter('setScriptSort', i, false);

	if (!setScriptAfter && setScriptBefore && setScriptSort) {
		return {};
	} else {
		const scripts = {} as ScriptsOptions;
		if (setScriptAfter) {
			scripts.script = this.getNodeParameter('scriptAfter', i);
			scripts['script.param'] = this.getNodeParameter('scriptAfter', i);
		}
		if (setScriptBefore) {
			scripts['script.prerequest'] = this.getNodeParameter('scriptBefore', i);
			scripts['script.prerequest.param'] = this.getNodeParameter('scriptBeforeParam', i);
		}
		if (setScriptSort) {
			scripts['script.presort'] = this.getNodeParameter('scriptSort', i);
			scripts['script.presort.param'] = this.getNodeParameter('scriptSortParam', i);
		}
		return scripts;
	}
}

export function parsePortals(this: IExecuteFunctions, i: number): object | null {
	let portals;
	const getPortalsData = this.getNodeParameter('getPortals', i);
	if (!getPortalsData) {
		portals = [];
	} else {
		portals = this.getNodeParameter('portals', i);
	}
	// @ts-ignore
	return portals;
}

export function parseQuery(this: IExecuteFunctions, i: number): object | null {
	let queries;
	const queriesParamUi = this.getNodeParameter('queries', i, {}) as IDataObject;
	if (queriesParamUi.query !== undefined) {
		// @ts-ignore
		queries = [];
		for (const queryParam of queriesParamUi.query as IDataObject[]) {
			const query = {
				omit: queryParam.omit ? 'true' : 'false',
			};
			// @ts-ignore
			for (const field of queryParam.fields!.field as IDataObject[]) {
				// @ts-ignore
				query[field.name] = field.value;
			}
			queries.push(query);
		}
	} else {
		queries = null;
	}
	// @ts-ignore
	return queries;
}

export function parseFields(this: IExecuteFunctions, i: number): object | null {
	let fieldData;
	const fieldsParametersUi = this.getNodeParameter('fieldsParametersUi', i, {}) as IDataObject;
	if (fieldsParametersUi.fields !== undefined) {
		// @ts-ignore
		fieldData = {};
		for (const field of fieldsParametersUi.fields as IDataObject[]) {
			// @ts-ignore
			fieldData[field.name] = field.value;
		}
	} else {
		fieldData = null;
	}
	// @ts-ignore
	return fieldData;
}<|MERGE_RESOLUTION|>--- conflicted
+++ resolved
@@ -59,7 +59,6 @@
 	};
 
 	try {
-<<<<<<< HEAD
 		const response = await this.helpers.request!(requestOptions);
 
 		if (typeof response === 'string') {
@@ -70,12 +69,6 @@
 		}
 
 		return response.response.token;
-=======
-		const responseData = await this.helpers.request(options);
-		const items = parseLayouts(responseData.response.layouts);
-		items.sort((a, b) => (a.name > b.name ? 0 : 1));
-		return items;
->>>>>>> 94be3b61
 	} catch (error) {
 		throw new NodeApiError(this.getNode(), error);
 	}
@@ -120,15 +113,10 @@
 	};
 
 	try {
-<<<<<<< HEAD
-		const responseData = await this.helpers.request!(options);
+		const responseData = await this.helpers.request(options);
 		const items = parseLayouts(responseData.response.layouts);
 		items.sort((a, b) => (a.name > b.name ? 0 : 1));
 		return items;
-=======
-		const responseData = await this.helpers.request(options);
-		return responseData.response.fieldMetaData;
->>>>>>> 94be3b61
 	} catch (error) {
 		throw new NodeApiError(this.getNode(), error);
 	}
@@ -157,13 +145,8 @@
 	};
 
 	try {
-<<<<<<< HEAD
-		const responseData = await this.helpers.request!(options);
+		const responseData = await this.helpers.request(options);
 		return responseData.response.fieldMetaData;
-=======
-		const responseData = await this.helpers.request(options);
-		return responseData.response.portalMetaData;
->>>>>>> 94be3b61
 	} catch (error) {
 		// If that data does not exist for some reason return the actual error
 		throw error;
@@ -193,15 +176,8 @@
 	};
 
 	try {
-<<<<<<< HEAD
-		const responseData = await this.helpers.request!(options);
+		const responseData = await this.helpers.request(options);
 		return responseData.response.portalMetaData;
-=======
-		const responseData = await this.helpers.request(options);
-		const items = parseScriptsList(responseData.response.scripts);
-		items.sort((a, b) => (a.name > b.name ? 0 : 1));
-		return items;
->>>>>>> 94be3b61
 	} catch (error) {
 		// If that data does not exist for some reason return the actual error
 		throw error;
@@ -245,12 +221,66 @@
 	};
 
 	try {
-<<<<<<< HEAD
-		const responseData = await this.helpers.request!(options);
+		const responseData = await this.helpers.request(options);
 		const items = parseScriptsList(responseData.response.scripts);
 		items.sort((a, b) => (a.name > b.name ? 0 : 1));
 		return items;
-=======
+	} catch (error) {
+		// If that data does not exist for some reason return the actual error
+		throw error;
+	}
+}
+
+function parseScriptsList(scripts: ScriptObject[]): INodePropertyOptions[] {
+	const returnData: INodePropertyOptions[] = [];
+	for (const script of scripts) {
+		if (script.isFolder!) {
+			returnData.push(...parseScriptsList(script.folderScriptNames!));
+		} else if (script.name !== '-') {
+			returnData.push({
+				name: script.name,
+				value: script.name,
+			});
+		}
+	}
+	return returnData;
+}
+
+export async function getToken(
+	this: ILoadOptionsFunctions | IExecuteFunctions | IExecuteSingleFunctions,
+): Promise<any> {
+	const credentials = await this.getCredentials('fileMaker');
+
+	const host = credentials.host as string;
+	const db = credentials.db as string;
+	const login = credentials.login as string;
+	const password = credentials.password as string;
+
+	const url = `https://${host}/fmi/data/v1/databases/${db}/sessions`;
+
+	// Reset all values
+	const requestOptions: OptionsWithUri = {
+		uri: url,
+		headers: {},
+		method: 'POST',
+		json: true,
+		//rejectUnauthorized: !this.getNodeParameter('allowUnauthorizedCerts', itemIndex, false) as boolean,
+	};
+	requestOptions.auth = {
+		user: login,
+		pass: password,
+	};
+	requestOptions.body = {
+		fmDataSource: [
+			{
+				database: host,
+				username: login,
+				password,
+			},
+		],
+	};
+
+	try {
 		const response = await this.helpers.request(requestOptions);
 
 		if (typeof response === 'string') {
@@ -261,10 +291,8 @@
 		}
 
 		return response.response.token;
->>>>>>> 94be3b61
-	} catch (error) {
-		// If that data does not exist for some reason return the actual error
-		throw error;
+	} catch (error) {
+		throw new NodeApiError(this.getNode(), error);
 	}
 }
 
