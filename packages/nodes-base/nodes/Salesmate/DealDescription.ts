--- conflicted
+++ resolved
@@ -648,11 +648,7 @@
 			maxValue: 25,
 		},
 		default: 10,
-<<<<<<< HEAD
-		description: 'Max number of results to return',
-=======
 		description: 'How many results to return',
->>>>>>> 3d528da0
 	},
 	{
 		displayName: 'JSON Parameters',
