import {
	INodeProperties,
} from 'n8n-workflow';

export const listOperations: INodeProperties[] = [
	{
		displayName: 'Operation',
		name: 'operation',
		type: 'options',
		displayOptions: {
			show: {
				resource: [
					'list',
				],
			},
		},
		options: [
			{
				name: 'Get',
				value: 'get',
				description: 'Get a list',
			},
			{
				name: 'Get All',
				value: 'getAll',
				description: 'Get all lists',
			},
		],
		default: 'get',
		description: 'The operation to perform.',
	},
];

export const listFields: INodeProperties[] = [
	/* -------------------------------------------------------------------------- */
	/*                                 list:get                                   */
	/* -------------------------------------------------------------------------- */
	{
		displayName: 'List ID',
		name: 'listId',
		type: 'string',
		required: true,
		default: '',
		displayOptions: {
			show: {
				resource: [
					'list',
				],
				operation: [
					'get',
				],
			},
		},
<<<<<<< HEAD
		description: 'The unique ID of the list object to be retrieved.',
=======
		description: 'The unique id of the list object to be retrieved',
>>>>>>> cf530d0c
	},
	/* -------------------------------------------------------------------------- */
	/*                                 list:getAll                                */
	/* -------------------------------------------------------------------------- */
	{
		displayName: 'Return All',
		name: 'returnAll',
		type: 'boolean',
		displayOptions: {
			show: {
				resource: [
					'list',
				],
				operation: [
					'getAll',
				],
			},
		},
		default: false,
		description: 'Whether to return all results or only up to a given limit',
	},
	{
		displayName: 'Limit',
		name: 'limit',
		type: 'number',
		displayOptions: {
			show: {
				resource: [
					'list',
				],
				operation: [
					'getAll',
				],
				returnAll: [
					false,
				],
			},
		},
		typeOptions: {
			minValue: 1,
			maxValue: 10,
		},
		default: 5,
		description: 'How many results to return',
	},
];<|MERGE_RESOLUTION|>--- conflicted
+++ resolved
@@ -51,11 +51,7 @@
 				],
 			},
 		},
-<<<<<<< HEAD
-		description: 'The unique ID of the list object to be retrieved.',
-=======
 		description: 'The unique id of the list object to be retrieved',
->>>>>>> cf530d0c
 	},
 	/* -------------------------------------------------------------------------- */
 	/*                                 list:getAll                                */
