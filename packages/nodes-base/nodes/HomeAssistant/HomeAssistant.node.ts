import {
	IExecuteFunctions,
} from 'n8n-core';

import {
	ICredentialsDecrypted,
	ICredentialTestFunctions,
	IDataObject,
	ILoadOptionsFunctions,
	INodeExecutionData,
	INodePropertyOptions,
	INodeType,
	INodeTypeDescription,
	NodeCredentialTestResult,
} from 'n8n-workflow';

import {
	configOperations,
} from './ConfigDescription';

import {
	serviceFields,
	serviceOperations,
} from './ServiceDescription';

import {
	stateFields,
	stateOperations,
} from './StateDescription';

import {
	eventFields,
	eventOperations,
} from './EventDescription';

import {
	logFields,
	logOperations,
} from './LogDescription';

import {
	templateFields,
	templateOperations,
} from './TemplateDescription';

import {
	historyFields,
	historyOperations,
} from './HistoryDescription';

import {
	cameraProxyFields,
	cameraProxyOperations,
} from './CameraProxyDescription';

import {
	getHomeAssistantEntities,
	getHomeAssistantServices,
	homeAssistantApiRequest,
} from './GenericFunctions';

export class HomeAssistant implements INodeType {
	description: INodeTypeDescription = {
		displayName: 'Home Assistant',
		name: 'homeAssistant',
		icon: 'file:homeAssistant.svg',
		group: ['output'],
		version: 1,
		subtitle: '={{$parameter["operation"] + ": " + $parameter["resource"]}}',
		description: 'Consume Home Assistant API',
		defaults: {
			name: 'Home Assistant',
			color: '#3578e5',
		},
		inputs: ['main'],
		outputs: ['main'],
		credentials: [
			{
				name: 'homeAssistantApi',
				required: true,
				testedBy: 'homeAssistantApiTest',
			},
		],
		properties: [
			{
				displayName: 'Resource',
				name: 'resource',
				type: 'options',
				options: [
					{
						name: 'Camera Proxy',
						value: 'cameraProxy',
					},
					{
						name: 'Config',
						value: 'config',
					},
					{
						name: 'Event',
						value: 'event',
					},
					// {
					// 	name: 'History',
					// 	value: 'history',
					// },
					{
						name: 'Log',
						value: 'log',
					},
					{
						name: 'Service',
						value: 'service',
					},
					{
						name: 'State',
						value: 'state',
					},
					{
						name: 'Template',
						value: 'template',
					},
				],
				default: 'config',
				description: 'Resource to consume.',
			},
			...cameraProxyOperations,
			...cameraProxyFields,
			...configOperations,
			...eventOperations,
			...eventFields,
			...historyOperations,
			...historyFields,
			...logOperations,
			...logFields,
			...serviceOperations,
			...serviceFields,
			...stateOperations,
			...stateFields,
			...templateOperations,
			...templateFields,
		],
	};

	methods = {
<<<<<<< HEAD
		credentialTest: {
			async homeAssistantApiTest(this: ICredentialTestFunctions, credential: ICredentialsDecrypted): Promise<NodeCredentialTestResult> {
				const credentials = credential.data;
				const options = {
					method: 'GET',
					headers: {
						Authorization: `Bearer ${credentials!.accessToken}`,
					},
					uri: `${credentials!.ssl === true ? 'https' : 'http'}://${credentials!.host}:${ credentials!.port || '8123' }/api/`,
					json: true,
					timeout: 5000,
				};
				try {
					const response = await this.helpers.request(options);
					if (!response.message) {
						return {
							status: 'Error',
							message: `Token is not valid: ${response.error}`,
						};
					}
				} catch (error) {
					return {
						status: 'Error',
						message: `${error.statusCode === 401 ? 'Token is' : 'Settings are'} not valid: ${error}`,
					};
				}

				return {
					status: 'OK',
					message: 'Authentication successful!',
				};

=======
		loadOptions: {
			async getAllEntities(this: ILoadOptionsFunctions): Promise<INodePropertyOptions[]> {
				return await getHomeAssistantEntities.call(this);
			},
			async getCameraEntities(this: ILoadOptionsFunctions): Promise<INodePropertyOptions[]> {
				return await getHomeAssistantEntities.call(this, 'camera');
			},
			async getDomains(this: ILoadOptionsFunctions): Promise<INodePropertyOptions[]> {
				return await getHomeAssistantServices.call(this);
			},
			async getDomainServices(this: ILoadOptionsFunctions): Promise<INodePropertyOptions[]> {
				const currentDomain = this.getCurrentNodeParameter('domain') as string;
				if (currentDomain) {
					return await getHomeAssistantServices.call(this, currentDomain);
				} else {
					return [];
				}
>>>>>>> 203e1645
			},
		},
	};

	async execute(this: IExecuteFunctions): Promise<INodeExecutionData[][]> {
		const items = this.getInputData();
		const returnData: IDataObject[] = [];
		const length = items.length;
		const resource = this.getNodeParameter('resource', 0) as string;
		const operation = this.getNodeParameter('operation', 0) as string;
		const qs: IDataObject = {};
		let responseData;
		for (let i = 0; i < length; i++) {
			try {
				if (resource === 'config') {
					if (operation === 'get') {
						responseData = await homeAssistantApiRequest.call(this, 'GET', '/config');
					} else if (operation === 'check') {
						responseData = await homeAssistantApiRequest.call(this, 'POST', '/config/core/check_config');
					}
				} else if (resource === 'service') {
					if (operation === 'getAll') {
						const returnAll = this.getNodeParameter('returnAll', i) as boolean;
						responseData = await homeAssistantApiRequest.call(this, 'GET', '/services') as IDataObject[];
						if (!returnAll) {
							const limit = this.getNodeParameter('limit', i) as number;
							responseData = responseData.slice(0, limit);
						}
					} else if (operation === 'call') {
						const domain = this.getNodeParameter('domain', i) as string;
						const service = this.getNodeParameter('service', i) as string;
						const serviceAttributes = this.getNodeParameter('serviceAttributes', i) as {
							attributes: IDataObject[],
						};

						const body: IDataObject = {};

						if (Object.entries(serviceAttributes).length) {
							if (serviceAttributes.attributes !== undefined) {
								serviceAttributes.attributes.map(
									attribute => {
										// @ts-ignore
										body[attribute.name as string] = attribute.value;
									},
								);
							}
						}

						responseData = await homeAssistantApiRequest.call(this, 'POST', `/services/${domain}/${service}`, body);
						if (Array.isArray(responseData) && responseData.length === 0) {
							responseData = {};
						}
					}
				} else if (resource === 'state') {
					if (operation === 'getAll') {
						const returnAll = this.getNodeParameter('returnAll', i) as boolean;
						responseData = await homeAssistantApiRequest.call(this, 'GET', '/states') as IDataObject[];
						if (!returnAll) {
							const limit = this.getNodeParameter('limit', i) as number;
							responseData = responseData.slice(0, limit);
						}
					} else if (operation === 'get') {
						const entityId = this.getNodeParameter('entityId', i) as string;
						responseData = await homeAssistantApiRequest.call(this, 'GET', `/states/${entityId}`);
					} else if (operation === 'upsert') {
						const entityId = this.getNodeParameter('entityId', i) as string;
						const state = this.getNodeParameter('state', i) as string;
						const stateAttributes = this.getNodeParameter('stateAttributes', i) as {
							attributes: IDataObject[],
						};

						const body = {
							state,
							attributes: {},
						};

						if (Object.entries(stateAttributes).length) {
							if (stateAttributes.attributes !== undefined) {
								stateAttributes.attributes.map(
									attribute => {
										// @ts-ignore
										body.attributes[attribute.name as string] = attribute.value;
									},
								);
							}
						}

						responseData = await homeAssistantApiRequest.call(this, 'POST', `/states/${entityId}`, body);
					}
				} else if (resource === 'event') {
					if (operation === 'getAll') {
						const returnAll = this.getNodeParameter('returnAll', i) as boolean;
						responseData = await homeAssistantApiRequest.call(this, 'GET', '/events') as IDataObject[];
						if (!returnAll) {
							const limit = this.getNodeParameter('limit', i) as number;
							responseData = responseData.slice(0, limit);
						}
					} else if (operation === 'create') {
						const eventType = this.getNodeParameter('eventType', i) as string;
						const eventAttributes = this.getNodeParameter('eventAttributes', i) as {
							attributes: IDataObject[],
						};

						const body = {};

						if (Object.entries(eventAttributes).length) {
							if (eventAttributes.attributes !== undefined) {
								eventAttributes.attributes.map(
									attribute => {
										// @ts-ignore
										body[attribute.name as string] = attribute.value;
									},
								);
							}
						}

						responseData = await homeAssistantApiRequest.call(this, 'POST', `/events/${eventType}`, body);

					}
				} else if (resource === 'log') {
					if (operation === 'getErroLogs') {
						responseData = await homeAssistantApiRequest.call(this, 'GET', '/error_log');
						if (responseData) {
							responseData = {
								errorLog: responseData,
							};
						}
					} else if (operation === 'getLogbookEntries') {
						const additionalFields = this.getNodeParameter('additionalFields', i) as IDataObject;
						let endpoint = '/logbook';

						if (Object.entries(additionalFields).length) {
							if (additionalFields.startTime) {
								endpoint = `/logbook/${additionalFields.startTime}`;
							}
							if (additionalFields.endTime) {
								qs.end_time = additionalFields.endTime;
							}
							if (additionalFields.entityId) {
								qs.entity = additionalFields.entityId;
							}
						}

						responseData = await homeAssistantApiRequest.call(this, 'GET', endpoint, {}, qs);

					}
				} else if (resource === 'template') {
					if (operation === 'create') {
						const body = {
							template: this.getNodeParameter('template', i) as string,
						};
						responseData = await homeAssistantApiRequest.call(this, 'POST', '/template', body);
						if (responseData) {
							responseData = { renderedTemplate: responseData };
						}
					}
				} else if (resource === 'history') {
					if (operation === 'getAll') {
						const returnAll = this.getNodeParameter('returnAll', i) as boolean;
						const additionalFields = this.getNodeParameter('additionalFields', i) as IDataObject;
						let endpoint = '/history/period';

						if (Object.entries(additionalFields).length) {
							if (additionalFields.startTime) {
								endpoint = `/history/period/${additionalFields.startTime}`;
							}
							if (additionalFields.endTime) {
								qs.end_time = additionalFields.endTime;
							}
							if (additionalFields.entityIds) {
								qs.filter_entity_id = additionalFields.entityIds;
							}
							if (additionalFields.minimalResponse === true) {
								qs.minimal_response = additionalFields.minimalResponse;
							}
							if (additionalFields.significantChangesOnly === true) {
								qs.significant_changes_only = additionalFields.significantChangesOnly;
							}
						}

						responseData = await homeAssistantApiRequest.call(this, 'GET', endpoint, {}, qs) as IDataObject[];
						if (!returnAll) {
							const limit = this.getNodeParameter('limit', i) as number;
							responseData = responseData.slice(0, limit);
						}
					}
				} else if (resource === 'cameraProxy') {
					if (operation === 'getScreenshot') {
						const cameraEntityId = this.getNodeParameter('cameraEntityId', i) as string;
						const dataPropertyNameDownload = this.getNodeParameter('binaryPropertyName', i) as string;
						const endpoint = `/camera_proxy/${cameraEntityId}`;

						let mimeType: string | undefined;

						responseData = await homeAssistantApiRequest.call(this, 'GET', endpoint, {}, {}, undefined, {
							encoding: null,
							resolveWithFullResponse: true,
						});

						const newItem: INodeExecutionData = {
							json: items[i].json,
							binary: {},
						};

						if (mimeType === undefined && responseData.headers['content-type']) {
							mimeType = responseData.headers['content-type'];
						}

						if (items[i].binary !== undefined) {
							// Create a shallow copy of the binary data so that the old
							// data references which do not get changed still stay behind
							// but the incoming data does not get changed.
							Object.assign(newItem.binary, items[i].binary);
						}

						items[i] = newItem;

						const data = Buffer.from(responseData.body as string);

						items[i].binary![dataPropertyNameDownload] = await this.helpers.prepareBinaryData(data, 'screenshot.jpg', mimeType);
					}
				}
			} catch (error) {
				if (this.continueOnFail()) {
					if (resource === 'cameraProxy' && operation === 'get') {
						items[i].json = { error: error.message };
					} else {
						returnData.push({ error: error.message });
					}
					continue;
				}
				throw error;
			}

			Array.isArray(responseData)
				? returnData.push(...responseData)
				: returnData.push(responseData);
		}

		if (resource === 'cameraProxy' && operation === 'getScreenshot') {
			return this.prepareOutputData(items);
		} else {
			return [this.helpers.returnJsonArray(returnData)];
		}
	}
}<|MERGE_RESOLUTION|>--- conflicted
+++ resolved
@@ -142,7 +142,6 @@
 	};
 
 	methods = {
-<<<<<<< HEAD
 		credentialTest: {
 			async homeAssistantApiTest(this: ICredentialTestFunctions, credential: ICredentialsDecrypted): Promise<NodeCredentialTestResult> {
 				const credentials = credential.data;
@@ -174,8 +173,9 @@
 					status: 'OK',
 					message: 'Authentication successful!',
 				};
-
-=======
+			},
+		},
+
 		loadOptions: {
 			async getAllEntities(this: ILoadOptionsFunctions): Promise<INodePropertyOptions[]> {
 				return await getHomeAssistantEntities.call(this);
@@ -193,9 +193,9 @@
 				} else {
 					return [];
 				}
->>>>>>> 203e1645
 			},
 		},
+
 	};
 
 	async execute(this: IExecuteFunctions): Promise<INodeExecutionData[][]> {
