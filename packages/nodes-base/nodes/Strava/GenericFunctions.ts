<<<<<<< HEAD

=======
import { OptionsWithUri } from 'request';
>>>>>>> 9017fd46

import {
	IExecuteFunctions,
	IExecuteSingleFunctions,
	IHookFunctions,
	ILoadOptionsFunctions,
	IWebhookFunctions,
} from 'n8n-core';

<<<<<<< HEAD
import {
	IDataObject, IHttpRequestMethods, IHttpRequestOptions, NodeApiError,
} from 'n8n-workflow';

export async function stravaApiRequest(this: IExecuteFunctions | IExecuteSingleFunctions | ILoadOptionsFunctions | IHookFunctions | IWebhookFunctions, method: IHttpRequestMethods, resource: string, body: any = {}, qs: IDataObject = {}, uri?: string, headers: IDataObject = {}): Promise<any> { // tslint:disable-line:no-any

	const options: IHttpRequestOptions = {
=======
import { IDataObject, NodeApiError } from 'n8n-workflow';

export async function stravaApiRequest(
	this:
		| IExecuteFunctions
		| IExecuteSingleFunctions
		| ILoadOptionsFunctions
		| IHookFunctions
		| IWebhookFunctions,
	method: string,
	resource: string,
	// tslint:disable-next-line:no-any
	body: any = {},
	qs: IDataObject = {},
	uri?: string,
	headers: IDataObject = {},
	// tslint:disable-next-line:no-any
): Promise<any> {
	const options: OptionsWithUri = {
>>>>>>> 9017fd46
		method,
		form: body,
		qs,
		uri: uri || `https://www.strava.com/api/v3${resource}`,
		json: true,
	};
	try {
		if (Object.keys(headers).length !== 0) {
			options.headers = Object.assign({}, options.headers, headers);
		}
		if (Object.keys(body).length === 0) {
			delete options.body;
		}

		if (this.getNode().type.includes('Trigger') && resource.includes('/push_subscriptions')) {
			const credentials = await this.getCredentials('stravaOAuth2Api');
			if (method === 'GET') {
				qs.client_id = credentials.clientId;
				qs.client_secret = credentials.clientSecret;
			} else {
				body.client_id = credentials.clientId;
				body.client_secret = credentials.clientSecret;
			}
			//@ts-ignore
			return this.helpers?.request(options);
		} else {
			//@ts-ignore
			return await this.helpers.requestOAuth2.call(this, 'stravaOAuth2Api', options, {
				includeCredentialsOnRefreshOnBody: true,
			});
		}
	} catch (error) {
		throw new NodeApiError(this.getNode(), error);
	}
}

<<<<<<< HEAD
export async function stravaApiRequestAllItems(this: IHookFunctions | ILoadOptionsFunctions | IExecuteFunctions, method: IHttpRequestMethods, resource: string, body: any = {}, query: IDataObject = {}): Promise<any> { // tslint:disable-line:no-any

=======
export async function stravaApiRequestAllItems(
	this: IHookFunctions | ILoadOptionsFunctions | IExecuteFunctions,
	method: string,
	resource: string,
	// tslint:disable-next-line:no-any
	body: any = {},
	query: IDataObject = {},
	// tslint:disable-next-line:no-any
): Promise<any> {
>>>>>>> 9017fd46
	const returnData: IDataObject[] = [];

	let responseData;

	query.per_page = 30;

	query.page = 1;

	do {
		responseData = await stravaApiRequest.call(this, method, resource, body, query);
		query.page++;
		returnData.push.apply(returnData, responseData);
	} while (responseData.length !== 0);

	return returnData;
}<|MERGE_RESOLUTION|>--- conflicted
+++ resolved
@@ -1,9 +1,3 @@
-<<<<<<< HEAD
-
-=======
-import { OptionsWithUri } from 'request';
->>>>>>> 9017fd46
-
 import {
 	IExecuteFunctions,
 	IExecuteSingleFunctions,
@@ -12,16 +6,7 @@
 	IWebhookFunctions,
 } from 'n8n-core';
 
-<<<<<<< HEAD
-import {
-	IDataObject, IHttpRequestMethods, IHttpRequestOptions, NodeApiError,
-} from 'n8n-workflow';
-
-export async function stravaApiRequest(this: IExecuteFunctions | IExecuteSingleFunctions | ILoadOptionsFunctions | IHookFunctions | IWebhookFunctions, method: IHttpRequestMethods, resource: string, body: any = {}, qs: IDataObject = {}, uri?: string, headers: IDataObject = {}): Promise<any> { // tslint:disable-line:no-any
-
-	const options: IHttpRequestOptions = {
-=======
-import { IDataObject, NodeApiError } from 'n8n-workflow';
+import { IDataObject, IHttpRequestMethods, IHttpRequestOptions, NodeApiError } from 'n8n-workflow';
 
 export async function stravaApiRequest(
 	this:
@@ -30,7 +15,7 @@
 		| ILoadOptionsFunctions
 		| IHookFunctions
 		| IWebhookFunctions,
-	method: string,
+	method: IHttpRequestMethods,
 	resource: string,
 	// tslint:disable-next-line:no-any
 	body: any = {},
@@ -39,8 +24,7 @@
 	headers: IDataObject = {},
 	// tslint:disable-next-line:no-any
 ): Promise<any> {
-	const options: OptionsWithUri = {
->>>>>>> 9017fd46
+	const options: IHttpRequestOptions = {
 		method,
 		form: body,
 		qs,
@@ -77,20 +61,15 @@
 	}
 }
 
-<<<<<<< HEAD
-export async function stravaApiRequestAllItems(this: IHookFunctions | ILoadOptionsFunctions | IExecuteFunctions, method: IHttpRequestMethods, resource: string, body: any = {}, query: IDataObject = {}): Promise<any> { // tslint:disable-line:no-any
-
-=======
 export async function stravaApiRequestAllItems(
 	this: IHookFunctions | ILoadOptionsFunctions | IExecuteFunctions,
-	method: string,
+	method: IHttpRequestMethods,
 	resource: string,
 	// tslint:disable-next-line:no-any
 	body: any = {},
 	query: IDataObject = {},
 	// tslint:disable-next-line:no-any
 ): Promise<any> {
->>>>>>> 9017fd46
 	const returnData: IDataObject[] = [];
 
 	let responseData;
