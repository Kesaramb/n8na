--- conflicted
+++ resolved
@@ -13,7 +13,6 @@
 import { parseString } from 'xml2js';
 
 import { nextCloudApiRequest } from './GenericFunctions';
-<<<<<<< HEAD
 function parseResponseData(responseData: string | object | any[]): object | any[] | string {
 	// Check if the responseData is a string
 	if (typeof responseData === 'string') {
@@ -29,9 +28,7 @@
 	// If it's not a string, return the data as is (it should be an object or array)
 	return responseData;
 }
-=======
 import { wrapData } from '../../utils/utilities';
->>>>>>> 2f81b29d
 
 export class NextCloud implements INodeType {
 	description: INodeTypeDescription = {
