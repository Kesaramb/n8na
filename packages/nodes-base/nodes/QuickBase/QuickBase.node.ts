--- conflicted
+++ resolved
@@ -10,11 +10,8 @@
 } from 'n8n-workflow';
 import { NodeConnectionType, NodeOperationError } from 'n8n-workflow';
 
-<<<<<<< HEAD
-=======
 import { fieldFields, fieldOperations } from './FieldDescription';
 import { fileFields, fileOperations } from './FileDescription';
->>>>>>> 1a915239
 import {
 	getFieldsObject,
 	quickbaseApiRequest,
@@ -22,7 +19,6 @@
 } from './GenericFunctions';
 import { recordFields, recordOperations } from './RecordDescription';
 import { reportFields, reportOperations } from './ReportDescription';
-import { generatePairedItemData } from '../../utils/utilities';
 
 export class QuickBase implements INodeType {
 	description: INodeTypeDescription = {
