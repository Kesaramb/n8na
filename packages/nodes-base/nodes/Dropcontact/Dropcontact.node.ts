import type {
	IExecuteFunctions,
	IDataObject,
	INodeExecutionData,
	INodeType,
	INodeTypeDescription,
} from 'n8n-workflow';
import { NodeApiError } from 'n8n-workflow';

import { dropcontactApiRequest, mapPairedItemsFrom } from './GenericFunction';

export class Dropcontact implements INodeType {
	description: INodeTypeDescription = {
		displayName: 'Dropcontact',
		name: 'dropcontact',
		icon: 'file:dropcontact.svg',
		group: ['transform'],
		version: 1,
		description: 'Find B2B emails and enrich contacts',
		subtitle: '={{$parameter["operation"] + ": " + $parameter["resource"]}}',
		defaults: {
			name: 'Dropcontact',
		},
		inputs: ['main'],
		outputs: ['main'],
		credentials: [
			{
				name: 'dropcontactApi',
				required: true,
			},
		],
		properties: [
			{
				displayName: 'Resource',
				noDataExpression: true,
				name: 'resource',
				type: 'options',
				options: [
					{
						name: 'Contact',
						value: 'contact',
					},
				],
				default: 'contact',
				required: true,
			},
			{
				displayName: 'Operation',
				noDataExpression: true,
				name: 'operation',
				type: 'options',
				options: [
					{
						name: 'Enrich',
						value: 'enrich',
						description: 'Find B2B emails and enrich your contact from his name and his website',
						action: 'Find B2B emails',
					},
					{
						name: 'Fetch Request',
						value: 'fetchRequest',
					},
				],
				default: 'enrich',
				required: true,
			},
			{
				displayName: 'Request ID',
				name: 'requestId',
				type: 'string',
				required: true,
				displayOptions: {
					show: {
						resource: ['contact'],
						operation: ['fetchRequest'],
					},
				},
				default: '',
			},
			{
				displayName: 'Email',
				name: 'email',
				type: 'string',
				placeholder: 'name@email.com',
				displayOptions: {
					show: {
						resource: ['contact'],
						operation: ['enrich'],
					},
				},
				default: '',
			},
			{
				displayName: 'Simplify Output (Faster)',
				name: 'simplify',
				type: 'boolean',
				displayOptions: {
					show: {
						resource: ['contact'],
						operation: ['enrich'],
					},
				},
				default: false,
				// eslint-disable-next-line n8n-nodes-base/node-param-description-boolean-without-whether
				description:
					'When off, waits for the contact data before completing. Waiting time can be adjusted with Extend Wait Time option. When on, returns a request_id that can be used later in the Fetch Request operation.',
			},
			{
				displayName: 'Additional Fields',
				name: 'additionalFields',
				type: 'collection',
				placeholder: 'Add Field',
				default: {},
				displayOptions: {
					show: {
						resource: ['contact'],
						operation: ['enrich'],
					},
				},
				options: [
					{
						displayName: 'Company SIREN Number',
						name: 'num_siren',
						type: 'string',
						default: '',
					},
					{
						displayName: 'Company SIRET Code',
						name: 'siret',
						type: 'string',
						default: '',
					},
					{
						displayName: 'Company Name',
						name: 'company',
						type: 'string',
						default: '',
					},
					{
						displayName: 'Country',
						name: 'country',
						type: 'string',
						default: '',
					},
					{
						displayName: 'First Name',
						name: 'first_name',
						type: 'string',
						default: '',
					},
					{
						displayName: 'Full Name',
						name: 'full_name',
						type: 'string',
						default: '',
					},
					{
						displayName: 'Last Name',
						name: 'last_name',
						type: 'string',
						default: '',
					},
					{
						displayName: 'LinkedIn Profile',
						name: 'linkedin',
						type: 'string',
						default: '',
					},
					{
						displayName: 'Phone Number',
						name: 'phone',
						type: 'string',
						default: '',
					},
					{
						displayName: 'Website',
						name: 'website',
						type: 'string',
						default: '',
					},
				],
			},
			{
				displayName: 'Options',
				name: 'options',
				type: 'collection',
				displayOptions: {
					show: {
						resource: ['contact'],
						operation: ['enrich'],
					},
				},
				placeholder: 'Add Option',
				default: {},
				options: [
					{
						displayName: 'Data Fetch Wait Time',
						name: 'waitTime',
						type: 'number',
						typeOptions: {
							minValue: 1,
						},
						displayOptions: {
							show: {
								'/simplify': [false],
							},
						},
						default: 45,
						description:
							'When not simplifying the response, data will be fetched in two steps. This parameter controls how long to wait (in seconds) before trying the second step.',
					},
					{
						displayName: 'French Company Enrich',
						name: 'siren',
						type: 'boolean',
						default: false,
						description:
							'Whether you want the <a href="https://en.wikipedia.org/wiki/SIREN_code" target="_blank">SIREN number</a>, NAF code, TVA number, company address and informations about the company leader. Only applies to french companies.',
					},
					{
						displayName: 'Language',
						name: 'language',
						type: 'options',
						options: [
							{
								name: 'English',
								value: 'en',
							},
							{
								name: 'French',
								value: 'fr',
							},
						],
						default: 'en',
						description: 'Whether the response is in English or French',
					},
				],
			},
		],
	};

	async execute(this: IExecuteFunctions): Promise<INodeExecutionData[][]> {
		const entryData = this.getInputData();
		const resource = this.getNodeParameter('resource', 0);
		const operation = this.getNodeParameter('operation', 0);

		let responseData: any;
		const returnData: INodeExecutionData[] = [];

		if (resource === 'contact') {
			if (operation === 'enrich') {
				const options = this.getNodeParameter('options', 0);
				const data = [];
				const simplify = this.getNodeParameter('simplify', 0) as boolean;

				const siren = options.siren === true ? true : false;
				const language = options.language ? options.language : 'en';

				for (let i = 0; i < entryData.length; i++) {
					const email = this.getNodeParameter('email', i) as string;
					const additionalFields = this.getNodeParameter('additionalFields', i);
					const body: IDataObject = {};
					if (email !== '') {
						body.email = email;
					}
					Object.assign(body, additionalFields);
					data.push(body);
				}

				responseData = (await dropcontactApiRequest.call(
					this,
					'POST',
					'/batch',
					{ data, siren, language },
					{},
				)) as { request_id: string; error: string; success: boolean };

				if (!responseData.success) {
					if (this.continueOnFail()) {
						const executionData = this.helpers.constructExecutionMetaData(
							this.helpers.returnJsonArray({ error: responseData.reason || 'invalid request' }),
							{
								itemData: mapPairedItemsFrom(entryData),
							},
						);
						returnData.push(...executionData);
					} else {
						throw new NodeApiError(this.getNode(), {
							error: responseData.reason || 'invalid request',
						});
					}
				}

				if (!simplify) {
					const waitTime = this.getNodeParameter('options.waitTime', 0, 45) as number;
<<<<<<< HEAD
					// tslint:disable-next-line: no-any
=======

>>>>>>> ee582cc3
					const delay = async (ms: any) => new Promise((res) => setTimeout(res, ms * 1000));
					await delay(waitTime);
					responseData = await dropcontactApiRequest.call(
						this,
						'GET',
						`/batch/${responseData.request_id}`,
						{},
						{},
					);
					if (!responseData.success) {
						if (this.continueOnFail()) {
							const executionData = this.helpers.constructExecutionMetaData(
								this.helpers.returnJsonArray({ error: responseData.reason }),
								{
									itemData: mapPairedItemsFrom(entryData),
								},
							);
							returnData.push(...executionData);
						} else {
							throw new NodeApiError(this.getNode(), {
								error: responseData.reason,
								description: 'Hint: Increase the Wait Time to avoid this error',
							});
						}
					} else {
						responseData.data.forEach((d: IDataObject, index: number) => {
							const executionData = this.helpers.constructExecutionMetaData(
								this.helpers.returnJsonArray(d),
								{ itemData: { item: index } },
							);
							returnData.push(...executionData);
						});
					}
				} else {
					const executionData = this.helpers.constructExecutionMetaData(
						this.helpers.returnJsonArray(responseData as IDataObject[]),
						{
							itemData: mapPairedItemsFrom(entryData),
						},
					);
					returnData.push(...executionData);
				}
			}

			if (operation === 'fetchRequest') {
				for (let i = 0; i < entryData.length; i++) {
					const requestId = this.getNodeParameter('requestId', i) as string;
					responseData = (await dropcontactApiRequest.call(
						this,
						'GET',
						`/batch/${requestId}`,
						{},
						{},
					)) as { request_id: string; error: string; success: boolean };
					if (!responseData.success) {
						if (this.continueOnFail()) {
							const executionData = this.helpers.constructExecutionMetaData(
								this.helpers.returnJsonArray({ error: responseData.reason || 'invalid request' }),
								{ itemData: { item: i } },
							);
							returnData.push(...executionData);
						} else {
							throw new NodeApiError(this.getNode(), {
								error: responseData.reason || 'invalid request',
							});
						}
					}
					const executionData = this.helpers.constructExecutionMetaData(
						this.helpers.returnJsonArray(responseData.data as IDataObject[]),
						{ itemData: { item: i } },
					);
					returnData.push(...executionData);
				}
			}
		}

		return this.prepareOutputData(returnData);
	}
}<|MERGE_RESOLUTION|>--- conflicted
+++ resolved
@@ -293,11 +293,7 @@
 
 				if (!simplify) {
 					const waitTime = this.getNodeParameter('options.waitTime', 0, 45) as number;
-<<<<<<< HEAD
-					// tslint:disable-next-line: no-any
-=======
-
->>>>>>> ee582cc3
+
 					const delay = async (ms: any) => new Promise((res) => setTimeout(res, ms * 1000));
 					await delay(waitTime);
 					responseData = await dropcontactApiRequest.call(
