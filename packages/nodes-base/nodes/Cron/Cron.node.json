--- conflicted
+++ resolved
@@ -128,11 +128,7 @@
 			}
 		]
 	},
-<<<<<<< HEAD
 	"alias": ["Time", "Scheduler", "Polling", "Cron", "Interval"],
-=======
-	"alias": ["Time", "Scheduler", "Polling"],
->>>>>>> fd22b3fb
 	"subcategories": {
 		"Core Nodes": ["Flow"]
 	}
