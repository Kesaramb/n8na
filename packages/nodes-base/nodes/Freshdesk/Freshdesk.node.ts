--- conflicted
+++ resolved
@@ -24,11 +24,6 @@
 	// validateJSON,
 } from './GenericFunctions';
 
-<<<<<<< HEAD
-// For future pull request
-//import { summaryFields, summaryOperations } from './SummaryDescription';
-//import type { IUpdateSummaryBody } from './SummaryInterface';
-
 const Statuses = {
 	Open: 2,
 	Pending: 3,
@@ -38,17 +33,6 @@
 
 type Status = (typeof Statuses)[keyof typeof Statuses];
 
-=======
-const Statuses = {
-	Open: 2,
-	Pending: 3,
-	Resolved: 4,
-	Closed: 5,
-} as const;
-
-type Status = (typeof Statuses)[keyof typeof Statuses];
-
->>>>>>> 7fb6eb14
 const Priorities = {
 	Low: 1,
 	Medium: 2,
@@ -69,6 +53,10 @@
 } as const;
 
 type Source = (typeof Sources)[keyof typeof Sources];
+
+// For future pull request
+//import { summaryFields, summaryOperations } from './SummaryDescription';
+//import type { IUpdateSummaryBody } from './SummaryInterface';
 
 interface ICreateTicketBody {
 	name?: string;
