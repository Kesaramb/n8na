import {
	IExecuteFunctions,
} from 'n8n-core';
import {
	IDataObject,
	ILoadOptionsFunctions,
	INodeExecutionData,
	INodePropertyOptions,
	INodeType,
	INodeTypeDescription,
} from 'n8n-workflow';
import {
	wordpressApiRequest,
	wordpressApiRequestAllItems,
} from './GenericFunctions';
import {
	postFields,
	postOperations,
} from './PostDescription';
import {
	userFields,
	userOperations,
} from './UserDescription';
import {
	IPost,
} from './PostInterface';
import {
	IUser,
} from './UserInterface';

export class Wordpress implements INodeType {
	description: INodeTypeDescription = {
		displayName: 'Wordpress',
		name: 'wordpress',
<<<<<<< HEAD
		icon: 'file:wordpress.svg',
=======
		// eslint-disable-next-line n8n-nodes-base/node-class-description-icon-not-svg
		icon: 'file:wordpress.png',
>>>>>>> 86b3cc6e
		group: ['output'],
		version: 1,
		subtitle: '={{$parameter["operation"] + ": " + $parameter["resource"]}}',
		description: 'Consume Wordpress API',
		defaults: {
			name: 'Wordpress',
		},
		inputs: ['main'],
		outputs: ['main'],
		credentials: [
			{
				name: 'wordpressApi',
				required: true,
			},
		],
		properties: [
			{
				displayName: 'Resource',
				name: 'resource',
				type: 'options',
				noDataExpression: true,
				options: [
					{
						name: 'Post',
						value: 'post',
					},
					{
						name: 'User',
						value: 'user',
					},
				],
				default: 'post',
<<<<<<< HEAD
				description: 'Resource to consume',
=======
>>>>>>> 86b3cc6e
			},
			...postOperations,
			...postFields,
			...userOperations,
			...userFields,
		],
	};

	methods = {
		loadOptions: {
			// Get all the available categories to display them to user so that he can
			// select them easily
			async getCategories(this: ILoadOptionsFunctions): Promise<INodePropertyOptions[]> {
				const returnData: INodePropertyOptions[] = [];
				const categories = await wordpressApiRequestAllItems.call(this, 'GET', '/categories', {});
				for (const category of categories) {
					const categoryName = category.name;
					const categoryId = category.id;

					returnData.push({
						name: categoryName,
						value: categoryId,
					});
				}
				return returnData;
			},
			// Get all the available tags to display them to user so that he can
			// select them easily
			async getTags(this: ILoadOptionsFunctions): Promise<INodePropertyOptions[]> {
				const returnData: INodePropertyOptions[] = [];
				const tags = await wordpressApiRequestAllItems.call(this, 'GET', '/tags', {});
				for (const tag of tags) {
					const tagName = tag.name;
					const tagId = tag.id;

					returnData.push({
						name: tagName,
						value: tagId,
					});
				}
				return returnData;
			},
			// Get all the available authors to display them to user so that he can
			// select them easily
			async getAuthors(this: ILoadOptionsFunctions): Promise<INodePropertyOptions[]> {
				const returnData: INodePropertyOptions[] = [];
				const authors = await wordpressApiRequestAllItems.call(this, 'GET', '/users', {}, { who: 'authors' });
				for (const author of authors) {
					const authorName = author.name;
					const authorId = author.id;

					returnData.push({
						name: authorName,
						value: authorId,
					});
				}
				return returnData;
			},
		},
	};

	async execute(this: IExecuteFunctions): Promise<INodeExecutionData[][]> {
		const items = this.getInputData();
		const returnData: IDataObject[] = [];
		const length = items.length;
		let responseData;
		const qs: IDataObject = {};
		const resource = this.getNodeParameter('resource', 0) as string;
		const operation = this.getNodeParameter('operation', 0) as string;

		for (let i = 0; i < length; i++) {
			try {
				if (resource === 'post') {
					//https://developer.wordpress.org/rest-api/reference/posts/#create-a-post
					if (operation === 'create') {
						const title = this.getNodeParameter('title', i) as string;
						const additionalFields = this.getNodeParameter('additionalFields', i) as IDataObject;
						const body: IPost = {
							title,
						};
						if (additionalFields.authorId) {
							body.author = additionalFields.authorId as number;
						}
						if (additionalFields.content) {
							body.content = additionalFields.content as string;
						}
						if (additionalFields.slug) {
							body.slug = additionalFields.slug as string;
						}
						if (additionalFields.password) {
							body.password = additionalFields.password as string;
						}
						if (additionalFields.status) {
							body.status = additionalFields.status as string;
						}
						if (additionalFields.commentStatus) {
							body.comment_status = additionalFields.commentStatus as string;
						}
						if (additionalFields.pingStatus) {
							body.ping_status = additionalFields.pingStatus as string;
						}
						if (additionalFields.sticky) {
							body.sticky = additionalFields.sticky as boolean;
						}
						if (additionalFields.postTemplate) {
							body.template = this.getNodeParameter('additionalFields.postTemplate.values.template', i, '') as string;
						}
						if (additionalFields.categories) {
							body.categories = additionalFields.categories as number[];
						}
						if (additionalFields.tags) {
							body.tags = additionalFields.tags as number[];
						}
						if (additionalFields.format) {
							body.format = additionalFields.format as string;
						}
						responseData = await wordpressApiRequest.call(this, 'POST', '/posts', body);
					}
					//https://developer.wordpress.org/rest-api/reference/posts/#update-a-post
					if (operation === 'update') {
						const postId = this.getNodeParameter('postId', i) as string;
						const updateFields = this.getNodeParameter('updateFields', i) as IDataObject;
						const body: IPost = {
							id: parseInt(postId, 10),
						};
						if (updateFields.authorId) {
							body.author = updateFields.authorId as number;
						}
						if (updateFields.title) {
							body.title = updateFields.title as string;
						}
						if (updateFields.content) {
							body.content = updateFields.content as string;
						}
						if (updateFields.slug) {
							body.slug = updateFields.slug as string;
						}
						if (updateFields.password) {
							body.password = updateFields.password as string;
						}
						if (updateFields.status) {
							body.status = updateFields.status as string;
						}
						if (updateFields.commentStatus) {
							body.comment_status = updateFields.commentStatus as string;
						}
						if (updateFields.pingStatus) {
							body.ping_status = updateFields.pingStatus as string;
						}
						if (updateFields.sticky) {
							body.sticky = updateFields.sticky as boolean;
						}
						if (updateFields.postTemplate) {
							body.template = this.getNodeParameter('updateFields.postTemplate.values.template', i, '') as string;
						}
						if (updateFields.categories) {
							body.categories = updateFields.categories as number[];
						}
						if (updateFields.tags) {
							body.tags = updateFields.tags as number[];
						}
						if (updateFields.format) {
							body.format = updateFields.format as string;
						}
						responseData = await wordpressApiRequest.call(this, 'POST', `/posts/${postId}`, body);
					}
					//https://developer.wordpress.org/rest-api/reference/posts/#retrieve-a-post
					if (operation === 'get') {
						const postId = this.getNodeParameter('postId', i) as string;
						const options = this.getNodeParameter('options', i) as IDataObject;
						if (options.password) {
							qs.password = options.password as string;
						}
						if (options.context) {
							qs.context = options.context as string;
						}
						responseData = await wordpressApiRequest.call(this, 'GET', `/posts/${postId}`, {}, qs);
					}
					//https://developer.wordpress.org/rest-api/reference/posts/#list-posts
					if (operation === 'getAll') {
						const returnAll = this.getNodeParameter('returnAll', i) as boolean;
						const options = this.getNodeParameter('options', i) as IDataObject;
						if (options.context) {
							qs.context = options.context as string;
						}
						if (options.orderBy) {
							qs.orderby = options.orderBy as string;
						}
						if (options.order) {
							qs.order = options.order as string;
						}
						if (options.search) {
							qs.search = options.search as string;
						}
						if (options.after) {
							qs.after = options.after as string;
						}
						if (options.author) {
							qs.author = options.author as number[];
						}
						if (options.categories) {
							qs.categories = options.categories as number[];
						}
						if (options.excludedCategories) {
							qs.categories_exclude = options.excludedCategories as number[];
						}
						if (options.tags) {
							qs.tags = options.tags as number[];
						}
						if (options.excludedTags) {
							qs.tags_exclude = options.excludedTags as number[];
						}
						if (options.sticky) {
							qs.sticky = options.sticky as boolean;
						}
						if (options.status) {
							qs.status = options.status as string;
						}
						if (returnAll === true) {
							responseData = await wordpressApiRequestAllItems.call(this, 'GET', '/posts', {}, qs);
						} else {
							qs.per_page = this.getNodeParameter('limit', i) as number;
							responseData = await wordpressApiRequest.call(this, 'GET', '/posts', {}, qs);
						}
					}
					//https://developer.wordpress.org/rest-api/reference/posts/#delete-a-post
					if (operation === 'delete') {
						const postId = this.getNodeParameter('postId', i) as string;
						const options = this.getNodeParameter('options', i) as IDataObject;
						if (options.force) {
							qs.force = options.force as boolean;
						}
						responseData = await wordpressApiRequest.call(this, 'DELETE', `/posts/${postId}`, {}, qs);
					}
				}
				if (resource === 'user') {
					//https://developer.wordpress.org/rest-api/reference/users/#create-a-user
					if (operation === 'create') {
						const name = this.getNodeParameter('name', i) as string;
						const username = this.getNodeParameter('username', i) as string;
						const firstName = this.getNodeParameter('firstName', i) as string;
						const lastName = this.getNodeParameter('lastName', i) as string;
						const email = this.getNodeParameter('email', i) as string;
						const password = this.getNodeParameter('password', i) as string;
						const additionalFields = this.getNodeParameter('additionalFields', i) as IDataObject;
						const body: IUser = {
							name,
							username,
							first_name: firstName,
							last_name: lastName,
							email,
							password,
						};
						if (additionalFields.url) {
							body.url = additionalFields.url as string;
						}
						if (additionalFields.description) {
							body.description = additionalFields.description as string;
						}
						if (additionalFields.nickname) {
							body.nickname = additionalFields.nickname as string;
						}
						if (additionalFields.slug) {
							body.slug = additionalFields.slug as string;
						}
						responseData = await wordpressApiRequest.call(this, 'POST', '/users', body);
					}
					//https://developer.wordpress.org/rest-api/reference/users/#update-a-user
					if (operation === 'update') {
						const userId = this.getNodeParameter('userId', i) as number;
						const updateFields = this.getNodeParameter('updateFields', i) as IDataObject;
						const body: IUser = {
							id: userId,
						};
						if (updateFields.name) {
							body.name = updateFields.name as string;
						}
						if (updateFields.firstName) {
							body.first_name = updateFields.firstName as string;
						}
						if (updateFields.lastName) {
							body.last_name = updateFields.lastName as string;
						}
						if (updateFields.email) {
							body.email = updateFields.email as string;
						}
						if (updateFields.password) {
							body.password = updateFields.password as string;
						}
						if (updateFields.username) {
							body.username = updateFields.username as string;
						}
						if (updateFields.url) {
							body.url = updateFields.url as string;
						}
						if (updateFields.description) {
							body.description = updateFields.description as string;
						}
						if (updateFields.nickname) {
							body.nickname = updateFields.nickname as string;
						}
						if (updateFields.slug) {
							body.slug = updateFields.slug as string;
						}
						responseData = await wordpressApiRequest.call(this, 'POST', `/users/${userId}`, body);
					}
					//https://developer.wordpress.org/rest-api/reference/users/#retrieve-a-user
					if (operation === 'get') {
						const userId = this.getNodeParameter('userId', i) as string;
						const options = this.getNodeParameter('options', i) as IDataObject;
						if (options.context) {
							qs.context = options.context as string;
						}
						responseData = await wordpressApiRequest.call(this, 'GET', `/users/${userId}`, {}, qs);
					}
					//https://developer.wordpress.org/rest-api/reference/users/#list-users
					if (operation === 'getAll') {
						const returnAll = this.getNodeParameter('returnAll', i) as boolean;
						const options = this.getNodeParameter('options', i) as IDataObject;
						if (options.context) {
							qs.context = options.context as string;
						}
						if (options.orderBy) {
							qs.orderby = options.orderBy as string;
						}
						if (options.order) {
							qs.order = options.order as string;
						}
						if (options.search) {
							qs.search = options.search as string;
						}
						if (options.who) {
							qs.who = options.who as string;
						}
						if (returnAll === true) {
							responseData = await wordpressApiRequestAllItems.call(this, 'GET', '/users', {}, qs);
						} else {
							qs.per_page = this.getNodeParameter('limit', i) as number;
							responseData = await wordpressApiRequest.call(this, 'GET', '/users', {}, qs);
						}
					}
					//https://developer.wordpress.org/rest-api/reference/users/#delete-a-user
					if (operation === 'delete') {
						const reassign = this.getNodeParameter('reassign', i) as string;
						qs.reassign = reassign;
						qs.force = true;
						responseData = await wordpressApiRequest.call(this, 'DELETE', `/users/me`, {}, qs);
					}
				}
				if (Array.isArray(responseData)) {
					returnData.push.apply(returnData, responseData as IDataObject[]);
				} else {
					returnData.push(responseData as IDataObject);
				}
			} catch (error) {
				if (this.continueOnFail()) {
					returnData.push({ error: error.message });
					continue;
				}
				throw error;
			}
		}
		return [this.helpers.returnJsonArray(returnData)];
	}
}<|MERGE_RESOLUTION|>--- conflicted
+++ resolved
@@ -32,12 +32,7 @@
 	description: INodeTypeDescription = {
 		displayName: 'Wordpress',
 		name: 'wordpress',
-<<<<<<< HEAD
 		icon: 'file:wordpress.svg',
-=======
-		// eslint-disable-next-line n8n-nodes-base/node-class-description-icon-not-svg
-		icon: 'file:wordpress.png',
->>>>>>> 86b3cc6e
 		group: ['output'],
 		version: 1,
 		subtitle: '={{$parameter["operation"] + ": " + $parameter["resource"]}}',
@@ -70,10 +65,6 @@
 					},
 				],
 				default: 'post',
-<<<<<<< HEAD
-				description: 'Resource to consume',
-=======
->>>>>>> 86b3cc6e
 			},
 			...postOperations,
 			...postFields,
