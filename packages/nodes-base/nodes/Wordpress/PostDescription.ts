import { INodeProperties } from 'n8n-workflow';

export const postOperations: INodeProperties[] = [
	{
		displayName: 'Operation',
		name: 'operation',
		type: 'options',
		noDataExpression: true,
		displayOptions: {
			show: {
				resource: [
					'post',
				],
			},
		},
		options: [
			{
				name: 'Create',
				value: 'create',
				description: 'Create a post',
			},
			// {
			// 	name: 'Delete',
			// 	value: 'delete',
			// 	description: 'Delete a post',
			// },
			{
				name: 'Get',
				value: 'get',
				description: 'Get a post',
			},
			{
				name: 'Get All',
				value: 'getAll',
				description: 'Get all posts',
			},
			{
				name: 'Update',
				value: 'update',
				description: 'Update a post',
			},
		],
		default: 'create',
	},
];

export const postFields: INodeProperties[] = [

/* -------------------------------------------------------------------------- */
/*                                post:create                                 */
/* -------------------------------------------------------------------------- */
	{
		displayName: 'Title',
		name: 'title',
		type: 'string',
		required: true,
		default: '',
		displayOptions: {
			show: {
				resource: [
					'post',
				],
				operation: [
					'create',
				],
			},
		},
		description: 'The title for the post',
	},
	{
		displayName: 'Additional Fields',
		name: 'additionalFields',
		type: 'collection',
		placeholder: 'Add Field',
		default: {},
		displayOptions: {
			show: {
				resource: [
					'post',
				],
				operation: [
					'create',
				],
			},
		},
		options: [
			{
				displayName: 'Author Name or ID',
				name: 'authorId',
				type: 'options',
				typeOptions: {
					loadOptionsMethod: 'getAuthors',
				},
				default: '',
<<<<<<< HEAD
				description: 'The ID for the author of the object',
=======
				description: 'The ID for the author of the object. Choose from the list, or specify an ID using an <a href="https://docs.n8n.io/nodes/expressions.html#expressions">expression</a>.',
>>>>>>> 86b3cc6e
			},
			{
				displayName: 'Content',
				name: 'content',
				type: 'string',
				typeOptions: {
					alwaysOpenEditWindow: true,
				},
				default: '',
				description: 'The content for the post',
			},
			{
				displayName: 'Slug',
				name: 'slug',
				type: 'string',
				default: '',
				description: 'An alphanumeric identifier for the object unique to its type',
			},
			{
				displayName: 'Password',
				name: 'password',
				type: 'string',
				default: '',
				description: 'A password to protect access to the content and excerpt',
			},
			{
				displayName: 'Status',
				name: 'status',
				type: 'options',
				options: [
					{
						name: 'Draft',
						value: 'draft',
					},
					{
						name: 'Future',
						value: 'future',
					},
					{
						name: 'Pending',
						value: 'pending',
					},
					{
						name: 'Private',
						value: 'private',
					},
					{
						name: 'Publish',
						value: 'publish',
					},
				],
				default: 'draft',
				description: 'A named status for the post',
			},
			{
				displayName: 'Comment Status',
				name: 'commentStatus',
				type: 'options',
				options: [
					{
						name: 'Open',
						value: 'open',
					},
					{
						name: 'Close',
						value: 'closed',
					},
				],
				default: 'open',
				description: 'Whether or not comments are open on the post',
			},
			{
				displayName: 'Ping Status',
				name: 'pingStatus',
				type: 'options',
				options: [
					{
						name: 'Open',
						value: 'open',
					},
					{
						name: 'Close',
						value: 'closed',
					},
				],
				default: 'open',
				description: 'If the a message should be send to announce the post',
			},
			{
				displayName: 'Format',
				name: 'format',
				type: 'options',
				options: [
					{
						name: 'Aside',
						value: 'aside',
					},
					{
						name: 'Audio',
						value: 'audio',
					},
					{
						name: 'Chat',
						value: 'chat',
					},
					{
						name: 'Gallery',
						value: 'gallery',
					},
					{
						name: 'Image',
						value: 'image',
					},
					{
						name: 'Link',
						value: 'link',
					},
					{
						name: 'Quote',
						value: 'quote',
					},
					{
						name: 'Standard',
						value: 'standard',
					},
					{
						name: 'Status',
						value: 'status',
					},
					{
						name: 'Video',
						value: 'video',
					},
				],
				default: 'standard',
				description: 'Whether or not comments are open on the post',
			},
			{
				displayName: 'Sticky',
				name: 'sticky',
				type: 'boolean',
				default: false,
				description: 'Whether or not the object should be treated as sticky',
			},
			{
				displayName: 'Category Names or IDs',
				name: 'categories',
				type: 'multiOptions',
				typeOptions: {
					loadOptionsMethod: 'getCategories',
				},
				default: [],
<<<<<<< HEAD
				description: 'The terms assigned to the object in the category taxonomy',
=======
				description: 'The terms assigned to the object in the category taxonomy. Choose from the list, or specify IDs using an <a href="https://docs.n8n.io/nodes/expressions.html#expressions">expression</a>.',
>>>>>>> 86b3cc6e
			},
			{
				displayName: 'Tag Names or IDs',
				name: 'tags',
				type: 'multiOptions',
				typeOptions: {
					loadOptionsMethod: 'getTags',
				},
				default: [],
<<<<<<< HEAD
				description: 'The terms assigned to the object in the post_tag taxonomy',
			},
			{
				displayName: 'Template',
				name: 'postTemplate',
				type: 'fixedCollection',
				default: {},
				typeOptions: {
					multipleValues: false,
				},
				options: [
					{
						displayName: 'Values',
						name: 'values',
						values: [
							{
								displayName: 'Elementor Template',
								name: 'elementor',
								type: 'boolean',
								default: true,
								description: 'Whether site uses elementor page builder',
							},
							{
								displayName: 'Template',
								name: 'template',
								type: 'string',
								default: '',
								description: 'The theme file to use',
								displayOptions: {
									show: {
										elementor: [ false ],
									},
								},
							},
							{
								displayName: 'Template',
								name: 'template',
								type: 'options',
								options: [
									{
										name: 'Standard',
										value: '',
									},
									{
										name: 'Elementor Canvas',
										value: 'elementor_canvas',
									},
									{
										name: 'Elementor Header Footer',
										value: 'elementor_header_footer',
									},
									{
										name: 'Elementor Theme',
										value: 'elementor_theme',
									},
								],
								default: '',
								description: 'The Elementor template to use',
								displayOptions: {
									show: {
										elementor: [ true ],
									},
								},
							},
						],
					},
				],
=======
				description: 'The terms assigned to the object in the post_tag taxonomy. Choose from the list, or specify IDs using an <a href="https://docs.n8n.io/nodes/expressions.html#expressions">expression</a>.',
>>>>>>> 86b3cc6e
			},
		],
	},
/* -------------------------------------------------------------------------- */
/*                                 post:update                                */
/* -------------------------------------------------------------------------- */
	{
		displayName: 'Post ID',
		name: 'postId',
		type: 'string',
		required: true,
		default: '',
		displayOptions: {
			show: {
				resource: [
					'post',
				],
				operation: [
					'update',
				],
			},
		},
		description: 'Unique identifier for the object',
	},
	{
		displayName: 'Update Fields',
		name: 'updateFields',
		type: 'collection',
		placeholder: 'Add Field',
		default: {},
		displayOptions: {
			show: {
				resource: [
					'post',
				],
				operation: [
					'update',
				],
			},
		},
		options: [
			{
				displayName: 'Author Name or ID',
				name: 'authorId',
				type: 'options',
				typeOptions: {
					loadOptionsMethod: 'getAuthors',
				},
				default: '',
<<<<<<< HEAD
				description: 'The ID for the author of the object',
=======
				description: 'The ID for the author of the object. Choose from the list, or specify an ID using an <a href="https://docs.n8n.io/nodes/expressions.html#expressions">expression</a>.',
>>>>>>> 86b3cc6e
			},
			{
				displayName: 'Title',
				name: 'title',
				type: 'string',
				default: '',
				description: 'The title for the post',
			},
			{
				displayName: 'Content',
				name: 'content',
				type: 'string',
				typeOptions: {
					alwaysOpenEditWindow: true,
				},
				default: '',
				description: 'The content for the post',
			},
			{
				displayName: 'Slug',
				name: 'slug',
				type: 'string',
				default: '',
				description: 'An alphanumeric identifier for the object unique to its type',
			},
			{
				displayName: 'Password',
				name: 'password',
				type: 'string',
				default: '',
				description: 'A password to protect access to the content and excerpt',
			},
			{
				displayName: 'Status',
				name: 'status',
				type: 'options',
				options: [
					{
<<<<<<< HEAD
=======
						name: 'Draft',
						value: 'draft',
					},
					{
>>>>>>> 86b3cc6e
						name: 'Future',
						value: 'future',
					},
					{
						name: 'Pending',
						value: 'pending',
					},
					{
						name: 'Private',
						value: 'private',
					},
					{
						name: 'Publish',
						value: 'publish',
					},
				],
				default: 'draft',
				description: 'A named status for the post',
			},
			{
				displayName: 'Comment Status',
				name: 'commentStatus',
				type: 'options',
				options: [
					{
						name: 'Open',
						value: 'open',
					},
					{
						name: 'Close',
						value: 'closed',
					},
				],
				default: 'open',
				description: 'Whether or not comments are open on the post',
			},
			{
				displayName: 'Ping Status',
				name: 'pingStatus',
				type: 'options',
				options: [
					{
						name: 'Open',
						value: 'open',
					},
					{
						name: 'Close',
						value: 'closed',
					},
				],
				default: 'open',
				description: 'Whether or not comments are open on the post',
			},
			{
				displayName: 'Format',
				name: 'format',
				type: 'options',
				options: [
					{
						name: 'Aside',
						value: 'aside',
					},
					{
						name: 'Audio',
						value: 'audio',
					},
					{
						name: 'Chat',
						value: 'chat',
					},
					{
						name: 'Gallery',
						value: 'gallery',
					},
					{
						name: 'Image',
						value: 'image',
					},
					{
						name: 'Link',
						value: 'link',
					},
					{
						name: 'Quote',
						value: 'quote',
					},
					{
						name: 'Standard',
						value: 'standard',
					},
					{
						name: 'Status',
						value: 'status',
					},
					{
						name: 'Video',
						value: 'video',
					},
				],
				default: 'standard',
				description: 'The format of the post',
			},
			{
				displayName: 'Sticky',
				name: 'sticky',
				type: 'boolean',
				default: false,
				description: 'Whether or not the object should be treated as sticky',
			},
			{
				displayName: 'Category Names or IDs',
				name: 'categories',
				type: 'multiOptions',
				typeOptions: {
					loadOptionsMethod: 'getCategories',
				},
				default: [],
<<<<<<< HEAD
				description: 'The terms assigned to the object in the category taxonomy',
=======
				description: 'The terms assigned to the object in the category taxonomy. Choose from the list, or specify IDs using an <a href="https://docs.n8n.io/nodes/expressions.html#expressions">expression</a>.',
>>>>>>> 86b3cc6e
			},
			{
				displayName: 'Tag Names or IDs',
				name: 'tags',
				type: 'multiOptions',
				typeOptions: {
					loadOptionsMethod: 'getTags',
				},
				default: [],
<<<<<<< HEAD
				description: 'The terms assigned to the object in the post_tag taxonomy',
			},
			{
				displayName: 'Template',
				name: 'postTemplate',
				type: 'fixedCollection',
				default: {},
				typeOptions: {
					multipleValues: false,
				},
				options: [
					{
						displayName: 'Values',
						name: 'values',
						values: [
							{
								displayName: 'Elementor Template',
								name: 'elementor',
								type: 'boolean',
								default: true,
								description: 'Whether site uses elementor page builder',
							},
							{
								displayName: 'Template',
								name: 'template',
								type: 'string',
								default: '',
								description: 'The theme file to use',
								displayOptions: {
									show: {
										elementor: [ false ],
									},
								},
							},
							{
								displayName: 'Template',
								name: 'template',
								type: 'options',
								options: [
									{
										name: 'Standard',
										value: '',
									},
									{
										name: 'Elementor Canvas',
										value: 'elementor_canvas',
									},
									{
										name: 'Elementor Header Footer',
										value: 'elementor_header_footer',
									},
									{
										name: 'Elementor Theme',
										value: 'elementor_theme',
									},
								],
								default: '',
								description: 'The Elementor template to use',
								displayOptions: {
									show: {
										elementor: [ true ],
									},
								},
							},
						],
					},
				],
=======
				description: 'The terms assigned to the object in the post_tag taxonomy. Choose from the list, or specify IDs using an <a href="https://docs.n8n.io/nodes/expressions.html#expressions">expression</a>.',
>>>>>>> 86b3cc6e
			},
		],
	},
/* -------------------------------------------------------------------------- */
/*                                  post:get                                  */
/* -------------------------------------------------------------------------- */
	{
		displayName: 'Post ID',
		name: 'postId',
		type: 'string',
		required: true,
		default: '',
		displayOptions: {
			show: {
				resource: [
					'post',
				],
				operation: [
					'get',
				],
			},
		},
		description: 'Unique identifier for the object',
	},
	{
		displayName: 'Options',
		name: 'options',
		type: 'collection',
		placeholder: 'Add Option',
		default: {},
		displayOptions: {
			show: {
				resource: [
					'post',
				],
				operation: [
					'get',
				],
			},
		},
		options: [
			{
				displayName: 'Password',
				name: 'password',
				type: 'string',
				default: '',
				description: 'The password for the post if it is password protected',
			},
			{
				displayName: 'Context',
				name: 'context',
				type: 'options',
				options: [
					{
						name: 'View',
						value: 'view',
					},
					{
						name: 'Embed',
						value: 'embed',
					},
					{
						name: 'Edit',
						value: 'edit',
					},
				],
				default: 'view',
				description: 'Scope under which the request is made; determines fields present in response',
			},
		],
	},
/* -------------------------------------------------------------------------- */
/*                                   post:getAll                              */
/* -------------------------------------------------------------------------- */
	{
		displayName: 'Return All',
		name: 'returnAll',
		type: 'boolean',
		displayOptions: {
			show: {
				resource: [
					'post',
				],
				operation: [
					'getAll',
				],
			},
		},
		default: false,
		description: 'Whether to return all results or only up to a given limit',
	},
	{
		displayName: 'Limit',
		name: 'limit',
		type: 'number',
		displayOptions: {
			show: {
				resource: [
					'post',
				],
				operation: [
					'getAll',
				],
				returnAll: [
					false,
				],
			},
		},
		typeOptions: {
			minValue: 1,
			maxValue: 10,
		},
		default: 5,
		description: 'Max number of results to return',
	},
	{
		displayName: 'Options',
		name: 'options',
		type: 'collection',
		placeholder: 'Add Option',
		default: {},
		displayOptions: {
			show: {
				resource: [
					'post',
				],
				operation: [
					'getAll',
				],
			},
		},
		options: [
			{
				displayName: 'After',
				name: 'after',
				type: 'dateTime',
				default: '',
				description: 'Limit response to posts published after a given ISO8601 compliant date',
			},
			{
				displayName: 'Author Names or IDs',
				name: 'author',
				type: 'multiOptions',
				default: [],
				typeOptions: {
					loadOptionsMethod: 'getAuthors',
				},
<<<<<<< HEAD
				description: 'Limit result set to posts assigned to specific authors',
=======
				description: 'Limit result set to posts assigned to specific authors. Choose from the list, or specify IDs using an <a href="https://docs.n8n.io/nodes/expressions.html#expressions">expression</a>.',
>>>>>>> 86b3cc6e
			},
			{
				displayName: 'Before',
				name: 'before',
				type: 'dateTime',
				default: '',
				description: 'Limit response to posts published before a given ISO8601 compliant date',
			},
			{
				displayName: 'Category Names or IDs',
				name: 'categories',
				type: 'multiOptions',
				default: [],
				typeOptions: {
					loadOptionsMethod: 'getCategories',
				},
<<<<<<< HEAD
				description: 'Limit result set to all items that have the specified term assigned in the categories taxonomy',
=======
				description: 'Limit result set to all items that have the specified term assigned in the categories taxonomy. Choose from the list, or specify IDs using an <a href="https://docs.n8n.io/nodes/expressions.html#expressions">expression</a>.',
>>>>>>> 86b3cc6e
			},
			{
				displayName: 'Context',
				name: 'context',
				type: 'options',
				options: [
					{
						name: 'View',
						value: 'view',
					},
					{
						name: 'Embed',
						value: 'embed',
					},
					{
						name: 'Edit',
						value: 'edit',
					},
				],
				default: 'view',
				description: 'Scope under which the request is made; determines fields present in response',
			},
			{
				// eslint-disable-next-line n8n-nodes-base/node-param-display-name-wrong-for-dynamic-multi-options
				displayName: 'Exclude Categories',
				name: 'excludedCategories',
				type: 'multiOptions',
				default: [],
				typeOptions: {
					loadOptionsMethod: 'getCategories',
				},
<<<<<<< HEAD
				description: 'Limit result set to all items except those that have the specified term assigned in the categories taxonomy',
=======
				description: 'Limit result set to all items except those that have the specified term assigned in the categories taxonomy. Choose from the list, or specify IDs using an <a href="https://docs.n8n.io/nodes/expressions.html#expressions">expression</a>.',
>>>>>>> 86b3cc6e
			},
			{
				// eslint-disable-next-line n8n-nodes-base/node-param-display-name-wrong-for-dynamic-multi-options
				displayName: 'Exclude Tags',
				name: 'excludedTags',
				type: 'multiOptions',
				default: [],
				typeOptions: {
					loadOptionsMethod: 'getTags',
				},
<<<<<<< HEAD
				description: 'Limit result set to all items except those that have the specified term assigned in the tags taxonomy',
=======
				description: 'Limit result set to all items except those that have the specified term assigned in the tags taxonomy. Choose from the list, or specify IDs using an <a href="https://docs.n8n.io/nodes/expressions.html#expressions">expression</a>.',
>>>>>>> 86b3cc6e
			},
			{
				displayName: 'Order',
				name: 'order',
				type: 'options',
				options: [
					{
						name: 'ASC',
						value: 'asc',
					},
					{
						name: 'DESC',
						value: 'desc',
					},
				],
				default: 'desc',
				description: 'Order sort attribute ascending or descending',
			},
			{
				displayName: 'Order By',
				name: 'orderBy',
				type: 'options',
				options: [
					{
						name: 'Author',
						value: 'author',
					},
					{
						name: 'Date',
						value: 'date',
					},
					{
						name: 'ID',
						value: 'id',
					},
					{
						name: 'Include',
						value: 'include',
					},
					{
						name: 'Include Slugs',
						value: 'include_slugs',
					},
					{
						name: 'Modified',
						value: 'modified',
					},
					{
						name: 'Parent',
						value: 'parent',
					},
					{
						name: 'Relevance',
						value: 'relevance',
					},
					{
						name: 'Slug',
						value: 'slug',
					},
					{
						name: 'Title',
						value: 'title',
					},
				],
				default: 'id',
				description: 'Sort collection by object attribute',
			},
			{
				displayName: 'Search',
				name: 'search',
				type: 'string',
				default: '',
				description: 'Limit results to those matching a string',
			},
			{
				displayName: 'Status',
				name: 'status',
				type: 'options',
				options: [
					{
						name: 'Draft',
						value: 'draft',
					},
					{
						name: 'Future',
						value: 'future',
					},
					{
						name: 'Pending',
						value: 'pending',
					},
					{
						name: 'Private',
						value: 'private',
					},
					{
						name: 'Publish',
						value: 'publish',
					},
				],
				default: 'publish',
				description: 'The status of the post',
			},
			{
				displayName: 'Sticky',
				name: 'sticky',
				type: 'boolean',
				default: false,
<<<<<<< HEAD
				description: 'Whether to limit result set to items that are sticky',
=======
				description: 'Whether to limit the result set to items that are sticky',
>>>>>>> 86b3cc6e
			},
			{
				displayName: 'Tag Names or IDs',
				name: 'tags',
				type: 'multiOptions',
				default: [],
				typeOptions: {
					loadOptionsMethod: 'getTags',
				},
<<<<<<< HEAD
				description: 'Limit result set to all items that have the specified term assigned in the tags taxonomy',
=======
				description: 'Limit result set to all items that have the specified term assigned in the tags taxonomy. Choose from the list, or specify IDs using an <a href="https://docs.n8n.io/nodes/expressions.html#expressions">expression</a>.',
>>>>>>> 86b3cc6e
			},
		],
	},
/* -------------------------------------------------------------------------- */
/*                                 post:delete                                */
/* -------------------------------------------------------------------------- */
	{
		displayName: 'Post ID',
		name: 'postId',
		type: 'string',
		required: true,
		default: '',
		displayOptions: {
			show: {
				resource: [
					'post',
				],
				operation: [
					'delete',
				],
			},
		},
		description: 'Unique identifier for the object',
	},
	{
		displayName: 'Options',
		name: 'options',
		type: 'collection',
		placeholder: 'Add Option',
		default: {},
		displayOptions: {
			show: {
				resource: [
					'post',
				],
				operation: [
					'delete',
				],
			},
		},
		options: [
			{
				displayName: 'Force',
				name: 'force',
				type: 'boolean',
				default: false,
				description: 'Whether to bypass trash and force deletion',
			},
		],
	},
];<|MERGE_RESOLUTION|>--- conflicted
+++ resolved
@@ -92,11 +92,7 @@
 					loadOptionsMethod: 'getAuthors',
 				},
 				default: '',
-<<<<<<< HEAD
-				description: 'The ID for the author of the object',
-=======
 				description: 'The ID for the author of the object. Choose from the list, or specify an ID using an <a href="https://docs.n8n.io/nodes/expressions.html#expressions">expression</a>.',
->>>>>>> 86b3cc6e
 			},
 			{
 				displayName: 'Content',
@@ -249,11 +245,7 @@
 					loadOptionsMethod: 'getCategories',
 				},
 				default: [],
-<<<<<<< HEAD
-				description: 'The terms assigned to the object in the category taxonomy',
-=======
 				description: 'The terms assigned to the object in the category taxonomy. Choose from the list, or specify IDs using an <a href="https://docs.n8n.io/nodes/expressions.html#expressions">expression</a>.',
->>>>>>> 86b3cc6e
 			},
 			{
 				displayName: 'Tag Names or IDs',
@@ -263,8 +255,7 @@
 					loadOptionsMethod: 'getTags',
 				},
 				default: [],
-<<<<<<< HEAD
-				description: 'The terms assigned to the object in the post_tag taxonomy',
+				description: 'The terms assigned to the object in the post_tag taxonomy. Choose from the list, or specify IDs using an <a href="https://docs.n8n.io/nodes/expressions.html#expressions">expression</a>.',
 			},
 			{
 				displayName: 'Template',
@@ -331,9 +322,6 @@
 						],
 					},
 				],
-=======
-				description: 'The terms assigned to the object in the post_tag taxonomy. Choose from the list, or specify IDs using an <a href="https://docs.n8n.io/nodes/expressions.html#expressions">expression</a>.',
->>>>>>> 86b3cc6e
 			},
 		],
 	},
@@ -383,11 +371,7 @@
 					loadOptionsMethod: 'getAuthors',
 				},
 				default: '',
-<<<<<<< HEAD
-				description: 'The ID for the author of the object',
-=======
 				description: 'The ID for the author of the object. Choose from the list, or specify an ID using an <a href="https://docs.n8n.io/nodes/expressions.html#expressions">expression</a>.',
->>>>>>> 86b3cc6e
 			},
 			{
 				displayName: 'Title',
@@ -426,13 +410,10 @@
 				type: 'options',
 				options: [
 					{
-<<<<<<< HEAD
-=======
 						name: 'Draft',
 						value: 'draft',
 					},
 					{
->>>>>>> 86b3cc6e
 						name: 'Future',
 						value: 'future',
 					},
@@ -550,11 +531,7 @@
 					loadOptionsMethod: 'getCategories',
 				},
 				default: [],
-<<<<<<< HEAD
-				description: 'The terms assigned to the object in the category taxonomy',
-=======
 				description: 'The terms assigned to the object in the category taxonomy. Choose from the list, or specify IDs using an <a href="https://docs.n8n.io/nodes/expressions.html#expressions">expression</a>.',
->>>>>>> 86b3cc6e
 			},
 			{
 				displayName: 'Tag Names or IDs',
@@ -564,8 +541,7 @@
 					loadOptionsMethod: 'getTags',
 				},
 				default: [],
-<<<<<<< HEAD
-				description: 'The terms assigned to the object in the post_tag taxonomy',
+				description: 'The terms assigned to the object in the post_tag taxonomy. Choose from the list, or specify IDs using an <a href="https://docs.n8n.io/nodes/expressions.html#expressions">expression</a>.',
 			},
 			{
 				displayName: 'Template',
@@ -632,9 +608,6 @@
 						],
 					},
 				],
-=======
-				description: 'The terms assigned to the object in the post_tag taxonomy. Choose from the list, or specify IDs using an <a href="https://docs.n8n.io/nodes/expressions.html#expressions">expression</a>.',
->>>>>>> 86b3cc6e
 			},
 		],
 	},
@@ -782,11 +755,7 @@
 				typeOptions: {
 					loadOptionsMethod: 'getAuthors',
 				},
-<<<<<<< HEAD
-				description: 'Limit result set to posts assigned to specific authors',
-=======
 				description: 'Limit result set to posts assigned to specific authors. Choose from the list, or specify IDs using an <a href="https://docs.n8n.io/nodes/expressions.html#expressions">expression</a>.',
->>>>>>> 86b3cc6e
 			},
 			{
 				displayName: 'Before',
@@ -803,11 +772,7 @@
 				typeOptions: {
 					loadOptionsMethod: 'getCategories',
 				},
-<<<<<<< HEAD
-				description: 'Limit result set to all items that have the specified term assigned in the categories taxonomy',
-=======
 				description: 'Limit result set to all items that have the specified term assigned in the categories taxonomy. Choose from the list, or specify IDs using an <a href="https://docs.n8n.io/nodes/expressions.html#expressions">expression</a>.',
->>>>>>> 86b3cc6e
 			},
 			{
 				displayName: 'Context',
@@ -839,11 +804,7 @@
 				typeOptions: {
 					loadOptionsMethod: 'getCategories',
 				},
-<<<<<<< HEAD
-				description: 'Limit result set to all items except those that have the specified term assigned in the categories taxonomy',
-=======
 				description: 'Limit result set to all items except those that have the specified term assigned in the categories taxonomy. Choose from the list, or specify IDs using an <a href="https://docs.n8n.io/nodes/expressions.html#expressions">expression</a>.',
->>>>>>> 86b3cc6e
 			},
 			{
 				// eslint-disable-next-line n8n-nodes-base/node-param-display-name-wrong-for-dynamic-multi-options
@@ -854,11 +815,7 @@
 				typeOptions: {
 					loadOptionsMethod: 'getTags',
 				},
-<<<<<<< HEAD
-				description: 'Limit result set to all items except those that have the specified term assigned in the tags taxonomy',
-=======
 				description: 'Limit result set to all items except those that have the specified term assigned in the tags taxonomy. Choose from the list, or specify IDs using an <a href="https://docs.n8n.io/nodes/expressions.html#expressions">expression</a>.',
->>>>>>> 86b3cc6e
 			},
 			{
 				displayName: 'Order',
@@ -967,11 +924,7 @@
 				name: 'sticky',
 				type: 'boolean',
 				default: false,
-<<<<<<< HEAD
-				description: 'Whether to limit result set to items that are sticky',
-=======
 				description: 'Whether to limit the result set to items that are sticky',
->>>>>>> 86b3cc6e
 			},
 			{
 				displayName: 'Tag Names or IDs',
@@ -981,11 +934,7 @@
 				typeOptions: {
 					loadOptionsMethod: 'getTags',
 				},
-<<<<<<< HEAD
-				description: 'Limit result set to all items that have the specified term assigned in the tags taxonomy',
-=======
 				description: 'Limit result set to all items that have the specified term assigned in the tags taxonomy. Choose from the list, or specify IDs using an <a href="https://docs.n8n.io/nodes/expressions.html#expressions">expression</a>.',
->>>>>>> 86b3cc6e
 			},
 		],
 	},
