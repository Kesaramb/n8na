--- conflicted
+++ resolved
@@ -51,11 +51,7 @@
 		name: 'limit',
 		type: 'number',
 		default: 5,
-<<<<<<< HEAD
-		description: 'Max number of results to return',
-=======
 		description: 'The number of results to return',
->>>>>>> 3d528da0
 		typeOptions: {
 			minValue: 1,
 			maxValue: 1000,
