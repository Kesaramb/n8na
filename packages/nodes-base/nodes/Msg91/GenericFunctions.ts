--- conflicted
+++ resolved
@@ -1,12 +1,6 @@
 import { IExecuteFunctions, IHookFunctions } from 'n8n-core';
 
-<<<<<<< HEAD
-import {
-	IDataObject, IHttpRequestMethods, NodeApiError, NodeOperationError,
-} from 'n8n-workflow';
-=======
-import { IDataObject, NodeApiError, NodeOperationError } from 'n8n-workflow';
->>>>>>> 9017fd46
+import { IDataObject, IHttpRequestMethods, NodeApiError, NodeOperationError } from 'n8n-workflow';
 
 /**
  * Make an API request to MSG91
@@ -17,18 +11,14 @@
  * @param {object} body
  * @returns {Promise<any>}
  */
-<<<<<<< HEAD
-export async function msg91ApiRequest(this: IHookFunctions | IExecuteFunctions, method: IHttpRequestMethods, endpoint: string, body: IDataObject, query?: IDataObject): Promise<any> { // tslint:disable-line:no-any
-=======
 export async function msg91ApiRequest(
 	this: IHookFunctions | IExecuteFunctions,
-	method: string,
+	method: IHttpRequestMethods,
 	endpoint: string,
 	body: IDataObject,
 	query?: IDataObject,
 	// tslint:disable-next-line:no-any
 ): Promise<any> {
->>>>>>> 9017fd46
 	const credentials = await this.getCredentials('msg91Api');
 
 	if (query === undefined) {
