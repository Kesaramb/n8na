import type {
	IDataObject,
	INodeExecutionData,
	INodeProperties,
	NodeApiError,
	IExecuteFunctions,
} from 'n8n-workflow';

import { updateDisplayOptions, wrapData } from '../../../../../utils/utilities';
import type { UpdateRecord } from '../../helpers/interfaces';
import { findMatches, processAirtableError, removeIgnored } from '../../helpers/utils';
import { apiRequestAllItems, batchUpdate } from '../../transport';
import { insertUpdateOptions } from '../common.descriptions';

const properties: INodeProperties[] = [
	{
		displayName: 'Columns',
		name: 'columns',
		type: 'resourceMapper',
		noDataExpression: true,
		default: {
			mappingMode: 'defineBelow',
			value: null,
		},
		required: true,
		typeOptions: {
			loadOptionsDependsOn: ['table.value', 'base.value'],
			resourceMapper: {
				resourceMapperMethod: 'getColumnsWithRecordId',
				mode: 'update',
				fieldWords: {
					singular: 'column',
					plural: 'columns',
				},
				addAllFields: true,
				multiKeyMatch: true,
			},
		},
	},
	...insertUpdateOptions,
];

const displayOptions = {
	show: {
		resource: ['record'],
		operation: ['update'],
	},
};

export const description = updateDisplayOptions(displayOptions, properties);

export async function execute(
	this: IExecuteFunctions,
	items: INodeExecutionData[],
	base: string,
	table: string,
): Promise<INodeExecutionData[]> {
	const returnData: INodeExecutionData[] = [];

	const endpoint = `${base}/${table}`;

	const dataMode = this.getNodeParameter('columns.mappingMode', 0) as string;

	const columnsToMatchOn = this.getNodeParameter('columns.matchingColumns', 0) as string[];

	let tableData: UpdateRecord[] = [];
	if (!columnsToMatchOn.includes('id')) {
		const response = await apiRequestAllItems.call(
			this,
			'GET',
			endpoint,
			{},
			{ fields: columnsToMatchOn },
		);
		tableData = response.records as UpdateRecord[];
	}

	for (let i = 0; i < items.length; i++) {
		let recordId = '';
		try {
			const records: UpdateRecord[] = [];
			const options = this.getNodeParameter('options', i, {});
			const typecast = options.typecast ? true : false;

			if (dataMode === 'autoMapInputData') {
				if (columnsToMatchOn.includes('id')) {
					const { id, ...fields } = items[i].json;
					recordId = id as string;

					records.push({
						id: recordId,
						fields: removeIgnored(fields, options.ignoreFields as string),
					});
				} else {
					const matches = findMatches(
						tableData,
						columnsToMatchOn,
						items[i].json,
						options.updateAllMatches as boolean,
					);

					for (const match of matches) {
						const id = match.id as string;
						const fields = items[i].json;
						records.push({ id, fields: removeIgnored(fields, options.ignoreFields as string) });
					}
				}
			}

			if (dataMode === 'defineBelow') {
				const getNodeParameterOptions = typecast ? { skipValidation: true } : undefined;
				if (columnsToMatchOn.includes('id')) {
					const { id, ...fields } = this.getNodeParameter(
						'columns.value',
						i,
						[],
						getNodeParameterOptions,
					) as IDataObject;
					records.push({ id: id as string, fields });
				} else {
					const fields = this.getNodeParameter(
						'columns.value',
						i,
						[],
						getNodeParameterOptions,
					) as IDataObject;

					const matches = findMatches(
						tableData,
						columnsToMatchOn,
						fields,
						options.updateAllMatches as boolean,
					);

					for (const match of matches) {
						const id = match.id as string;
						records.push({ id, fields: removeIgnored(fields, columnsToMatchOn) });
					}
				}
			}

<<<<<<< HEAD
			const body: IDataObject = {
				returnFieldsByFieldId: options.returnFieldsByFieldId ? true : false,
				typecast: options.typecast ? true : false,
			};
=======
			const body: IDataObject = { typecast };
>>>>>>> 81d08ad1

			const responseData = await batchUpdate.call(this, endpoint, body, records);

			const executionData = this.helpers.constructExecutionMetaData(
				wrapData(responseData.records as IDataObject[]),
				{ itemData: { item: i } },
			);

			returnData.push(...executionData);
		} catch (error) {
			error = processAirtableError(error as NodeApiError, recordId, i);
			if (this.continueOnFail()) {
				returnData.push({ json: { message: error.message, error } });
				continue;
			}
			throw error;
		}
	}

	return returnData;
}<|MERGE_RESOLUTION|>--- conflicted
+++ resolved
@@ -139,14 +139,10 @@
 				}
 			}
 
-<<<<<<< HEAD
 			const body: IDataObject = {
 				returnFieldsByFieldId: options.returnFieldsByFieldId ? true : false,
-				typecast: options.typecast ? true : false,
+				typecast,
 			};
-=======
-			const body: IDataObject = { typecast };
->>>>>>> 81d08ad1
 
 			const responseData = await batchUpdate.call(this, endpoint, body, records);
 
