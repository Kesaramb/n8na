--- conflicted
+++ resolved
@@ -167,11 +167,7 @@
 					},
 				},
 				default: true,
-<<<<<<< HEAD
-				description: 'If all results should be returned or only up to a given limit',
-=======
 				description: 'Whether to return all results or only up to a given limit',
->>>>>>> 7f933919
 			},
 			{
 				displayName: 'Limit',
@@ -206,11 +202,7 @@
 					},
 				},
 				default: false,
-<<<<<<< HEAD
-				description: 'When set to true the attachment fields define in \'Download Fields\' will be downloaded',
-=======
 				description: 'When set to true the attachment fields define in \'Download Fields\' will be downloaded.',
->>>>>>> 7f933919
 			},
 			{
 				displayName: 'Download Fields',
@@ -424,11 +416,7 @@
 							maxValue: 10,
 						},
 						default: 10,
-<<<<<<< HEAD
-						description: 'Number of records to process at once',
-=======
 						description: 'Number of records to process at once.',
->>>>>>> 7f933919
 					},
 					{
 						displayName: 'Ignore Fields',
