--- conflicted
+++ resolved
@@ -1273,11 +1273,7 @@
 			maxValue: 30,
 		},
 		default: 30,
-<<<<<<< HEAD
-		description: 'Max number of results to return',
-=======
 		description: 'How many results to return',
->>>>>>> 3d528da0
 	},
 
 	/* -------------------------------------------------------------------------- */
