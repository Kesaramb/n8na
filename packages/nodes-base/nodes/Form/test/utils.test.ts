<<<<<<< HEAD
import { mock } from 'jest-mock-extended';
import type {
	FormFieldsParameter,
	INode,
	IWebhookFunctions,
	MultiPartFormData,
} from 'n8n-workflow';
import { DateTime } from 'luxon';
import { formWebhook, prepareFormData, prepareFormReturnItem, resolveRawData } from '../utils';

describe('FormTrigger, formWebhook', () => {
	beforeEach(() => {
		jest.clearAllMocks();
	});

	it('should call response render', async () => {
		const executeFunctions = mock<IWebhookFunctions>();
		const mockRender = jest.fn();

		const formFields: FormFieldsParameter = [
			{ fieldLabel: 'Name', fieldType: 'text', requiredField: true },
			{ fieldLabel: 'Age', fieldType: 'number', requiredField: false },
			{
				fieldLabel: 'Gender',
				fieldType: 'select',
				requiredField: true,
				fieldOptions: { values: [{ option: 'Male' }, { option: 'Female' }] },
			},
			{
				fieldLabel: 'Resume',
				fieldType: 'file',
				requiredField: true,
				acceptFileTypes: '.pdf,.doc',
				multipleFiles: false,
			},
		];

		executeFunctions.getNode.mockReturnValue({ typeVersion: 2.1 } as any);
		executeFunctions.getNodeParameter.calledWith('options').mockReturnValue({});
		executeFunctions.getNodeParameter.calledWith('formTitle').mockReturnValue('Test Form');
		executeFunctions.getNodeParameter
			.calledWith('formDescription')
			.mockReturnValue('Test Description');
		executeFunctions.getNodeParameter.calledWith('responseMode').mockReturnValue('onReceived');
		executeFunctions.getNodeParameter.calledWith('formFields.values').mockReturnValue(formFields);
		executeFunctions.getResponseObject.mockReturnValue({ render: mockRender } as any);
		executeFunctions.getRequestObject.mockReturnValue({ method: 'GET', query: {} } as any);
		executeFunctions.getMode.mockReturnValue('manual');
		executeFunctions.getInstanceId.mockReturnValue('instanceId');
		executeFunctions.getBodyData.mockReturnValue({ data: {}, files: {} });
		executeFunctions.getChildNodes.mockReturnValue([]);

		await formWebhook(executeFunctions);

		expect(mockRender).toHaveBeenCalledWith('form-trigger', {
			appendAttribution: true,
			buttonLabel: 'Submit',
			formDescription: 'Test Description',
			formFields: [
				{
					defaultValue: '',
					errorId: 'error-field-0',
					id: 'field-0',
					inputRequired: 'form-required',
					isInput: true,
					label: 'Name',
					placeholder: undefined,
					type: 'text',
				},
				{
					defaultValue: '',
					errorId: 'error-field-1',
					id: 'field-1',
					inputRequired: '',
					isInput: true,
					label: 'Age',
					placeholder: undefined,
					type: 'number',
				},
				{
					defaultValue: '',
					errorId: 'error-field-2',
					id: 'field-2',
					inputRequired: 'form-required',
					isInput: true,
					label: 'Gender',
					placeholder: undefined,
					type: 'select',
				},
				{
					acceptFileTypes: '.pdf,.doc',
					defaultValue: '',
					errorId: 'error-field-3',
					id: 'field-3',
					inputRequired: 'form-required',
					isFileInput: true,
					label: 'Resume',
					multipleFiles: '',
					placeholder: undefined,
				},
			],
			formSubmittedText: 'Your response has been recorded',
			formTitle: 'Test Form',
			n8nWebsiteLink:
				'https://n8n.io/?utm_source=n8n-internal&utm_medium=form-trigger&utm_campaign=instanceId',
			testRun: true,
			useResponseData: false,
			validForm: true,
		});
	});

	it('should return workflowData on POST request', async () => {
		const executeFunctions = mock<IWebhookFunctions>();
		const mockStatus = jest.fn();
		const mockEnd = jest.fn();

		const formFields: FormFieldsParameter = [
			{ fieldLabel: 'Name', fieldType: 'text', requiredField: true },
			{ fieldLabel: 'Age', fieldType: 'number', requiredField: false },
		];

		const bodyData = {
			'field-0': 'John Doe',
			'field-1': '30',
		};

		executeFunctions.getNode.mockReturnValue({ typeVersion: 2.1 } as any);
		executeFunctions.getNodeParameter.calledWith('options').mockReturnValue({});
		executeFunctions.getNodeParameter.calledWith('responseMode').mockReturnValue('onReceived');
		executeFunctions.getChildNodes.mockReturnValue([]);
		executeFunctions.getNodeParameter.calledWith('formFields.values').mockReturnValue(formFields);
		executeFunctions.getResponseObject.mockReturnValue({ status: mockStatus, end: mockEnd } as any);
		executeFunctions.getRequestObject.mockReturnValue({ method: 'POST' } as any);
		executeFunctions.getMode.mockReturnValue('manual');
		executeFunctions.getInstanceId.mockReturnValue('instanceId');
		executeFunctions.getBodyData.mockReturnValue({ data: bodyData, files: {} });

		const result = await formWebhook(executeFunctions);

		expect(result).toEqual({
			webhookResponse: { status: 200 },
			workflowData: [
				[
					{
						json: {
							Name: 'John Doe',
							Age: 30,
							submittedAt: expect.any(String),
							formMode: 'test',
						},
					},
				],
			],
		});
	});
});
=======
import type { FormField } from '../interfaces';
import { prepareFormData } from '../utils';
>>>>>>> 12e54a5e

describe('FormTrigger, prepareFormData', () => {
	it('should return valid form data with given parameters', () => {
		const formFields: FormFieldsParameter = [
			{
				fieldLabel: 'Name',
				fieldType: 'text',
				requiredField: true,
				placeholder: 'Enter your name',
			},
			{
				fieldLabel: 'Email',
				fieldType: 'email',
				requiredField: true,
				placeholder: 'Enter your email',
			},
			{
				fieldLabel: 'Gender',
				fieldType: 'dropdown',
				requiredField: false,
				fieldOptions: { values: [{ option: 'Male' }, { option: 'Female' }] },
			},
			{
				fieldLabel: 'Files',
				fieldType: 'file',
				requiredField: false,
				acceptFileTypes: '.jpg,.png',
				multipleFiles: true,
			},
		];

		const query = { Name: 'John Doe', Email: 'john@example.com' };

		const result = prepareFormData({
			formTitle: 'Test Form',
			formDescription: 'This is a test form',
			formSubmittedText: 'Thank you for your submission',
			redirectUrl: 'https://example.com/thank-you',
			formFields,
			testRun: false,
			query,
			instanceId: 'test-instance',
			useResponseData: true,
			buttonLabel: 'Submit',
		});

		expect(result).toEqual({
			testRun: false,
			validForm: true,
			formTitle: 'Test Form',
			formDescription: 'This is a test form',
			formSubmittedText: 'Thank you for your submission',
			n8nWebsiteLink:
				'https://n8n.io/?utm_source=n8n-internal&utm_medium=form-trigger&utm_campaign=test-instance',
			formFields: [
				{
					id: 'field-0',
					errorId: 'error-field-0',
					label: 'Name',
					inputRequired: 'form-required',
					defaultValue: 'John Doe',
					placeholder: 'Enter your name',
					isInput: true,
					type: 'text',
				},
				{
					id: 'field-1',
					errorId: 'error-field-1',
					label: 'Email',
					inputRequired: 'form-required',
					defaultValue: 'john@example.com',
					placeholder: 'Enter your email',
					isInput: true,
					type: 'email',
				},
				{
					id: 'field-2',
					errorId: 'error-field-2',
					label: 'Gender',
					inputRequired: '',
					defaultValue: '',
					placeholder: undefined,
					isSelect: true,
					selectOptions: ['Male', 'Female'],
				},
				{
					id: 'field-3',
					errorId: 'error-field-3',
					label: 'Files',
					inputRequired: '',
					defaultValue: '',
					placeholder: undefined,
					isFileInput: true,
					acceptFileTypes: '.jpg,.png',
					multipleFiles: 'multiple',
				},
			],
			useResponseData: true,
			appendAttribution: true,
			buttonLabel: 'Submit',
			redirectUrl: 'https://example.com/thank-you',
		});
	});

	it('should handle missing optional fields gracefully', () => {
		const formFields: FormFieldsParameter = [
			{
				fieldLabel: 'Name',
				fieldType: 'text',
				requiredField: true,
				placeholder: 'Enter your name',
			},
		];

		const result = prepareFormData({
			formTitle: 'Test Form',
			formDescription: 'This is a test form',
			formSubmittedText: undefined,
			redirectUrl: undefined,
			formFields,
			testRun: true,
			query: {},
			buttonLabel: 'Submit',
		});

		expect(result).toEqual({
			testRun: true,
			validForm: true,
			formTitle: 'Test Form',
			formDescription: 'This is a test form',
			formSubmittedText: 'Your response has been recorded',
			n8nWebsiteLink: 'https://n8n.io/?utm_source=n8n-internal&utm_medium=form-trigger',
			formFields: [
				{
					id: 'field-0',
					errorId: 'error-field-0',
					label: 'Name',
					inputRequired: 'form-required',
					defaultValue: '',
					placeholder: 'Enter your name',
					isInput: true,
					type: 'text',
				},
			],
			useResponseData: undefined,
			appendAttribution: true,
			buttonLabel: 'Submit',
		});
	});

	it('should set redirectUrl with http if protocol is missing', () => {
		const formFields: FormFieldsParameter = [
			{
				fieldLabel: 'Name',
				fieldType: 'text',
				requiredField: true,
				placeholder: 'Enter your name',
			},
		];

		const query = { Name: 'John Doe' };

		const result = prepareFormData({
			formTitle: 'Test Form',
			formDescription: 'This is a test form',
			formSubmittedText: undefined,
			redirectUrl: 'example.com/thank-you',
			formFields,
			testRun: true,
			query,
		});

		expect(result.redirectUrl).toBe('http://example.com/thank-you');
	});

	it('should return invalid form data when formFields are empty', () => {
		const result = prepareFormData({
			formTitle: 'Test Form',
			formDescription: 'This is a test form',
			formSubmittedText: undefined,
			redirectUrl: undefined,
			formFields: [],
			testRun: true,
			query: {},
		});

		expect(result.validForm).toBe(false);
		expect(result.formFields).toEqual([]);
	});

	it('should correctly handle multiselect fields', () => {
		const formFields: FormFieldsParameter = [
			{
				fieldLabel: 'Favorite Colors',
				fieldType: 'text',
				requiredField: true,
				multiselect: true,
				fieldOptions: { values: [{ option: 'Red' }, { option: 'Blue' }, { option: 'Green' }] },
			},
		];

		const query = { 'Favorite Colors': 'Red,Blue' };

		const result = prepareFormData({
			formTitle: 'Test Form',
			formDescription: 'This is a test form',
			formSubmittedText: 'Thank you',
			redirectUrl: 'example.com',
			formFields,
			testRun: false,
			query,
		});

		expect(result.formFields[0].isMultiSelect).toBe(true);
		expect(result.formFields[0].multiSelectOptions).toEqual([
			{ id: 'option0_field-0', label: 'Red' },
			{ id: 'option1_field-0', label: 'Blue' },
			{ id: 'option2_field-0', label: 'Green' },
		]);
	});
	it('should correctly handle multiselect fields with unique ids', () => {
		const formFields: FormField[] = [
			{
				fieldLabel: 'Favorite Colors',
				fieldType: 'text',
				requiredField: true,
				multiselect: true,
				fieldOptions: { values: [{ option: 'Red' }, { option: 'Blue' }, { option: 'Green' }] },
			},
			{
				fieldLabel: 'Favorite Colors',
				fieldType: 'text',
				requiredField: true,
				multiselect: true,
				fieldOptions: { values: [{ option: 'Red' }, { option: 'Blue' }, { option: 'Green' }] },
			},
		];

		const query = { 'Favorite Colors': 'Red,Blue' };

		const result = prepareFormData({
			formTitle: 'Test Form',
			formDescription: 'This is a test form',
			formSubmittedText: 'Thank you',
			redirectUrl: 'example.com',
			formFields,
			testRun: false,
			query,
		});

		expect(result.formFields[0].isMultiSelect).toBe(true);
		expect(result.formFields[0].multiSelectOptions).toEqual([
			{ id: 'option0_field-0', label: 'Red' },
			{ id: 'option1_field-0', label: 'Blue' },
			{ id: 'option2_field-0', label: 'Green' },
		]);
		expect(result.formFields[1].multiSelectOptions).toEqual([
			{ id: 'option0_field-1', label: 'Red' },
			{ id: 'option1_field-1', label: 'Blue' },
			{ id: 'option2_field-1', label: 'Green' },
		]);
	});
});

jest.mock('luxon', () => ({
	DateTime: {
		fromFormat: jest.fn().mockReturnValue({
			toFormat: jest.fn().mockReturnValue('formatted-date'),
		}),
		now: jest.fn().mockReturnValue({
			setZone: jest.fn().mockReturnValue({
				toISO: jest.fn().mockReturnValue('2023-04-01T12:00:00.000Z'),
			}),
		}),
	},
}));

describe('prepareFormReturnItem', () => {
	const mockContext = mock<IWebhookFunctions>({
		nodeHelpers: mock({
			copyBinaryFile: jest.fn().mockResolvedValue({}),
		}),
	});
	const formNode = mock<INode>({ type: 'n8n-nodes-base.formTrigger' });

	beforeEach(() => {
		jest.clearAllMocks();
		mockContext.getBodyData.mockReturnValue({ data: {}, files: {} });
		mockContext.getTimezone.mockReturnValue('UTC');
		mockContext.getNode.mockReturnValue(formNode);
		mockContext.getWorkflowStaticData.mockReturnValue({});
	});

	it('should handle empty form submission', async () => {
		const result = await prepareFormReturnItem(mockContext, [], 'test');

		expect(result).toEqual({
			json: {
				submittedAt: '2023-04-01T12:00:00.000Z',
				formMode: 'test',
			},
		});
	});

	it('should process text fields correctly', async () => {
		mockContext.getBodyData.mockReturnValue({
			data: { 'field-0': ' test value ' },
			files: {},
		});

		const formFields = [{ fieldLabel: 'Text Field', fieldType: 'text' }];
		const result = await prepareFormReturnItem(mockContext, formFields, 'production');

		expect(result.json['Text Field']).toBe('test value');
		expect(result.json.formMode).toBe('production');
	});

	it('should process number fields correctly', async () => {
		mockContext.getBodyData.mockReturnValue({
			data: { 'field-0': '42' },
			files: {},
		});

		const formFields = [{ fieldLabel: 'Number Field', fieldType: 'number' }];
		const result = await prepareFormReturnItem(mockContext, formFields, 'test');

		expect(result.json['Number Field']).toBe(42);
	});

	it('should handle file uploads', async () => {
		const mockFile: Partial<MultiPartFormData.File> = {
			filepath: '/tmp/uploaded-file',
			originalFilename: 'test.txt',
			mimetype: 'text/plain',
			size: 1024,
		};

		mockContext.getBodyData.mockReturnValue({
			data: {},
			files: { 'field-0': mockFile },
		});

		const formFields = [{ fieldLabel: 'File Upload', fieldType: 'file' }];
		const result = await prepareFormReturnItem(mockContext, formFields, 'test');

		expect(result.json['File Upload']).toEqual({
			filename: 'test.txt',
			mimetype: 'text/plain',
			size: 1024,
		});
		expect(result.binary).toBeDefined();
		expect(result.binary!.File_Upload).toEqual({});
	});

	it('should handle multiple file uploads', async () => {
		const mockFiles: Array<Partial<MultiPartFormData.File>> = [
			{ filepath: '/tmp/file1', originalFilename: 'file1.txt', mimetype: 'text/plain', size: 1024 },
			{ filepath: '/tmp/file2', originalFilename: 'file2.txt', mimetype: 'text/plain', size: 2048 },
		];

		mockContext.getBodyData.mockReturnValue({
			data: {},
			files: { 'field-0': mockFiles },
		});

		const formFields = [{ fieldLabel: 'Multiple Files', fieldType: 'file', multipleFiles: true }];
		const result = await prepareFormReturnItem(mockContext, formFields, 'test');

		expect(result.json['Multiple Files']).toEqual([
			{ filename: 'file1.txt', mimetype: 'text/plain', size: 1024 },
			{ filename: 'file2.txt', mimetype: 'text/plain', size: 2048 },
		]);
		expect(result.binary).toBeDefined();
		expect(result.binary!.Multiple_Files_0).toEqual({});
		expect(result.binary!.Multiple_Files_1).toEqual({});
	});

	it('should format date fields', async () => {
		mockContext.getBodyData.mockReturnValue({
			data: { 'field-0': '2023-04-01' },
			files: {},
		});

		const formFields = [{ fieldLabel: 'Date Field', fieldType: 'date', formatDate: 'dd/MM/yyyy' }];
		const result = await prepareFormReturnItem(mockContext, formFields, 'test');

		expect(result.json['Date Field']).toBe('formatted-date');
		expect(DateTime.fromFormat).toHaveBeenCalledWith('2023-04-01', 'yyyy-mm-dd');
	});

	it('should handle multiselect fields', async () => {
		mockContext.getBodyData.mockReturnValue({
			data: { 'field-0': '["option1", "option2"]' },
			files: {},
		});

		const formFields = [{ fieldLabel: 'Multiselect', fieldType: 'multiSelect', multiselect: true }];
		const result = await prepareFormReturnItem(mockContext, formFields, 'test');

		expect(result.json.Multiselect).toEqual(['option1', 'option2']);
	});

	it('should use workflow timezone when specified', async () => {
		mockContext.getTimezone.mockReturnValue('America/New_York');

		await prepareFormReturnItem(mockContext, [], 'test', true);

		expect(mockContext.getTimezone).toHaveBeenCalled();
		expect(DateTime.now().setZone).toHaveBeenCalledWith('America/New_York');
	});

	it('should include workflow static data for form trigger node', async () => {
		const staticData = { queryParam: 'value' };
		mockContext.getWorkflowStaticData.mockReturnValue(staticData);

		const result = await prepareFormReturnItem(mockContext, [], 'test');

		expect(result.json.formQueryParameters).toEqual(staticData);
	});
});

describe('resolveRawData', () => {
	const mockContext = mock<IWebhookFunctions>();

	const dummyData = {
		name: 'Hanna',
		age: 30,
		city: 'New York',
		isStudent: false,
		hasJob: true,
		grades: {
			math: 95,
			science: 88,
			history: 92,
		},
		hobbies: ['reading', 'painting', 'coding'],
		address: {
			street: '123 Main St',
			zipCode: '10001',
			country: 'USA',
		},
		languages: ['English', 'Spanish'],
		projects: [
			{ name: 'Project A', status: 'completed' },
			{ name: 'Project B', status: 'in-progress' },
		],
		emptyArray: [],
	};

	beforeEach(() => {
		jest.clearAllMocks();

		mockContext.evaluateExpression.mockImplementation((expression: string) => {
			const key = expression.replace(/[{}]/g, '').trim();
			return key.split('.').reduce((obj, prop) => obj?.[prop], dummyData as any);
		});
	});

	it('should return the input string if it does not start with "="', () => {
		const input = 'Hello, world!';
		expect(resolveRawData(mockContext, input)).toBe(input);
	});

	it('should remove leading "=" characters', () => {
		const input = '=Hello, world!';
		expect(resolveRawData(mockContext, input)).toBe('Hello, world!');
	});

	it('should resolve a single expression', () => {
		const input = '=Hello, {{name}}!';
		expect(resolveRawData(mockContext, input)).toBe('Hello, Hanna!');
	});

	it('should resolve multiple expressions', () => {
		const input = '={{name}} is {{age}} years old and lives in {{city}}.';
		expect(resolveRawData(mockContext, input)).toBe('Hanna is 30 years old and lives in New York.');
	});

	it('should handle object resolutions', () => {
		const input = '=Grades: {{grades}}';
		expect(resolveRawData(mockContext, input)).toBe(
			'Grades: {"math":95,"science":88,"history":92}',
		);
	});

	it('should handle nested object properties', () => {
		const input = "={{name}}'s math grade is {{grades.math}}.";
		expect(resolveRawData(mockContext, input)).toBe("Hanna's math grade is 95.");
	});

	it('should handle boolean values', () => {
		const input = '=Is {{name}} a student? {{isStudent}}';
		expect(resolveRawData(mockContext, input)).toBe('Is Hanna a student? false');
	});

	it('should handle expressions with whitespace', () => {
		const input = '={{ name }} is {{ age }} years old.';
		expect(resolveRawData(mockContext, input)).toBe('Hanna is 30 years old.');
	});

	it('should return the original string if no resolvables are found', () => {
		const input = '=Hello, world!';
		expect(resolveRawData(mockContext, input)).toBe('Hello, world!');
	});

	it('should handle non-existent properties gracefully', () => {
		const input = "={{name}}'s favorite color is {{favoriteColor}}.";
		expect(resolveRawData(mockContext, input)).toBe("Hanna's favorite color is undefined.");
	});

	it('should handle mixed resolvable and non-resolvable content', () => {
		const input = '={{name}} lives in {{city}} and enjoys programming.';
		expect(resolveRawData(mockContext, input)).toBe(
			'Hanna lives in New York and enjoys programming.',
		);
	});

	it('should handle boolean values correctly', () => {
		const input = '={{name}} is a student: {{isStudent}}. {{name}} has a job: {{hasJob}}.';
		expect(resolveRawData(mockContext, input)).toBe(
			'Hanna is a student: false. Hanna has a job: true.',
		);
	});

	it('should handle arrays correctly', () => {
		const input = "={{name}}'s hobbies are {{hobbies}}.";
		expect(resolveRawData(mockContext, input)).toBe(
			'Hanna\'s hobbies are ["reading","painting","coding"].',
		);
	});

	it('should handle nested objects correctly', () => {
		const input = '={{name}} lives at {{address.street}}, {{address.zipCode}}.';
		expect(resolveRawData(mockContext, input)).toBe('Hanna lives at 123 Main St, 10001.');
	});

	it('should handle arrays of objects correctly', () => {
		const input = '=Project statuses: {{projects.0.status}}, {{projects.1.status}}.';
		expect(resolveRawData(mockContext, input)).toBe('Project statuses: completed, in-progress.');
	});

	it('should handle empty arrays correctly', () => {
		const input = '=Empty array: {{emptyArray}}.';
		expect(resolveRawData(mockContext, input)).toBe('Empty array: [].');
	});

	it('should handle a mix of different data types', () => {
		const input =
			'={{name}} ({{age}}) knows {{languages.length}} languages. First project: {{projects.0.name}}.';
		expect(resolveRawData(mockContext, input)).toBe(
			'Hanna (30) knows 2 languages. First project: Project A.',
		);
	});

	it('should handle nested array access', () => {
		const input = '=First hobby: {{hobbies.0}}, Last hobby: {{hobbies.2}}.';
		expect(resolveRawData(mockContext, input)).toBe('First hobby: reading, Last hobby: coding.');
	});

	it('should handle object-to-string conversion', () => {
		const input = '=Address object: {{address}}.';
		expect(resolveRawData(mockContext, input)).toBe(
			'Address object: {"street":"123 Main St","zipCode":"10001","country":"USA"}.',
		);
	});
});<|MERGE_RESOLUTION|>--- conflicted
+++ resolved
@@ -1,4 +1,3 @@
-<<<<<<< HEAD
 import { mock } from 'jest-mock-extended';
 import type {
 	FormFieldsParameter,
@@ -8,6 +7,7 @@
 } from 'n8n-workflow';
 import { DateTime } from 'luxon';
 import { formWebhook, prepareFormData, prepareFormReturnItem, resolveRawData } from '../utils';
+import type { FormField } from '../interfaces';
 
 describe('FormTrigger, formWebhook', () => {
 	beforeEach(() => {
@@ -155,10 +155,6 @@
 		});
 	});
 });
-=======
-import type { FormField } from '../interfaces';
-import { prepareFormData } from '../utils';
->>>>>>> 12e54a5e
 
 describe('FormTrigger, prepareFormData', () => {
 	it('should return valid form data with given parameters', () => {
