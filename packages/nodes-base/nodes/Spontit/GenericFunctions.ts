<<<<<<< HEAD

=======
import { OptionsWithUri } from 'request';
>>>>>>> 9017fd46

import {
	IExecuteFunctions,
	IHookFunctions,
	ILoadOptionsFunctions,
	IWebhookFunctions,
} from 'n8n-core';

<<<<<<< HEAD
import {
	IDataObject, IHttpRequestMethods, IHttpRequestOptions, NodeApiError,
} from 'n8n-workflow';

export async function spontitApiRequest(this: IExecuteFunctions | ILoadOptionsFunctions | IHookFunctions | IWebhookFunctions, method: IHttpRequestMethods, resource: string, body: any = {}, qs: IDataObject = {}): Promise<any> { // tslint:disable-line:no-any
=======
import { IDataObject, NodeApiError } from 'n8n-workflow';
>>>>>>> 9017fd46

export async function spontitApiRequest(
	this: IExecuteFunctions | ILoadOptionsFunctions | IHookFunctions | IWebhookFunctions,
	method: string,
	resource: string,
	// tslint:disable-next-line:no-any
	body: any = {},
	qs: IDataObject = {},
	// tslint:disable-next-line:no-any
): Promise<any> {
	const credentials = await this.getCredentials('spontitApi');

	try {
		const options: IHttpRequestOptions = {
			headers: {
				'X-Authorization': credentials.apiKey as string,
				'X-UserId': credentials.username as string,
			},
			method,
			body,
			qs,
			uri: `https://api.spontit.com/v3${resource}`,
			json: true,
		};
		if (Object.keys(body).length === 0) {
			delete options.body;
		}
		//@ts-ignore
		return await this.helpers?.request(options);
	} catch (error) {
		throw new NodeApiError(this.getNode(), error);
	}
}<|MERGE_RESOLUTION|>--- conflicted
+++ resolved
@@ -1,9 +1,3 @@
-<<<<<<< HEAD
-
-=======
-import { OptionsWithUri } from 'request';
->>>>>>> 9017fd46
-
 import {
 	IExecuteFunctions,
 	IHookFunctions,
@@ -11,19 +5,11 @@
 	IWebhookFunctions,
 } from 'n8n-core';
 
-<<<<<<< HEAD
-import {
-	IDataObject, IHttpRequestMethods, IHttpRequestOptions, NodeApiError,
-} from 'n8n-workflow';
-
-export async function spontitApiRequest(this: IExecuteFunctions | ILoadOptionsFunctions | IHookFunctions | IWebhookFunctions, method: IHttpRequestMethods, resource: string, body: any = {}, qs: IDataObject = {}): Promise<any> { // tslint:disable-line:no-any
-=======
-import { IDataObject, NodeApiError } from 'n8n-workflow';
->>>>>>> 9017fd46
+import { IDataObject, IHttpRequestMethods, IHttpRequestOptions, NodeApiError } from 'n8n-workflow';
 
 export async function spontitApiRequest(
 	this: IExecuteFunctions | ILoadOptionsFunctions | IHookFunctions | IWebhookFunctions,
-	method: string,
+	method: IHttpRequestMethods,
 	resource: string,
 	// tslint:disable-next-line:no-any
 	body: any = {},
