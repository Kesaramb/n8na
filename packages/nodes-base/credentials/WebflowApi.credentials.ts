import {
	IAuthenticateGeneric,
	ICredentialTestRequest,
	ICredentialType,
	INodeProperties,
} from 'n8n-workflow';

export class WebflowApi implements ICredentialType {
	name = 'webflowApi';
	displayName = 'Webflow API';
	documentationUrl = 'webflow';
	properties: INodeProperties[] = [
		{
			displayName: 'Access Token',
			name: 'accessToken',
			type: 'string',
			default: '',
		},
	];
	authenticate: IAuthenticateGeneric = {
		type: 'generic',
		properties: {
<<<<<<< HEAD
			headers:{
				Authorization: '=Bearer {{$credentials.accessToken}}',
=======
			headers: {
				'Authorization': '=Bearer {{$credentials.accessToken}}',
>>>>>>> a847190f
			},
		},
	};
	test: ICredentialTestRequest = {
		request: {
			baseURL: 'https://api.webflow.com',
<<<<<<< HEAD
			url: '/user',
=======
			url: '/sites',
>>>>>>> a847190f
		},
	};
}<|MERGE_RESOLUTION|>--- conflicted
+++ resolved
@@ -20,24 +20,15 @@
 	authenticate: IAuthenticateGeneric = {
 		type: 'generic',
 		properties: {
-<<<<<<< HEAD
 			headers:{
 				Authorization: '=Bearer {{$credentials.accessToken}}',
-=======
-			headers: {
-				'Authorization': '=Bearer {{$credentials.accessToken}}',
->>>>>>> a847190f
 			},
 		},
 	};
 	test: ICredentialTestRequest = {
 		request: {
 			baseURL: 'https://api.webflow.com',
-<<<<<<< HEAD
-			url: '/user',
-=======
 			url: '/sites',
->>>>>>> a847190f
 		},
 	};
 }