import {
	ICredentialType,
	NodePropertyTypes,
} from 'n8n-workflow';


export class Amqp implements ICredentialType {
	name = 'amqp';
	displayName = 'AMQP';
	documentationUrl = 'amqp';
	properties = [
		{
			displayName: 'Hostname',
			name: 'hostname',
			type: 'string' as NodePropertyTypes,
			default: '',
		},
		{
			displayName: 'Port',
			name: 'port',
			type: 'number' as NodePropertyTypes,
			default: 5672,
		},
		{
			displayName: 'User',
			name: 'username',
			type: 'string' as NodePropertyTypes,
			default: '',
		},
		{
			displayName: 'Password',
			name: 'password',
			type: 'string' as NodePropertyTypes,
			typeOptions: {
				password: true,
			},
			default: '',
		},
		{
			displayName: 'Transport Type',
			name: 'transportType',
			type: 'string' as NodePropertyTypes,
			default: '',
<<<<<<< HEAD
=======
			description: 'Optional Transport Type to use.',
>>>>>>> c3076a8d
		},
	];
}<|MERGE_RESOLUTION|>--- conflicted
+++ resolved
@@ -41,10 +41,7 @@
 			name: 'transportType',
 			type: 'string' as NodePropertyTypes,
 			default: '',
-<<<<<<< HEAD
-=======
 			description: 'Optional Transport Type to use.',
->>>>>>> c3076a8d
 		},
 	];
 }