import {
	ICredentialType,
	INodeProperties,
} from 'n8n-workflow';

export class Magento2Api implements ICredentialType {
	name = 'magento2Api';
	displayName = 'Magento 2 API';
<<<<<<< HEAD
	properties: INodeProperties[] = [
=======
	documentationUrl = 'magento2';
	properties = [
>>>>>>> 62d1d697
		{
			displayName: 'Host',
			name: 'host',
			type: 'string',
			default: '',
		},
		{
			displayName: 'Access Token',
			name: 'accessToken',
			type: 'string',
			default: '',
		},
	];
}<|MERGE_RESOLUTION|>--- conflicted
+++ resolved
@@ -6,12 +6,8 @@
 export class Magento2Api implements ICredentialType {
 	name = 'magento2Api';
 	displayName = 'Magento 2 API';
-<<<<<<< HEAD
+	documentationUrl = 'magento2';
 	properties: INodeProperties[] = [
-=======
-	documentationUrl = 'magento2';
-	properties = [
->>>>>>> 62d1d697
 		{
 			displayName: 'Host',
 			name: 'host',
