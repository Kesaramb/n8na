// If your test needs data from credentials, you can add it here.
// as JSON.stringify({ id: 'credentials_ID', name: 'credentials_name' }) for specific credentials
// or as 'credentials_type' for all credentials of that type
// expected keys for credentials can be found in packages/nodes-base/credentials/[credentials_type].credentials.ts
export const FAKE_CREDENTIALS_DATA = {
	[JSON.stringify({ id: '20', name: 'Airtable account' })]: {
		apiKey: 'key456',
	},
	[JSON.stringify({ id: 'G45TOKX5kBEraTr1', name: 'JWT Auth test PEM' })]: {
		keyType: 'pemKey',
		privateKey: `
-----BEGIN PRIVATE KEY-----
MIIEvgIBADANBgkqhkiG9w0BAQEFAASCBKgwggSkAgEAAoIBAQCfw0m1K+M1/6Tw
CvLYDv0gmxa+reEdKBfT0/hfkkjFWqbMRo0f4CQ3PwrOavS+80PDy6nVL21BmGev
w1bF7KXmqOzr+yKOUJ8A4u6vXUQKzVSFBqb2YZmZL1s7va9aaO6pVANTbmYHpTjh
SBnBrXgidVOXNX1c+IG+OZZMiTFWg4lJTE9rvMbLh4o5FPwdZlA1rLAux4KXVNNr
mE7T5/tsuikR06KMJS6V6YR4PZmTsy/3D2clADXDCtbUdEe0eBYoUmRLMhRL6umq
h98Dsm5ZG+YB2dn0ThR/g7DPVwvmnrK2S5e4hpqFYxQ8V8pGx7dQLsc/utbvsn32
dctGivkFAgMBAAECggEABDB0QdZtRlC2S/8VgBnghFbcwVJA6WlQOqM/y43D77zh
S9D7yV6wxGwYRfJjCZDKcZtpECiGtmYfLeoy38zFSueaEtQKg23UxYqt1JZe/uOE
eFqEzUgg5XXq8AWY0AeZXoJP9gOalE++TpX76uq4EDtAXmIuL95qVIkhCk+8pfaR
avLcejnyYGSJAG1J9pXHNChXXDVPd7PrIa20A44osvusifVMlcIYM3qkv167ULzX
4nu2hZwlNxGKtpVPldFY/qu5S7SdLo/2BQinrMSSKRSFihA4Uuod8GK0+UwjE4gO
TD15bjqIcadlAYV6bn34sHnMU9hjhPB5NyXiINYdsQKBgQDNu0XFjYyAgwORaZYs
jVTJg+fQ9wM7xnlfxXCVb9eoOGF0blW9VjIEz8lLjmPlPFFVS+EPN0andHHqH4t5
SQZVZxgNMcodWs8BJTVZUkXa+IljHXT1Vkb2zvtH96ADzs3c43+tNpmKhjG3XK1U
rL/v8feU31nwQb7imOmYmzbHCQKBgQDGzJ/pRLByB24W6FRfHIItP81vVg5ckCXi
sIhzHUdUmTdVbdAxeS6IW2oAc/IuksvmiZMLYsm+sIFFePJQrBsoD41R5VsFcJqE
o5x0DUzbOzqaV4HPOHDniibudyryZKnBvkXlCjyCv4iPKaFhH4T1aB+wdK4pJPo2
fyABs2lFHQKBgQDHz6IFK+QREK3PdhA/twhpK65jWvUOAkbxyE3/JX/7xr6IGX02
hdfQqoqj0midRMbto+OzJol9q+/TZs3MfysimR1X+0qE1iSExUGaPfjQomC1He/x
M9l6bi7Jh+wmpp10cpQXhBb93jW9E8rYmWtVPNmsAn1UhlZBuCfwapd6GQKBgATM
f7ezzsaR41huN0ssdv/8oErluucFG8UDGegddtFV+X34bqQjFrp36nEkW15AcOeZ
vpDxy4js3dH9f2vvG6C172VgsffJphE5mdc7UvWf0mRTZHDKHf+Y2CO9gK3lPCvP
GgTTYG6PjQ5XpOuhRSZfYxRxXJrlp5yVKQKhgBMJAoGBAMc6ktd0iqHAYCW3d9QP
e618RiMlVIYZIUlLWAUQWQSf3linqMjo1rCbbI/lSxE216XwI/VBX50gg/Oy3aUl
CibHHk2aKGlxVxe0Huv5gcjbZgVh1EMi4oxh4600IrWRH1Uz5AleXnheNiappKnA
lOMhy99LXMlAOL7qOBnZHgrm
-----END PRIVATE KEY-----
		`,
		publicKey: `
-----BEGIN PUBLIC KEY-----
MIIBIjANBgkqhkiG9w0BAQEFAAOCAQ8AMIIBCgKCAQEAn8NJtSvjNf+k8Ary2A79
IJsWvq3hHSgX09P4X5JIxVqmzEaNH+AkNz8Kzmr0vvNDw8up1S9tQZhnr8NWxeyl
5qjs6/sijlCfAOLur11ECs1UhQam9mGZmS9bO72vWmjuqVQDU25mB6U44UgZwa14
InVTlzV9XPiBvjmWTIkxVoOJSUxPa7zGy4eKORT8HWZQNaywLseCl1TTa5hO0+f7
bLopEdOijCUulemEeD2Zk7Mv9w9nJQA1wwrW1HRHtHgWKFJkSzIUS+rpqoffA7Ju
WRvmAdnZ9E4Uf4Owz1cL5p6ytkuXuIaahWMUPFfKRse3UC7HP7rW77J99nXLRor5
BQIDAQAB
-----END PUBLIC KEY-----
		`,
		algorithm: 'RS256',
	},
	airtableApi: {
		apiKey: 'key123',
	},
	azureStorageOAuth2Api: {
		grantType: 'authorizationCode',
		authUrl: 'https://login.microsoftonline.com/common/oauth2/v2.0/authorize',
		accessTokenUrl: 'https://login.microsoftonline.com/common/oauth2/v2.0/token',
		clientId: 'CLIENTID',
		clientSecret: 'CLIENTSECRET',
		scope: 'https://storage.azure.com/user_impersonation',
		authQueryParameters: 'response_mode=query',
		authentication: 'body',
		oauthTokenData: {
			token_type: 'Bearer',
			scope: 'https://storage.azure.com/user_impersonation',
			expires_in: 4730,
			ext_expires_in: 4730,
			access_token: 'ACCESSTOKEN',
			callbackQueryString: {
				session_state: 'SESSIONSTATE',
			},
		},
		account: 'myaccount',
		baseUrl: 'https://myaccount.blob.core.windows.net',
	},
	azureStorageSharedKeyApi: {
		account: 'devstoreaccount1',
		key: 'Eby8vdM02xNOcqFlqUwJPLlmEtlCDXJ1OUzFT50uSRZ6IFsuFq2UVErCz4I6tq/K1SZFPTOtr/KBHBeksoGMGw==',
		baseUrl: 'https://myaccount.blob.core.windows.net',
	},
	gongApi: {
		baseUrl: 'https://api.gong.io',
		accessKey: 'accessKey123',
		accessKeySecret: 'accessKeySecret123',
	},
	gongOAuth2Api: {
		grantType: 'authorizationCode',
		authUrl: 'https://app.gong.io/oauth2/authorize',
		accessTokenUrl: 'https://app.gong.io/oauth2/generate-customer-token',
		clientId: 'CLIENTID',
		clientSecret: 'CLIENTSECRET',
		scope:
			'api:calls:read:transcript api:provisioning:read api:workspaces:read api:meetings:user:delete api:crm:get-objects api:data-privacy:delete api:crm:schema api:flows:write api:crm:upload api:meetings:integration:status api:calls:read:extensive api:meetings:user:update api:integration-settings:write api:settings:scorecards:read api:stats:scorecards api:stats:interaction api:stats:user-actions api:crm:integration:delete api:calls:read:basic api:calls:read:media-url api:digital-interactions:write api:crm:integrations:read api:library:read api:data-privacy:read api:users:read api:logs:read api:calls:create api:meetings:user:create api:stats:user-actions:detailed api:settings:trackers:read api:crm:integration:register api:provisioning:read-write api:engagement-data:write api:permission-profile:read api:permission-profile:write api:flows:read api:crm-calls:manual-association:read',
		authQueryParameters: '',
		authentication: 'header',
		oauthTokenData: {
			access_token: 'ACCESSTOKEN',
			refresh_token: 'REFRESHTOKEN',
			scope:
				'api:calls:read:transcript api:provisioning:read api:workspaces:read api:meetings:user:delete api:crm:get-objects api:data-privacy:delete api:crm:schema api:flows:write api:crm:upload api:meetings:integration:status api:calls:read:extensive api:meetings:user:update api:integration-settings:write api:settings:scorecards:read api:stats:scorecards api:stats:interaction api:stats:user-actions api:crm:integration:delete api:calls:read:basic api:calls:read:media-url api:digital-interactions:write api:crm:integrations:read api:library:read api:data-privacy:read api:users:read api:logs:read api:calls:create api:meetings:user:create api:stats:user-actions:detailed api:settings:trackers:read api:crm:integration:register api:provisioning:read-write api:engagement-data:write api:permission-profile:read api:permission-profile:write api:flows:read api:crm-calls:manual-association:read',
			token_type: 'bearer',
			expires_in: 86400,
			api_base_url_for_customer: 'https://api.gong.io',
		},
		baseUrl: 'https://api.gong.io',
	},
	microsoftEntraOAuth2Api: {
		grantType: 'authorizationCode',
		authUrl: 'https://login.microsoftonline.com/common/oauth2/v2.0/authorize',
		accessTokenUrl: 'https://login.microsoftonline.com/common/oauth2/v2.0/token',
		clientId: 'CLIENTID',
		clientSecret: 'CLIENTSECRET',
		scope:
			'openid offline_access AccessReview.ReadWrite.All Directory.ReadWrite.All NetworkAccessPolicy.ReadWrite.All DelegatedAdminRelationship.ReadWrite.All EntitlementManagement.ReadWrite.All User.ReadWrite.All Directory.AccessAsUser.All Sites.FullControl.All',
		authQueryParameters: 'response_mode=query',
		authentication: 'body',
		oauthTokenData: {
			token_type: 'Bearer',
			scope:
				'AccessReview.ReadWrite.All DelegatedAdminRelationship.ReadWrite.All Directory.AccessAsUser.All Directory.Read.All Directory.ReadWrite.All EntitlementManagement.ReadWrite.All Group.ReadWrite.All NetworkAccessPolicy.ReadWrite.All openid Sites.FullControl.All User.DeleteRestore.All User.EnableDisableAccount.All User.Export.All User.Invite.All User.ManageIdentities.All User.Read User.Read.All User.ReadBasic.All User.ReadWrite User.ReadWrite.All User.RevokeSessions.All profile email',
			expires_in: 4822,
			ext_expires_in: 4822,
			access_token: 'ACCESSTOKEN',
			refresh_token: 'REFRESHTOKEN',
			id_token: 'IDTOKEN',
			callbackQueryString: {
				session_state: 'SESSIONSTATE',
			},
		},
	},
<<<<<<< HEAD
	microsoftSharePointOAuth2Api: {
		grantType: 'authorizationCode',
		authUrl: 'https://login.microsoftonline.com/common/oauth2/v2.0/authorize',
		accessTokenUrl: 'https://login.microsoftonline.com/common/oauth2/v2.0/token',
		clientId: 'CLIENT_ID',
		clientSecret: 'CLIENT_SECRET',
		scope: 'openid offline_access https://mydomain.sharepoint.com/.default',
		authQueryParameters: 'response_mode=query',
		authentication: 'body',
		oauthTokenData: {
			token_type: 'Bearer',
			scope:
				'https://mydomain.sharepoint.com/Sites.Manage.All https://mydomain.sharepoint.com/Sites.Read.All https://mydomain.sharepoint.com/Sites.ReadWrite.All https://mydomain.sharepoint.com/Sites.Selected https://mydomain.sharepoint.com/User.Read https://mydomain.sharepoint.com/.default',
			expires_in: 4763,
			ext_expires_in: 4763,
			access_token: 'ACCESSTOKEN',
			refresh_token: 'REFRESHTOKEN',
			id_token: 'IDTOKEN',
			callbackQueryString: {
				session_state: 'SESSIONSTATE',
			},
		},
		subdomain: 'mydomain',
=======
	microsoftExcelOAuth2Api: {
		scope: 'openid',
		oauthTokenData: {
			access_token: 'token',
		},
	},
	microsoftTeamsOAuth2Api: {
		scope: 'openid',
		oauthTokenData: {
			access_token: 'token',
		},
>>>>>>> 9f752016
	},
	n8nApi: {
		apiKey: 'key123',
		baseUrl: 'https://test.app.n8n.cloud/api/v1',
	},
	npmApi: {
		accessToken: 'fake-npm-access-token',
		registryUrl: 'https://fake.npm.registry',
	},
	totpApi: {
		label: 'GitHub:john-doe',
		secret: 'BVDRSBXQB2ZEL5HE',
	},
	aws: {
		region: 'eu-central-1',
		accessKeyId: 'key',
		secretAccessKey: 'secret',
	},
	twitterOAuth2Api: {
		grantType: 'pkce',
		authUrl: 'https://twitter.com/i/oauth2/authorize',
		accessTokenUrl: 'https://api.twitter.com/2/oauth2/token',
		clientId: 'CLIENTID',
		clientSecret: 'CLIENTSECRET',
		scope:
			'tweet.read users.read tweet.write tweet.moderate.write users.read follows.read follows.write offline.access like.read like.write dm.write dm.read list.read list.write',
		authQueryParameters: '',
		authentication: 'header',
		oauthTokenData: {
			token_type: 'bearer',
			expires_in: 7200,
			access_token: 'ACCESSTOKEN',
			scope:
				'tweet.moderate.write follows.read offline.access list.write dm.read list.read tweet.write like.write like.read users.read dm.write tweet.read follows.write',
			refresh_token: 'REFRESHTOKEN',
		},
	},
	jwtAuth: {
		keyType: 'passphrase',
		secret: 'baz',
		algorithm: 'HS256',
	},
	telegramApi: {
		accessToken: 'testToken',
		baseUrl: 'https://api.telegram.org',
	},
	gmailOAuth2: {
		grantType: 'authorizationCode',
		authUrl: 'https://accounts.google.com/o/oauth2/v2/auth',
		accessTokenUrl: 'https://oauth2.googleapis.com/token',
		clientId: 'CLIENTID',
		clientSecret: 'CLIENTSECRET',
		scope:
			'https://www.googleapis.com/auth/gmail.labels https://www.googleapis.com/auth/gmail.addons.current.action.compose https://www.googleapis.com/auth/gmail.addons.current.message.action https://mail.google.com/ https://www.googleapis.com/auth/gmail.modify https://www.googleapis.com/auth/gmail.compose',
		authQueryParameters: 'access_type=offline&prompt=consent',
		authentication: 'body',
		oauthTokenData: {
			access_token: 'ACCESSTOKEN',
			refresh_token: 'REFRESHTOKEN',
			scope:
				'https://www.googleapis.com/auth/gmail.labels https://www.googleapis.com/auth/gmail.addons.current.action.compose https://www.googleapis.com/auth/gmail.addons.current.message.action https://mail.google.com/ https://www.googleapis.com/auth/gmail.modify https://www.googleapis.com/auth/gmail.compose',
			token_type: 'bearer',
			expires_in: 86400,
		},
	},
	notionApi: {
		apiKey: 'key123',
	},
	philipsHueOAuth2Api: {
		grantType: 'authorizationCode',
		appId: 'APPID',
		authUrl: 'https://api.meethue.com/v2/oauth2/authorize',
		accessTokenUrl: 'https://api.meethue.com/v2/oauth2/token',
		authQueryParameters: 'appid=APPID',
		scope: '',
		authentication: 'header',
		oauthTokenData: {
			access_token: 'ACCESSTOKEN',
			refresh_token: 'REFRESHTOKEN',
			scope: '',
			token_type: 'bearer',
			expires_in: 86400,
		},
	},
	spotifyOAuth2Api: {
		accessTokenUrl: 'https://accounts.spotify.com/api/token',
		authQueryParameters: '',
		authUrl: 'https://accounts.spotify.com/authorize',
		authentication: 'header',
		clientId: 'CLIENT_ID',
		clientSecret: 'CLIENT_SECRET',
		grantType: 'authorizationCode',
		oauthTokenData: {
			access_token: 'ACCESS_TOKEN',
			expires_in: 3600,
			refresh_token: 'REFRESH_TOKEN',
			scope:
				'playlist-read-private playlist-read-collaborative user-modify-playback-state user-library-read user-follow-read playlist-modify-private playlist-modify-public user-read-playback-state user-read-currently-playing user-read-recently-played',
			token_type: 'Bearer',
		},
		scope:
			'user-read-playback-state playlist-read-collaborative user-modify-playback-state playlist-modify-public user-read-currently-playing playlist-read-private user-read-recently-played playlist-modify-private user-library-read user-follow-read',
		server: 'https://api.spotify.com/',
	},
	baserowApi: {
		host: 'https://api.baserow.io',
		username: 'nathan@n8n.io',
		password: 'fake-password',
	},
	wordpressApi: {
		url: 'https://myblog.com',
		allowUnauthorizedCerts: false,
		username: 'nodeqa',
		password: 'fake-password',
	},
	discordWebhookApi: {
		webhookUri: 'https://discord.com/webhook',
	},
} as const;<|MERGE_RESOLUTION|>--- conflicted
+++ resolved
@@ -131,7 +131,12 @@
 			},
 		},
 	},
-<<<<<<< HEAD
+	microsoftExcelOAuth2Api: {
+		scope: 'openid',
+		oauthTokenData: {
+			access_token: 'token',
+		},
+	},
 	microsoftSharePointOAuth2Api: {
 		grantType: 'authorizationCode',
 		authUrl: 'https://login.microsoftonline.com/common/oauth2/v2.0/authorize',
@@ -155,19 +160,12 @@
 			},
 		},
 		subdomain: 'mydomain',
-=======
-	microsoftExcelOAuth2Api: {
-		scope: 'openid',
-		oauthTokenData: {
-			access_token: 'token',
-		},
 	},
 	microsoftTeamsOAuth2Api: {
 		scope: 'openid',
 		oauthTokenData: {
 			access_token: 'token',
 		},
->>>>>>> 9f752016
 	},
 	n8nApi: {
 		apiKey: 'key123',
