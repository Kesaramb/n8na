import path from 'path';
import { readFileSync, readdirSync, mkdtempSync } from 'fs';
import path from 'path';
import { tmpdir } from 'os';
import { isEmpty } from 'lodash';
import { get } from 'lodash';
import { BinaryDataManager, Credentials, constructExecutionMetaData } from 'n8n-core';
import type {
	CredentialLoadingDetails,
	ICredentialDataDecryptedObject,
	ICredentialType,
	ICredentialTypeData,
	ICredentialTypes,
	IDataObject,
	IDeferredPromise,
	IExecuteFunctions,
	IExecuteWorkflowInfo,
	IGetNodeParameterOptions,
	IHttpRequestHelper,
	IHttpRequestOptions,
	ILogger,
	INode,
	INodeCredentialsDetails,
	INodeType,
	INodeTypeData,
	INodeTypes,
	IRun,
	ITaskData,
	IVersionedNodeType,
	IWorkflowBase,
	IWorkflowExecuteAdditionalData,
	NodeLoadingDetails,
} from 'n8n-workflow';
import { ICredentialsHelper, LoggerProxy, NodeHelpers, WorkflowHooks } from 'n8n-workflow';
import { executeWorkflow } from './ExecuteWorkflow';
<<<<<<< HEAD
import { WorkflowTestData } from './types';
import { tmpdir } from 'os';
import { isEmpty } from 'lodash';
import { get } from 'lodash';
=======
import type { WorkflowTestData } from './types';
>>>>>>> deb4c04f

import { FAKE_CREDENTIALS_DATA } from './FakeCredentialsMap';

const baseDir = path.resolve(__dirname, '../..');

const getFakeDecryptedCredentials = (
	nodeCredentials: INodeCredentialsDetails,
	type: string,
	fakeCredentialsMap: IDataObject,
) => {
	if (nodeCredentials && fakeCredentialsMap[JSON.stringify(nodeCredentials)]) {
		return fakeCredentialsMap[JSON.stringify(nodeCredentials)] as ICredentialDataDecryptedObject;
	}

	if (type && fakeCredentialsMap[type]) {
		return fakeCredentialsMap[type] as ICredentialDataDecryptedObject;
	}

	return {};
};

<<<<<<< HEAD
const nodesBaseDir = path.resolve(__dirname, '../..');
=======
export const readJsonFileSync = <T = any>(filePath: string) =>
	JSON.parse(readFileSync(path.join(baseDir, filePath), 'utf-8')) as T;

const knownCredentials = readJsonFileSync<Record<string, CredentialLoadingDetails>>(
	'dist/known/credentials.json',
);

const knownNodes = readJsonFileSync<Record<string, NodeLoadingDetails>>('dist/known/nodes.json');

class CredentialType implements ICredentialTypes {
	credentialTypes: ICredentialTypeData = {};

	addCredential(credentialTypeName: string, credentialType: ICredentialType) {
		this.credentialTypes[credentialTypeName] = {
			sourcePath: '',
			type: credentialType,
		};
	}

	recognizes(credentialType: string): boolean {
		return credentialType in this.credentialTypes;
	}

	getByName(credentialType: string): ICredentialType {
		return this.credentialTypes[credentialType].type;
	}

	getNodeTypesToTestWith(type: string): string[] {
		return knownCredentials[type]?.nodesToTestWith ?? [];
	}

	getParentTypes(typeName: string): string[] {
		return [];
	}
}
>>>>>>> deb4c04f

export class CredentialsHelper extends ICredentialsHelper {
	constructor(private credentialTypes: ICredentialTypes) {
		super('');
	}

	async authenticate(
		credentials: ICredentialDataDecryptedObject,
		typeName: string,
		requestParams: IHttpRequestOptions,
	): Promise<IHttpRequestOptions> {
		const credentialType = this.credentialTypes.getByName(typeName);
		if (typeof credentialType.authenticate === 'function') {
			return credentialType.authenticate(credentials, requestParams);
		}
		return requestParams;
	}

	async preAuthentication(
		helpers: IHttpRequestHelper,
		credentials: ICredentialDataDecryptedObject,
		typeName: string,
		node: INode,
		credentialsExpired: boolean,
	): Promise<ICredentialDataDecryptedObject | undefined> {
		return undefined;
	}

	getParentTypes(name: string): string[] {
		return [];
	}

	async getDecrypted(
		nodeCredentials: INodeCredentialsDetails,
		type: string,
	): Promise<ICredentialDataDecryptedObject> {
		return getFakeDecryptedCredentials(nodeCredentials, type, FAKE_CREDENTIALS_DATA);
	}

	async getCredentials(
		nodeCredentials: INodeCredentialsDetails,
		type: string,
	): Promise<Credentials> {
		return new Credentials({ id: null, name: '' }, '', [], '');
	}

	async updateCredentials(
		nodeCredentials: INodeCredentialsDetails,
		type: string,
		data: ICredentialDataDecryptedObject,
	): Promise<void> {}
}

export function WorkflowExecuteAdditionalData(
	waitPromise: IDeferredPromise<IRun>,
	nodeExecutionOrder: string[],
): IWorkflowExecuteAdditionalData {
	const hookFunctions = {
		nodeExecuteAfter: [
			async (nodeName: string, data: ITaskData): Promise<void> => {
				nodeExecutionOrder.push(nodeName);
			},
		],
		workflowExecuteAfter: [
			async (fullRunData: IRun): Promise<void> => {
				waitPromise.resolve(fullRunData);
			},
		],
	};

	const workflowData: IWorkflowBase = {
		name: '',
		createdAt: new Date(),
		updatedAt: new Date(),
		active: true,
		nodes: [],
		connections: {},
	};

	return {
		credentialsHelper: new CredentialsHelper(credentialTypes),
		hooks: new WorkflowHooks(hookFunctions, 'trigger', '1', workflowData),
		executeWorkflow: async (workflowInfo: IExecuteWorkflowInfo): Promise<any> => {},
		sendMessageToUI: (message: string) => {},
		restApiUrl: '',
		encryptionKey: 'test',
		timezone: 'America/New_York',
		webhookBaseUrl: 'webhook',
		webhookWaitingBaseUrl: 'webhook-waiting',
		webhookTestBaseUrl: 'webhook-test',
		userId: '123',
		variables: {},
	};
}

class NodeTypes implements INodeTypes {
	nodeTypes: INodeTypeData = {};

	getByName(nodeType: string): INodeType | IVersionedNodeType {
		return this.nodeTypes[nodeType].type;
	}

	addNode(nodeTypeName: string, nodeType: INodeType | IVersionedNodeType) {
		const loadedNode = {
			[nodeTypeName]: {
				sourcePath: '',
				type: nodeType,
			},
		};
		this.nodeTypes = {
			...this.nodeTypes,
			...loadedNode,
		};
	}

	getByNameAndVersion(nodeType: string, version?: number): INodeType {
		return NodeHelpers.getVersionedNodeType(this.nodeTypes[nodeType].type, version);
	}
}

<<<<<<< HEAD
let nodeTypesInstance: NodeTypesClass | undefined;

export function NodeTypes(): NodeTypesClass {
	if (nodeTypesInstance === undefined) {
		nodeTypesInstance = new NodeTypesClass();
	}
	return nodeTypesInstance;
}

let knownNodes: Record<string, LoadingDetails> | null = null;

const loadKnownNodes = (): Record<string, LoadingDetails> => {
	if (knownNodes === null) {
		knownNodes = readJsonFileSync('dist/known/nodes.json');
	}
	return knownNodes!;
};

export function createTemporaryDir(prefix: string = 'n8n') {
=======
export function createTemporaryDir(prefix = 'n8n') {
>>>>>>> deb4c04f
	return mkdtempSync(path.join(tmpdir(), prefix));
}

export async function initBinaryDataManager(mode: 'default' | 'filesystem' = 'default') {
	const temporaryDir = createTemporaryDir();
	await BinaryDataManager.init({
		mode,
		availableModes: mode,
		localStoragePath: temporaryDir,
		binaryDataTTL: 1,
		persistedBinaryDataTTL: 1,
	});
	return temporaryDir;
}

const credentialTypes = new CredentialType();

export function setup(testData: WorkflowTestData[] | WorkflowTestData) {
	if (!Array.isArray(testData)) {
		testData = [testData];
	}

	const nodeTypes = new NodeTypes();

	const nodes = [...new Set(testData.flatMap((data) => data.input.workflowData.nodes))];
	const credentialNames = nodes
		.filter((n) => n.credentials)
		.flatMap(({ credentials }) => Object.keys(credentials!));
	for (const credentialName of credentialNames) {
		const loadInfo = knownCredentials[credentialName];
		if (!loadInfo) {
			throw new Error(`Unknown credential type: ${credentialName}`);
		}
		const sourcePath = loadInfo.sourcePath.replace(/^dist\//, './').replace(/\.js$/, '.ts');
		const nodeSourcePath = path.join(baseDir, sourcePath);
		const credential = new (require(nodeSourcePath)[loadInfo.className])() as ICredentialType;
		credentialTypes.addCredential(credentialName, credential);
	}

	const nodeNames = nodes.map((n) => n.type);
	for (const nodeName of nodeNames) {
		if (!nodeName.startsWith('n8n-nodes-base.')) {
			throw new Error(`Unknown node type: ${nodeName}`);
		}
		const loadInfo = knownNodes[nodeName.replace('n8n-nodes-base.', '')];
		if (!loadInfo) {
			throw new Error(`Unknown node type: ${nodeName}`);
		}
		const sourcePath = loadInfo.sourcePath.replace(/^dist\//, './').replace(/\.js$/, '.ts');
<<<<<<< HEAD
		const nodeSourcePath = path.join(nodesBaseDir, sourcePath);
=======
		const nodeSourcePath = path.join(baseDir, sourcePath);
>>>>>>> deb4c04f
		const node = new (require(nodeSourcePath)[loadInfo.className])() as INodeType;
		nodeTypes.addNode(nodeName, node);
	}

	const fakeLogger = {
		log: () => {},
		debug: () => {},
		verbose: () => {},
		info: () => {},
		warn: () => {},
		error: () => {},
	} as ILogger;
	LoggerProxy.init(fakeLogger);
	return nodeTypes;
}

export function getResultNodeData(result: IRun, testData: WorkflowTestData) {
	return Object.keys(testData.output.nodeData).map((nodeName) => {
<<<<<<< HEAD
		if (result.data.resultData.error) {
			// If there was an error running the workflow throw it for easier debugging
			// and to surface all issues
			throw new Error(result.data.resultData.error.message);
		}
=======
		const error = result.data.resultData.error;
		// If there was an error running the workflow throw it for easier debugging
		// and to surface all issues
		if (error?.cause) throw error.cause;
		if (error) throw error;
>>>>>>> deb4c04f

		if (result.data.resultData.runData[nodeName] === undefined) {
			// log errors from other nodes
			Object.keys(result.data.resultData.runData).forEach((key) => {
				const error = result.data.resultData.runData[key][0]?.error;
				if (error) {
					console.log(`Node ${key}\n`, error);
				}
			});

			throw new Error(`Data for node "${nodeName}" is missing!`);
		}
		const resultData = result.data.resultData.runData[nodeName].map((nodeData) => {
			if (nodeData.data === undefined) {
				return null;
			}
			return nodeData.data.main[0]!.map((entry) => {
				if (entry.binary && isEmpty(entry.binary)) delete entry.binary;
				delete entry.pairedItem;
				return entry;
			});
		});
		return {
			nodeName,
			resultData,
		};
	});
}

<<<<<<< HEAD
export function readJsonFileSync(filePath: string) {
	return JSON.parse(readFileSync(path.join(nodesBaseDir, filePath), 'utf-8'));
}

=======
>>>>>>> deb4c04f
export const equalityTest = async (testData: WorkflowTestData, types: INodeTypes) => {
	// execute workflow
	const { result } = await executeWorkflow(testData, types);

	// check if result node data matches expected test data
	const resultNodeData = getResultNodeData(result, testData);

	resultNodeData.forEach(({ nodeName, resultData }) => {
		return expect(resultData).toEqual(testData.output.nodeData[nodeName]);
	});

	expect(result.finished).toEqual(true);
};

const preparePinData = (pinData: IDataObject) => {
	const returnData = Object.keys(pinData).reduce(
		(acc, key) => {
			const data = pinData[key] as IDataObject[];
			acc[key] = [data];
			return acc;
		},
		{} as {
			[key: string]: IDataObject[][];
		},
	);
	return returnData;
};

export const workflowToTests = (workflowFiles: string[]) => {
	const testCases: WorkflowTestData[] = [];
	for (const filePath of workflowFiles) {
		const description = filePath.replace('.json', '');
		const workflowData = readJsonFileSync<IWorkflowBase>(filePath);
		if (workflowData.pinData === undefined) {
			throw new Error('Workflow data does not contain pinData');
		}

		const nodeData = preparePinData(workflowData.pinData);

		delete workflowData.pinData;

		const input = { workflowData };
		const output = { nodeData };

		testCases.push({ description, input, output });
	}
	return testCases;
};

export const testWorkflows = (workflows: string[]) => {
	const tests = workflowToTests(workflows);

	const nodeTypes = setup(tests);

	for (const testData of tests) {
		test(testData.description, async () => equalityTest(testData, nodeTypes));
	}
};

export const getWorkflowFilenames = (dirname: string) => {
	const workflows: string[] = [];

	const filenames = readdirSync(dirname);
	const testFolder = dirname.split(`${path.sep}nodes-base${path.sep}`)[1];
	filenames.forEach((file) => {
		if (file.endsWith('.json')) {
			workflows.push(path.join(testFolder, file));
		}
	});

	return workflows;
};

export const createMockExecuteFunction = (
	nodeParameters: IDataObject,
	nodeMock: INode,
	continueBool = false,
) => {
	const fakeExecuteFunction = {
		getNodeParameter(
			parameterName: string,
			_itemIndex: number,
			fallbackValue?: IDataObject | undefined,
			options?: IGetNodeParameterOptions | undefined,
		) {
			const parameter = options?.extractValue ? `${parameterName}.value` : parameterName;
			return get(nodeParameters, parameter, fallbackValue);
		},
		getNode() {
			return nodeMock;
		},
		continueOnFail() {
			return continueBool;
		},
		helpers: {
			constructExecutionMetaData,
		},
	} as unknown as IExecuteFunctions;
	return fakeExecuteFunction;
};<|MERGE_RESOLUTION|>--- conflicted
+++ resolved
@@ -1,4 +1,3 @@
-import path from 'path';
 import { readFileSync, readdirSync, mkdtempSync } from 'fs';
 import path from 'path';
 import { tmpdir } from 'os';
@@ -33,14 +32,7 @@
 } from 'n8n-workflow';
 import { ICredentialsHelper, LoggerProxy, NodeHelpers, WorkflowHooks } from 'n8n-workflow';
 import { executeWorkflow } from './ExecuteWorkflow';
-<<<<<<< HEAD
-import { WorkflowTestData } from './types';
-import { tmpdir } from 'os';
-import { isEmpty } from 'lodash';
-import { get } from 'lodash';
-=======
 import type { WorkflowTestData } from './types';
->>>>>>> deb4c04f
 
 import { FAKE_CREDENTIALS_DATA } from './FakeCredentialsMap';
 
@@ -62,9 +54,6 @@
 	return {};
 };
 
-<<<<<<< HEAD
-const nodesBaseDir = path.resolve(__dirname, '../..');
-=======
 export const readJsonFileSync = <T = any>(filePath: string) =>
 	JSON.parse(readFileSync(path.join(baseDir, filePath), 'utf-8')) as T;
 
@@ -100,7 +89,6 @@
 		return [];
 	}
 }
->>>>>>> deb4c04f
 
 export class CredentialsHelper extends ICredentialsHelper {
 	constructor(private credentialTypes: ICredentialTypes) {
@@ -221,29 +209,7 @@
 	}
 }
 
-<<<<<<< HEAD
-let nodeTypesInstance: NodeTypesClass | undefined;
-
-export function NodeTypes(): NodeTypesClass {
-	if (nodeTypesInstance === undefined) {
-		nodeTypesInstance = new NodeTypesClass();
-	}
-	return nodeTypesInstance;
-}
-
-let knownNodes: Record<string, LoadingDetails> | null = null;
-
-const loadKnownNodes = (): Record<string, LoadingDetails> => {
-	if (knownNodes === null) {
-		knownNodes = readJsonFileSync('dist/known/nodes.json');
-	}
-	return knownNodes!;
-};
-
-export function createTemporaryDir(prefix: string = 'n8n') {
-=======
 export function createTemporaryDir(prefix = 'n8n') {
->>>>>>> deb4c04f
 	return mkdtempSync(path.join(tmpdir(), prefix));
 }
 
@@ -293,11 +259,7 @@
 			throw new Error(`Unknown node type: ${nodeName}`);
 		}
 		const sourcePath = loadInfo.sourcePath.replace(/^dist\//, './').replace(/\.js$/, '.ts');
-<<<<<<< HEAD
-		const nodeSourcePath = path.join(nodesBaseDir, sourcePath);
-=======
 		const nodeSourcePath = path.join(baseDir, sourcePath);
->>>>>>> deb4c04f
 		const node = new (require(nodeSourcePath)[loadInfo.className])() as INodeType;
 		nodeTypes.addNode(nodeName, node);
 	}
@@ -316,19 +278,11 @@
 
 export function getResultNodeData(result: IRun, testData: WorkflowTestData) {
 	return Object.keys(testData.output.nodeData).map((nodeName) => {
-<<<<<<< HEAD
-		if (result.data.resultData.error) {
-			// If there was an error running the workflow throw it for easier debugging
-			// and to surface all issues
-			throw new Error(result.data.resultData.error.message);
-		}
-=======
 		const error = result.data.resultData.error;
 		// If there was an error running the workflow throw it for easier debugging
 		// and to surface all issues
 		if (error?.cause) throw error.cause;
 		if (error) throw error;
->>>>>>> deb4c04f
 
 		if (result.data.resultData.runData[nodeName] === undefined) {
 			// log errors from other nodes
@@ -358,13 +312,6 @@
 	});
 }
 
-<<<<<<< HEAD
-export function readJsonFileSync(filePath: string) {
-	return JSON.parse(readFileSync(path.join(nodesBaseDir, filePath), 'utf-8'));
-}
-
-=======
->>>>>>> deb4c04f
 export const equalityTest = async (testData: WorkflowTestData, types: INodeTypes) => {
 	// execute workflow
 	const { result } = await executeWorkflow(testData, types);
