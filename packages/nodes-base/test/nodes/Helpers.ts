--- conflicted
+++ resolved
@@ -1,5 +1,8 @@
 import { mkdtempSync, readFileSync, readdirSync } from 'fs';
+import { tmpdir } from 'os';
+import path from 'path';
 import { get, isEmpty } from 'lodash';
+import { Container } from 'typedi';
 import { BinaryDataService, Credentials, constructExecutionMetaData } from 'n8n-core';
 import type {
 	CredentialLoadingDetails,
@@ -28,14 +31,7 @@
 	NodeLoadingDetails,
 	WorkflowTestData,
 } from 'n8n-workflow';
-<<<<<<< HEAD
-import { ICredentialsHelper, LoggerProxy, NodeHelpers, WorkflowHooks } from 'n8n-workflow';
-import { tmpdir } from 'os';
-import path from 'path';
-import { Container } from 'typedi';
-=======
 import { ICredentialsHelper, NodeHelpers, WorkflowHooks } from 'n8n-workflow';
->>>>>>> 0746783e
 import { executeWorkflow } from './ExecuteWorkflow';
 
 import { FAKE_CREDENTIALS_DATA } from './FakeCredentialsMap';
