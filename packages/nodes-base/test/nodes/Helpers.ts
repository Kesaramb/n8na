import { readFileSync, readdirSync, mkdtempSync } from 'fs';
import path from 'path';
import { tmpdir } from 'os';
import { isEmpty } from 'lodash';
import { get } from 'lodash';
import { BinaryDataManager, Credentials, constructExecutionMetaData } from 'n8n-core';
import type {
	CredentialLoadingDetails,
	ICredentialDataDecryptedObject,
	ICredentialType,
	ICredentialTypeData,
	ICredentialTypes,
	IDataObject,
	IDeferredPromise,
	IExecuteFunctions,
	IExecuteWorkflowInfo,
	IGetNodeParameterOptions,
	IHttpRequestHelper,
	IHttpRequestOptions,
	ILogger,
	INode,
	INodeCredentialsDetails,
	INodeType,
	INodeTypeData,
	INodeTypes,
	IRun,
	ITaskData,
	IVersionedNodeType,
	IWorkflowBase,
	IWorkflowExecuteAdditionalData,
	NodeLoadingDetails,
} from 'n8n-workflow';
import { ICredentialsHelper, LoggerProxy, NodeHelpers, WorkflowHooks } from 'n8n-workflow';
import { executeWorkflow } from './ExecuteWorkflow';
import type { WorkflowTestData } from './types';

import { FAKE_CREDENTIALS_DATA } from './FakeCredentialsMap';

const baseDir = path.resolve(__dirname, '../..');

const getFakeDecryptedCredentials = (
	nodeCredentials: INodeCredentialsDetails,
	type: string,
	fakeCredentialsMap: IDataObject,
) => {
	if (nodeCredentials && fakeCredentialsMap[JSON.stringify(nodeCredentials)]) {
		return fakeCredentialsMap[JSON.stringify(nodeCredentials)] as ICredentialDataDecryptedObject;
	}

	if (type && fakeCredentialsMap[type]) {
		return fakeCredentialsMap[type] as ICredentialDataDecryptedObject;
	}

	return {};
};

export const readJsonFileSync = <T = any>(filePath: string) =>
	JSON.parse(readFileSync(path.join(baseDir, filePath), 'utf-8')) as T;

const knownCredentials = readJsonFileSync<Record<string, CredentialLoadingDetails>>(
	'dist/known/credentials.json',
);

const knownNodes = readJsonFileSync<Record<string, NodeLoadingDetails>>('dist/known/nodes.json');

class CredentialType implements ICredentialTypes {
	credentialTypes: ICredentialTypeData = {};

	addCredential(credentialTypeName: string, credentialType: ICredentialType) {
		this.credentialTypes[credentialTypeName] = {
			sourcePath: '',
			type: credentialType,
		};
	}

	recognizes(credentialType: string): boolean {
		return credentialType in this.credentialTypes;
	}

	getByName(credentialType: string): ICredentialType {
		return this.credentialTypes[credentialType].type;
	}

	getNodeTypesToTestWith(type: string): string[] {
		return knownCredentials[type]?.nodesToTestWith ?? [];
	}

	getParentTypes(typeName: string): string[] {
		return [];
	}
}

export class CredentialsHelper extends ICredentialsHelper {
	constructor(private credentialTypes: ICredentialTypes) {
		super('');
	}

	async authenticate(
		credentials: ICredentialDataDecryptedObject,
		typeName: string,
		requestParams: IHttpRequestOptions,
	): Promise<IHttpRequestOptions> {
		const credentialType = this.credentialTypes.getByName(typeName);
		if (typeof credentialType.authenticate === 'function') {
			return credentialType.authenticate(credentials, requestParams);
		}
		return requestParams;
	}

	async preAuthentication(
		helpers: IHttpRequestHelper,
		credentials: ICredentialDataDecryptedObject,
		typeName: string,
		node: INode,
		credentialsExpired: boolean,
	): Promise<ICredentialDataDecryptedObject | undefined> {
		return undefined;
	}

	getParentTypes(name: string): string[] {
		return [];
	}

	async getDecrypted(
		nodeCredentials: INodeCredentialsDetails,
		type: string,
	): Promise<ICredentialDataDecryptedObject> {
		return getFakeDecryptedCredentials(nodeCredentials, type, FAKE_CREDENTIALS_DATA);
	}

	async getCredentials(
		nodeCredentials: INodeCredentialsDetails,
		type: string,
	): Promise<Credentials> {
		return new Credentials({ id: null, name: '' }, '', [], '');
	}

	async updateCredentials(
		nodeCredentials: INodeCredentialsDetails,
		type: string,
		data: ICredentialDataDecryptedObject,
	): Promise<void> {}
}

export function WorkflowExecuteAdditionalData(
	waitPromise: IDeferredPromise<IRun>,
	nodeExecutionOrder: string[],
): IWorkflowExecuteAdditionalData {
	const hookFunctions = {
		nodeExecuteAfter: [
			async (nodeName: string, data: ITaskData): Promise<void> => {
				nodeExecutionOrder.push(nodeName);
			},
		],
		workflowExecuteAfter: [
			async (fullRunData: IRun): Promise<void> => {
				waitPromise.resolve(fullRunData);
			},
		],
	};

	const workflowData: IWorkflowBase = {
		name: '',
		createdAt: new Date(),
		updatedAt: new Date(),
		active: true,
		nodes: [],
		connections: {},
	};

	return {
		credentialsHelper: new CredentialsHelper(credentialTypes),
		hooks: new WorkflowHooks(hookFunctions, 'trigger', '1', workflowData),
		executeWorkflow: async (workflowInfo: IExecuteWorkflowInfo): Promise<any> => {},
		sendMessageToUI: (message: string) => {},
		restApiUrl: '',
		encryptionKey: 'test',
		timezone: 'America/New_York',
		webhookBaseUrl: 'webhook',
		webhookWaitingBaseUrl: 'webhook-waiting',
		webhookTestBaseUrl: 'webhook-test',
		userId: '123',
		variables: {},
	};
}

class NodeTypes implements INodeTypes {
	nodeTypes: INodeTypeData = {};

	getByName(nodeType: string): INodeType | IVersionedNodeType {
		return this.nodeTypes[nodeType].type;
	}

	addNode(nodeTypeName: string, nodeType: INodeType | IVersionedNodeType) {
		const loadedNode = {
			[nodeTypeName]: {
				sourcePath: '',
				type: nodeType,
			},
		};
		this.nodeTypes = {
			...this.nodeTypes,
			...loadedNode,
		};
	}

	getByNameAndVersion(nodeType: string, version?: number): INodeType {
		return NodeHelpers.getVersionedNodeType(this.nodeTypes[nodeType].type, version);
	}
}

export function createTemporaryDir(prefix = 'n8n') {
	return mkdtempSync(path.join(tmpdir(), prefix));
}

export async function initBinaryDataManager(mode: 'default' | 'filesystem' = 'default') {
	const temporaryDir = createTemporaryDir();
	await BinaryDataManager.init({
		mode,
		availableModes: mode,
		localStoragePath: temporaryDir,
		binaryDataTTL: 1,
		persistedBinaryDataTTL: 1,
	});
	return temporaryDir;
}

const credentialTypes = new CredentialType();

export function setup(testData: WorkflowTestData[] | WorkflowTestData) {
	if (!Array.isArray(testData)) {
		testData = [testData];
	}

	const nodeTypes = new NodeTypes();

	const nodes = [...new Set(testData.flatMap((data) => data.input.workflowData.nodes))];
	const credentialNames = nodes
		.filter((n) => n.credentials)
		.flatMap(({ credentials }) => Object.keys(credentials!));
	for (const credentialName of credentialNames) {
		const loadInfo = knownCredentials[credentialName];
		if (!loadInfo) {
			throw new Error(`Unknown credential type: ${credentialName}`);
		}
		const sourcePath = loadInfo.sourcePath.replace(/^dist\//, './').replace(/\.js$/, '.ts');
		const nodeSourcePath = path.join(baseDir, sourcePath);
		const credential = new (require(nodeSourcePath)[loadInfo.className])() as ICredentialType;
		credentialTypes.addCredential(credentialName, credential);
	}

	const nodeNames = nodes.map((n) => n.type);
	for (const nodeName of nodeNames) {
		if (!nodeName.startsWith('n8n-nodes-base.')) {
			throw new Error(`Unknown node type: ${nodeName}`);
		}
		const loadInfo = knownNodes[nodeName.replace('n8n-nodes-base.', '')];
		if (!loadInfo) {
			throw new Error(`Unknown node type: ${nodeName}`);
		}
		const sourcePath = loadInfo.sourcePath.replace(/^dist\//, './').replace(/\.js$/, '.ts');
		const nodeSourcePath = path.join(baseDir, sourcePath);
		const node = new (require(nodeSourcePath)[loadInfo.className])() as INodeType;
		nodeTypes.addNode(nodeName, node);
	}

	const fakeLogger = {
		log: () => {},
		debug: () => {},
		verbose: () => {},
		info: () => {},
		warn: () => {},
		error: () => {},
	} as ILogger;
	LoggerProxy.init(fakeLogger);
	return nodeTypes;
}

export function getResultNodeData(result: IRun, testData: WorkflowTestData) {
	return Object.keys(testData.output.nodeData).map((nodeName) => {
<<<<<<< HEAD
		console.log(nodeName);
		//console.log(result.data.resultData);
=======
		const error = result.data.resultData.error;
		// If there was an error running the workflow throw it for easier debugging
		// and to surface all issues
		if (error?.cause) throw error.cause;
		if (error) throw error;

>>>>>>> 8862e1e7
		if (result.data.resultData.runData[nodeName] === undefined) {
			// log errors from other nodes
			Object.keys(result.data.resultData.runData).forEach((key) => {
				const error = result.data.resultData.runData[key][0]?.error;
				if (error) {
					console.log(`Node ${key}\n`, error);
				}
			});

			throw new Error(`Data for node "${nodeName}" is missing!`);
		}
		const resultData = result.data.resultData.runData[nodeName].map((nodeData) => {
			if (nodeData.data === undefined) {
				return null;
			}
			return nodeData.data.main[0]!.map((entry) => {
				if (entry.binary && isEmpty(entry.binary)) delete entry.binary;
				delete entry.pairedItem;
				return entry;
			});
		});
		return {
			nodeName,
			resultData,
		};
	});
}

export const equalityTest = async (testData: WorkflowTestData, types: INodeTypes) => {
	// execute workflow
	const { result } = await executeWorkflow(testData, types);

	// check if result node data matches expected test data
	const resultNodeData = getResultNodeData(result, testData);

	resultNodeData.forEach(({ nodeName, resultData }) => {
		return expect(resultData).toEqual(testData.output.nodeData[nodeName]);
	});

	expect(result.finished).toEqual(true);
};

const preparePinData = (pinData: IDataObject) => {
	const returnData = Object.keys(pinData).reduce(
		(acc, key) => {
			const data = pinData[key] as IDataObject[];
			acc[key] = [data];
			return acc;
		},
		{} as {
			[key: string]: IDataObject[][];
		},
	);
	return returnData;
};

export const workflowToTests = (workflowFiles: string[]) => {
	const testCases: WorkflowTestData[] = [];
	for (const filePath of workflowFiles) {
		const description = filePath.replace('.json', '');
		const workflowData = readJsonFileSync<IWorkflowBase>(filePath);
		if (workflowData.pinData === undefined) {
			throw new Error('Workflow data does not contain pinData');
		}

		const nodeData = preparePinData(workflowData.pinData);

		delete workflowData.pinData;

		const input = { workflowData };
		const output = { nodeData };

		testCases.push({ description, input, output });
	}
	return testCases;
};

export const testWorkflows = (workflows: string[]) => {
	const tests = workflowToTests(workflows);

	const nodeTypes = setup(tests);

	for (const testData of tests) {
		test(testData.description, async () => equalityTest(testData, nodeTypes));
	}
};

export const getWorkflowFilenames = (dirname: string) => {
	const workflows: string[] = [];

	const filenames = readdirSync(dirname);
	const testFolder = dirname.split(`${path.sep}nodes-base${path.sep}`)[1];
	filenames.forEach((file) => {
		if (file.endsWith('.json')) {
			workflows.push(path.join(testFolder, file));
		}
	});

	return workflows;
};

export const createMockExecuteFunction = (
	nodeParameters: IDataObject,
	nodeMock: INode,
	continueBool = false,
) => {
	const fakeExecuteFunction = {
		getNodeParameter(
			parameterName: string,
			_itemIndex: number,
			fallbackValue?: IDataObject | undefined,
			options?: IGetNodeParameterOptions | undefined,
		) {
			const parameter = options?.extractValue ? `${parameterName}.value` : parameterName;
			return get(nodeParameters, parameter, fallbackValue);
		},
		getNode() {
			return nodeMock;
		},
		continueOnFail() {
			return continueBool;
		},
		helpers: {
			constructExecutionMetaData,
		},
	} as unknown as IExecuteFunctions;
	return fakeExecuteFunction;
};<|MERGE_RESOLUTION|>--- conflicted
+++ resolved
@@ -278,17 +278,12 @@
 
 export function getResultNodeData(result: IRun, testData: WorkflowTestData) {
 	return Object.keys(testData.output.nodeData).map((nodeName) => {
-<<<<<<< HEAD
-		console.log(nodeName);
-		//console.log(result.data.resultData);
-=======
 		const error = result.data.resultData.error;
 		// If there was an error running the workflow throw it for easier debugging
 		// and to surface all issues
 		if (error?.cause) throw error.cause;
 		if (error) throw error;
 
->>>>>>> 8862e1e7
 		if (result.data.resultData.runData[nodeName] === undefined) {
 			// log errors from other nodes
 			Object.keys(result.data.resultData.runData).forEach((key) => {
