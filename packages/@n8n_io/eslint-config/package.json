--- conflicted
+++ resolved
@@ -15,11 +15,8 @@
     "eslint-plugin-import": "~2.27",
     "eslint-plugin-n8n-local-rules": "~1.0",
     "eslint-plugin-prettier": "~4.2",
-<<<<<<< HEAD
-    "eslint-plugin-unused-imports": "^2.0.0",
-=======
     "eslint-plugin-unicorn": "~46.0",
->>>>>>> f3b47018
+    "eslint-plugin-unused-imports": "~2.0",
     "eslint-plugin-vue": "~7.17"
   },
   "scripts": {
