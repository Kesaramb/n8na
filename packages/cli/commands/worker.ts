--- conflicted
+++ resolved
@@ -12,18 +12,7 @@
 import { Command, flags } from '@oclif/command';
 import { UserSettings, WorkflowExecute } from 'n8n-core';
 
-<<<<<<< HEAD
-import {
-	IExecuteResponsePromiseData,
-	INodeTypes,
-	IRun,
-	Workflow,
-	WorkflowHooks,
-	LoggerProxy,
-} from 'n8n-workflow';
-=======
-import { INodeTypes, IRun, Workflow, LoggerProxy } from 'n8n-workflow';
->>>>>>> 37930057
+import { IExecuteResponsePromiseData, INodeTypes, IRun, Workflow, LoggerProxy } from 'n8n-workflow';
 
 import { FindOneOptions } from 'typeorm';
 
@@ -38,17 +27,11 @@
 	IBullJobResponse,
 	IBullWebhookResponse,
 	IExecutionFlattedDb,
-<<<<<<< HEAD
+	InternalHooksManager,
 	LoadNodesAndCredentials,
 	NodeTypes,
 	ResponseHelper,
 	WebhookHelpers,
-=======
-	InternalHooksManager,
-	LoadNodesAndCredentials,
-	NodeTypes,
-	ResponseHelper,
->>>>>>> 37930057
 	WorkflowExecuteAdditionalData,
 } from '../src';
 
