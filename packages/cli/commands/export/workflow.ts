--- conflicted
+++ resolved
@@ -110,15 +110,10 @@
 				findQuery.id = flags.id;
 			}
 
-			// eslint-disable-next-line @typescript-eslint/no-non-null-assertion
-<<<<<<< HEAD
-			const workflows = await Db.collections.Workflow!.find({
+			const workflows = await Db.collections.Workflow.find({
 				where: findQuery,
 				relations: ['tags'],
 			});
-=======
-			const workflows = await Db.collections.Workflow.find(findQuery);
->>>>>>> 061e36e8
 
 			if (workflows.length === 0) {
 				throw new Error('No workflows found with specified filters.');
