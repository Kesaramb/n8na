/* eslint-disable no-console */
/* eslint-disable no-restricted-syntax */
/* eslint-disable @typescript-eslint/no-unsafe-assignment */
import * as convict from 'convict';
import * as dotenv from 'dotenv';
import * as path from 'path';
import * as core from 'n8n-core';

dotenv.config();

const config = convict({
	database: {
		type: {
			doc: 'Type of database to use',
			format: ['sqlite', 'mariadb', 'mysqldb', 'postgresdb'],
			default: 'sqlite',
			env: 'DB_TYPE',
		},
		tablePrefix: {
			doc: 'Prefix for table names',
			format: '*',
			default: '',
			env: 'DB_TABLE_PREFIX',
		},
		logging: {
			enabled: {
				doc: 'Typeorm logging enabled flag.',
				format: 'Boolean',
				default: false,
				env: 'DB_LOGGING_ENABLED',
			},
			options: {
				doc: 'Logging level options, default is "error". Possible values: query,error,schema,warn,info,log. To enable all logging, specify "all"',
				format: String,
				default: 'error',
				env: 'DB_LOGGING_OPTIONS',
			},
			maxQueryExecutionTime: {
				doc: 'Maximum number of milliseconds query should be executed before logger logs a warning. Set 0 to disable long running query warning',
				format: Number,
				default: 1000,
				env: 'DB_LOGGING_MAX_EXECUTION_TIME',
			},
		},
		postgresdb: {
			database: {
				doc: 'PostgresDB Database',
				format: String,
				default: 'n8n',
				env: 'DB_POSTGRESDB_DATABASE',
			},
			host: {
				doc: 'PostgresDB Host',
				format: String,
				default: 'localhost',
				env: 'DB_POSTGRESDB_HOST',
			},
			password: {
				doc: 'PostgresDB Password',
				format: String,
				default: '',
				env: 'DB_POSTGRESDB_PASSWORD',
			},
			port: {
				doc: 'PostgresDB Port',
				format: Number,
				default: 5432,
				env: 'DB_POSTGRESDB_PORT',
			},
			user: {
				doc: 'PostgresDB User',
				format: String,
				default: 'root',
				env: 'DB_POSTGRESDB_USER',
			},
			schema: {
				doc: 'PostgresDB Schema',
				format: String,
				default: 'public',
				env: 'DB_POSTGRESDB_SCHEMA',
			},

			ssl: {
				ca: {
					doc: 'SSL certificate authority',
					format: String,
					default: '',
					env: 'DB_POSTGRESDB_SSL_CA',
				},
				cert: {
					doc: 'SSL certificate',
					format: String,
					default: '',
					env: 'DB_POSTGRESDB_SSL_CERT',
				},
				key: {
					doc: 'SSL key',
					format: String,
					default: '',
					env: 'DB_POSTGRESDB_SSL_KEY',
				},
				rejectUnauthorized: {
					doc: 'If unauthorized SSL connections should be rejected',
					format: 'Boolean',
					default: true,
					env: 'DB_POSTGRESDB_SSL_REJECT_UNAUTHORIZED',
				},
			},
		},
		mysqldb: {
			database: {
				doc: 'MySQL Database',
				format: String,
				default: 'n8n',
				env: 'DB_MYSQLDB_DATABASE',
			},
			host: {
				doc: 'MySQL Host',
				format: String,
				default: 'localhost',
				env: 'DB_MYSQLDB_HOST',
			},
			password: {
				doc: 'MySQL Password',
				format: String,
				default: '',
				env: 'DB_MYSQLDB_PASSWORD',
			},
			port: {
				doc: 'MySQL Port',
				format: Number,
				default: 3306,
				env: 'DB_MYSQLDB_PORT',
			},
			user: {
				doc: 'MySQL User',
				format: String,
				default: 'root',
				env: 'DB_MYSQLDB_USER',
			},
		},
		sqlite: {
			executeVacuumOnStartup: {
				doc: 'Runs VACUUM operation on startup to rebuild the database. Reduces filesize and optimizes indexes. WARNING: This is a long running blocking operation. Will increase start-up time.',
				format: Boolean,
				default: false,
				env: 'DB_SQLITE_VACUUM_ON_STARTUP',
			},
		},
	},

	credentials: {
		overwrite: {
			data: {
				// Allows to set default values for credentials which
				// get automatically prefilled and the user does not get
				// displayed and can not change.
				// Format: { CREDENTIAL_NAME: { PARAMTER: VALUE }}
				doc: 'Overwrites for credentials',
				format: '*',
				default: '{}',
				env: 'CREDENTIALS_OVERWRITE_DATA',
			},
			endpoint: {
				doc: 'Fetch credentials from API',
				format: String,
				default: '',
				env: 'CREDENTIALS_OVERWRITE_ENDPOINT',
			},
		},
		defaultName: {
			doc: 'Default name for credentials',
			format: String,
			default: 'My credentials',
			env: 'CREDENTIALS_DEFAULT_NAME',
		},
	},

	workflows: {
		defaultName: {
			doc: 'Default name for workflow',
			format: String,
			default: 'My workflow',
			env: 'WORKFLOWS_DEFAULT_NAME',
		},
	},

	executions: {
		// By default workflows get always executed in their own process.
		// If this option gets set to "main" it will run them in the
		// main-process instead.
		process: {
			doc: 'In what process workflows should be executed',
			format: ['main', 'own'],
			default: 'own',
			env: 'EXECUTIONS_PROCESS',
		},

		mode: {
			doc: 'If it should run executions directly or via queue',
			format: ['regular', 'queue'],
			default: 'regular',
			env: 'EXECUTIONS_MODE',
		},

		// A Workflow times out and gets canceled after this time (seconds).
		// If the workflow is executed in the main process a soft timeout
		// is executed (takes effect after the current node finishes).
		// If a workflow is running in its own process is a soft timeout
		// tried first, before killing the process after waiting for an
		// additional fifth of the given timeout duration.
		//
		// To deactivate timeout set it to -1
		//
		// Timeout is currently not activated by default which will change
		// in a future version.
		timeout: {
			doc: 'Max run time (seconds) before stopping the workflow execution',
			format: Number,
			default: -1,
			env: 'EXECUTIONS_TIMEOUT',
		},
		maxTimeout: {
			doc: 'Max execution time (seconds) that can be set for a workflow individually',
			format: Number,
			default: 3600,
			env: 'EXECUTIONS_TIMEOUT_MAX',
		},

		// If a workflow executes all the data gets saved by default. This
		// could be a problem when a workflow gets executed a lot and processes
		// a lot of data. To not exceed the database's capacity it is possible to
		// prune the database regularly or to not save the execution at all.
		// Depending on if the execution did succeed or error a different
		// save behaviour can be set.
		saveDataOnError: {
			doc: 'What workflow execution data to save on error',
			format: ['all', 'none'],
			default: 'all',
			env: 'EXECUTIONS_DATA_SAVE_ON_ERROR',
		},
		saveDataOnSuccess: {
			doc: 'What workflow execution data to save on success',
			format: ['all', 'none'],
			default: 'all',
			env: 'EXECUTIONS_DATA_SAVE_ON_SUCCESS',
		},
		saveExecutionProgress: {
			doc: 'Wether or not to save progress for each node executed',
			format: 'Boolean',
			default: false,
			env: 'EXECUTIONS_DATA_SAVE_ON_PROGRESS',
		},

		// If the executions of workflows which got started via the editor
		// should be saved. By default they will not be saved as this runs
		// are normally only for testing and debugging. This setting can
		// also be overwritten on a per workflow basis in the workflow settings
		// in the editor.
		saveDataManualExecutions: {
			doc: 'Save data of executions when started manually via editor',
			format: 'Boolean',
			default: false,
			env: 'EXECUTIONS_DATA_SAVE_MANUAL_EXECUTIONS',
		},

		// To not exceed the database's capacity and keep its size moderate
		// the execution data gets pruned regularly (default: 1 hour interval).
		// All saved execution data older than the max age will be deleted.
		// Pruning is currently not activated by default, which will change in
		// a future version.
		pruneData: {
			doc: 'Delete data of past executions on a rolling basis',
			format: 'Boolean',
			default: false,
			env: 'EXECUTIONS_DATA_PRUNE',
		},
		pruneDataMaxAge: {
			doc: 'How old (hours) the execution data has to be to get deleted',
			format: Number,
			default: 336,
			env: 'EXECUTIONS_DATA_MAX_AGE',
		},
		pruneDataTimeout: {
			doc: 'Timeout (seconds) after execution data has been pruned',
			format: Number,
			default: 3600,
			env: 'EXECUTIONS_DATA_PRUNE_TIMEOUT',
		},
	},

	queue: {
		health: {
			active: {
				doc: 'If health checks should be enabled',
				format: 'Boolean',
				default: false,
				env: 'QUEUE_HEALTH_CHECK_ACTIVE',
			},
			port: {
				doc: 'Port to serve health check on if activated',
				format: Number,
				default: 5678,
				env: 'QUEUE_HEALTH_CHECK_PORT',
			},
		},
		bull: {
			prefix: {
				doc: 'Prefix for all queue keys',
				format: String,
				default: '',
				env: 'QUEUE_BULL_PREFIX',
			},
			redis: {
				db: {
					doc: 'Redis DB',
					format: Number,
					default: 0,
					env: 'QUEUE_BULL_REDIS_DB',
				},
				host: {
					doc: 'Redis Host',
					format: String,
					default: 'localhost',
					env: 'QUEUE_BULL_REDIS_HOST',
				},
				password: {
					doc: 'Redis Password',
					format: String,
					default: '',
					env: 'QUEUE_BULL_REDIS_PASSWORD',
				},
				port: {
					doc: 'Redis Port',
					format: Number,
					default: 6379,
					env: 'QUEUE_BULL_REDIS_PORT',
				},
				timeoutThreshold: {
					doc: 'Redis timeout threshold',
					format: Number,
					default: 10000,
					env: 'QUEUE_BULL_REDIS_TIMEOUT_THRESHOLD',
				},
			},
			queueRecoveryInterval: {
				doc: 'If > 0 enables an active polling to the queue that can recover for Redis crashes. Given in seconds; 0 is disabled. May increase Redis traffic significantly.',
				format: Number,
				default: 60,
				env: 'QUEUE_RECOVERY_INTERVAL',
			},
		},
	},

	generic: {
		// The timezone to use. Is important for nodes like "Cron" which start the
		// workflow automatically at a specified time. This setting can also be
		// overwritten on a per worfklow basis in the workflow settings in the
		// editor.
		timezone: {
			doc: 'The timezone to use',
			format: '*',
			default: 'America/New_York',
			env: 'GENERIC_TIMEZONE',
		},
	},

	// How n8n can be reached (Editor & REST-API)
	path: {
		format: String,
		default: '/',
		arg: 'path',
		env: 'N8N_PATH',
		doc: 'Path n8n is deployed to',
	},
	host: {
		format: String,
		default: 'localhost',
		arg: 'host',
		env: 'N8N_HOST',
		doc: 'Host name n8n can be reached',
	},
	port: {
		format: Number,
		default: 5678,
		arg: 'port',
		env: 'N8N_PORT',
		doc: 'HTTP port n8n can be reached',
	},
	listen_address: {
		format: String,
		default: '0.0.0.0',
		env: 'N8N_LISTEN_ADDRESS',
		doc: 'IP address n8n should listen on',
	},
	protocol: {
		format: ['http', 'https'],
		default: 'http',
		env: 'N8N_PROTOCOL',
		doc: 'HTTP Protocol via which n8n can be reached',
	},
	ssl_key: {
		format: String,
		default: '',
		env: 'N8N_SSL_KEY',
		doc: 'SSL Key for HTTPS Protocol',
	},
	ssl_cert: {
		format: String,
		default: '',
		env: 'N8N_SSL_CERT',
		doc: 'SSL Cert for HTTPS Protocol',
	},

	security: {
		excludeEndpoints: {
			doc: 'Additional endpoints to exclude auth checks. Multiple endpoints can be separated by colon (":")',
			format: String,
			default: '',
			env: 'N8N_AUTH_EXCLUDE_ENDPOINTS',
		},
		basicAuth: {
			active: {
				format: 'Boolean',
				default: false,
				env: 'N8N_BASIC_AUTH_ACTIVE',
				doc: 'If basic auth should be activated for editor and REST-API',
			},
			user: {
				format: String,
				default: '',
				env: 'N8N_BASIC_AUTH_USER',
				doc: 'The name of the basic auth user',
			},
			password: {
				format: String,
				default: '',
				env: 'N8N_BASIC_AUTH_PASSWORD',
				doc: 'The password of the basic auth user',
			},
			hash: {
				format: 'Boolean',
				default: false,
				env: 'N8N_BASIC_AUTH_HASH',
				doc: 'If password for basic auth is hashed',
			},
		},
		jwtAuth: {
			active: {
				format: 'Boolean',
				default: false,
				env: 'N8N_JWT_AUTH_ACTIVE',
				doc: 'If JWT auth should be activated for editor and REST-API',
			},
			jwtHeader: {
				format: String,
				default: '',
				env: 'N8N_JWT_AUTH_HEADER',
				doc: 'The request header containing a signed JWT',
			},
			jwtHeaderValuePrefix: {
				format: String,
				default: '',
				env: 'N8N_JWT_AUTH_HEADER_VALUE_PREFIX',
				doc: 'The request header value prefix to strip (optional)',
			},
			jwksUri: {
				format: String,
				default: '',
				env: 'N8N_JWKS_URI',
				doc: 'The URI to fetch JWK Set for JWT authentication',
			},
			jwtIssuer: {
				format: String,
				default: '',
				env: 'N8N_JWT_ISSUER',
				doc: 'JWT issuer to expect (optional)',
			},
			jwtNamespace: {
				format: String,
				default: '',
				env: 'N8N_JWT_NAMESPACE',
				doc: 'JWT namespace to expect (optional)',
			},
			jwtAllowedTenantKey: {
				format: String,
				default: '',
				env: 'N8N_JWT_ALLOWED_TENANT_KEY',
				doc: 'JWT tenant key name to inspect within JWT namespace (optional)',
			},
			jwtAllowedTenant: {
				format: String,
				default: '',
				env: 'N8N_JWT_ALLOWED_TENANT',
				doc: 'JWT tenant to allow (optional)',
			},
		},
	},

	endpoints: {
		payloadSizeMax: {
			format: Number,
			default: 16,
			env: 'N8N_PAYLOAD_SIZE_MAX',
			doc: 'Maximum payload size in MB.',
		},
		metrics: {
			enable: {
				format: 'Boolean',
				default: false,
				env: 'N8N_METRICS',
				doc: 'Enable metrics endpoint',
			},
			prefix: {
				format: String,
				default: 'n8n_',
				env: 'N8N_METRICS_PREFIX',
				doc: 'An optional prefix for metric names. Default: n8n_',
			},
		},
		rest: {
			format: String,
			default: 'rest',
			env: 'N8N_ENDPOINT_REST',
			doc: 'Path for rest endpoint',
		},
		webhook: {
			format: String,
			default: 'webhook',
			env: 'N8N_ENDPOINT_WEBHOOK',
			doc: 'Path for webhook endpoint',
		},
		webhookWaiting: {
			format: String,
			default: 'webhook-waiting',
			env: 'N8N_ENDPOINT_WEBHOOK_WAIT',
			doc: 'Path for waiting-webhook endpoint',
		},
		webhookTest: {
			format: String,
			default: 'webhook-test',
			env: 'N8N_ENDPOINT_WEBHOOK_TEST',
			doc: 'Path for test-webhook endpoint',
		},
		disableUi: {
			format: Boolean,
			default: false,
			env: 'N8N_DISABLE_UI',
			doc: 'Disable N8N UI (Frontend).',
		},
		disableProductionWebhooksOnMainProcess: {
			format: Boolean,
			default: false,
			env: 'N8N_DISABLE_PRODUCTION_MAIN_PROCESS',
			doc: 'Disable production webhooks from main process. This helps ensures no http traffic load to main process when using webhook-specific processes.',
		},
		skipWebhoooksDeregistrationOnShutdown: {
			/**
			 * Longer explanation: n8n deregisters webhooks on shutdown / deactivation
			 * and registers on startup / activation. If we skip
			 * deactivation on shutdown, webhooks will remain active on 3rd party services.
			 * We don't have to worry about startup as it always
			 * checks if webhooks already exist.
			 * If users want to upgrade n8n, it is possible to run
			 * two instances simultaneously without downtime, similar
			 * to blue/green deployment.
			 * WARNING: Trigger nodes (like Cron) will cause duplication
			 * of work, so be aware when using.
			 */
			doc: 'Deregister webhooks on external services only when workflows are deactivated.',
			format: Boolean,
			default: false,
			env: 'N8N_SKIP_WEBHOOK_DEREGISTRATION_SHUTDOWN',
		},
	},

	workflowTagsDisabled: {
		format: Boolean,
		default: false,
		env: 'N8N_WORKFLOW_TAGS_DISABLED',
		doc: 'Disable worfklow tags.',
	},

	userManagement: {
		disabled: {
			doc: 'Disable user management and hide it completely.',
			format: Boolean,
			default: false,
			env: 'N8N_USER_MANAGEMENT_DISABLED',
		},
		jwtSecret: {
			doc: 'Set a specific JWT secret (optional - n8n can generate one)', // Generated @ start.ts
			format: String,
			default: '',
			env: 'N8N_USER_MANAGEMENT_JWT_SECRET',
		},
		emails: {
			mode: {
				doc: 'How to send emails',
				format: ['', 'smtp'],
<<<<<<< HEAD
				default: '',
				env: 'N8N_UM_EMAIL_MODE',
=======
				default: 'smtp',
				env: 'N8N_EMAIL_MODE',
>>>>>>> 53ac2acc
			},
			smtp: {
				host: {
					doc: 'SMTP server host',
<<<<<<< HEAD
					format: String,
					default: 'smtp.gmail.com',
					env: 'N8N_UM_EMAIL_SMTP_HOST',
				},
				port: {
					doc: 'SMTP Server port',
					format: Number,
					default: 465,
					env: 'N8N_UM_EMAIL_SMTP_PORT',
				},
				secure: {
					doc: 'Whether or not to use SSL',
					format: Boolean,
					default: true,
					env: 'N8N_UM_EMAIL_SMTP_SSL',
				},
				auth: {
					user: {
						doc: 'SMTP Login username',
						format: String,
						default: 'youremail@gmail.com',
						env: 'N8N_UM_EMAIL_SMTP_USER',
					},
					pass: {
						doc: 'SMTP Login password',
						format: String,
						default: 'my-super-password',
						env: 'N8N_UM_EMAIL_SMTP_PASS',
=======
					format: String, // e.g. 'smtp.gmail.com'
					default: '',
					env: 'N8N_SMTP_HOST',
				},
				port: {
					doc: 'SMTP server port',
					format: Number,
					default: 465,
					env: 'N8N_SMTP_PORT',
				},
				secure: {
					doc: 'Whether or not to use SSL for SMTP',
					format: Boolean,
					default: true,
					env: 'N8N_SMTP_SSL',
				},
				auth: {
					user: {
						doc: 'SMTP login username',
						format: String, // e.g.'you@gmail.com'
						default: '',
						env: 'N8N_SMTP_USER',
					},
					pass: {
						doc: 'SMTP login password',
						format: String,
						default: '',
						env: 'N8N_SMTP_PASS',
>>>>>>> 53ac2acc
					},
				},
				sender: {
					doc: 'How to display sender name',
					format: String,
<<<<<<< HEAD
					default: '"n8n rocks" <n8n@n8n.io>',
					env: 'N8N_UM_EMAIL_SMTP_SENDER',
=======
					default: '',
					env: 'N8N_SMTP_SENDER',
>>>>>>> 53ac2acc
				},
			},
			templates: {
				invite: {
					doc: 'Overrides default HTML template for inviting new people (use full path)',
					format: String,
					default: '',
					env: 'N8N_UM_EMAIL_TEMPLATES_INVITE',
				},
				passwordReset: {
					doc: 'Overrides default HTML template for resetting password (use full path)',
					format: String,
					default: '',
					env: 'N8N_UM_EMAIL_TEMPLATES_PWRESET',
				},
			},
		},
	},

	externalHookFiles: {
		doc: 'Files containing external hooks. Multiple files can be separated by colon (":")',
		format: String,
		default: '',
		env: 'EXTERNAL_HOOK_FILES',
	},

	nodes: {
		include: {
			doc: 'Nodes to load',
			format: function check(rawValue) {
				if (rawValue === '') {
					return;
				}
				try {
					const values = JSON.parse(rawValue);
					if (!Array.isArray(values)) {
						throw new Error();
					}

					for (const value of values) {
						if (typeof value !== 'string') {
							throw new Error();
						}
					}
				} catch (error) {
					throw new TypeError(`The Nodes to include is not a valid Array of strings.`);
				}
			},
			default: undefined,
			env: 'NODES_INCLUDE',
		},
		exclude: {
			doc: 'Nodes not to load',
			format: function check(rawValue) {
				try {
					const values = JSON.parse(rawValue);
					if (!Array.isArray(values)) {
						throw new Error();
					}

					for (const value of values) {
						if (typeof value !== 'string') {
							throw new Error();
						}
					}
				} catch (error) {
					throw new TypeError(`The Nodes to exclude is not a valid Array of strings.`);
				}
			},
			default: '[]',
			env: 'NODES_EXCLUDE',
		},
		errorTriggerType: {
			doc: 'Node Type to use as Error Trigger',
			format: String,
			default: 'n8n-nodes-base.errorTrigger',
			env: 'NODES_ERROR_TRIGGER_TYPE',
		},
	},

	logs: {
		level: {
			doc: 'Log output level',
			format: ['error', 'warn', 'info', 'verbose', 'debug'],
			default: 'info',
			env: 'N8N_LOG_LEVEL',
		},
		output: {
			doc: 'Where to output logs. Options are: console, file. Multiple can be separated by comma (",")',
			format: String,
			default: 'console',
			env: 'N8N_LOG_OUTPUT',
		},
		file: {
			fileCountMax: {
				doc: 'Maximum number of files to keep.',
				format: Number,
				default: 100,
				env: 'N8N_LOG_FILE_COUNT_MAX',
			},
			fileSizeMax: {
				doc: 'Maximum size for each log file in MB.',
				format: Number,
				default: 16,
				env: 'N8N_LOG_FILE_SIZE_MAX',
			},
			location: {
				doc: 'Log file location; only used if log output is set to file.',
				format: String,
				default: path.join(core.UserSettings.getUserN8nFolderPath(), 'logs/n8n.log'),
				env: 'N8N_LOG_FILE_LOCATION',
			},
		},
	},

	versionNotifications: {
		enabled: {
			doc: 'Whether feature is enabled to request notifications about new versions and security updates.',
			format: Boolean,
			default: true,
			env: 'N8N_VERSION_NOTIFICATIONS_ENABLED',
		},
		endpoint: {
			doc: 'Endpoint to retrieve version information from.',
			format: String,
			default: 'https://api.n8n.io/versions/',
			env: 'N8N_VERSION_NOTIFICATIONS_ENDPOINT',
		},
		infoUrl: {
			doc: `Url in New Versions Panel with more information on updating one's instance.`,
			format: String,
			default: 'https://docs.n8n.io/getting-started/installation/updating.html',
			env: 'N8N_VERSION_NOTIFICATIONS_INFO_URL',
		},
	},

	templates: {
		enabled: {
			doc: 'Whether templates feature is enabled to load workflow templates.',
			format: Boolean,
			default: true,
			env: 'N8N_TEMPLATES_ENABLED',
		},
		host: {
			doc: 'Endpoint host to retrieve workflow templates from endpoints.',
			format: String,
			default: 'https://api.n8n.io/',
			env: 'N8N_TEMPLATES_HOST',
		},
	},

	binaryDataManager: {
		availableModes: {
			format: String,
			default: 'filesystem',
			env: 'N8N_AVAILABLE_BINARY_DATA_MODES',
			doc: 'Available modes of binary data storage, as comma separated strings',
		},
		mode: {
			format: ['default', 'filesystem'],
			default: 'default',
			env: 'N8N_DEFAULT_BINARY_DATA_MODE',
			doc: 'Storage mode for binary data',
		},
		localStoragePath: {
			format: String,
			default: path.join(core.UserSettings.getUserN8nFolderPath(), 'binaryData'),
			env: 'N8N_BINARY_DATA_STORAGE_PATH',
			doc: 'Path for binary data storage in "filesystem" mode',
		},
		binaryDataTTL: {
			format: Number,
			default: 60,
			env: 'N8N_BINARY_DATA_TTL',
			doc: 'TTL for binary data of unsaved executions in minutes',
		},
		persistedBinaryDataTTL: {
			format: Number,
			default: 1440,
			env: 'N8N_PERSISTED_BINARY_DATA_TTL',
			doc: 'TTL for persisted binary data in minutes (binary data gets deleted if not persisted before TTL expires)',
		},
	},

	deployment: {
		type: {
			format: String,
			default: 'default',
			env: 'N8N_DEPLOYMENT_TYPE',
		},
	},

	hiringBanner: {
		enabled: {
			doc: 'Whether hiring banner in browser console is enabled.',
			format: Boolean,
			default: true,
			env: 'N8N_HIRING_BANNER_ENABLED',
		},
	},

	personalization: {
		enabled: {
			doc: 'Whether personalization is enabled.',
			format: Boolean,
			default: true,
			env: 'N8N_PERSONALIZATION_ENABLED',
		},
	},

	diagnostics: {
		enabled: {
			doc: 'Whether diagnostic mode is enabled.',
			format: Boolean,
			default: true,
			env: 'N8N_DIAGNOSTICS_ENABLED',
		},
		config: {
			frontend: {
				doc: 'Diagnostics config for frontend.',
				format: String,
				default: '1zPn9bgWPzlQc0p8Gj1uiK6DOTn;https://telemetry.n8n.io',
				env: 'N8N_DIAGNOSTICS_CONFIG_FRONTEND',
			},
			backend: {
				doc: 'Diagnostics config for backend.',
				format: String,
				default: '1zPn7YoGC3ZXE9zLeTKLuQCB4F6;https://telemetry.n8n.io/v1/batch',
				env: 'N8N_DIAGNOSTICS_CONFIG_BACKEND',
			},
		},
	},

	defaultLocale: {
		doc: 'Default locale for the UI',
		format: String,
		default: 'en',
		env: 'N8N_DEFAULT_LOCALE',
	},
});

// Overwrite default configuration with settings which got defined in
// optional configuration files
if (process.env.N8N_CONFIG_FILES !== undefined) {
	const configFiles = process.env.N8N_CONFIG_FILES.split(',');
	console.log(`\nLoading configuration overwrites from:\n - ${configFiles.join('\n - ')}\n`);

	config.loadFile(configFiles);
}

config.validate({
	allowed: 'strict',
});

export = config;<|MERGE_RESOLUTION|>--- conflicted
+++ resolved
@@ -598,47 +598,12 @@
 			mode: {
 				doc: 'How to send emails',
 				format: ['', 'smtp'],
-<<<<<<< HEAD
-				default: '',
-				env: 'N8N_UM_EMAIL_MODE',
-=======
 				default: 'smtp',
 				env: 'N8N_EMAIL_MODE',
->>>>>>> 53ac2acc
 			},
 			smtp: {
 				host: {
 					doc: 'SMTP server host',
-<<<<<<< HEAD
-					format: String,
-					default: 'smtp.gmail.com',
-					env: 'N8N_UM_EMAIL_SMTP_HOST',
-				},
-				port: {
-					doc: 'SMTP Server port',
-					format: Number,
-					default: 465,
-					env: 'N8N_UM_EMAIL_SMTP_PORT',
-				},
-				secure: {
-					doc: 'Whether or not to use SSL',
-					format: Boolean,
-					default: true,
-					env: 'N8N_UM_EMAIL_SMTP_SSL',
-				},
-				auth: {
-					user: {
-						doc: 'SMTP Login username',
-						format: String,
-						default: 'youremail@gmail.com',
-						env: 'N8N_UM_EMAIL_SMTP_USER',
-					},
-					pass: {
-						doc: 'SMTP Login password',
-						format: String,
-						default: 'my-super-password',
-						env: 'N8N_UM_EMAIL_SMTP_PASS',
-=======
 					format: String, // e.g. 'smtp.gmail.com'
 					default: '',
 					env: 'N8N_SMTP_HOST',
@@ -667,19 +632,13 @@
 						format: String,
 						default: '',
 						env: 'N8N_SMTP_PASS',
->>>>>>> 53ac2acc
 					},
 				},
 				sender: {
 					doc: 'How to display sender name',
 					format: String,
-<<<<<<< HEAD
-					default: '"n8n rocks" <n8n@n8n.io>',
-					env: 'N8N_UM_EMAIL_SMTP_SENDER',
-=======
 					default: '',
 					env: 'N8N_SMTP_SENDER',
->>>>>>> 53ac2acc
 				},
 			},
 			templates: {
