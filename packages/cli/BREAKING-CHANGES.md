--- conflicted
+++ resolved
@@ -15,16 +15,8 @@
 Example:
 
 ```typescript
-<<<<<<< HEAD
-// Before 1.9.0:
-const binaryStream = this.helpers.getBinaryStream(id);
-
-// From 1.9.0:
-const binaryStream = await this.helpers.getBinaryStream(id);
-=======
 const binaryStream = this.helpers.getBinaryStream(id); // until 1.9.0
 const binaryStream = await this.helpers.getBinaryStream(id); // since 1.9.0
->>>>>>> 75541e91
 ```
 
 ## 1.5.0
