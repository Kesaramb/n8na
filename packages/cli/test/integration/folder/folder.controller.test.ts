--- conflicted
+++ resolved
@@ -859,7 +859,6 @@
 		const folderInDb = await folderRepository.findOneBy({ id: sourceFolder.id });
 		expect(folderInDb).toBeDefined();
 	});
-<<<<<<< HEAD
 
 	test('should not allow transferring contents to the same folder being deleted', async () => {
 		const project = await createTeamProject('test', owner);
@@ -884,8 +883,6 @@
 		const folderInDb = await folderRepository.findOneBy({ id: folder.id });
 		expect(folderInDb).toBeDefined();
 	});
-=======
->>>>>>> 0066bf89
 });
 
 describe('GET /projects/:projectId/folders', () => {
@@ -1211,4 +1208,329 @@
 			['Owner Folder 1', 'Owner Folder 2'].sort(),
 		);
 	});
+});
+
+describe('GET /projects/:projectId/folders', () => {
+	test('should not list folders when project does not exist', async () => {
+		await authOwnerAgent.get('/projects/non-existing-id/folders').expect(403);
+	});
+
+	test('should not list folders if user has no access to project', async () => {
+		const project = await createTeamProject('test project', owner);
+
+		await authMemberAgent.get(`/projects/${project.id}/folders`).expect(403);
+	});
+
+	test("should not allow listing folders from another user's personal project", async () => {
+		await authMemberAgent.get(`/projects/${ownerProject.id}/folders`).expect(403);
+	});
+
+	test('should list folders if user has project:viewer role in team project', async () => {
+		const project = await createTeamProject('test project', owner);
+		await linkUserToProject(member, project, 'project:viewer');
+		await createFolder(project, { name: 'Test Folder' });
+
+		const response = await authMemberAgent.get(`/projects/${project.id}/folders`).expect(200);
+
+		expect(response.body.count).toBe(1);
+		expect(response.body.data).toHaveLength(1);
+		expect(response.body.data[0].name).toBe('Test Folder');
+	});
+
+	test('should list folders from personal project', async () => {
+		await createFolder(ownerProject, { name: 'Personal Folder 1' });
+		await createFolder(ownerProject, { name: 'Personal Folder 2' });
+
+		const response = await authOwnerAgent.get(`/projects/${ownerProject.id}/folders`).expect(200);
+
+		expect(response.body.count).toBe(2);
+		expect(response.body.data).toHaveLength(2);
+		expect(response.body.data.map((f: any) => f.name).sort()).toEqual(
+			['Personal Folder 1', 'Personal Folder 2'].sort(),
+		);
+	});
+
+	test('should filter folders by name', async () => {
+		await createFolder(ownerProject, { name: 'Test Folder' });
+		await createFolder(ownerProject, { name: 'Another Folder' });
+		await createFolder(ownerProject, { name: 'Test Something Else' });
+
+		const response = await authOwnerAgent
+			.get(`/projects/${ownerProject.id}/folders`)
+			.query({ filter: '{ "name": "test" }' })
+			.expect(200);
+
+		expect(response.body.count).toBe(2);
+		expect(response.body.data).toHaveLength(2);
+		expect(response.body.data.map((f: any) => f.name).sort()).toEqual(
+			['Test Folder', 'Test Something Else'].sort(),
+		);
+	});
+
+	test('should filter folders by parent folder ID', async () => {
+		const parentFolder = await createFolder(ownerProject, { name: 'Parent' });
+		await createFolder(ownerProject, { name: 'Child 1', parentFolder });
+		await createFolder(ownerProject, { name: 'Child 2', parentFolder });
+		await createFolder(ownerProject, { name: 'Standalone' });
+
+		const response = await authOwnerAgent
+			.get(`/projects/${ownerProject.id}/folders`)
+			.query({ filter: `{ "parentFolderId": "${parentFolder.id}" }` })
+			.expect(200);
+
+		expect(response.body.count).toBe(2);
+		expect(response.body.data).toHaveLength(2);
+		expect(response.body.data.map((f: any) => f.name).sort()).toEqual(
+			['Child 1', 'Child 2'].sort(),
+		);
+	});
+
+	test('should filter root-level folders when parentFolderId=0', async () => {
+		const parentFolder = await createFolder(ownerProject, { name: 'Parent' });
+		await createFolder(ownerProject, { name: 'Child 1', parentFolder });
+		await createFolder(ownerProject, { name: 'Standalone 1' });
+		await createFolder(ownerProject, { name: 'Standalone 2' });
+
+		const response = await authOwnerAgent
+			.get(`/projects/${ownerProject.id}/folders`)
+			.query({ filter: '{ "parentFolderId": "0" }' })
+			.expect(200);
+
+		expect(response.body.count).toBe(3);
+		expect(response.body.data).toHaveLength(3);
+		expect(response.body.data.map((f: any) => f.name).sort()).toEqual(
+			['Parent', 'Standalone 1', 'Standalone 2'].sort(),
+		);
+	});
+
+	test('should filter folders by tag', async () => {
+		const tag1 = await createTag({ name: 'important' });
+		const tag2 = await createTag({ name: 'archived' });
+
+		await createFolder(ownerProject, { name: 'Folder 1', tags: [tag1] });
+		await createFolder(ownerProject, { name: 'Folder 2', tags: [tag2] });
+		await createFolder(ownerProject, { name: 'Folder 3', tags: [tag1, tag2] });
+
+		const response = await authOwnerAgent.get(
+			`/projects/${ownerProject.id}/folders?filter={ "tags": ["important"]}`,
+		);
+
+		expect(response.body.count).toBe(2);
+		expect(response.body.data).toHaveLength(2);
+		expect(response.body.data.map((f: any) => f.name).sort()).toEqual(
+			['Folder 1', 'Folder 3'].sort(),
+		);
+	});
+
+	test('should filter folders by multiple tags (AND operator)', async () => {
+		const tag1 = await createTag({ name: 'important' });
+		const tag2 = await createTag({ name: 'active' });
+
+		await createFolder(ownerProject, { name: 'Folder 1', tags: [tag1] });
+		await createFolder(ownerProject, { name: 'Folder 2', tags: [tag2] });
+		await createFolder(ownerProject, { name: 'Folder 3', tags: [tag1, tag2] });
+
+		const response = await authOwnerAgent
+			.get(`/projects/${ownerProject.id}/folders?filter={ "tags": ["important", "active"]}`)
+			.expect(200);
+
+		expect(response.body.count).toBe(1);
+		expect(response.body.data).toHaveLength(1);
+		expect(response.body.data[0].name).toBe('Folder 3');
+	});
+
+	test('should apply pagination with take parameter', async () => {
+		// Create folders with consistent timestamps
+		for (let i = 1; i <= 5; i++) {
+			await createFolder(ownerProject, {
+				name: `Folder ${i}`,
+				updatedAt: DateTime.now()
+					.minus({ minutes: 6 - i })
+					.toJSDate(),
+			});
+		}
+
+		const response = await authOwnerAgent
+			.get(`/projects/${ownerProject.id}/folders`)
+			.query({ take: 3 })
+			.expect(200);
+
+		expect(response.body.count).toBe(5); // Total count should be 5
+		expect(response.body.data).toHaveLength(3); // But only 3 returned
+		expect(response.body.data.map((f: any) => f.name)).toEqual([
+			'Folder 5',
+			'Folder 4',
+			'Folder 3',
+		]);
+	});
+
+	test('should apply pagination with skip parameter', async () => {
+		// Create folders with consistent timestamps
+		for (let i = 1; i <= 5; i++) {
+			await createFolder(ownerProject, {
+				name: `Folder ${i}`,
+				updatedAt: DateTime.now()
+					.minus({ minutes: 6 - i })
+					.toJSDate(),
+			});
+		}
+
+		const response = await authOwnerAgent
+			.get(`/projects/${ownerProject.id}/folders`)
+			.query({ skip: 2 })
+			.expect(200);
+
+		expect(response.body.count).toBe(5);
+		expect(response.body.data).toHaveLength(3);
+		expect(response.body.data.map((f: any) => f.name)).toEqual([
+			'Folder 3',
+			'Folder 2',
+			'Folder 1',
+		]);
+	});
+
+	test('should apply combined skip and take parameters', async () => {
+		// Create folders with consistent timestamps
+		for (let i = 1; i <= 5; i++) {
+			await createFolder(ownerProject, {
+				name: `Folder ${i}`,
+				updatedAt: DateTime.now()
+					.minus({ minutes: 6 - i })
+					.toJSDate(),
+			});
+		}
+
+		const response = await authOwnerAgent
+			.get(`/projects/${ownerProject.id}/folders`)
+			.query({ skip: 1, take: 2 })
+			.expect(200);
+
+		expect(response.body.count).toBe(5);
+		expect(response.body.data).toHaveLength(2);
+		expect(response.body.data.map((f: any) => f.name)).toEqual(['Folder 4', 'Folder 3']);
+	});
+
+	test('should sort folders by name ascending', async () => {
+		await createFolder(ownerProject, { name: 'Z Folder' });
+		await createFolder(ownerProject, { name: 'A Folder' });
+		await createFolder(ownerProject, { name: 'M Folder' });
+
+		const response = await authOwnerAgent
+			.get(`/projects/${ownerProject.id}/folders`)
+			.query({ sortBy: 'name:asc' })
+			.expect(200);
+
+		expect(response.body.data.map((f: any) => f.name)).toEqual([
+			'A Folder',
+			'M Folder',
+			'Z Folder',
+		]);
+	});
+
+	test('should sort folders by name descending', async () => {
+		await createFolder(ownerProject, { name: 'Z Folder' });
+		await createFolder(ownerProject, { name: 'A Folder' });
+		await createFolder(ownerProject, { name: 'M Folder' });
+
+		const response = await authOwnerAgent
+			.get(`/projects/${ownerProject.id}/folders`)
+			.query({ sortBy: 'name:desc' })
+			.expect(200);
+
+		expect(response.body.data.map((f: any) => f.name)).toEqual([
+			'Z Folder',
+			'M Folder',
+			'A Folder',
+		]);
+	});
+
+	test('should sort folders by updatedAt', async () => {
+		await createFolder(ownerProject, {
+			name: 'Older Folder',
+			updatedAt: DateTime.now().minus({ days: 2 }).toJSDate(),
+		});
+		await createFolder(ownerProject, {
+			name: 'Newest Folder',
+			updatedAt: DateTime.now().toJSDate(),
+		});
+		await createFolder(ownerProject, {
+			name: 'Middle Folder',
+			updatedAt: DateTime.now().minus({ days: 1 }).toJSDate(),
+		});
+
+		const response = await authOwnerAgent
+			.get(`/projects/${ownerProject.id}/folders`)
+			.query({ sortBy: 'updatedAt:desc' })
+			.expect(200);
+
+		expect(response.body.data.map((f: any) => f.name)).toEqual([
+			'Newest Folder',
+			'Middle Folder',
+			'Older Folder',
+		]);
+	});
+
+	test('should select specific fields when requested', async () => {
+		await createFolder(ownerProject, { name: 'Test Folder' });
+
+		const response = await authOwnerAgent
+			.get(`/projects/${ownerProject.id}/folders?select=["id","name"]`)
+			.expect(200);
+
+		expect(response.body.data[0]).toEqual({
+			id: expect.any(String),
+			name: 'Test Folder',
+		});
+
+		// Other fields should not be present
+		expect(response.body.data[0].createdAt).toBeUndefined();
+		expect(response.body.data[0].updatedAt).toBeUndefined();
+		expect(response.body.data[0].parentFolder).toBeUndefined();
+	});
+
+	test('should combine multiple query parameters correctly', async () => {
+		const tag = await createTag({ name: 'important' });
+		const parentFolder = await createFolder(ownerProject, { name: 'Parent' });
+
+		await createFolder(ownerProject, {
+			name: 'Test Child 1',
+			parentFolder,
+			tags: [tag],
+		});
+
+		await createFolder(ownerProject, {
+			name: 'Another Child',
+			parentFolder,
+		});
+
+		await createFolder(ownerProject, {
+			name: 'Test Standalone',
+			tags: [tag],
+		});
+
+		const response = await authOwnerAgent
+			.get(
+				`/projects/${ownerProject.id}/folders?filter={"name": "test", "parentFolderId": "${parentFolder.id}", "tags": ["important"]}&sortBy=name:asc`,
+			)
+			.expect(200);
+
+		expect(response.body.count).toBe(1);
+		expect(response.body.data).toHaveLength(1);
+		expect(response.body.data[0].name).toBe('Test Child 1');
+	});
+
+	test('should filter by projectId automatically based on URL', async () => {
+		// Create folders in both owner and member projects
+		await createFolder(ownerProject, { name: 'Owner Folder 1' });
+		await createFolder(ownerProject, { name: 'Owner Folder 2' });
+		await createFolder(memberProject, { name: 'Member Folder' });
+
+		const response = await authOwnerAgent.get(`/projects/${ownerProject.id}/folders`).expect(200);
+
+		expect(response.body.count).toBe(2);
+		expect(response.body.data).toHaveLength(2);
+		expect(response.body.data.map((f: any) => f.name).sort()).toEqual(
+			['Owner Folder 1', 'Owner Folder 2'].sort(),
+		);
+	});
 });