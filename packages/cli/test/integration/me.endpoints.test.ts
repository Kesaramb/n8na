--- conflicted
+++ resolved
@@ -25,13 +25,9 @@
 
 beforeAll(async () => {
 	app = utils.initTestServer({ endpointGroups: ['me'], applyAuth: true });
-<<<<<<< HEAD
 	const initResult = await utils.initTestDb();
 	testDbName = initResult.testDbName;
 
-=======
-	await utils.initTestDb();
->>>>>>> b39af7e4
 	globalOwnerRole = await getGlobalOwnerRole();
 	utils.initLogger();
 });
