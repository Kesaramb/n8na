--- conflicted
+++ resolved
@@ -19,11 +19,8 @@
 } from './shared/random';
 import { getGlobalOwnerRole, toObject } from './shared/utils';
 
-<<<<<<< HEAD
 const dbType = config.get('database.type');
-=======
 let app: express.Application;
->>>>>>> 97051652
 let globalOwnerRole: Role;
 
 beforeAll(async () => {
@@ -176,29 +173,17 @@
 
 		const validPayloads = [SURVEY, {}];
 
-<<<<<<< HEAD
-			for (const validPayload of validPayloads) {
-				const response = await authOwnerShellAgent.post('/me/survey').send(validPayload);
-				expect(response.statusCode).toBe(200);
-				expect(toObject(response.body)).toEqual(SUCCESS_RESPONSE_BODY);
-
-				const { personalizationAnswers: answers } = await Db.collections.User!.findOneOrFail();
-				// @ts-ignore
-				const storedAnswers = dbType === 'postgresdb' ? JSON.parse(answers) : answers;
-
-				expect(storedAnswers).toEqual(validPayload);
-			}
-		});
-=======
 		for (const validPayload of validPayloads) {
 			const response = await authOwnerShellAgent.post('/me/survey').send(validPayload);
 			expect(response.statusCode).toBe(200);
-			expect(response.body).toEqual(SUCCESS_RESPONSE_BODY);
-
-			const storedOwnerShell = await Db.collections.User!.findOneOrFail();
-			expect(storedOwnerShell.personalizationAnswers).toEqual(validPayload);
-		}
->>>>>>> 97051652
+			expect(toObject(response.body)).toEqual(SUCCESS_RESPONSE_BODY);
+
+			const { personalizationAnswers: answers } = await Db.collections.User!.findOneOrFail();
+			// @ts-ignore
+			const storedAnswers = dbType === 'postgresdb' ? JSON.parse(answers) : answers;
+
+			expect(storedAnswers).toEqual(validPayload);
+		}
 	});
 });
 
@@ -369,19 +354,12 @@
 			expect(response.statusCode).toBe(200);
 			expect(response.body).toEqual(SUCCESS_RESPONSE_BODY);
 
-<<<<<<< HEAD
-				const { personalizationAnswers: answers } = await Db.collections.User!.findOneOrFail();
-				// @ts-ignore
-				const storedAnswers = dbType === 'postgresdb' ? JSON.parse(answers) : answers;
-
-				expect(storedAnswers).toEqual(validPayload);
-			}
-		});
-=======
-			const storedMember = await Db.collections.User!.findOneOrFail();
-			expect(storedMember.personalizationAnswers).toEqual(validPayload);
-		}
->>>>>>> 97051652
+			const { personalizationAnswers: answers } = await Db.collections.User!.findOneOrFail();
+			// @ts-ignore
+			const storedAnswers = dbType === 'postgresdb' ? JSON.parse(answers) : answers;
+
+			expect(storedAnswers).toEqual(validPayload);
+		}
 	});
 });
 
