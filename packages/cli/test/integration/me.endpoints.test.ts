--- conflicted
+++ resolved
@@ -16,18 +16,12 @@
 
 beforeAll(async () => {
 	app = utils.initTestServer({ endpointGroups: ['me'], applyAuth: true });
-<<<<<<< HEAD
-	await utils.initTestDb();
-	globalOwnerRole = await getGlobalOwnerRole();
-	utils.initTestTelemetry();
-	utils.initLogger();
-=======
 	const initResult = await testDb.init();
 	testDbName = initResult.testDbName;
 
 	globalOwnerRole = await testDb.getGlobalOwnerRole();
 	utils.initTestLogger();
->>>>>>> cb1379f4
+	utils.initTestTelemetry();
 });
 
 afterAll(async () => {
