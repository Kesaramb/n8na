import { randomBytes } from 'crypto';
import { existsSync } from 'fs';
import express = require('express');
import * as superagent from 'superagent';
import * as request from 'supertest';
import { URL } from 'url';
import bodyParser = require('body-parser');
import * as util from 'util';
import { createTestAccount } from 'nodemailer';
import { v4 as uuid } from 'uuid';
import { LoggerProxy } from 'n8n-workflow';
import { Credentials, UserSettings } from 'n8n-core';
import { getConnection } from 'typeorm';
import { snakeCase } from 'change-case';

import config = require('../../../config');
<<<<<<< HEAD
import { AUTHLESS_ENDPOINTS, REST_PATH_SEGMENT, TEST_CONNECTION_OPTIONS } from './constants';
=======
import { AUTH_COOKIE_NAME } from '../../../src/constants';
import { AUTHLESS_ENDPOINTS, REST_PATH_SEGMENT } from './constants';
>>>>>>> 97051652
import { addRoutes as authMiddleware } from '../../../src/UserManagement/routes';
import { Db, ExternalHooks, ICredentialsDb, IDatabaseCollections } from '../../../src';
import { meNamespace as meEndpoints } from '../../../src/UserManagement/routes/me';
import { usersNamespace as usersEndpoints } from '../../../src/UserManagement/routes/users';
import { authenticationMethods as authEndpoints } from '../../../src/UserManagement/routes/auth';
import { ownerNamespace as ownerEndpoints } from '../../../src/UserManagement/routes/owner';
import { passwordResetNamespace as passwordResetEndpoints } from '../../../src/UserManagement/routes/passwordReset';
import { credentialsEndpoints } from '../../../src/api/namespaces/credentials';
import { issueJWT } from '../../../src/UserManagement/auth/jwt';
import { randomEmail, randomValidPassword, randomName } from './random';
import { getLogger } from '../../../src/Logger';
import { CredentialsEntity } from '../../../src/databases/entities/CredentialsEntity';
import { RESPONSE_ERROR_MESSAGES } from '../../../src/constants';
import type { Role } from '../../../src/databases/entities/Role';
import type { User } from '../../../src/databases/entities/User';
import type { CredentialPayload, EndpointNamespace, NamespacesMap, SmtpTestAccount } from './types';

export const isTestRun = process.argv[1].split('/').includes('jest'); // TODO: Phase out

// ----------------------------------
//            test server
// ----------------------------------

export const initLogger = () => {
	config.set('logs.output', 'file'); // declutter console output during tests
	LoggerProxy.init(getLogger());
};

/**
 * Initialize a test server to make requests to.
 *
 * @param applyAuth Whether to apply auth middleware to the test server.
 * @param namespaces Namespaces of endpoints to apply to the test server.
 */
export function initTestServer({
	applyAuth,
	namespaces,
	externalHooks,
}: {
	applyAuth: boolean;
	externalHooks?: true;
	namespaces?: EndpointNamespace[];
}) {
	const testServer = {
		app: express(),
		restEndpoint: REST_PATH_SEGMENT,
		...(externalHooks ? { externalHooks: ExternalHooks() } : {}),
	};

	testServer.app.use(bodyParser.json());
	testServer.app.use(bodyParser.urlencoded({ extended: true }));

	config.set('userManagement.jwtSecret', 'My JWT secret');
	config.set('userManagement.hasOwner', false);

	if (applyAuth) {
		authMiddleware.apply(testServer, [AUTHLESS_ENDPOINTS, REST_PATH_SEGMENT]);
	}

	if (namespaces) {
		const map: NamespacesMap = {
			me: meEndpoints,
			users: usersEndpoints,
			auth: authEndpoints,
			owner: ownerEndpoints,
			passwordReset: passwordResetEndpoints,
			credentials: credentialsEndpoints,
		};

		for (const namespace of namespaces) {
			map[namespace].apply(testServer);
		}
	}

	return testServer.app;
}

// ----------------------------------
//           test logger
// ----------------------------------

/**
 * Initialize a silent logger for test runs.
 */
export function initTestLogger() {
	config.set('logs.output', 'file');
	LoggerProxy.init(getLogger());
}

/**
 * Initialize a config file if non-existent.
 */
export function initConfigFile() {
	const settingsPath = UserSettings.getUserSettingsPath();

	if (!existsSync(settingsPath)) {
		const userSettings = { encryptionKey: randomBytes(24).toString('base64') };
		UserSettings.writeUserSettings(userSettings, settingsPath);
	}
}

// ----------------------------------
//            test DB
// ----------------------------------

export async function initTestDb() {
	const dbType = config.get('database.type');

	await Db.init(TEST_CONNECTION_OPTIONS[dbType]);

	if (dbType === 'sqlite') {
		await getConnection().runMigrations({ transaction: 'none' });
	}
}

export async function truncate(entities: Array<keyof IDatabaseCollections>) {
	const dbType = config.get('database.type');

	if (dbType === 'sqlite') {
		await getConnection().query('PRAGMA foreign_keys=OFF');
		await Promise.all(entities.map((entity) => Db.collections[entity]!.clear()));
		return getConnection().query('PRAGMA foreign_keys=ON');
	}

	if (dbType === 'postgresdb') {
		const tablePrefix = config.get('database.tablePrefix');
		const map = {
			Credentials: 'credentials_entity',
			Workflow: 'workflow_entity',
			Execution: 'execution_entity',
			Tag: 'tag_entity',
			Webhook: 'webhook_entity',
			Role: 'role',
			User: 'user',
			SharedCredentials: 'shared_credentials',
			SharedWorkflow: 'shared_workflow',
			Settings: 'settings',
		};

		return Promise.all(
			entities.map((entity) =>
				getConnection().query(
					`TRUNCATE TABLE ${tablePrefix}"${map[entity]}" RESTART IDENTITY CASCADE;`,
				),
			),
		);
	}

	if (dbType === 'mysqldb') {
		// await getConnection().query('SET FOREIGN_KEY_CHECKS = 0;');
		// await Promise.all(entities.map((entity) => Db.collections[entity]!.clear()));
		// return getConnection().query('SET FOREIGN_KEY_CHECKS = 1;');
	}
}

export function affixRoleToSaveCredential(role: Role) {
	return (credentialPayload: CredentialPayload, { user }: { user: User }) =>
		saveCredential(credentialPayload, { user, role });
}

/**
 * Save a credential to the DB, sharing it with a user.
 */
async function saveCredential(
	credentialPayload: CredentialPayload,
	{ user, role }: { user: User; role: Role },
) {
	const newCredential = new CredentialsEntity();

	Object.assign(newCredential, credentialPayload);

	const encryptedData = await encryptCredentialData(newCredential);

	Object.assign(newCredential, encryptedData);

	const savedCredential = await Db.collections.Credentials!.save(newCredential);

	savedCredential.data = newCredential.data;

	await Db.collections.SharedCredentials!.save({
		user,
		credentials: savedCredential,
		role,
	});

	return savedCredential;
}

/**
 * Store a user in the DB, defaulting to a `member`.
 */
export async function createUser(
	{
		id,
		email,
		password,
		firstName,
		lastName,
		role,
	}: {
		id: string;
		email: string;
		password: string;
		firstName: string;
		lastName: string;
		role?: Role;
	} = {
		id: uuid(),
		email: randomEmail(),
		password: randomValidPassword(),
		firstName: randomName(),
		lastName: randomName(),
	},
) {
	const globalRole = role ?? (await getGlobalMemberRole());
	return Db.collections.User!.save({
		id,
		email,
		password,
		firstName,
		lastName,
		globalRole,
	});
}

export async function createOwnerShell() {
	const globalRole = await getGlobalOwnerRole();
	return Db.collections.User!.save({ globalRole });
}
export async function createMemberShell() {
	const globalRole = await getGlobalMemberRole();
	return Db.collections.User!.save({ globalRole });
}

export async function getGlobalOwnerRole() {
	return await Db.collections.Role!.findOneOrFail({
		name: 'owner',
		scope: 'global',
	});
}

export async function getGlobalMemberRole() {
	return await Db.collections.Role!.findOneOrFail({
		name: 'member',
		scope: 'global',
	});
}

export async function getWorkflowOwnerRole() {
	return await Db.collections.Role!.findOneOrFail({
		name: 'owner',
		scope: 'workflow',
	});
}

export async function getCredentialOwnerRole() {
	return await Db.collections.Role!.findOneOrFail({
		name: 'owner',
		scope: 'credential',
	});
}

export function getAllRoles() {
	return Promise.all([
		getGlobalOwnerRole(),
		getGlobalMemberRole(),
		getWorkflowOwnerRole(),
		getCredentialOwnerRole(),
	]);
}

// ----------------------------------
//           request agent
// ----------------------------------

/**
 * Create a request agent, optionally with an auth cookie.
 */
export async function createAgent(app: express.Application, options?: { auth: true; user: User }) {
	const agent = request.agent(app);
	agent.use(prefix(REST_PATH_SEGMENT));

	if (options?.auth && options?.user) {
		const { token } = await issueJWT(options.user);
		agent.jar.setCookie(`${AUTH_COOKIE_NAME}=${token}`);
	}

	return agent;
}

/**
 * Plugin to prefix a path segment into a request URL pathname.
 *
 * Example: http://127.0.0.1:62100/me/password → http://127.0.0.1:62100/rest/me/password
 */
export function prefix(pathSegment: string) {
	return function (request: superagent.SuperAgentRequest) {
		const url = new URL(request.url);

		// enforce consistency at call sites
		if (url.pathname[0] !== '/') {
			throw new Error('Pathname must start with a forward slash');
		}

		url.pathname = pathSegment + url.pathname;
		request.url = url.toString();

		return request;
	};
}

/**
 * Extract the value (token) of the auth cookie in a response.
 */
export function getAuthToken(response: request.Response, authCookieName = AUTH_COOKIE_NAME) {
	const cookies: string[] = response.headers['set-cookie'];

	if (!cookies) {
		throw new Error("No 'set-cookie' header found in response");
	}

	const authCookie = cookies.find((c) => c.startsWith(`${authCookieName}=`));

	if (!authCookie) return undefined;

	const match = authCookie.match(new RegExp(`(^| )${authCookieName}=(?<token>[^;]+)`));

	if (!match || !match.groups) return undefined;

	return match.groups.token;
}

// ----------------------------------
//            settings
// ----------------------------------

export async function getHasOwnerSetting() {
	const { value } = await Db.collections.Settings!.findOneOrFail({
		key: 'userManagement.hasOwner',
	});

	return Boolean(value);
}

// ----------------------------------
//              SMTP
// ----------------------------------

/**
 * Get an SMTP test account from https://ethereal.email to test sending emails.
 */
export const getSmtpTestAccount = util.promisify<SmtpTestAccount>(createTestAccount);

// ----------------------------------
//            encryption
// ----------------------------------

async function encryptCredentialData(credential: CredentialsEntity) {
	const encryptionKey = await UserSettings.getEncryptionKey();

	if (!encryptionKey) {
		throw new Error(RESPONSE_ERROR_MESSAGES.NO_ENCRYPTION_KEY);
	}

	const coreCredential = new Credentials(
		{ id: null, name: credential.name },
		credential.type,
		credential.nodesAccess,
	);

	// @ts-ignore
	coreCredential.setData(credential.data, encryptionKey);

	return coreCredential.getDataToSave() as ICredentialsDb;
}

/**
 * Remove quote-escaping backslashes added by Postgres.
 */
export const toObject = (json: string) => {
	return typeof json === 'string' ? JSON.parse(json) : json;
};<|MERGE_RESOLUTION|>--- conflicted
+++ resolved
@@ -11,15 +11,10 @@
 import { LoggerProxy } from 'n8n-workflow';
 import { Credentials, UserSettings } from 'n8n-core';
 import { getConnection } from 'typeorm';
-import { snakeCase } from 'change-case';
 
 import config = require('../../../config');
-<<<<<<< HEAD
 import { AUTHLESS_ENDPOINTS, REST_PATH_SEGMENT, TEST_CONNECTION_OPTIONS } from './constants';
-=======
 import { AUTH_COOKIE_NAME } from '../../../src/constants';
-import { AUTHLESS_ENDPOINTS, REST_PATH_SEGMENT } from './constants';
->>>>>>> 97051652
 import { addRoutes as authMiddleware } from '../../../src/UserManagement/routes';
 import { Db, ExternalHooks, ICredentialsDb, IDatabaseCollections } from '../../../src';
 import { meNamespace as meEndpoints } from '../../../src/UserManagement/routes/me';
