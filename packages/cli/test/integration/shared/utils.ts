import express = require('express');
import * as superagent from 'superagent';
import * as request from 'supertest';
import { URL } from 'url';
import bodyParser = require('body-parser');
import * as util from 'util';
import { createTestAccount } from 'nodemailer';
import { v4 as uuid } from 'uuid';

import config = require('../../../config');
import { AUTHLESS_ENDPOINTS, REST_PATH_SEGMENT } from './constants';
import { addRoutes as authMiddleware } from '../../../src/UserManagement/routes';
import { Db } from '../../../src';
import { User } from '../../../src/databases/entities/User';
import { meNamespace as meEndpoints } from '../../../src/UserManagement/routes/me';
import { usersNamespace as usersEndpoints } from '../../../src/UserManagement/routes/users';
import { authenticationMethods as authEndpoints } from '../../../src/UserManagement/routes/auth';
import { ownerNamespace as ownerEndpoints } from '../../../src/UserManagement/routes/owner';
import { passwordResetNamespace as passwordResetEndpoints } from '../../../src/UserManagement/routes/passwordReset';
import { getConnection } from 'typeorm';
import { issueJWT } from '../../../src/UserManagement/auth/jwt';
import { randomEmail, randomValidPassword, randomName } from './random';
import type { EndpointNamespace, NamespacesMap, SmtpTestAccount } from './types';
import { Role } from '../../../src/databases/entities/Role';

<<<<<<< HEAD
/**
 * Get an SMTP test account from https://ethereal.email to test sending emails.
 */
export const getSmtpTestAccount = util.promisify<SmtpTestAccount>(createTestAccount);

export const isTestRun = process.argv[1].split('/').includes('jest');

const POPULAR_TOP_LEVEL_DOMAINS = ['com', 'org', 'net', 'io', 'edu'];

type EndpointNamespace = 'me' | 'users' | 'auth' | 'owner' | 'passwordReset';
=======
// ----------------------------------
//            test server
// ----------------------------------
>>>>>>> ed075ec7

/**
 * Initialize a test server to make requests to.
 *
 * @param applyAuth Whether to apply auth middleware to the test server.
 * @param namespaces Namespaces of endpoints to apply to the test server.
 */
export function initTestServer({
	applyAuth,
	namespaces,
}: {
	applyAuth: boolean;
	namespaces?: EndpointNamespace[];
}) {
	const testServer = {
		app: express(),
		restEndpoint: REST_PATH_SEGMENT,
	};

	testServer.app.use(bodyParser.json());
	testServer.app.use(bodyParser.urlencoded({ extended: true }));

	config.set('userManagement.jwtSecret', 'My JWT secret');
	config.set('userManagement.hasOwner', false);

	if (applyAuth) {
		authMiddleware.apply(testServer, [AUTHLESS_ENDPOINTS, REST_PATH_SEGMENT]);
	}

	if (namespaces) {
		const map: NamespacesMap = {
			me: meEndpoints,
			users: usersEndpoints,
			auth: authEndpoints,
			owner: ownerEndpoints,
			passwordReset: passwordResetEndpoints,
		};

		for (const namespace of namespaces) {
			map[namespace].apply(testServer);
		}
	}

	return testServer.app;
}

// ----------------------------------
//            test DB
// ----------------------------------

export async function initTestDb() {
	await Db.init();
	await getConnection().runMigrations({ transaction: 'none' });
}

export async function truncateUserTable() {
	await getConnection().query('PRAGMA foreign_keys=OFF');
	await Db.collections.User!.clear();
	await getConnection().query('PRAGMA foreign_keys=ON');
}

export async function createMember(globalMemberRole: Role) {
	return await Db.collections.User!.save({
		id: uuid(),
		email: randomEmail(),
		password: randomValidPassword(),
		firstName: randomName(),
		lastName: randomName(),
		createdAt: new Date(),
		updatedAt: new Date(),
		globalRole: globalMemberRole,
	});
}

export async function getGlobalOwnerRole() {
	return await Db.collections.Role!.findOneOrFail({
		name: 'owner',
		scope: 'global',
	});
}

export async function getGlobalMemberRole() {
	return await Db.collections.Role!.findOneOrFail({
		name: 'member',
		scope: 'global',
	});
}

export async function getWorkflowOwnerRole() {
	return await Db.collections.Role!.findOneOrFail({
		name: 'owner',
		scope: 'workflow',
	});
}

export async function getCredentialOwnerRole() {
	return await Db.collections.Role!.findOneOrFail({
		name: 'owner',
		scope: 'credential',
	});
}

// ----------------------------------
//           request agent
// ----------------------------------

export async function createAuthAgent(app: express.Application, user: User) {
	const agent = request.agent(app);
	agent.use(prefix(REST_PATH_SEGMENT));

	const { token } = await issueJWT(user);
	agent.jar.setCookie(`n8n-auth=${token}`);

	return agent;
}

export async function createAuthlessAgent(app: express.Application) {
	const agent = request.agent(app);
	agent.use(prefix(REST_PATH_SEGMENT));

	return agent;
}

/**
 * Plugin to prefix a path segment into a request URL pathname.
 *
 * Example: http://127.0.0.1:62100/me/password → http://127.0.0.1:62100/rest/me/password
 */
export function prefix(pathSegment: string) {
	return function (request: superagent.SuperAgentRequest) {
		const url = new URL(request.url);

		// enforce consistency at call sites
		if (url.pathname[0] !== '/') {
			throw new Error('Pathname must start with a forward slash');
		}

		url.pathname = pathSegment + url.pathname;
		request.url = url.toString();

		return request;
	};
}

/**
 * Extract the value (token) of the auth cookie in a response.
 */
export function getAuthToken(response: request.Response, authCookieName = 'n8n-auth') {
	const cookies: string[] = response.headers['set-cookie'];

	if (!cookies) {
		throw new Error("No 'set-cookie' header found in response");
	}

	const authCookie = cookies.find((c) => c.startsWith(`${authCookieName}=`));

	if (!authCookie) return undefined;

	const match = authCookie.match(new RegExp(`(^| )${authCookieName}=(?<token>[^;]+)`));

	if (!match || !match.groups) return undefined;

	return match.groups.token;
}

// ----------------------------------
//            settings
// ----------------------------------

export async function getHasOwnerSetting() {
	const { value } = await Db.collections.Settings!.findOneOrFail({
		key: 'userManagement.hasOwner',
	});

	return Boolean(value);
}

// ----------------------------------
//              SMTP
// ----------------------------------

/**
 * Get an SMTP test account from https://ethereal.email to test sending emails.
 */
export const getSmtpTestAccount = util.promisify<SmtpTestAccount>(createTestAccount);

// TODO: Phase out
export const isTestRun = process.argv[1].split('/').includes('jest');<|MERGE_RESOLUTION|>--- conflicted
+++ resolved
@@ -23,22 +23,9 @@
 import type { EndpointNamespace, NamespacesMap, SmtpTestAccount } from './types';
 import { Role } from '../../../src/databases/entities/Role';
 
-<<<<<<< HEAD
-/**
- * Get an SMTP test account from https://ethereal.email to test sending emails.
- */
-export const getSmtpTestAccount = util.promisify<SmtpTestAccount>(createTestAccount);
-
-export const isTestRun = process.argv[1].split('/').includes('jest');
-
-const POPULAR_TOP_LEVEL_DOMAINS = ['com', 'org', 'net', 'io', 'edu'];
-
-type EndpointNamespace = 'me' | 'users' | 'auth' | 'owner' | 'passwordReset';
-=======
 // ----------------------------------
 //            test server
 // ----------------------------------
->>>>>>> ed075ec7
 
 /**
  * Initialize a test server to make requests to.
