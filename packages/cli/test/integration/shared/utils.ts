import { randomBytes } from 'crypto';
import { existsSync } from 'fs';
import express = require('express');
import * as superagent from 'superagent';
import * as request from 'supertest';
import { URL } from 'url';
import bodyParser = require('body-parser');
import * as util from 'util';
import { createTestAccount } from 'nodemailer';
import { v4 as uuid } from 'uuid';
import { INodeTypes, LoggerProxy } from 'n8n-workflow';
import { Credentials, UserSettings } from 'n8n-core';
import { getConnection } from 'typeorm';

import config = require('../../../config');
import { AUTH_COOKIE_NAME } from '../../../src/constants';
import { AUTHLESS_ENDPOINTS, REST_PATH_SEGMENT } from './constants';
import { addRoutes as authMiddleware } from '../../../src/UserManagement/routes';
import {
	Db,
	ExternalHooks,
	ICredentialsDb,
	IDatabaseCollections,
	InternalHooksManager,
} from '../../../src';
import { meNamespace as meEndpoints } from '../../../src/UserManagement/routes/me';
import { usersNamespace as usersEndpoints } from '../../../src/UserManagement/routes/users';
import { authenticationMethods as authEndpoints } from '../../../src/UserManagement/routes/auth';
import { ownerNamespace as ownerEndpoints } from '../../../src/UserManagement/routes/owner';
import { passwordResetNamespace as passwordResetEndpoints } from '../../../src/UserManagement/routes/passwordReset';

import { issueJWT } from '../../../src/UserManagement/auth/jwt';
import { credentialsController } from '../../../src/api/credentials.api';
import { randomEmail, randomValidPassword, randomName } from './random';
import { getLogger } from '../../../src/Logger';
import { CredentialsEntity } from '../../../src/databases/entities/CredentialsEntity';
import { RESPONSE_ERROR_MESSAGES } from '../../../src/constants';

import type { Role } from '../../../src/databases/entities/Role';
import type { User } from '../../../src/databases/entities/User';
<<<<<<< HEAD
import type { CredentialPayload, EndpointNamespace, NamespacesMap, SmtpTestAccount } from './types';
import { Telemetry } from '../../../src/telemetry';
=======
import type { N8nApp } from '../../../src/UserManagement/Interfaces';
import type { CredentialPayload, SmtpTestAccount, EndpointGroup } from './types';
>>>>>>> 10f6c1f8

export const isTestRun = process.argv[1].split('/').includes('jest'); // TODO: Phase out

// ----------------------------------
//            test server
// ----------------------------------

export const initLogger = () => {
	config.set('logs.output', 'file'); // declutter console output during tests
	LoggerProxy.init(getLogger());
};

/**
 * Initialize a test server to make requests to.
 *
 * @param applyAuth Whether to apply auth middleware to the test server.
 * @param endpointGroups Groups of endpoints to apply to the test server.
 */
export function initTestServer({
	applyAuth,
	endpointGroups,
}: {
	applyAuth: boolean;
	endpointGroups?: EndpointGroup[];
}) {
	const testServer = {
		app: express(),
		restEndpoint: REST_PATH_SEGMENT,
		...(endpointGroups?.includes('credentials') ? { externalHooks: ExternalHooks() } : {}),
	};

	testServer.app.use(bodyParser.json());
	testServer.app.use(bodyParser.urlencoded({ extended: true }));

	config.set('userManagement.jwtSecret', 'My JWT secret');
	config.set('userManagement.isInstanceOwnerSetUp', false);

	if (applyAuth) {
		authMiddleware.apply(testServer, [AUTHLESS_ENDPOINTS, REST_PATH_SEGMENT]);
	}

	if (!endpointGroups) return testServer.app;

	const [routerEndpoints, functionEndpoints] = classifyEndpointGroups(endpointGroups);

	if (routerEndpoints.length) {
		const map: Record<string, express.Router> = {
			credentials: credentialsController,
		};

		for (const group of routerEndpoints) {
			testServer.app.use(`/${testServer.restEndpoint}/${group}`, map[group]);
		}
	}

	if (functionEndpoints.length) {
		const map: Record<string, (this: N8nApp) => void> = {
			me: meEndpoints,
			users: usersEndpoints,
			auth: authEndpoints,
			owner: ownerEndpoints,
			passwordReset: passwordResetEndpoints,
		};

		for (const group of functionEndpoints) {
			map[group].apply(testServer);
		}
	}

	return testServer.app;
}

<<<<<<< HEAD
export function initTestTelemetry() {
	const mockNodeTypes = { nodeTypes: {} } as INodeTypes;

	void InternalHooksManager.init('test-instance-id', 'test-version', mockNodeTypes);

	jest.spyOn(Telemetry.prototype, 'track').mockResolvedValue();
}
=======
const classifyEndpointGroups = (endpointGroups: string[]) => {
	const routerEndpoints: string[] = [];
	const functionEndpoints: string[] = [];

	endpointGroups.forEach((group) =>
		(group === 'credentials' ? routerEndpoints : functionEndpoints).push(group),
	);

	return [routerEndpoints, functionEndpoints];
};
>>>>>>> 10f6c1f8

// ----------------------------------
//           test logger
// ----------------------------------

/**
 * Initialize a silent logger for test runs.
 */
export function initTestLogger() {
	config.set('logs.output', 'file');
	LoggerProxy.init(getLogger());
}

/**
 * Initialize a config file if non-existent.
 */
export function initConfigFile() {
	const settingsPath = UserSettings.getUserSettingsPath();

	if (!existsSync(settingsPath)) {
		const userSettings = { encryptionKey: randomBytes(24).toString('base64') };
		UserSettings.writeUserSettings(userSettings, settingsPath);
	}
}

// ----------------------------------
//            test DB
// ----------------------------------

export async function initTestDb() {
	await Db.init();
	await getConnection().runMigrations({ transaction: 'none' });
}

export async function truncate(entities: Array<keyof IDatabaseCollections>) {
	await getConnection().query('PRAGMA foreign_keys=OFF');
	await Promise.all(entities.map((entity) => Db.collections[entity]!.clear()));
	await getConnection().query('PRAGMA foreign_keys=ON');
}

export function affixRoleToSaveCredential(role: Role) {
	return (credentialPayload: CredentialPayload, { user }: { user: User }) =>
		saveCredential(credentialPayload, { user, role });
}

/**
 * Save a credential to the DB, sharing it with a user.
 */
async function saveCredential(
	credentialPayload: CredentialPayload,
	{ user, role }: { user: User; role: Role },
) {
	const newCredential = new CredentialsEntity();

	Object.assign(newCredential, credentialPayload);

	const encryptedData = await encryptCredentialData(newCredential);

	Object.assign(newCredential, encryptedData);

	const savedCredential = await Db.collections.Credentials!.save(newCredential);

	savedCredential.data = newCredential.data;

	await Db.collections.SharedCredentials!.save({
		user,
		credentials: savedCredential,
		role,
	});

	return savedCredential;
}

/**
 * Store a user in the DB, defaulting to a `member`.
 */
export async function createUser(
	{
		id,
		email,
		password,
		firstName,
		lastName,
		role,
	}: {
		id: string;
		email: string;
		password: string;
		firstName: string;
		lastName: string;
		role?: Role;
	} = {
		id: uuid(),
		email: randomEmail(),
		password: randomValidPassword(),
		firstName: randomName(),
		lastName: randomName(),
	},
) {
	const globalRole = role ?? (await getGlobalMemberRole());
	return Db.collections.User!.save({
		id,
		email,
		password,
		firstName,
		lastName,
		globalRole,
	});
}

export async function createOwnerShell() {
	const globalRole = await getGlobalOwnerRole();
	return Db.collections.User!.save({ globalRole });
}
export async function createMemberShell() {
	const globalRole = await getGlobalMemberRole();
	return Db.collections.User!.save({ globalRole });
}

export async function getGlobalOwnerRole() {
	return await Db.collections.Role!.findOneOrFail({
		name: 'owner',
		scope: 'global',
	});
}

export async function getGlobalMemberRole() {
	return await Db.collections.Role!.findOneOrFail({
		name: 'member',
		scope: 'global',
	});
}

export async function getWorkflowOwnerRole() {
	return await Db.collections.Role!.findOneOrFail({
		name: 'owner',
		scope: 'workflow',
	});
}

export async function getCredentialOwnerRole() {
	return await Db.collections.Role!.findOneOrFail({
		name: 'owner',
		scope: 'credential',
	});
}

export function getAllRoles() {
	return Promise.all([
		getGlobalOwnerRole(),
		getGlobalMemberRole(),
		getWorkflowOwnerRole(),
		getCredentialOwnerRole(),
	]);
}

// ----------------------------------
//           request agent
// ----------------------------------

/**
 * Create a request agent, optionally with an auth cookie.
 */
export async function createAgent(app: express.Application, options?: { auth: true; user: User }) {
	const agent = request.agent(app);
	agent.use(prefix(REST_PATH_SEGMENT));

	if (options?.auth && options?.user) {
		const { token } = await issueJWT(options.user);
		agent.jar.setCookie(`${AUTH_COOKIE_NAME}=${token}`);
	}

	return agent;
}

/**
 * Plugin to prefix a path segment into a request URL pathname.
 *
 * Example: http://127.0.0.1:62100/me/password → http://127.0.0.1:62100/rest/me/password
 */
export function prefix(pathSegment: string) {
	return function (request: superagent.SuperAgentRequest) {
		const url = new URL(request.url);

		// enforce consistency at call sites
		if (url.pathname[0] !== '/') {
			throw new Error('Pathname must start with a forward slash');
		}

		url.pathname = pathSegment + url.pathname;
		request.url = url.toString();

		return request;
	};
}

/**
 * Extract the value (token) of the auth cookie in a response.
 */
export function getAuthToken(response: request.Response, authCookieName = AUTH_COOKIE_NAME) {
	const cookies: string[] = response.headers['set-cookie'];

	if (!cookies) {
		throw new Error("No 'set-cookie' header found in response");
	}

	const authCookie = cookies.find((c) => c.startsWith(`${authCookieName}=`));

	if (!authCookie) return undefined;

	const match = authCookie.match(new RegExp(`(^| )${authCookieName}=(?<token>[^;]+)`));

	if (!match || !match.groups) return undefined;

	return match.groups.token;
}

// ----------------------------------
//            settings
// ----------------------------------

export async function isInstanceOwnerSetUp() {
	const { value } = await Db.collections.Settings!.findOneOrFail({
		key: 'userManagement.isInstanceOwnerSetUp',
	});

	return Boolean(value);
}

// ----------------------------------
//              SMTP
// ----------------------------------

/**
 * Get an SMTP test account from https://ethereal.email to test sending emails.
 */
export const getSmtpTestAccount = util.promisify<SmtpTestAccount>(createTestAccount);

// ----------------------------------
//            encryption
// ----------------------------------

async function encryptCredentialData(credential: CredentialsEntity) {
	const encryptionKey = await UserSettings.getEncryptionKey();

	if (!encryptionKey) {
		throw new Error(RESPONSE_ERROR_MESSAGES.NO_ENCRYPTION_KEY);
	}

	const coreCredential = new Credentials(
		{ id: null, name: credential.name },
		credential.type,
		credential.nodesAccess,
	);

	// @ts-ignore
	coreCredential.setData(credential.data, encryptionKey);

	return coreCredential.getDataToSave() as ICredentialsDb;
}<|MERGE_RESOLUTION|>--- conflicted
+++ resolved
@@ -38,13 +38,9 @@
 
 import type { Role } from '../../../src/databases/entities/Role';
 import type { User } from '../../../src/databases/entities/User';
-<<<<<<< HEAD
-import type { CredentialPayload, EndpointNamespace, NamespacesMap, SmtpTestAccount } from './types';
 import { Telemetry } from '../../../src/telemetry';
-=======
 import type { N8nApp } from '../../../src/UserManagement/Interfaces';
 import type { CredentialPayload, SmtpTestAccount, EndpointGroup } from './types';
->>>>>>> 10f6c1f8
 
 export const isTestRun = process.argv[1].split('/').includes('jest'); // TODO: Phase out
 
@@ -117,7 +113,6 @@
 	return testServer.app;
 }
 
-<<<<<<< HEAD
 export function initTestTelemetry() {
 	const mockNodeTypes = { nodeTypes: {} } as INodeTypes;
 
@@ -125,7 +120,7 @@
 
 	jest.spyOn(Telemetry.prototype, 'track').mockResolvedValue();
 }
-=======
+
 const classifyEndpointGroups = (endpointGroups: string[]) => {
 	const routerEndpoints: string[] = [];
 	const functionEndpoints: string[] = [];
@@ -136,7 +131,6 @@
 
 	return [routerEndpoints, functionEndpoints];
 };
->>>>>>> 10f6c1f8
 
 // ----------------------------------
 //           test logger
