--- conflicted
+++ resolved
@@ -44,12 +44,8 @@
 import { credentialsController } from '../../../src/api/credentials.api';
 import { loadPublicApiVersions } from '../../../src/PublicApi/';
 import type { User } from '../../../src/databases/entities/User';
-<<<<<<< HEAD
+import type { ApiPath, EndpointGroup, PostgresSchemaSection, SmtpTestAccount } from './types';
 import { Telemetry } from '../../../src/telemetry';
-import type { ApiPath, EndpointGroup, SmtpTestAccount } from './types';
-=======
-import type { EndpointGroup, PostgresSchemaSection, SmtpTestAccount } from './types';
->>>>>>> e06cfb55
 import type { N8nApp } from '../../../src/UserManagement/Interfaces';
 import { set } from 'lodash';
 interface TriggerTime {
