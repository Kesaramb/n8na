<<<<<<< HEAD
import { createConnection, getConnection, ConnectionOptions } from 'typeorm';
import { genSaltSync, hashSync } from 'bcryptjs';
=======
import { createConnection, getConnection, ConnectionOptions, Connection } from 'typeorm';
>>>>>>> 47bbe985
import { Credentials, UserSettings } from 'n8n-core';

import config from '../../../config';
import { BOOTSTRAP_MYSQL_CONNECTION_NAME, BOOTSTRAP_POSTGRES_CONNECTION_NAME } from './constants';
import { DatabaseType, Db, ICredentialsDb, IDatabaseCollections } from '../../../src';
import { randomEmail, randomName, randomString, randomValidPassword } from './random';
import { CredentialsEntity } from '../../../src/databases/entities/CredentialsEntity';
import { hashPassword } from '../../../src/UserManagement/UserManagementHelper';
import { RESPONSE_ERROR_MESSAGES } from '../../../src/constants';
import { entities } from '../../../src/databases/entities';
import { mysqlMigrations } from '../../../src/databases/mysqldb/migrations';
import { postgresMigrations } from '../../../src/databases/postgresdb/migrations';
import { sqliteMigrations } from '../../../src/databases/sqlite/migrations';
import { categorize } from './utils';

import type { Role } from '../../../src/databases/entities/Role';
import type { User } from '../../../src/databases/entities/User';
<<<<<<< HEAD
import type { CredentialPayload } from './types';
=======
import type { CollectionName, CredentialPayload } from './types';
>>>>>>> 47bbe985

/**
 * Initialize one test DB per suite run, with bootstrap connection if needed.
 */
export async function init() {
	const dbType = config.getEnv('database.type');

	if (dbType === 'sqlite') {
		// no bootstrap connection required
		const testDbName = `n8n_test_sqlite_${randomString(6, 10)}_${Date.now()}`;
		await Db.init(getSqliteOptions({ name: testDbName }));
		await getConnection(testDbName).runMigrations({ transaction: 'none' });

		return { testDbName };
	}

	if (dbType === 'postgresdb') {
		let bootstrapPostgres;
		const bootstrapPostgresOptions = getBootstrapPostgresOptions();

		try {
			bootstrapPostgres = await createConnection(bootstrapPostgresOptions);
		} catch (error) {
			const { username, password, host, port, schema } = bootstrapPostgresOptions;
			console.error(
				`ERROR: Failed to connect to Postgres default DB 'postgres'.\nPlease review your Postgres connection options:\n\thost: "${host}"\n\tusername: "${username}"\n\tpassword: "${password}"\n\tport: "${port}"\n\tschema: "${schema}"\nFix by setting correct values via environment variables:\n\texport DB_POSTGRESDB_HOST=value\n\texport DB_POSTGRESDB_USER=value\n\texport DB_POSTGRESDB_PASSWORD=value\n\texport DB_POSTGRESDB_PORT=value\n\texport DB_POSTGRESDB_SCHEMA=value`,
			);
			process.exit(1);
		}

		const testDbName = `pg_${randomString(6, 10)}_${Date.now()}_n8n_test`;
		await bootstrapPostgres.query(`CREATE DATABASE ${testDbName};`);

		await Db.init(getPostgresOptions({ name: testDbName }));

		return { testDbName };
	}

	if (dbType === 'mysqldb') {
		const bootstrapMysql = await createConnection(getBootstrapMySqlOptions());

		const testDbName = `mysql_${randomString(6, 10)}_${Date.now()}_n8n_test`;
		await bootstrapMysql.query(`CREATE DATABASE ${testDbName};`);

		await Db.init(getMySqlOptions({ name: testDbName }));

		return { testDbName };
	}

	throw new Error(`Unrecognized DB type: ${dbType}`);
}

/**
 * Drop test DB, closing bootstrap connection if existing.
 */
export async function terminate(testDbName: string) {
	const dbType = config.getEnv('database.type');

	if (dbType === 'sqlite') {
		await getConnection(testDbName).close();
	}

	if (dbType === 'postgresdb') {
		await getConnection(testDbName).close();

		const bootstrapPostgres = getConnection(BOOTSTRAP_POSTGRES_CONNECTION_NAME);
		await bootstrapPostgres.query(`DROP DATABASE ${testDbName}`);
		await bootstrapPostgres.close();
	}

	if (dbType === 'mysqldb') {
		await getConnection(testDbName).close();

		const bootstrapMySql = getConnection(BOOTSTRAP_MYSQL_CONNECTION_NAME);
		await bootstrapMySql.query(`DROP DATABASE ${testDbName}`);
		await bootstrapMySql.close();
	}
}

/**
 * Truncate DB tables for collections.
 *
 * @param collections Array of entity names whose tables to truncate.
 * @param testDbName Name of the test DB to truncate tables in.
 */
export async function truncate(collections: CollectionName[], testDbName: string) {
	const dbType = config.getEnv('database.type');

	const testDb = getConnection(testDbName);

	if (dbType === 'sqlite') {
		await testDb.query('PRAGMA foreign_keys=OFF');
		await Promise.all(collections.map((collection) => Db.collections[collection]!.clear()));
		return testDb.query('PRAGMA foreign_keys=ON');
	}

	if (dbType === 'postgresdb') {
		return Promise.all(
			collections.map((collection) => {
				const tableName = toTableName(collection);
				testDb.query(`TRUNCATE TABLE "${tableName}" RESTART IDENTITY CASCADE;`);
			}),
		);
	}

	/**
	 * MySQL `TRUNCATE` requires enabling and disabling the global variable `foreign_key_checks`,
	 * which cannot be safely manipulated by parallel tests, so use `DELETE` and `AUTO_INCREMENT`.
	 * Clear shared tables first to avoid deadlock: https://stackoverflow.com/a/41174997
	 */
	if (dbType === 'mysqldb') {
		const { pass: isShared, fail: isNotShared } = categorize(
			collections,
			(collectionName: CollectionName) => collectionName.toLowerCase().startsWith('shared'),
		);

		await truncateMySql(testDb, isShared);
		await truncateMySql(testDb, isNotShared);
	}
}

function toTableName(collectionName: CollectionName) {
	return {
		Credentials: 'credentials_entity',
		Workflow: 'workflow_entity',
		Execution: 'execution_entity',
		Tag: 'tag_entity',
		Webhook: 'webhook_entity',
		Role: 'role',
		User: 'user',
		SharedCredentials: 'shared_credentials',
		SharedWorkflow: 'shared_workflow',
		Settings: 'settings',
	}[collectionName];
}

function truncateMySql(connection: Connection, collections: Array<keyof IDatabaseCollections>) {
	return Promise.all(
		collections.map(async (collection) => {
			const tableName = toTableName(collection);
			await connection.query(`DELETE FROM ${tableName};`);
			await connection.query(`ALTER TABLE ${tableName} AUTO_INCREMENT = 1;`);
		}),
	);
}

// ----------------------------------
//        credential creation
// ----------------------------------

/**
 * Save a credential to the test DB, sharing it with a user.
 */
export async function saveCredential(
	credentialPayload: CredentialPayload,
	{ user, role }: { user: User; role: Role },
) {
	const newCredential = new CredentialsEntity();

	Object.assign(newCredential, credentialPayload);

	const encryptedData = await encryptCredentialData(newCredential);

	Object.assign(newCredential, encryptedData);

	const savedCredential = await Db.collections.Credentials!.save(newCredential);

	savedCredential.data = newCredential.data;

	await Db.collections.SharedCredentials!.save({
		user,
		credentials: savedCredential,
		role,
	});

	return savedCredential;
}

// ----------------------------------
//           user creation
// ----------------------------------

export async function createUser(attributes: Partial<User> & { globalRole: Role }): Promise<User> {
	const { email, password, firstName, lastName, globalRole, ...rest } = attributes;

	const user = {
		email: email ?? randomEmail(),
		password: await hashPassword(password ?? randomValidPassword()),
		firstName: firstName ?? randomName(),
		lastName: lastName ?? randomName(),
		globalRole,
		...rest,
	};

	return Db.collections.User!.save(user);
}

export function createUserShell(globalRole: Role): Promise<User> {
	if (globalRole.scope !== 'global') {
		throw new Error(`Invalid role received: ${JSON.stringify(globalRole)}`);
	}

	const shell: Partial<User> = { globalRole };

	if (globalRole.name !== 'owner') {
		shell.email = randomEmail();
	}

<<<<<<< HEAD
export async function createMemberShell(email?: string) {
	const globalRole = await getGlobalMemberRole();
	return Db.collections.User!.save({ email: email ?? randomEmail(), globalRole });
=======
	return Db.collections.User!.save(shell);
>>>>>>> 47bbe985
}

// ----------------------------------
//          role fetchers
// ----------------------------------

export function getGlobalOwnerRole() {
	return Db.collections.Role!.findOneOrFail({
		name: 'owner',
		scope: 'global',
	});
}

export function getGlobalMemberRole() {
	return Db.collections.Role!.findOneOrFail({
		name: 'member',
		scope: 'global',
	});
}

export function getWorkflowOwnerRole() {
	return Db.collections.Role!.findOneOrFail({
		name: 'owner',
		scope: 'workflow',
	});
}

export function getCredentialOwnerRole() {
	return Db.collections.Role!.findOneOrFail({
		name: 'owner',
		scope: 'credential',
	});
}

export function getAllRoles() {
	return Promise.all([
		getGlobalOwnerRole(),
		getGlobalMemberRole(),
		getWorkflowOwnerRole(),
		getCredentialOwnerRole(),
	]);
}

// ----------------------------------
//        connection options
// ----------------------------------

/**
 * Generate options for an in-memory sqlite database connection,
 * one per test suite run.
 */
export const getSqliteOptions = ({ name }: { name: string }): ConnectionOptions => {
	return {
		name,
		type: 'sqlite',
		database: ':memory:',
		entityPrefix: '',
		dropSchema: true,
		migrations: sqliteMigrations,
		migrationsTableName: 'migrations',
		migrationsRun: false,
	};
};

/**
 * Generate options for a bootstrap Postgres connection,
 * to create and drop test Postgres databases.
 */
export const getBootstrapPostgresOptions = () => {
	const username = config.getEnv('database.postgresdb.user');
	const password = config.getEnv('database.postgresdb.password');
	const host = config.getEnv('database.postgresdb.host');
	const port = config.getEnv('database.postgresdb.port');
	const schema = config.getEnv('database.postgresdb.schema');

	return {
		name: BOOTSTRAP_POSTGRES_CONNECTION_NAME,
		type: 'postgres',
		database: 'postgres', // pre-existing default database
		host,
		port,
		username,
		password,
		schema,
	} as const;
};

export const getPostgresOptions = ({ name }: { name: string }): ConnectionOptions => {
	const username = config.getEnv('database.postgresdb.user');
	const password = config.getEnv('database.postgresdb.password');
	const host = config.getEnv('database.postgresdb.host');
	const port = config.getEnv('database.postgresdb.port');
	const schema = config.getEnv('database.postgresdb.schema');

	return {
		name,
		type: 'postgres',
		database: name,
		host,
		port,
		username,
		password,
		entityPrefix: '',
		schema,
		dropSchema: true,
		migrations: postgresMigrations,
		migrationsRun: true,
		migrationsTableName: 'migrations',
		entities: Object.values(entities),
		synchronize: false,
		logging: false,
	};
};

/**
 * Generate options for a bootstrap MySQL connection,
 * to create and drop test MySQL databases.
 */
export const getBootstrapMySqlOptions = (): ConnectionOptions => {
	const username = config.getEnv('database.mysqldb.user');
	const password = config.getEnv('database.mysqldb.password');
	const host = config.getEnv('database.mysqldb.host');
	const port = config.getEnv('database.mysqldb.port');

	return {
		name: BOOTSTRAP_MYSQL_CONNECTION_NAME,
		database: BOOTSTRAP_MYSQL_CONNECTION_NAME,
		type: 'mysql',
		host,
		port,
		username,
		password,
	};
};

/**
 * Generate options for a MySQL database connection,
 * one per test suite run.
 */
export const getMySqlOptions = ({ name }: { name: string }): ConnectionOptions => {
	const username = config.getEnv('database.mysqldb.user');
	const password = config.getEnv('database.mysqldb.password');
	const host = config.getEnv('database.mysqldb.host');
	const port = config.getEnv('database.mysqldb.port');

	return {
		name,
		database: name,
		type: 'mysql',
		host,
		port,
		username,
		password,
		migrations: mysqlMigrations,
		migrationsTableName: 'migrations',
		migrationsRun: true,
	};
};

// ----------------------------------
//            encryption
// ----------------------------------

async function encryptCredentialData(credential: CredentialsEntity) {
	const encryptionKey = await UserSettings.getEncryptionKey();

	if (!encryptionKey) {
		throw new Error(RESPONSE_ERROR_MESSAGES.NO_ENCRYPTION_KEY);
	}

	const coreCredential = new Credentials(
		{ id: null, name: credential.name },
		credential.type,
		credential.nodesAccess,
	);

	// @ts-ignore
	coreCredential.setData(credential.data, encryptionKey);

	return coreCredential.getDataToSave() as ICredentialsDb;
}<|MERGE_RESOLUTION|>--- conflicted
+++ resolved
@@ -1,9 +1,4 @@
-<<<<<<< HEAD
-import { createConnection, getConnection, ConnectionOptions } from 'typeorm';
-import { genSaltSync, hashSync } from 'bcryptjs';
-=======
 import { createConnection, getConnection, ConnectionOptions, Connection } from 'typeorm';
->>>>>>> 47bbe985
 import { Credentials, UserSettings } from 'n8n-core';
 
 import config from '../../../config';
@@ -21,11 +16,7 @@
 
 import type { Role } from '../../../src/databases/entities/Role';
 import type { User } from '../../../src/databases/entities/User';
-<<<<<<< HEAD
-import type { CredentialPayload } from './types';
-=======
 import type { CollectionName, CredentialPayload } from './types';
->>>>>>> 47bbe985
 
 /**
  * Initialize one test DB per suite run, with bootstrap connection if needed.
@@ -234,13 +225,7 @@
 		shell.email = randomEmail();
 	}
 
-<<<<<<< HEAD
-export async function createMemberShell(email?: string) {
-	const globalRole = await getGlobalMemberRole();
-	return Db.collections.User!.save({ email: email ?? randomEmail(), globalRole });
-=======
 	return Db.collections.User!.save(shell);
->>>>>>> 47bbe985
 }
 
 // ----------------------------------
