import { UserSettings } from 'n8n-core';
import type { DataSourceOptions as ConnectionOptions, Repository } from 'typeorm';
import { DataSource as Connection } from 'typeorm';
import { Container } from 'typedi';

import config from '@/config';
import * as Db from '@/Db';
import { createCredentialsFromCredentialsEntity } from '@/CredentialsHelper';
import { entities } from '@db/entities';
import { CredentialsEntity } from '@db/entities/CredentialsEntity';
import { mysqlMigrations } from '@db/migrations/mysqldb';
import { postgresMigrations } from '@db/migrations/postgresdb';
import { sqliteMigrations } from '@db/migrations/sqlite';
import { hashPassword } from '@/UserManagement/UserManagementHelper';
import { AuthIdentity } from '@db/entities/AuthIdentity';
import type { ExecutionEntity } from '@db/entities/ExecutionEntity';
import { InstalledNodes } from '@db/entities/InstalledNodes';
import { InstalledPackages } from '@db/entities/InstalledPackages';
import type { Role } from '@db/entities/Role';
import type { TagEntity } from '@db/entities/TagEntity';
import type { User } from '@db/entities/User';
import type { WorkflowEntity } from '@db/entities/WorkflowEntity';
import { RoleRepository } from '@db/repositories';
<<<<<<< HEAD
import { ICredentialsDb } from '@/Interfaces';
import { AES } from 'crypto-js';
=======
import type { ICredentialsDb } from '@/Interfaces';

>>>>>>> ee582cc3
import { DB_INITIALIZATION_TIMEOUT } from './constants';
import { randomApiKey, randomEmail, randomName, randomString, randomValidPassword } from './random';
import type {
	CollectionName,
	CredentialPayload,
	InstalledNodePayload,
	InstalledPackagePayload,
	PostgresSchemaSection,
} from './types';

import { v4 as uuid } from 'uuid';
import { randomPassword } from '@/Ldap/helpers';
import { TOTPService } from '@/Mfa/totp.service';

export type TestDBType = 'postgres' | 'mysql';

export const testDbPrefix = 'n8n_test_';

export function getPostgresSchemaSection(
	schema = config.getSchema(),
): PostgresSchemaSection | null {
	for (const [key, value] of Object.entries(schema)) {
		if (key === 'postgresdb') {
			return value._cvtProperties;
		}
	}
	return null;
}

/**
 * Initialize one test DB per suite run, with bootstrap connection if needed.
 */
export async function init() {
	jest.setTimeout(DB_INITIALIZATION_TIMEOUT);
	const dbType = config.getEnv('database.type');
	const testDbName = `${testDbPrefix}${randomString(6, 10)}_${Date.now()}`;

	if (dbType === 'sqlite') {
		// no bootstrap connection required
		return Db.init(getSqliteOptions({ name: testDbName }));
	}

	if (dbType === 'postgresdb') {
		let bootstrapPostgres;
		const pgOptions = getBootstrapDBOptions('postgres');

		try {
			bootstrapPostgres = await new Connection(pgOptions).initialize();
		} catch (error) {
			const pgConfig = getPostgresSchemaSection();

			if (!pgConfig) throw new Error("Failed to find config schema section for 'postgresdb'");

			const message = [
				"ERROR: Failed to connect to Postgres default DB 'postgres'",
				'Please review your Postgres connection options:',
				`host: ${pgOptions.host} | port: ${pgOptions.port} | schema: ${pgOptions.schema} | username: ${pgOptions.username} | password: ${pgOptions.password}`,
				'Fix by setting correct values via environment variables:',
				`${pgConfig.host.env} | ${pgConfig.port.env} | ${pgConfig.schema.env} | ${pgConfig.user.env} | ${pgConfig.password.env}`,
				'Otherwise, make sure your Postgres server is running.',
			].join('\n');

			console.error(message);

			process.exit(1);
		}

		await bootstrapPostgres.query(`CREATE DATABASE ${testDbName}`);
		await bootstrapPostgres.destroy();

		return Db.init(getDBOptions('postgres', testDbName));
	}

	if (dbType === 'mysqldb') {
		const bootstrapMysql = await new Connection(getBootstrapDBOptions('mysql')).initialize();
		await bootstrapMysql.query(`CREATE DATABASE ${testDbName}`);
		await bootstrapMysql.destroy();

		return Db.init(getDBOptions('mysql', testDbName));
	}

	throw new Error(`Unrecognized DB type: ${dbType}`);
}

/**
 * Drop test DB, closing bootstrap connection if existing.
 */
export async function terminate() {
	const connection = Db.getConnection();
	if (connection.isInitialized) await connection.destroy();
}

/**
 * Truncate specific DB tables in a test DB.
 */
export async function truncate(collections: CollectionName[]) {
	for (const collection of collections) {
		await (Db.collections[collection] as Repository<any>).delete({});
	}
}

// ----------------------------------
//        credential creation
// ----------------------------------

/**
 * Save a credential to the test DB, sharing it with a user.
 */
export async function saveCredential(
	credentialPayload: CredentialPayload,
	{ user, role }: { user: User; role: Role },
) {
	const newCredential = new CredentialsEntity();

	Object.assign(newCredential, credentialPayload);

	const encryptedData = await encryptCredentialData(newCredential);

	Object.assign(newCredential, encryptedData);

	const savedCredential = await Db.collections.Credentials.save(newCredential);

	savedCredential.data = newCredential.data;

	await Db.collections.SharedCredentials.save({
		user,
		credentials: savedCredential,
		role,
	});

	return savedCredential;
}

export async function shareCredentialWithUsers(credential: CredentialsEntity, users: User[]) {
	const role = await Container.get(RoleRepository).findCredentialUserRole();
	const newSharedCredentials = users.map((user) =>
		Db.collections.SharedCredentials.create({
			userId: user.id,
			credentialsId: credential.id,
			roleId: role?.id,
		}),
	);
	return Db.collections.SharedCredentials.save(newSharedCredentials);
}

export function affixRoleToSaveCredential(role: Role) {
	return async (credentialPayload: CredentialPayload, { user }: { user: User }) =>
		saveCredential(credentialPayload, { user, role });
}

// ----------------------------------
//           user creation
// ----------------------------------

/**
 * Store a user in the DB, defaulting to a `member`.
 */
export async function createUser(attributes: Partial<User> = {}): Promise<User> {
	const { email, password, firstName, lastName, globalRole, ...rest } = attributes;
	const user: Partial<User> = {
		email: email ?? randomEmail(),
		password: await hashPassword(password ?? randomValidPassword()),
		firstName: firstName ?? randomName(),
		lastName: lastName ?? randomName(),
		globalRoleId: (globalRole ?? (await getGlobalMemberRole())).id,
		...rest,
	};

	return Db.collections.User.save(user);
}

export async function createLdapUser(attributes: Partial<User>, ldapId: string): Promise<User> {
	const user = await createUser(attributes);
	await Db.collections.AuthIdentity.save(AuthIdentity.create(user, ldapId, 'ldap'));
	return user;
}

export async function createUserWithMfaEnabled(
	data: { numberOfRecoveryCodes: number } = { numberOfRecoveryCodes: 10 },
) {
	const encryptionKey = await UserSettings.getEncryptionKey();

	const email = randomEmail();
	const password = randomPassword();

	const toptService = new TOTPService();

	const secret = toptService.generateSecret();

	const codes = Array.from(Array(data.numberOfRecoveryCodes)).map(() => uuid());

	const encryptedSecret = AES.encrypt(secret, encryptionKey).toString();

	const encryptedRecoveryCodes = codes.map((code) => AES.encrypt(code, encryptionKey).toString());

	return {
		user: await createUser({
			mfaEnabled: true,
			password,
			mfaSecret: encryptedSecret,
			mfaRecoveryCodes: encryptedRecoveryCodes,
		}),
		rawPassword: password,
		rawSecret: secret,
		rawRecoveryCodes: codes,
	};
}

export async function createOwner() {
	return createUser({ globalRole: await getGlobalOwnerRole() });
}

export async function createUserShell(globalRole: Role): Promise<User> {
	if (globalRole.scope !== 'global') {
		throw new Error(`Invalid role received: ${JSON.stringify(globalRole)}`);
	}

	const shell: Partial<User> = { globalRoleId: globalRole.id };

	if (globalRole.name !== 'owner') {
		shell.email = randomEmail();
	}

	return Db.collections.User.save(shell);
}

/**
 * Create many users in the DB, defaulting to a `member`.
 */
export async function createManyUsers(
	amount: number,
	attributes: Partial<User> = {},
): Promise<User[]> {
	// eslint-disable-next-line prefer-const
	let { email, password, firstName, lastName, globalRole, ...rest } = attributes;
	if (!globalRole) {
		globalRole = await getGlobalMemberRole();
	}

	const users = await Promise.all(
		[...Array(amount)].map(async () =>
			Db.collections.User.create({
				email: email ?? randomEmail(),
				password: await hashPassword(password ?? randomValidPassword()),
				firstName: firstName ?? randomName(),
				lastName: lastName ?? randomName(),
				globalRole,
				...rest,
			}),
		),
	);

	return Db.collections.User.save(users);
}

// --------------------------------------
// Installed nodes and packages creation
// --------------------------------------

export async function saveInstalledPackage(
	installedPackagePayload: InstalledPackagePayload,
): Promise<InstalledPackages> {
	const newInstalledPackage = new InstalledPackages();

	Object.assign(newInstalledPackage, installedPackagePayload);

	const savedInstalledPackage = await Db.collections.InstalledPackages.save(newInstalledPackage);
	return savedInstalledPackage;
}

export async function saveInstalledNode(
	installedNodePayload: InstalledNodePayload,
): Promise<InstalledNodes> {
	const newInstalledNode = new InstalledNodes();

	Object.assign(newInstalledNode, installedNodePayload);

	return Db.collections.InstalledNodes.save(newInstalledNode);
}

export async function addApiKey(user: User): Promise<User> {
	user.apiKey = randomApiKey();
	return Db.collections.User.save(user);
}

// ----------------------------------
//          role fetchers
// ----------------------------------

export async function getGlobalOwnerRole() {
	return Container.get(RoleRepository).findGlobalOwnerRoleOrFail();
}

export async function getGlobalMemberRole() {
	return Container.get(RoleRepository).findGlobalMemberRoleOrFail();
}

export async function getWorkflowOwnerRole() {
	return Container.get(RoleRepository).findWorkflowOwnerRoleOrFail();
}

export async function getWorkflowEditorRole() {
	return Container.get(RoleRepository).findWorkflowEditorRoleOrFail();
}

export async function getCredentialOwnerRole() {
	return Container.get(RoleRepository).findCredentialOwnerRoleOrFail();
}

export async function getAllRoles() {
	return Promise.all([
		getGlobalOwnerRole(),
		getGlobalMemberRole(),
		getWorkflowOwnerRole(),
		getCredentialOwnerRole(),
	]);
}

export const getAllUsers = async () =>
	Db.collections.User.find({
		relations: ['globalRole', 'authIdentities'],
	});

export const getLdapIdentities = async () =>
	Db.collections.AuthIdentity.find({
		where: { providerType: 'ldap' },
		relations: ['user'],
	});

// ----------------------------------
//          Execution helpers
// ----------------------------------

export async function createManyExecutions(
	amount: number,
	workflow: WorkflowEntity,
	callback: (workflow: WorkflowEntity) => Promise<ExecutionEntity>,
) {
	const executionsRequests = [...Array(amount)].map(async (_) => callback(workflow));
	return Promise.all(executionsRequests);
}

/**
 * Store a execution in the DB and assign it to a workflow.
 */
async function createExecution(attributes: Partial<ExecutionEntity>, workflow: WorkflowEntity) {
	const { data, finished, mode, startedAt, stoppedAt, waitTill } = attributes;

	const execution = await Db.collections.Execution.save({
		data: data ?? '[]',
		finished: finished ?? true,
		mode: mode ?? 'manual',
		startedAt: startedAt ?? new Date(),
		...(workflow !== undefined && { workflowData: workflow, workflowId: workflow.id }),
		stoppedAt: stoppedAt ?? new Date(),
		waitTill: waitTill ?? null,
	});

	return execution;
}

/**
 * Store a successful execution in the DB and assign it to a workflow.
 */
export async function createSuccessfulExecution(workflow: WorkflowEntity) {
	return createExecution({ finished: true }, workflow);
}

/**
 * Store an error execution in the DB and assign it to a workflow.
 */
export async function createErrorExecution(workflow: WorkflowEntity) {
	return createExecution({ finished: false, stoppedAt: new Date() }, workflow);
}

/**
 * Store a waiting execution in the DB and assign it to a workflow.
 */
export async function createWaitingExecution(workflow: WorkflowEntity) {
	return createExecution({ finished: false, waitTill: new Date() }, workflow);
}

// ----------------------------------
//          Tags
// ----------------------------------

export async function createTag(attributes: Partial<TagEntity> = {}) {
	const { name } = attributes;

	return Db.collections.Tag.save({
		name: name ?? randomName(),
		...attributes,
	});
}

// ----------------------------------
//          Workflow helpers
// ----------------------------------

export async function createManyWorkflows(
	amount: number,
	attributes: Partial<WorkflowEntity> = {},
	user?: User,
) {
	const workflowRequests = [...Array(amount)].map(async (_) => createWorkflow(attributes, user));
	return Promise.all(workflowRequests);
}

/**
 * Store a workflow in the DB (without a trigger) and optionally assign it to a user.
 * @param attributes workflow attributes
 * @param user user to assign the workflow to
 */
export async function createWorkflow(attributes: Partial<WorkflowEntity> = {}, user?: User) {
	const { active, name, nodes, connections } = attributes;

	const workflow = await Db.collections.Workflow.save({
		active: active ?? false,
		name: name ?? 'test workflow',
		nodes: nodes ?? [
			{
				id: 'uuid-1234',
				name: 'Start',
				parameters: {},
				position: [-20, 260],
				type: 'n8n-nodes-base.start',
				typeVersion: 1,
			},
		],
		connections: connections ?? {},
		...attributes,
	});

	if (user) {
		await Db.collections.SharedWorkflow.save({
			user,
			workflow,
			role: await getWorkflowOwnerRole(),
		});
	}
	return workflow;
}

export async function shareWorkflowWithUsers(workflow: WorkflowEntity, users: User[]) {
	const role = await getWorkflowEditorRole();
	const sharedWorkflows = users.map((user) => ({
		user,
		workflow,
		role,
	}));
	return Db.collections.SharedWorkflow.save(sharedWorkflows);
}

/**
 * Store a workflow in the DB (with a trigger) and optionally assign it to a user.
 * @param user user to assign the workflow to
 */
export async function createWorkflowWithTrigger(
	attributes: Partial<WorkflowEntity> = {},
	user?: User,
) {
	const workflow = await createWorkflow(
		{
			nodes: [
				{
					id: 'uuid-1',
					parameters: {},
					name: 'Start',
					type: 'n8n-nodes-base.start',
					typeVersion: 1,
					position: [240, 300],
				},
				{
					id: 'uuid-2',
					parameters: { triggerTimes: { item: [{ mode: 'everyMinute' }] } },
					name: 'Cron',
					type: 'n8n-nodes-base.cron',
					typeVersion: 1,
					position: [500, 300],
				},
				{
					id: 'uuid-3',
					parameters: { options: {} },
					name: 'Set',
					type: 'n8n-nodes-base.set',
					typeVersion: 1,
					position: [780, 300],
				},
			],
			connections: { Cron: { main: [[{ node: 'Set', type: 'main', index: 0 }]] } },
			...attributes,
		},
		user,
	);

	return workflow;
}

export async function getAllWorkflows() {
	return Db.collections.Workflow.find();
}

// ----------------------------------
//        workflow sharing
// ----------------------------------

export async function getWorkflowSharing(workflow: WorkflowEntity) {
	return Db.collections.SharedWorkflow.findBy({
		workflowId: workflow.id,
	});
}

// ----------------------------------
//             variables
// ----------------------------------

export async function createVariable(key: string, value: string) {
	return Db.collections.Variables.save({
		key,
		value,
	});
}

export async function getVariableByKey(key: string) {
	return Db.collections.Variables.findOne({
		where: {
			key,
		},
	});
}

export async function getVariableById(id: number) {
	return Db.collections.Variables.findOne({
		where: {
			id,
		},
	});
}

// ----------------------------------
//        connection options
// ----------------------------------

/**
 * Generate options for an in-memory sqlite database connection,
 * one per test suite run.
 */
export const getSqliteOptions = ({ name }: { name: string }): ConnectionOptions => {
	return {
		name,
		type: 'sqlite',
		database: ':memory:',
		entityPrefix: config.getEnv('database.tablePrefix'),
		dropSchema: true,
		migrations: sqliteMigrations,
		migrationsTableName: 'migrations',
		migrationsRun: false,
	};
};

const baseOptions = (type: TestDBType) => ({
	host: config.getEnv(`database.${type}db.host`),
	port: config.getEnv(`database.${type}db.port`),
	username: config.getEnv(`database.${type}db.user`),
	password: config.getEnv(`database.${type}db.password`),
	entityPrefix: config.getEnv('database.tablePrefix'),
	schema: type === 'postgres' ? config.getEnv('database.postgresdb.schema') : undefined,
});

/**
 * Generate options for a bootstrap DB connection, to create and drop test databases.
 */
export const getBootstrapDBOptions = (type: TestDBType) =>
	({
		type,
		name: type,
		database: type,
		...baseOptions(type),
	} as const);

const getDBOptions = (type: TestDBType, name: string) => ({
	type,
	name,
	database: name,
	...baseOptions(type),
	dropSchema: true,
	migrations: type === 'postgres' ? postgresMigrations : mysqlMigrations,
	migrationsRun: false,
	migrationsTableName: 'migrations',
	entities: Object.values(entities),
	synchronize: false,
	logging: false,
});

// ----------------------------------
//            encryption
// ----------------------------------

async function encryptCredentialData(credential: CredentialsEntity) {
	const encryptionKey = await UserSettings.getEncryptionKey();

	const coreCredential = createCredentialsFromCredentialsEntity(credential, true);

	// @ts-ignore
	coreCredential.setData(credential.data, encryptionKey);

	return coreCredential.getDataToSave() as ICredentialsDb;
}<|MERGE_RESOLUTION|>--- conflicted
+++ resolved
@@ -21,13 +21,8 @@
 import type { User } from '@db/entities/User';
 import type { WorkflowEntity } from '@db/entities/WorkflowEntity';
 import { RoleRepository } from '@db/repositories';
-<<<<<<< HEAD
-import { ICredentialsDb } from '@/Interfaces';
+import type { ICredentialsDb } from '@/Interfaces';
 import { AES } from 'crypto-js';
-=======
-import type { ICredentialsDb } from '@/Interfaces';
-
->>>>>>> ee582cc3
 import { DB_INITIALIZATION_TIMEOUT } from './constants';
 import { randomApiKey, randomEmail, randomName, randomString, randomValidPassword } from './random';
 import type {
