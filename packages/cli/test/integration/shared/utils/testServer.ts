import { Container } from 'typedi';
import cookieParser from 'cookie-parser';
import express from 'express';
import { LoggerProxy } from 'n8n-workflow';
import type superagent from 'superagent';
import request from 'supertest';
import { URL } from 'url';

import config from '@/config';
import * as Db from '@/Db';
import { ExternalHooks } from '@/ExternalHooks';
import { ActiveWorkflowRunner } from '@/ActiveWorkflowRunner';
import { workflowsController } from '@/workflows/workflows.controller';
import { AUTH_COOKIE_NAME } from '@/constants';
import { credentialsController } from '@/credentials/credentials.controller';
import type { User } from '@db/entities/User';
import { getLogger } from '@/Logger';
import { loadPublicApiVersions } from '@/PublicApi/';
import { issueJWT } from '@/auth/jwt';
import { UserManagementMailer } from '@/UserManagement/email/UserManagementMailer';
import { licenseController } from '@/license/license.controller';
import { registerController } from '@/decorators';
import {
	AuthController,
	LdapController,
	MFAController,
	MeController,
	NodesController,
	OwnerController,
	PasswordResetController,
	TagsController,
	UsersController,
} from '@/controllers';
import { rawBody, jsonParser, setupAuthMiddlewares } from '@/middlewares';

import { InternalHooks } from '@/InternalHooks';
import { LoadNodesAndCredentials } from '@/LoadNodesAndCredentials';
import { PostHogClient } from '@/posthog';
import { variablesController } from '@/environments/variables/variables.controller';
import { LdapManager } from '@/Ldap/LdapManager.ee';
import { handleLdapInit } from '@/Ldap/helpers';
import { Push } from '@/push';
import { setSamlLoginEnabled } from '@/sso/saml/samlHelpers';
import { SamlController } from '@/sso/saml/routes/saml.controller.ee';
import { EventBusController } from '@/eventbus/eventBus.controller';
import { License } from '@/License';
import { SourceControlController } from '@/environments/sourceControl/sourceControl.controller.ee';

import * as testDb from '../../shared/testDb';
import { AUTHLESS_ENDPOINTS, PUBLIC_API_REST_PATH_SEGMENT, REST_PATH_SEGMENT } from '../constants';
import type { EndpointGroup, SetupProps, TestServer } from '../types';
import { mockInstance } from './mocking';
import { JwtService } from '@/services/jwt.service';
<<<<<<< HEAD
import { MfaService } from '@/Mfa/mfa.service';
import { TOTPService } from '@/Mfa/totp.service';
import { UserSettings } from 'n8n-core';
=======
import { RoleService } from '@/services/role.service';
>>>>>>> a5667e6c

/**
 * Plugin to prefix a path segment into a request URL pathname.
 *
 * Example: http://127.0.0.1:62100/me/password → http://127.0.0.1:62100/rest/me/password
 */
function prefix(pathSegment: string) {
	return async function (request: superagent.SuperAgentRequest) {
		const url = new URL(request.url);

		// enforce consistency at call sites
		if (url.pathname[0] !== '/') {
			throw new Error('Pathname must start with a forward slash');
		}

		url.pathname = pathSegment + url.pathname;
		request.url = url.toString();
		return request;
	};
}

/**
 * Classify endpoint groups into `routerEndpoints` (newest, using `express.Router`),
 * and `functionEndpoints` (legacy, namespaced inside a function).
 */
const classifyEndpointGroups = (endpointGroups: EndpointGroup[]) => {
	const routerEndpoints: EndpointGroup[] = [];
	const functionEndpoints: EndpointGroup[] = [];

	const ROUTER_GROUP = ['credentials', 'workflows', 'publicApi', 'license', 'variables'];

	endpointGroups.forEach((group) =>
		(ROUTER_GROUP.includes(group) ? routerEndpoints : functionEndpoints).push(group),
	);

	return [routerEndpoints, functionEndpoints];
};

function createAgent(app: express.Application, options?: { auth: boolean; user: User }) {
	const agent = request.agent(app);
	void agent.use(prefix(REST_PATH_SEGMENT));
	if (options?.auth && options?.user) {
		const { token } = issueJWT(options.user);
		agent.jar.setCookie(`${AUTH_COOKIE_NAME}=${token}`);
	}
	return agent;
}

function publicApiAgent(
	app: express.Application,
	{ user, version = 1 }: { user: User; version?: number },
) {
	const agent = request.agent(app);
	void agent.use(prefix(`${PUBLIC_API_REST_PATH_SEGMENT}/v${version}`));
	if (user.apiKey) {
		void agent.set({ 'X-N8N-API-KEY': user.apiKey });
	}
	return agent;
}

export const setupTestServer = ({
	endpointGroups,
	applyAuth = true,
	enabledFeatures,
}: SetupProps): TestServer => {
	const app = express();
	app.use(rawBody);
	app.use(cookieParser());

	const testServer: TestServer = {
		app,
		httpServer: app.listen(0),
		authAgentFor: (user: User) => createAgent(app, { auth: true, user }),
		authlessAgent: createAgent(app),
		publicApiAgentFor: (user) => publicApiAgent(app, { user }),
	};

	beforeAll(async () => {
		await testDb.init();

		const logger = getLogger();
		LoggerProxy.init(logger);

		// Mock all telemetry.
		mockInstance(InternalHooks);
		mockInstance(PostHogClient);

		config.set('userManagement.jwtSecret', 'My JWT secret');
		config.set('userManagement.isInstanceOwnerSetUp', true);

		if (enabledFeatures) {
			Container.get(License).isFeatureEnabled = (feature) => enabledFeatures.includes(feature);
		}

		const enablePublicAPI = endpointGroups?.includes('publicApi');
		if (applyAuth && !enablePublicAPI) {
			setupAuthMiddlewares(app, AUTHLESS_ENDPOINTS, REST_PATH_SEGMENT);
		}

		if (!endpointGroups) return;

		app.use(jsonParser);

		const [routerEndpoints, functionEndpoints] = classifyEndpointGroups(endpointGroups);

		if (routerEndpoints.length) {
			const map: Record<string, express.Router | express.Router[] | any> = {
				credentials: { controller: credentialsController, path: 'credentials' },
				workflows: { controller: workflowsController, path: 'workflows' },
				license: { controller: licenseController, path: 'license' },
				variables: { controller: variablesController, path: 'variables' },
			};

			if (enablePublicAPI) {
				const { apiRouters } = await loadPublicApiVersions(PUBLIC_API_REST_PATH_SEGMENT);
				map.publicApi = apiRouters;
			}

			for (const group of routerEndpoints) {
				if (group === 'publicApi') {
					app.use(...(map[group] as express.Router[]));
				} else {
					app.use(`/${REST_PATH_SEGMENT}/${map[group].path}`, map[group].controller);
				}
			}
		}

		if (functionEndpoints.length) {
			const encryptionKey = await UserSettings.getEncryptionKey();
			const repositories = Db.collections;
			const externalHooks = Container.get(ExternalHooks);
			const internalHooks = Container.get(InternalHooks);
			const mailer = Container.get(UserManagementMailer);
			const jwtService = Container.get(JwtService);
			const mfaService = new MfaService(repositories.User, new TOTPService(), encryptionKey);

			for (const group of functionEndpoints) {
				switch (group) {
					case 'eventBus':
						registerController(app, config, new EventBusController());
						break;
					case 'auth':
						registerController(
							app,
							config,
							new AuthController({ config, logger, internalHooks, repositories, mfaService }),
						);
						break;
					case 'mfa':
						registerController(app, config, new MFAController(mfaService));
					case 'ldap':
						Container.get(License).isLdapEnabled = () => true;
						await handleLdapInit();
						const { service, sync } = LdapManager.getInstance();
						registerController(app, config, new LdapController(service, sync, internalHooks));
						break;
					case 'saml':
						await setSamlLoginEnabled(true);
						registerController(app, config, Container.get(SamlController));
						break;
					case 'sourceControl':
						registerController(app, config, Container.get(SourceControlController));
						break;
					case 'nodes':
						registerController(
							app,
							config,
							new NodesController(
								config,
								Container.get(LoadNodesAndCredentials),
								Container.get(Push),
								internalHooks,
							),
						);
					case 'me':
						registerController(
							app,
							config,
							new MeController({ logger, externalHooks, internalHooks, repositories, mfaService }),
						);
						break;
					case 'passwordReset':
						registerController(
							app,
							config,
							new PasswordResetController({
								config,
								logger,
								externalHooks,
								internalHooks,
								mailer,
								repositories,
								jwtService,
								mfaService,
							}),
						);
						break;
					case 'owner':
						registerController(
							app,
							config,
							new OwnerController({ config, logger, internalHooks, repositories }),
						);
						break;
					case 'users':
						registerController(
							app,
							config,
							new UsersController({
								config,
								mailer,
								externalHooks,
								internalHooks,
								repositories,
								activeWorkflowRunner: Container.get(ActiveWorkflowRunner),
								logger,
								jwtService,
								roleService: Container.get(RoleService),
							}),
						);
						break;
					case 'tags':
						registerController(
							app,
							config,
							new TagsController({ config, externalHooks, repositories }),
						);
						break;
				}
			}
		}
	});

	afterAll(async () => {
		await testDb.terminate();
		testServer.httpServer.close();
	});

	return testServer;
};<|MERGE_RESOLUTION|>--- conflicted
+++ resolved
@@ -51,13 +51,10 @@
 import type { EndpointGroup, SetupProps, TestServer } from '../types';
 import { mockInstance } from './mocking';
 import { JwtService } from '@/services/jwt.service';
-<<<<<<< HEAD
 import { MfaService } from '@/Mfa/mfa.service';
 import { TOTPService } from '@/Mfa/totp.service';
 import { UserSettings } from 'n8n-core';
-=======
 import { RoleService } from '@/services/role.service';
->>>>>>> a5667e6c
 
 /**
  * Plugin to prefix a path segment into a request URL pathname.
