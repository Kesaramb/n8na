import type { ICredentialDataDecryptedObject, ICredentialNodeAccess } from 'n8n-workflow';
import type { SuperAgentTest } from 'supertest';

import type { CredentialsEntity } from '@db/entities/CredentialsEntity';
import type { User } from '@db/entities/User';
import type { ICredentialsDb, IDatabaseCollections } from '@/Interfaces';
import { MAPPING_TABLES } from './constants';

export type CollectionName = keyof IDatabaseCollections;

export type MappingName = keyof typeof MAPPING_TABLES;

export type ApiPath = 'internal' | 'public';

export type AuthAgent = (user: User) => SuperAgentTest;

type EndpointGroup =
	| 'me'
	| 'users'
	| 'auth'
	| 'owner'
	| 'passwordReset'
	| 'credentials'
	| 'workflows'
	| 'publicApi'
<<<<<<< HEAD
	| 'eventBus'
	| 'nodes';
=======
	| 'nodes'
	| 'license';
>>>>>>> 0da338f9

export type CredentialPayload = {
	name: string;
	type: string;
	nodesAccess?: ICredentialNodeAccess[];
	data: ICredentialDataDecryptedObject;
};

export type SaveCredentialFunction = (
	credentialPayload: CredentialPayload,
	{ user }: { user: User },
) => Promise<CredentialsEntity & ICredentialsDb>;

export type PostgresSchemaSection = {
	[K in 'host' | 'port' | 'schema' | 'user' | 'password']: { env: string };
};

export type InstalledPackagePayload = {
	packageName: string;
	installedVersion: string;
};

export type InstalledNodePayload = {
	name: string;
	type: string;
	latestVersion: number;
	package: string;
};<|MERGE_RESOLUTION|>--- conflicted
+++ resolved
@@ -23,13 +23,9 @@
 	| 'credentials'
 	| 'workflows'
 	| 'publicApi'
-<<<<<<< HEAD
+	| 'nodes'
 	| 'eventBus'
-	| 'nodes';
-=======
-	| 'nodes'
 	| 'license';
->>>>>>> 0da338f9
 
 export type CredentialPayload = {
 	name: string;
