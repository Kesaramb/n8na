import type { User } from '@n8n/db';
import { FolderRepository } from '@n8n/db';
import { ProjectRelationRepository } from '@n8n/db';
import { ProjectRepository } from '@n8n/db';
import { SharedCredentialsRepository } from '@n8n/db';
import { SharedWorkflowRepository } from '@n8n/db';
import { UserRepository } from '@n8n/db';
import { Container } from '@n8n/di';
import { v4 as uuid } from 'uuid';

import { RESPONSE_ERROR_MESSAGES } from '@/constants';
import { UsersController } from '@/controllers/users.controller';
import { ExecutionService } from '@/executions/execution.service';
import { CacheService } from '@/services/cache/cache.service';
import { Telemetry } from '@/telemetry';
import { createFolder } from '@test-integration/db/folders';

import { SUCCESS_RESPONSE_BODY } from './shared/constants';
import {
	getCredentialById,
	saveCredential,
	shareCredentialWithUsers,
} from './shared/db/credentials';
import { createTeamProject, getPersonalProject, linkUserToProject } from './shared/db/projects';
import { createAdmin, createMember, createOwner, createUser, getUserById } from './shared/db/users';
import { createWorkflow, getWorkflowById, shareWorkflowWithUsers } from './shared/db/workflows';
import { randomCredentialPayload } from './shared/random';
import * as testDb from './shared/test-db';
import type { SuperAgentTest } from './shared/types';
import * as utils from './shared/utils/';
import { validateUser } from './shared/utils/users';
import { mockInstance } from '../shared/mocking';

mockInstance(Telemetry);
mockInstance(ExecutionService);

const testServer = utils.setupTestServer({
	endpointGroups: ['users'],
	enabledFeatures: ['feat:advancedPermissions'],
});

describe('GET /users', () => {
	let owner: User;
	let member1: User;
	let ownerAgent: SuperAgentTest;
	let userRepository: UserRepository;

	beforeAll(async () => {
		await testDb.truncate(['User']);

		userRepository = Container.get(UserRepository);

		owner = await createUser({
			role: 'global:owner',
			email: 'owner@n8n.io',
			firstName: 'OwnerFirstName',
			lastName: 'OwnerLastName',
		});
		member1 = await createUser({
			role: 'global:member',
			email: 'member1@n8n.io',
			firstName: 'Member1FirstName',
			lastName: 'Member1LastName',
		});
		await createUser({
			role: 'global:member',
			email: 'member2@n8n.io',
			firstName: 'Member2FirstName',
			lastName: 'Member2LastName',
		});
		await createUser({
			role: 'global:admin',
			email: 'admin@n8n.io',
			firstName: 'AdminFirstName',
			lastName: 'AdminLastName',
		});

		ownerAgent = testServer.authAgentFor(owner);
	});

	test('should return all users', async () => {
		const response = await ownerAgent.get('/users').expect(200);

		expect(response.body.data).toHaveProperty('count', 4);
		expect(response.body.data).toHaveProperty('items');
		expect(response.body.data.items).toHaveLength(4);

		response.body.data.items.forEach(validateUser);
	});

	describe('list query options', () => {
		describe('filter', () => {
			test('should filter users by field: email', async () => {
				const response = await ownerAgent
					.get('/users')
					.query(`filter={ "email": "${member1.email}" }`)
					.expect(200);

				expect(response.body.data).toEqual({
					count: 1,
					items: expect.arrayContaining([]),
				});
				expect(response.body.data.items).toHaveLength(1);

				const [user] = response.body.data.items;

				expect(user.email).toBe(member1.email);

				const _response = await ownerAgent
					.get('/users')
					.query('filter={ "email": "non@existing.com" }')
					.expect(200);

				expect(_response.body.data).toEqual({
					count: 0,
					items: expect.arrayContaining([]),
				});
				expect(_response.body.data.items).toHaveLength(0);
			});

			test('should filter users by field: firstName', async () => {
				const response = await ownerAgent
					.get('/users')
					.query(`filter={ "firstName": "${member1.firstName}" }`)
					.expect(200);

				expect(response.body.data).toEqual({
					count: 1,
					items: expect.arrayContaining([]),
				});
				expect(response.body.data.items).toHaveLength(1);

				const [user] = response.body.data.items;

				expect(user.email).toBe(member1.email);

				const _response = await ownerAgent
					.get('/users')
					.query('filter={ "firstName": "Non-Existing" }')
					.expect(200);

				expect(_response.body.data).toEqual({
					count: 0,
					items: expect.arrayContaining([]),
				});
				expect(_response.body.data.items).toHaveLength(0);
			});

			test('should filter users by field: lastName', async () => {
				const response = await ownerAgent
					.get('/users')
					.query(`filter={ "lastName": "${member1.lastName}" }`)
					.expect(200);

				expect(response.body.data).toEqual({
					count: 1,
					items: expect.arrayContaining([]),
				});
				expect(response.body.data.items).toHaveLength(1);

				const [user] = response.body.data.items;

				expect(user.email).toBe(member1.email);

				const _response = await ownerAgent
					.get('/users')
					.query('filter={ "lastName": "Non-Existing" }')
					.expect(200);

				expect(_response.body.data).toEqual({
					count: 0,
					items: expect.arrayContaining([]),
				});
				expect(_response.body.data.items).toHaveLength(0);
			});

			test('should filter users by computed field: isOwner', async () => {
				const response = await ownerAgent
					.get('/users')
					.query('filter={ "isOwner": true }')
					.expect(200);

				expect(response.body.data).toEqual({
					count: 1,
					items: expect.arrayContaining([]),
				});
				expect(response.body.data.items).toHaveLength(1);

				const [user] = response.body.data.items;

				expect(user.isOwner).toBe(true);

				const _response = await ownerAgent
					.get('/users')
					.query('filter={ "isOwner": false }')
					.expect(200);

				expect(_response.body.data).toEqual({
					count: 3,
					items: expect.arrayContaining([]),
				});
				expect(_response.body.data.items).toHaveLength(3);

				const [_user] = _response.body.data.items;

				expect(_user.isOwner).toBe(false);
			});

			test('should filter users by field: fullText', async () => {
				const response = await ownerAgent
					.get('/users')
					.query('filter={ "fullText": "member1" }')
					.expect(200);

				expect(response.body.data).toEqual({
					count: 1,
					items: expect.arrayContaining([]),
				});
				expect(response.body.data.items).toHaveLength(1);

				const [user] = response.body.data.items;

				expect(user.email).toBe(member1.email);

				const _response = await ownerAgent
					.get('/users')
					.query('filter={ "fullText": "Non-Existing" }')
					.expect(200);

				expect(_response.body.data).toEqual({
					count: 0,
					items: expect.arrayContaining([]),
				});
				expect(_response.body.data.items).toHaveLength(0);
			});
		});

		describe('select', () => {
			test('should select user field: id', async () => {
<<<<<<< HEAD
				const response = await ownerAgent.get('/users').query('select=id').expect(200);
=======
				const response = await ownerAgent.get('/users').query('select[]=id').expect(200);
>>>>>>> 256b926d

				expect(response.body).toEqual({
					data: {
						count: 4,
						items: [
							{ id: expect.any(String) },
							{ id: expect.any(String) },
							{ id: expect.any(String) },
							{ id: expect.any(String) },
						],
					},
				});
			});

			test('should select user field: email', async () => {
<<<<<<< HEAD
				const response = await ownerAgent.get('/users').query('select=email').expect(200);
=======
				const response = await ownerAgent.get('/users').query('select[]=email').expect(200);
>>>>>>> 256b926d

				expect(response.body).toEqual({
					data: {
						count: 4,
						items: [
<<<<<<< HEAD
							{ email: expect.any(String), id: expect.any(String) },
							{ email: expect.any(String), id: expect.any(String) },
							{ email: expect.any(String), id: expect.any(String) },
							{ email: expect.any(String), id: expect.any(String) },
=======
							{ email: expect.any(String) },
							{ email: expect.any(String) },
							{ email: expect.any(String) },
							{ email: expect.any(String) },
>>>>>>> 256b926d
						],
					},
				});
			});

			test('should select user field: firstName', async () => {
<<<<<<< HEAD
				const response = await ownerAgent.get('/users').query('select=firstName').expect(200);
=======
				const response = await ownerAgent.get('/users').query('select[]=firstName').expect(200);
>>>>>>> 256b926d

				expect(response.body).toEqual({
					data: {
						count: 4,
						items: [
<<<<<<< HEAD
							{ firstName: expect.any(String), id: expect.any(String) },
							{ firstName: expect.any(String), id: expect.any(String) },
							{ firstName: expect.any(String), id: expect.any(String) },
							{ firstName: expect.any(String), id: expect.any(String) },
=======
							{ firstName: expect.any(String) },
							{ firstName: expect.any(String) },
							{ firstName: expect.any(String) },
							{ firstName: expect.any(String) },
>>>>>>> 256b926d
						],
					},
				});
			});

			test('should select user field: lastName', async () => {
<<<<<<< HEAD
				const response = await ownerAgent.get('/users').query('select=lastName').expect(200);
=======
				const response = await ownerAgent.get('/users').query('select[]=lastName').expect(200);
>>>>>>> 256b926d

				expect(response.body).toEqual({
					data: {
						count: 4,
						items: [
<<<<<<< HEAD
							{ lastName: expect.any(String), id: expect.any(String) },
							{ lastName: expect.any(String), id: expect.any(String) },
							{ lastName: expect.any(String), id: expect.any(String) },
							{ lastName: expect.any(String), id: expect.any(String) },
=======
							{ lastName: expect.any(String) },
							{ lastName: expect.any(String) },
							{ lastName: expect.any(String) },
							{ lastName: expect.any(String) },
>>>>>>> 256b926d
						],
					},
				});
			});

			test('should select multiple user fields: email, firstName, lastName', async () => {
				const response = await ownerAgent
					.get('/users')
<<<<<<< HEAD
					.query('select=email,firstName,lastName')
=======
					.query('select[]=email&select[]=firstName&select[]=lastName')
>>>>>>> 256b926d
					.expect(200);

				expect(response.body).toEqual({
					data: {
						count: 4,
						items: [
							{
								email: expect.any(String),
								firstName: expect.any(String),
								lastName: expect.any(String),
<<<<<<< HEAD
								id: expect.any(String),
=======
>>>>>>> 256b926d
							},
							{
								email: expect.any(String),
								firstName: expect.any(String),
								lastName: expect.any(String),
<<<<<<< HEAD
								id: expect.any(String),
=======
>>>>>>> 256b926d
							},
							{
								email: expect.any(String),
								firstName: expect.any(String),
								lastName: expect.any(String),
<<<<<<< HEAD
								id: expect.any(String),
=======
>>>>>>> 256b926d
							},
							{
								email: expect.any(String),
								firstName: expect.any(String),
								lastName: expect.any(String),
<<<<<<< HEAD
								id: expect.any(String),
=======
>>>>>>> 256b926d
							},
						],
					},
				});
			});
		});

		describe('take', () => {
			test('should return n users or less, without skip', async () => {
				const response = await ownerAgent.get('/users').query('take=2').expect(200);

				expect(response.body.data.count).toBe(4);
				expect(response.body.data.items).toHaveLength(2);

				response.body.data.items.forEach(validateUser);

				const _response = await ownerAgent.get('/users').query('take=1').expect(200);

				expect(_response.body.data.items).toHaveLength(1);

				_response.body.data.items.forEach(validateUser);
			});

			test('should return n users or less, with skip', async () => {
				const response = await ownerAgent.get('/users').query('take=1&skip=1').expect(200);

				expect(response.body.data.count).toBe(4);
				expect(response.body.data.items).toHaveLength(1);

				response.body.data.items.forEach(validateUser);
			});

			test('should return all users with negative take', async () => {
				const users: User[] = [];

				for (let i = 0; i < 100; i++) {
					users.push(await createMember());
				}
				const response = await ownerAgent.get('/users').query('take=-1').expect(200);

				expect(response.body.data.items).toHaveLength(104);

				response.body.data.items.forEach(validateUser);

				for (const user of users) {
					await userRepository.delete({ id: user.id });
				}

				const _response = await ownerAgent.get('/users').query('take=-1').expect(200);

				expect(_response.body.data.items).toHaveLength(4);

				_response.body.data.items.forEach(validateUser);
			});
		});

		describe('auxiliary fields', () => {
			/**
			 * Some list query options require auxiliary fields:
			 *
			 * - `select` with `take` requires `id` (for pagination)
			 */
			test('should support options that require auxiliary fields', async () => {
				const response = await ownerAgent
					.get('/users')
<<<<<<< HEAD
					.query('filter={ "isOwner": true }&select=firstName&take=1')
=======
					.query('filter={ "isOwner": true }&select[]=firstName&take=1')
>>>>>>> 256b926d
					.expect(200);

				expect(response.body).toEqual({
					data: {
						count: 1,
<<<<<<< HEAD
						items: [{ firstName: expect.any(String), id: expect.any(String) }],
=======
						items: [{ firstName: expect.any(String) }],
>>>>>>> 256b926d
					},
				});
			});
		});

		describe('expand', () => {
			test('should expand on team projects', async () => {
				const project = await createTeamProject('Test Project');
				await linkUserToProject(member1, project, 'project:admin');

				const response = await ownerAgent
					.get('/users')
					.query(
<<<<<<< HEAD
						`filter={ "email": "${member1.email}" }&select=firstName&take=1&expand=projectRelations&sortBy=role:asc`,
=======
						`filter={ "email": "${member1.email}" }&select[]=firstName&take=1&expand[]=projectRelations&sortBy=role:asc`,
>>>>>>> 256b926d
					)
					.expect(200);

				expect(response.body).toEqual({
					data: {
						count: 1,
						items: [
							{
								firstName: expect.any(String),
<<<<<<< HEAD
								id: expect.any(String),
=======
>>>>>>> 256b926d
								projectRelations: [
									{
										id: project.id,
										role: 'project:admin',
										name: project.name, // Ensure the project name is included
									},
								],
							},
						],
					},
				});

				expect(response.body.data.items[0].projectRelations).toHaveLength(1);
			});

			test('should expand on projects and hide personal projects', async () => {
				const response = await ownerAgent
					.get('/users')
					.query(
<<<<<<< HEAD
						'filter={ "isOwner": true }&select=firstName&take=1&expand=projectRelations&sortBy=role:asc',
=======
						'filter={ "isOwner": true }&select[]=firstName&take=1&expand[]=projectRelations&sortBy=role:asc',
>>>>>>> 256b926d
					)
					.expect(200);

				expect(response.body).toEqual({
					data: {
						count: 1,
						items: [
							{
								firstName: expect.any(String),
<<<<<<< HEAD
								id: expect.any(String),
=======
>>>>>>> 256b926d
								projectRelations: expect.arrayContaining([]),
							},
						],
					},
				});

				expect(response.body.data.items[0].projectRelations).toHaveLength(0);
			});
		});

		describe('sortBy', () => {
			test('should sort by role:asc', async () => {
				const response = await ownerAgent.get('/users').query('sortBy=role:asc').expect(200);

				expect(response.body.data.items).toHaveLength(4);
				expect(response.body.data.items[0].role).toBe('global:owner');
				expect(response.body.data.items[1].role).toBe('global:admin');
				expect(response.body.data.items[2].role).toBe('global:member');
				expect(response.body.data.items[3].role).toBe('global:member');
			});

			test('should sort by role:desc', async () => {
				const response = await ownerAgent.get('/users').query('sortBy=role:desc').expect(200);

				expect(response.body.data.items).toHaveLength(4);
				expect(response.body.data.items[0].role).toBe('global:member');
				expect(response.body.data.items[1].role).toBe('global:member');
				expect(response.body.data.items[2].role).toBe('global:admin');
				expect(response.body.data.items[3].role).toBe('global:owner');
			});

			test('should sort by firstName:asc', async () => {
				const response = await ownerAgent.get('/users').query('sortBy=firstName:asc').expect(200);

				expect(response.body.data.items).toHaveLength(4);
				expect(response.body.data.items[0].firstName).toBe('AdminFirstName');
				expect(response.body.data.items[1].firstName).toBe('Member1FirstName');
				expect(response.body.data.items[2].firstName).toBe('Member2FirstName');
				expect(response.body.data.items[3].firstName).toBe('OwnerFirstName');
			});

			test('should sort by firstName:desc', async () => {
				const response = await ownerAgent.get('/users').query('sortBy=firstName:desc').expect(200);

				expect(response.body.data.items).toHaveLength(4);
				expect(response.body.data.items[0].firstName).toBe('OwnerFirstName');
				expect(response.body.data.items[1].firstName).toBe('Member2FirstName');
				expect(response.body.data.items[2].firstName).toBe('Member1FirstName');
				expect(response.body.data.items[3].firstName).toBe('AdminFirstName');
			});

			test('should sort by lastName:asc', async () => {
				const response = await ownerAgent.get('/users').query('sortBy=lastName:asc').expect(200);

				expect(response.body.data.items).toHaveLength(4);
				expect(response.body.data.items[0].lastName).toBe('AdminLastName');
				expect(response.body.data.items[1].lastName).toBe('Member1LastName');
				expect(response.body.data.items[2].lastName).toBe('Member2LastName');
				expect(response.body.data.items[3].lastName).toBe('OwnerLastName');
			});
			test('should sort by lastName:desc', async () => {
				const response = await ownerAgent.get('/users').query('sortBy=lastName:desc').expect(200);

				expect(response.body.data.items).toHaveLength(4);
				expect(response.body.data.items[0].lastName).toBe('OwnerLastName');
				expect(response.body.data.items[1].lastName).toBe('Member2LastName');
				expect(response.body.data.items[2].lastName).toBe('Member1LastName');
				expect(response.body.data.items[3].lastName).toBe('AdminLastName');
			});
		});
	});
});

describe('GET /users/:id/password-reset-link', () => {
	let owner: User;
	let admin: User;
	let member: User;

	beforeAll(async () => {
		await testDb.truncate(['User']);

		[owner, admin, member] = await Promise.all([createOwner(), createAdmin(), createMember()]);
	});

	it('should allow owners to generate password reset links for admins and members', async () => {
		const ownerAgent = testServer.authAgentFor(owner);
		await ownerAgent.get(`/users/${owner.id}/password-reset-link`).expect(200);
		await ownerAgent.get(`/users/${admin.id}/password-reset-link`).expect(200);
		await ownerAgent.get(`/users/${member.id}/password-reset-link`).expect(200);
	});

	it('should allow admins to generate password reset links for admins and members, but not owners', async () => {
		const adminAgent = testServer.authAgentFor(admin);
		await adminAgent.get(`/users/${owner.id}/password-reset-link`).expect(403);
		await adminAgent.get(`/users/${admin.id}/password-reset-link`).expect(200);
		await adminAgent.get(`/users/${member.id}/password-reset-link`).expect(200);
	});

	it('should not allow members to generate password reset links for anyone', async () => {
		const memberAgent = testServer.authAgentFor(member);
		await memberAgent.get(`/users/${owner.id}/password-reset-link`).expect(403);
		await memberAgent.get(`/users/${admin.id}/password-reset-link`).expect(403);
		await memberAgent.get(`/users/${member.id}/password-reset-link`).expect(403);
	});
});

describe('DELETE /users/:id', () => {
	let owner: User;
	let ownerAgent: SuperAgentTest;

	beforeAll(async () => {
		await testDb.truncate(['User']);

		owner = await createOwner();
		ownerAgent = testServer.authAgentFor(owner);
	});

	test('should delete user and their resources', async () => {
		//
		// ARRANGE
		//
		// @TODO: Include active workflow and check whether webhook has been removed

		const member = await createMember();
		const memberPersonalProject = await getPersonalProject(member);

		// stays untouched
		const teamProject = await createTeamProject();
		// will be deleted
		await linkUserToProject(member, teamProject, 'project:admin');

		const [savedWorkflow, savedCredential, teamWorkflow, teamCredential] = await Promise.all([
			// personal resource -> deleted
			createWorkflow({}, member),
			saveCredential(randomCredentialPayload(), {
				user: member,
				role: 'credential:owner',
			}),
			// resources in a team project -> untouched
			createWorkflow({}, teamProject),
			saveCredential(randomCredentialPayload(), {
				project: teamProject,
				role: 'credential:owner',
			}),
		]);

		//
		// ACT
		//
		await ownerAgent.delete(`/users/${member.id}`).expect(200, SUCCESS_RESPONSE_BODY);

		//
		// ASSERT
		//
		const userRepository = Container.get(UserRepository);
		const projectRepository = Container.get(ProjectRepository);
		const projectRelationRepository = Container.get(ProjectRelationRepository);
		const sharedWorkflowRepository = Container.get(SharedWorkflowRepository);
		const sharedCredentialsRepository = Container.get(SharedCredentialsRepository);

		await Promise.all([
			// user, their personal project and their relationship to the team project is gone
			expect(userRepository.findOneBy({ id: member.id })).resolves.toBeNull(),
			expect(projectRepository.findOneBy({ id: memberPersonalProject.id })).resolves.toBeNull(),
			expect(
				projectRelationRepository.findOneBy({ userId: member.id, projectId: teamProject.id }),
			).resolves.toBeNull(),

			// their personal workflows and and credentials are gone
			expect(
				sharedWorkflowRepository.findOneBy({
					workflowId: savedWorkflow.id,
					projectId: memberPersonalProject.id,
				}),
			).resolves.toBeNull(),
			expect(
				sharedCredentialsRepository.findOneBy({
					credentialsId: savedCredential.id,
					projectId: memberPersonalProject.id,
				}),
			).resolves.toBeNull(),

			// team workflows and credentials are untouched
			expect(
				sharedWorkflowRepository.findOneBy({
					workflowId: teamWorkflow.id,
					projectId: teamProject.id,
					role: 'workflow:owner',
				}),
			).resolves.not.toBeNull(),
			expect(
				sharedCredentialsRepository.findOneBy({
					credentialsId: teamCredential.id,
					projectId: teamProject.id,
					role: 'credential:owner',
				}),
			).resolves.not.toBeNull(),
		]);

		const user = await Container.get(UserRepository).findOneBy({ id: member.id });
		const sharedWorkflow = await Container.get(SharedWorkflowRepository).findOne({
			where: { projectId: memberPersonalProject.id, role: 'workflow:owner' },
		});
		const sharedCredential = await Container.get(SharedCredentialsRepository).findOne({
			where: { projectId: memberPersonalProject.id, role: 'credential:owner' },
		});
		const workflow = await getWorkflowById(savedWorkflow.id);
		const credential = await getCredentialById(savedCredential.id);

		expect(user).toBeNull();
		expect(sharedWorkflow).toBeNull();
		expect(sharedCredential).toBeNull();
		expect(workflow).toBeNull();
		expect(credential).toBeNull();
	});

	test('should delete user and team relations and transfer their personal resources to user', async () => {
		//
		// ARRANGE
		//
		const [member, transferee, otherMember] = await Promise.all([
			createMember(),
			createMember(),
			createMember(),
		]);

		// stays untouched
		const teamProject = await createTeamProject();
		await Promise.all([
			// will be deleted
			linkUserToProject(member, teamProject, 'project:admin'),

			// stays untouched
			linkUserToProject(transferee, teamProject, 'project:editor'),
		]);

		const [
			ownedWorkflow,
			ownedCredential,
			teamWorkflow,
			teamCredential,
			sharedByOtherMemberWorkflow,
			sharedByOtherMemberCredential,
			sharedByTransfereeWorkflow,
			sharedByTransfereeCredential,
		] = await Promise.all([
			// personal resource
			// -> transferred to transferee's personal project
			createWorkflow({}, member),
			saveCredential(randomCredentialPayload(), {
				user: member,
				role: 'credential:owner',
			}),

			// resources in a team project
			// -> untouched
			createWorkflow({}, teamProject),
			saveCredential(randomCredentialPayload(), {
				project: teamProject,
				role: 'credential:owner',
			}),

			// credential and workflow that are shared with the user to delete
			// -> transferred to transferee's personal project
			createWorkflow({}, otherMember),
			saveCredential(randomCredentialPayload(), {
				user: otherMember,
				role: 'credential:owner',
			}),

			// credential and workflow that are shared with the user to delete but owned by the transferee
			// -> not transferred but deleted
			createWorkflow({}, transferee),
			saveCredential(randomCredentialPayload(), {
				user: transferee,
				role: 'credential:owner',
			}),
		]);

		await Promise.all([
			shareWorkflowWithUsers(sharedByOtherMemberWorkflow, [member]),
			shareCredentialWithUsers(sharedByOtherMemberCredential, [member]),

			shareWorkflowWithUsers(sharedByTransfereeWorkflow, [member]),
			shareCredentialWithUsers(sharedByTransfereeCredential, [member]),
		]);

		const [memberPersonalProject, transfereePersonalProject] = await Promise.all([
			getPersonalProject(member),
			getPersonalProject(transferee),
		]);

		await Promise.all([
			createFolder(memberPersonalProject, { name: 'folder1' }),
			createFolder(memberPersonalProject, { name: 'folder2' }),
			createFolder(transfereePersonalProject, { name: 'folder3' }),
			createFolder(transfereePersonalProject, { name: 'folder1' }),
		]);

		const deleteSpy = jest.spyOn(Container.get(CacheService), 'deleteMany');

		//
		// ACT
		//
		await ownerAgent
			.delete(`/users/${member.id}`)
			.query({ transferId: transfereePersonalProject.id })
			.expect(200);

		//
		// ASSERT
		//

		expect(deleteSpy).toBeCalledWith(
			expect.arrayContaining([
				`credential-can-use-secrets:${sharedByTransfereeCredential.id}`,
				`credential-can-use-secrets:${ownedCredential.id}`,
			]),
		);
		deleteSpy.mockClear();

		const userRepository = Container.get(UserRepository);
		const projectRepository = Container.get(ProjectRepository);
		const projectRelationRepository = Container.get(ProjectRelationRepository);
		const sharedWorkflowRepository = Container.get(SharedWorkflowRepository);
		const sharedCredentialsRepository = Container.get(SharedCredentialsRepository);
		const folderRepository = Container.get(FolderRepository);

		await Promise.all([
			// user, their personal project and their relationship to the team project is gone
			expect(userRepository.findOneBy({ id: member.id })).resolves.toBeNull(),
			expect(projectRepository.findOneBy({ id: memberPersonalProject.id })).resolves.toBeNull(),
			expect(
				projectRelationRepository.findOneBy({
					projectId: teamProject.id,
					userId: member.id,
				}),
			).resolves.toBeNull(),

			// their owned workflow and credential are transferred to the transferee
			expect(
				sharedWorkflowRepository.findOneBy({
					workflowId: ownedWorkflow.id,
					projectId: transfereePersonalProject.id,
					role: 'workflow:owner',
				}),
			).resolves.not.toBeNull,
			expect(
				sharedCredentialsRepository.findOneBy({
					credentialsId: ownedCredential.id,
					projectId: transfereePersonalProject.id,
					role: 'credential:owner',
				}),
			).resolves.not.toBeNull(),

			// the credential and workflow shared with them by another member is now shared with the transferee
			expect(
				sharedWorkflowRepository.findOneBy({
					workflowId: sharedByOtherMemberWorkflow.id,
					projectId: transfereePersonalProject.id,
					role: 'workflow:editor',
				}),
			).resolves.not.toBeNull(),
			expect(
				sharedCredentialsRepository.findOneBy({
					credentialsId: sharedByOtherMemberCredential.id,
					projectId: transfereePersonalProject.id,
					role: 'credential:user',
				}),
			),

			// the transferee is still owner of the workflow and credential they shared with the user to delete
			expect(
				sharedWorkflowRepository.findOneBy({
					workflowId: sharedByTransfereeWorkflow.id,
					projectId: transfereePersonalProject.id,
					role: 'workflow:owner',
				}),
			).resolves.not.toBeNull(),
			expect(
				sharedCredentialsRepository.findOneBy({
					credentialsId: sharedByTransfereeCredential.id,
					projectId: transfereePersonalProject.id,
					role: 'credential:owner',
				}),
			).resolves.not.toBeNull(),

			// the transferee's relationship to the team project is unchanged
			expect(
				projectRepository.findOneBy({
					id: teamProject.id,
					projectRelations: {
						userId: transferee.id,
						role: 'project:editor',
					},
				}),
			).resolves.not.toBeNull(),

			// the sharing of the team workflow is unchanged
			expect(
				sharedWorkflowRepository.findOneBy({
					workflowId: teamWorkflow.id,
					projectId: teamProject.id,
					role: 'workflow:owner',
				}),
			).resolves.not.toBeNull(),

			// the sharing of the team credential is unchanged
			expect(
				sharedCredentialsRepository.findOneBy({
					credentialsId: teamCredential.id,
					projectId: teamProject.id,
					role: 'credential:owner',
				}),
			).resolves.not.toBeNull(),
		]);

		// Assert that the folders have been transferred

		const transfereeFolders = await folderRepository.findBy({
			homeProject: { id: transfereePersonalProject.id },
		});

		const deletedUserFolders = await folderRepository.findBy({
			homeProject: { id: memberPersonalProject.id },
		});

		expect(transfereeFolders).toHaveLength(4);
		expect(transfereeFolders.map((folder) => folder.name)).toEqual(
			expect.arrayContaining(['folder1', 'folder2', 'folder3', 'folder1']),
		);

		expect(deletedUserFolders).toHaveLength(0);
	});

	test('should delete user and transfer their personal resources to team project', async () => {
		//
		// ARRANGE
		//
		const memberToDelete = await createMember();

		const teamProject = await createTeamProject('test project', owner);

		const memberPersonalProject = await getPersonalProject(memberToDelete);

		const memberToDeleteWorkflow = await createWorkflow({ name: 'workflow1' }, memberToDelete);
		const memberToDeleteCredential = await saveCredential(randomCredentialPayload(), {
			user: memberToDelete,
			role: 'credential:owner',
		});

		await Promise.all([
			createFolder(memberPersonalProject, { name: 'folder1' }),
			createFolder(memberPersonalProject, { name: 'folder2' }),
			createFolder(teamProject, { name: 'folder3' }),
			createFolder(teamProject, { name: 'folder1' }),
		]);

		const deleteSpy = jest.spyOn(Container.get(CacheService), 'deleteMany');

		//
		// ACT
		//
		await ownerAgent
			.delete(`/users/${memberToDelete.id}`)
			.query({ transferId: teamProject.id })
			.expect(200);

		//
		// ASSERT
		//

		deleteSpy.mockClear();

		const sharedWorkflowRepository = Container.get(SharedWorkflowRepository);
		const sharedCredentialRepository = Container.get(SharedCredentialsRepository);
		const folderRepository = Container.get(FolderRepository);
		const userRepository = Container.get(UserRepository);

		// assert member has been deleted
		const user = await userRepository.findOneBy({ id: memberToDelete.id });
		expect(user).toBeNull();

		// assert the workflow has been transferred
		const memberToDeleteWorkflowProjectOwner =
			await sharedWorkflowRepository.getWorkflowOwningProject(memberToDeleteWorkflow.id);

		expect(memberToDeleteWorkflowProjectOwner?.id).toBe(teamProject.id);

		// assert the credential has been transferred
		const memberToDeleteCredentialProjectOwner =
			await sharedCredentialRepository.findCredentialOwningProject(memberToDeleteCredential.id);

		expect(memberToDeleteCredentialProjectOwner?.id).toBe(teamProject.id);

		// assert that the folders have been transferred
		const transfereeFolders = await folderRepository.findBy({
			homeProject: { id: teamProject.id },
		});

		const deletedUserFolders = await folderRepository.findBy({
			homeProject: { id: memberPersonalProject.id },
		});

		expect(transfereeFolders).toHaveLength(4);
		expect(transfereeFolders.map((folder) => folder.name)).toEqual(
			expect.arrayContaining(['folder1', 'folder2', 'folder3', 'folder1']),
		);

		expect(deletedUserFolders).toHaveLength(0);
	});

	test('should fail to delete self', async () => {
		await ownerAgent.delete(`/users/${owner.id}`).expect(400);

		const user = await getUserById(owner.id);

		expect(user).toBeDefined();
	});

	test('should fail to delete the instance owner', async () => {
		const admin = await createAdmin();
		const adminAgent = testServer.authAgentFor(admin);
		await adminAgent.delete(`/users/${owner.id}`).expect(403);

		const user = await getUserById(owner.id);
		expect(user).toBeDefined();
	});

	test('should fail to delete a user that does not exist', async () => {
		await ownerAgent.delete(`/users/${uuid()}`).query({ transferId: '' }).expect(404);
	});

	test('should fail to transfer to a project that does not exist', async () => {
		const member = await createMember();

		await ownerAgent.delete(`/users/${member.id}`).query({ transferId: 'foobar' }).expect(404);

		const user = await Container.get(UserRepository).findOneBy({ id: member.id });

		expect(user).toBeDefined();
	});

	test('should fail to delete if user to delete is transferee', async () => {
		const member = await createMember();
		const personalProject = await getPersonalProject(member);

		await ownerAgent
			.delete(`/users/${member.id}`)
			.query({ transferId: personalProject.id })
			.expect(400);

		const user = await Container.get(UserRepository).findOneBy({ id: member.id });

		expect(user).toBeDefined();
	});
});

describe('PATCH /users/:id/role', () => {
	let owner: User;
	let admin: User;
	let otherAdmin: User;
	let member: User;
	let otherMember: User;

	let ownerAgent: SuperAgentTest;
	let adminAgent: SuperAgentTest;
	let memberAgent: SuperAgentTest;
	let authlessAgent: SuperAgentTest;

	const { NO_ADMIN_ON_OWNER, NO_USER, NO_OWNER_ON_OWNER } =
		UsersController.ERROR_MESSAGES.CHANGE_ROLE;

	beforeAll(async () => {
		await testDb.truncate(['User']);

		[owner, admin, otherAdmin, member, otherMember] = await Promise.all([
			await createOwner(),
			await createAdmin(),
			await createAdmin(),
			await createMember(),
			await createMember(),
		]);

		ownerAgent = testServer.authAgentFor(owner);
		adminAgent = testServer.authAgentFor(admin);
		memberAgent = testServer.authAgentFor(member);
		authlessAgent = testServer.authlessAgent;
	});

	describe('unauthenticated user', () => {
		test('should receive 401', async () => {
			const response = await authlessAgent.patch(`/users/${member.id}/role`).send({
				newRoleName: 'global:admin',
			});

			expect(response.statusCode).toBe(401);
		});
	});

	describe('Invalid payload should return 400 when newRoleName', () => {
		test.each([
			['is missing', {}],
			['is `owner`', { newRoleName: 'global:owner' }],
			['is an array', { newRoleName: ['global:owner'] }],
		])('%s', async (_, payload) => {
			const response = await adminAgent.patch(`/users/${member.id}/role`).send(payload);
			expect(response.statusCode).toBe(400);
		});
	});

	describe('member', () => {
		test('should fail to demote owner to member', async () => {
			await memberAgent
				.patch(`/users/${owner.id}/role`)
				.send({
					newRoleName: 'global:member',
				})
				.expect(403, { status: 'error', message: RESPONSE_ERROR_MESSAGES.MISSING_SCOPE });
		});

		test('should fail to demote owner to admin', async () => {
			await memberAgent
				.patch(`/users/${owner.id}/role`)
				.send({
					newRoleName: 'global:admin',
				})
				.expect(403, { status: 'error', message: RESPONSE_ERROR_MESSAGES.MISSING_SCOPE });
		});

		test('should fail to demote admin to member', async () => {
			await memberAgent
				.patch(`/users/${admin.id}/role`)
				.send({
					newRoleName: 'global:member',
				})
				.expect(403, { status: 'error', message: RESPONSE_ERROR_MESSAGES.MISSING_SCOPE });
		});

		test('should fail to promote other member to owner', async () => {
			await memberAgent
				.patch(`/users/${otherMember.id}/role`)
				.send({
					newRoleName: 'global:owner',
				})
				.expect(403, { status: 'error', message: RESPONSE_ERROR_MESSAGES.MISSING_SCOPE });
		});

		test('should fail to promote other member to admin', async () => {
			await memberAgent
				.patch(`/users/${otherMember.id}/role`)
				.send({
					newRoleName: 'global:admin',
				})
				.expect(403, { status: 'error', message: RESPONSE_ERROR_MESSAGES.MISSING_SCOPE });
		});

		test('should fail to promote self to admin', async () => {
			await memberAgent
				.patch(`/users/${member.id}/role`)
				.send({
					newRoleName: 'global:admin',
				})
				.expect(403, { status: 'error', message: RESPONSE_ERROR_MESSAGES.MISSING_SCOPE });
		});

		test('should fail to promote self to owner', async () => {
			await memberAgent
				.patch(`/users/${member.id}/role`)
				.send({
					newRoleName: 'global:owner',
				})
				.expect(403, { status: 'error', message: RESPONSE_ERROR_MESSAGES.MISSING_SCOPE });
		});
	});

	describe('admin', () => {
		test('should receive 404 on unknown target user', async () => {
			const response = await adminAgent
				.patch('/users/c2317ff3-7a9f-4fd4-ad2b-7331f6359260/role')
				.send({
					newRoleName: 'global:member',
				});

			expect(response.statusCode).toBe(404);
			expect(response.body.message).toBe(NO_USER);
		});

		test('should fail to demote owner to admin', async () => {
			const response = await adminAgent.patch(`/users/${owner.id}/role`).send({
				newRoleName: 'global:admin',
			});

			expect(response.statusCode).toBe(403);
			expect(response.body.message).toBe(NO_ADMIN_ON_OWNER);
		});

		test('should fail to demote owner to member', async () => {
			const response = await adminAgent.patch(`/users/${owner.id}/role`).send({
				newRoleName: 'global:member',
			});

			expect(response.statusCode).toBe(403);
			expect(response.body.message).toBe(NO_ADMIN_ON_OWNER);
		});

		test('should fail to promote member to admin if not licensed', async () => {
			testServer.license.disable('feat:advancedPermissions');

			const response = await adminAgent.patch(`/users/${member.id}/role`).send({
				newRoleName: 'global:admin',
			});

			expect(response.statusCode).toBe(403);
			expect(response.body.message).toBe('Plan lacks license for this feature');
		});

		test('should be able to demote admin to member', async () => {
			const response = await adminAgent.patch(`/users/${otherAdmin.id}/role`).send({
				newRoleName: 'global:member',
			});

			expect(response.statusCode).toBe(200);
			expect(response.body.data).toStrictEqual({ success: true });

			const user = await getUserById(otherAdmin.id);

			expect(user.role).toBe('global:member');

			// restore other admin

			otherAdmin = await createAdmin();
			adminAgent = testServer.authAgentFor(otherAdmin);
		});

		test('should be able to demote self to member', async () => {
			const response = await adminAgent.patch(`/users/${admin.id}/role`).send({
				newRoleName: 'global:member',
			});

			expect(response.statusCode).toBe(200);
			expect(response.body.data).toStrictEqual({ success: true });

			const user = await getUserById(admin.id);

			expect(user.role).toBe('global:member');

			// restore admin

			admin = await createAdmin();
			adminAgent = testServer.authAgentFor(admin);
		});

		test('should be able to promote member to admin if licensed', async () => {
			const response = await adminAgent.patch(`/users/${member.id}/role`).send({
				newRoleName: 'global:admin',
			});

			expect(response.statusCode).toBe(200);
			expect(response.body.data).toStrictEqual({ success: true });

			const user = await getUserById(admin.id);

			expect(user.role).toBe('global:admin');

			// restore member

			member = await createMember();
			memberAgent = testServer.authAgentFor(member);
		});
	});

	describe('owner', () => {
		test('should fail to demote self to admin', async () => {
			const response = await ownerAgent.patch(`/users/${owner.id}/role`).send({
				newRoleName: 'global:admin',
			});

			expect(response.statusCode).toBe(403);
			expect(response.body.message).toBe(NO_OWNER_ON_OWNER);
		});

		test('should fail to demote self to member', async () => {
			const response = await ownerAgent.patch(`/users/${owner.id}/role`).send({
				newRoleName: 'global:member',
			});

			expect(response.statusCode).toBe(403);
			expect(response.body.message).toBe(NO_OWNER_ON_OWNER);
		});

		test('should fail to promote member to admin if not licensed', async () => {
			testServer.license.disable('feat:advancedPermissions');

			const response = await ownerAgent.patch(`/users/${member.id}/role`).send({
				newRoleName: 'global:admin',
			});

			expect(response.statusCode).toBe(403);
			expect(response.body.message).toBe('Plan lacks license for this feature');
		});

		test('should be able to promote member to admin if licensed', async () => {
			const response = await ownerAgent.patch(`/users/${member.id}/role`).send({
				newRoleName: 'global:admin',
			});

			expect(response.statusCode).toBe(200);
			expect(response.body.data).toStrictEqual({ success: true });

			const user = await getUserById(admin.id);

			expect(user.role).toBe('global:admin');

			// restore member

			member = await createMember();
			memberAgent = testServer.authAgentFor(member);
		});

		test('should be able to demote admin to member', async () => {
			const response = await ownerAgent.patch(`/users/${admin.id}/role`).send({
				newRoleName: 'global:member',
			});

			expect(response.statusCode).toBe(200);
			expect(response.body.data).toStrictEqual({ success: true });

			const user = await getUserById(admin.id);

			expect(user.role).toBe('global:member');

			// restore admin

			admin = await createAdmin();
			adminAgent = testServer.authAgentFor(admin);
		});
	});

	test("should clear credential external secrets usability cache when changing a user's role", async () => {
		const user = await createAdmin();

		const [project1, project2] = await Promise.all([
			createTeamProject(undefined, user),
			createTeamProject(),
		]);

		await Promise.all([
			saveCredential(randomCredentialPayload(), {
				user,
				role: 'credential:owner',
			}),
			saveCredential(randomCredentialPayload(), {
				project: project1,
				role: 'credential:owner',
			}),
			saveCredential(randomCredentialPayload(), {
				project: project2,
				role: 'credential:owner',
			}),
			linkUserToProject(user, project2, 'project:editor'),
		]);

		const deleteSpy = jest.spyOn(Container.get(CacheService), 'deleteMany');
		const response = await ownerAgent.patch(`/users/${user.id}/role`).send({
			newRoleName: 'global:member',
		});

		expect(deleteSpy).toBeCalledTimes(2);
		deleteSpy.mockClear();

		expect(response.statusCode).toBe(200);
		expect(response.body.data).toStrictEqual({ success: true });
	});
});<|MERGE_RESOLUTION|>--- conflicted
+++ resolved
@@ -237,11 +237,7 @@
 
 		describe('select', () => {
 			test('should select user field: id', async () => {
-<<<<<<< HEAD
-				const response = await ownerAgent.get('/users').query('select=id').expect(200);
-=======
 				const response = await ownerAgent.get('/users').query('select[]=id').expect(200);
->>>>>>> 256b926d
 
 				expect(response.body).toEqual({
 					data: {
@@ -257,81 +253,48 @@
 			});
 
 			test('should select user field: email', async () => {
-<<<<<<< HEAD
-				const response = await ownerAgent.get('/users').query('select=email').expect(200);
-=======
 				const response = await ownerAgent.get('/users').query('select[]=email').expect(200);
->>>>>>> 256b926d
 
 				expect(response.body).toEqual({
 					data: {
 						count: 4,
 						items: [
-<<<<<<< HEAD
-							{ email: expect.any(String), id: expect.any(String) },
-							{ email: expect.any(String), id: expect.any(String) },
-							{ email: expect.any(String), id: expect.any(String) },
-							{ email: expect.any(String), id: expect.any(String) },
-=======
 							{ email: expect.any(String) },
 							{ email: expect.any(String) },
 							{ email: expect.any(String) },
 							{ email: expect.any(String) },
->>>>>>> 256b926d
 						],
 					},
 				});
 			});
 
 			test('should select user field: firstName', async () => {
-<<<<<<< HEAD
-				const response = await ownerAgent.get('/users').query('select=firstName').expect(200);
-=======
 				const response = await ownerAgent.get('/users').query('select[]=firstName').expect(200);
->>>>>>> 256b926d
 
 				expect(response.body).toEqual({
 					data: {
 						count: 4,
 						items: [
-<<<<<<< HEAD
-							{ firstName: expect.any(String), id: expect.any(String) },
-							{ firstName: expect.any(String), id: expect.any(String) },
-							{ firstName: expect.any(String), id: expect.any(String) },
-							{ firstName: expect.any(String), id: expect.any(String) },
-=======
 							{ firstName: expect.any(String) },
 							{ firstName: expect.any(String) },
 							{ firstName: expect.any(String) },
 							{ firstName: expect.any(String) },
->>>>>>> 256b926d
 						],
 					},
 				});
 			});
 
 			test('should select user field: lastName', async () => {
-<<<<<<< HEAD
-				const response = await ownerAgent.get('/users').query('select=lastName').expect(200);
-=======
 				const response = await ownerAgent.get('/users').query('select[]=lastName').expect(200);
->>>>>>> 256b926d
 
 				expect(response.body).toEqual({
 					data: {
 						count: 4,
 						items: [
-<<<<<<< HEAD
-							{ lastName: expect.any(String), id: expect.any(String) },
-							{ lastName: expect.any(String), id: expect.any(String) },
-							{ lastName: expect.any(String), id: expect.any(String) },
-							{ lastName: expect.any(String), id: expect.any(String) },
-=======
 							{ lastName: expect.any(String) },
 							{ lastName: expect.any(String) },
 							{ lastName: expect.any(String) },
 							{ lastName: expect.any(String) },
->>>>>>> 256b926d
 						],
 					},
 				});
@@ -340,11 +303,7 @@
 			test('should select multiple user fields: email, firstName, lastName', async () => {
 				const response = await ownerAgent
 					.get('/users')
-<<<<<<< HEAD
-					.query('select=email,firstName,lastName')
-=======
 					.query('select[]=email&select[]=firstName&select[]=lastName')
->>>>>>> 256b926d
 					.expect(200);
 
 				expect(response.body).toEqual({
@@ -355,37 +314,21 @@
 								email: expect.any(String),
 								firstName: expect.any(String),
 								lastName: expect.any(String),
-<<<<<<< HEAD
-								id: expect.any(String),
-=======
->>>>>>> 256b926d
 							},
 							{
 								email: expect.any(String),
 								firstName: expect.any(String),
 								lastName: expect.any(String),
-<<<<<<< HEAD
-								id: expect.any(String),
-=======
->>>>>>> 256b926d
 							},
 							{
 								email: expect.any(String),
 								firstName: expect.any(String),
 								lastName: expect.any(String),
-<<<<<<< HEAD
-								id: expect.any(String),
-=======
->>>>>>> 256b926d
 							},
 							{
 								email: expect.any(String),
 								firstName: expect.any(String),
 								lastName: expect.any(String),
-<<<<<<< HEAD
-								id: expect.any(String),
-=======
->>>>>>> 256b926d
 							},
 						],
 					},
@@ -451,21 +394,13 @@
 			test('should support options that require auxiliary fields', async () => {
 				const response = await ownerAgent
 					.get('/users')
-<<<<<<< HEAD
-					.query('filter={ "isOwner": true }&select=firstName&take=1')
-=======
 					.query('filter={ "isOwner": true }&select[]=firstName&take=1')
->>>>>>> 256b926d
 					.expect(200);
 
 				expect(response.body).toEqual({
 					data: {
 						count: 1,
-<<<<<<< HEAD
-						items: [{ firstName: expect.any(String), id: expect.any(String) }],
-=======
 						items: [{ firstName: expect.any(String) }],
->>>>>>> 256b926d
 					},
 				});
 			});
@@ -479,11 +414,7 @@
 				const response = await ownerAgent
 					.get('/users')
 					.query(
-<<<<<<< HEAD
-						`filter={ "email": "${member1.email}" }&select=firstName&take=1&expand=projectRelations&sortBy=role:asc`,
-=======
 						`filter={ "email": "${member1.email}" }&select[]=firstName&take=1&expand[]=projectRelations&sortBy=role:asc`,
->>>>>>> 256b926d
 					)
 					.expect(200);
 
@@ -493,10 +424,6 @@
 						items: [
 							{
 								firstName: expect.any(String),
-<<<<<<< HEAD
-								id: expect.any(String),
-=======
->>>>>>> 256b926d
 								projectRelations: [
 									{
 										id: project.id,
@@ -516,11 +443,7 @@
 				const response = await ownerAgent
 					.get('/users')
 					.query(
-<<<<<<< HEAD
-						'filter={ "isOwner": true }&select=firstName&take=1&expand=projectRelations&sortBy=role:asc',
-=======
 						'filter={ "isOwner": true }&select[]=firstName&take=1&expand[]=projectRelations&sortBy=role:asc',
->>>>>>> 256b926d
 					)
 					.expect(200);
 
@@ -530,10 +453,6 @@
 						items: [
 							{
 								firstName: expect.any(String),
-<<<<<<< HEAD
-								id: expect.any(String),
-=======
->>>>>>> 256b926d
 								projectRelations: expect.arrayContaining([]),
 							},
 						],
