--- conflicted
+++ resolved
@@ -32,14 +32,8 @@
 let authAgent: AuthAgent;
 
 beforeAll(async () => {
-<<<<<<< HEAD
-	const initResult = await testDb.init();
-	testDbName = initResult.testDbName;
+	await testDb.init();
 	app = await utils.initTestServer({ endpointGroups: ['users'], applyAuth: true });
-=======
-	app = await utils.initTestServer({ endpointGroups: ['users'], applyAuth: true });
-	await testDb.init();
->>>>>>> 3ea83d87
 
 	const [
 		fetchedGlobalOwnerRole,
