--- conflicted
+++ resolved
@@ -6,20 +6,13 @@
 import { createTeamProject, linkUserToProject } from '@test-integration/db/projects';
 
 import { mockInstance } from '../../shared/mocking';
-<<<<<<< HEAD
-import * as utils from '../shared/utils/';
-import * as testDb from '../shared/test-db';
 import {
 	createMemberWithApiKey,
 	createOwnerWithApiKey,
 	createUser,
 	createUserShell,
 } from '../shared/db/users';
-=======
-import { createOwner, createUser, createUserShell } from '../shared/db/users';
-import { randomApiKey } from '../shared/random';
 import * as testDb from '../shared/test-db';
->>>>>>> aa283b75
 import type { SuperAgentTest } from '../shared/types';
 import * as utils from '../shared/utils/';
 
