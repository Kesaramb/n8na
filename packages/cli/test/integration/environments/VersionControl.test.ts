import { Container } from 'typedi';
import type { SuperAgentTest } from 'supertest';
import type { User } from '@db/entities/User';
import { License } from '@/License';
import * as testDb from '../shared/testDb';
import * as utils from '../shared/utils';
<<<<<<< HEAD
import { VersionControlService } from '@/environments/versionControl/versionControl.service.ee';
=======
import { VERSION_CONTROL_API_ROOT } from '@/environments/versionControl/constants';
>>>>>>> e1aa6548

let owner: User;
let authOwnerAgent: SuperAgentTest;

beforeAll(async () => {
	Container.get(License).isVersionControlLicensed = () => true;
	const app = await utils.initTestServer({ endpointGroups: ['versionControl'] });
	owner = await testDb.createOwner();
	authOwnerAgent = utils.createAuthAgent(app)(owner);
});

afterAll(async () => {
	await testDb.terminate();
});

describe('GET /versionControl/preferences', () => {
	test('should return Version Control preferences', async () => {
		await authOwnerAgent
			.get(`/${VERSION_CONTROL_API_ROOT}/preferences`)
			.expect(200)
			.expect((res) => {
				return 'repositoryUrl' in res.body && 'branchName' in res.body;
			});
	});
});<|MERGE_RESOLUTION|>--- conflicted
+++ resolved
@@ -4,11 +4,7 @@
 import { License } from '@/License';
 import * as testDb from '../shared/testDb';
 import * as utils from '../shared/utils';
-<<<<<<< HEAD
-import { VersionControlService } from '@/environments/versionControl/versionControl.service.ee';
-=======
 import { VERSION_CONTROL_API_ROOT } from '@/environments/versionControl/constants';
->>>>>>> e1aa6548
 
 let owner: User;
 let authOwnerAgent: SuperAgentTest;
