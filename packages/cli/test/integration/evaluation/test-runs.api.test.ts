<<<<<<< HEAD
import { mockInstance } from 'n8n-core/test/utils';
import { Container } from 'typedi';
=======
import { Container } from '@n8n/di';
>>>>>>> e224b8c1

import type { TestDefinition } from '@/databases/entities/test-definition.ee';
import type { User } from '@/databases/entities/user';
import type { WorkflowEntity } from '@/databases/entities/workflow-entity';
import { ProjectRepository } from '@/databases/repositories/project.repository';
import { TestDefinitionRepository } from '@/databases/repositories/test-definition.repository.ee';
import { TestRunRepository } from '@/databases/repositories/test-run.repository.ee';
import { TestRunnerService } from '@/evaluation/test-runner/test-runner.service.ee';
import { createUserShell } from '@test-integration/db/users';
import { createWorkflow } from '@test-integration/db/workflows';
import * as testDb from '@test-integration/test-db';
import type { SuperAgentTest } from '@test-integration/types';
import * as utils from '@test-integration/utils';

let authOwnerAgent: SuperAgentTest;
let workflowUnderTest: WorkflowEntity;
let otherWorkflow: WorkflowEntity;
let testDefinition: TestDefinition;
let otherTestDefinition: TestDefinition;
let ownerShell: User;

const testRunner = mockInstance(TestRunnerService);

const testServer = utils.setupTestServer({
	endpointGroups: ['workflows', 'evaluation'],
	enabledFeatures: ['feat:sharing', 'feat:multipleMainInstances'],
});

beforeAll(async () => {
	ownerShell = await createUserShell('global:owner');
	authOwnerAgent = testServer.authAgentFor(ownerShell);
});

beforeEach(async () => {
	await testDb.truncate(['TestDefinition', 'TestRun', 'Workflow', 'SharedWorkflow']);

	workflowUnderTest = await createWorkflow({ name: 'workflow-under-test' }, ownerShell);

	testDefinition = Container.get(TestDefinitionRepository).create({
		name: 'test',
		workflow: { id: workflowUnderTest.id },
	});
	await Container.get(TestDefinitionRepository).save(testDefinition);

	otherWorkflow = await createWorkflow({ name: 'other-workflow' });

	otherTestDefinition = Container.get(TestDefinitionRepository).create({
		name: 'other-test',
		workflow: { id: otherWorkflow.id },
	});
	await Container.get(TestDefinitionRepository).save(otherTestDefinition);
});

describe('GET /evaluation/test-definitions/:testDefinitionId/runs', () => {
	test('should retrieve empty list of runs for a test definition', async () => {
		const resp = await authOwnerAgent.get(`/evaluation/test-definitions/${testDefinition.id}/runs`);

		expect(resp.statusCode).toBe(200);
		expect(resp.body.data).toEqual([]);
	});

	test('should return 404 if test definition does not exist', async () => {
		const resp = await authOwnerAgent.get('/evaluation/test-definitions/123/runs');

		expect(resp.statusCode).toBe(404);
	});

	test('should return 404 if user does not have access to test definition', async () => {
		const resp = await authOwnerAgent.get(
			`/evaluation/test-definitions/${otherTestDefinition.id}/runs`,
		);

		expect(resp.statusCode).toBe(404);
	});

	test('should retrieve list of runs for a test definition', async () => {
		const testRunRepository = Container.get(TestRunRepository);
		const testRun = await testRunRepository.createTestRun(testDefinition.id);

		const resp = await authOwnerAgent.get(`/evaluation/test-definitions/${testDefinition.id}/runs`);

		expect(resp.statusCode).toBe(200);
		expect(resp.body.data).toEqual([
			expect.objectContaining({
				id: testRun.id,
				status: 'new',
				testDefinitionId: testDefinition.id,
				runAt: null,
				completedAt: null,
			}),
		]);
	});

	test('should retrieve list of runs for a test definition with pagination', async () => {
		const testRunRepository = Container.get(TestRunRepository);
		const testRun1 = await testRunRepository.createTestRun(testDefinition.id);
		// Mark as running just to make a slight delay between the runs
		await testRunRepository.markAsRunning(testRun1.id);
		const testRun2 = await testRunRepository.createTestRun(testDefinition.id);

		// Fetch the first page
		const resp = await authOwnerAgent.get(
			`/evaluation/test-definitions/${testDefinition.id}/runs?take=1`,
		);

		expect(resp.statusCode).toBe(200);
		expect(resp.body.data).toEqual([
			expect.objectContaining({
				id: testRun2.id,
				status: 'new',
				testDefinitionId: testDefinition.id,
				runAt: null,
				completedAt: null,
			}),
		]);

		// Fetch the second page
		const resp2 = await authOwnerAgent.get(
			`/evaluation/test-definitions/${testDefinition.id}/runs?take=1&skip=1`,
		);

		expect(resp2.statusCode).toBe(200);
		expect(resp2.body.data).toEqual([
			expect.objectContaining({
				id: testRun1.id,
				status: 'running',
				testDefinitionId: testDefinition.id,
				runAt: expect.any(String),
				completedAt: null,
			}),
		]);
	});
});

describe('GET /evaluation/test-definitions/:testDefinitionId/runs/:id', () => {
	test('should retrieve test run for a test definition', async () => {
		const testRunRepository = Container.get(TestRunRepository);
		const testRun = await testRunRepository.createTestRun(testDefinition.id);

		const resp = await authOwnerAgent.get(
			`/evaluation/test-definitions/${testDefinition.id}/runs/${testRun.id}`,
		);

		expect(resp.statusCode).toBe(200);
		expect(resp.body.data).toEqual(
			expect.objectContaining({
				id: testRun.id,
				status: 'new',
				testDefinitionId: testDefinition.id,
				runAt: null,
				completedAt: null,
			}),
		);
	});

	test('should return 404 if test run does not exist', async () => {
		const resp = await authOwnerAgent.get(
			`/evaluation/test-definitions/${testDefinition.id}/runs/123`,
		);

		expect(resp.statusCode).toBe(404);
	});

	test('should return 404 if user does not have access to test definition', async () => {
		const testRunRepository = Container.get(TestRunRepository);
		const testRun = await testRunRepository.createTestRun(otherTestDefinition.id);

		const resp = await authOwnerAgent.get(
			`/evaluation/test-definitions/${otherTestDefinition.id}/runs/${testRun.id}`,
		);

		expect(resp.statusCode).toBe(404);
	});

	test('should retrieve test run for a test definition of a shared workflow', async () => {
		const memberShell = await createUserShell('global:member');
		const memberAgent = testServer.authAgentFor(memberShell);
		const memberPersonalProject = await Container.get(
			ProjectRepository,
		).getPersonalProjectForUserOrFail(memberShell.id);

		// Share workflow with a member
		const sharingResponse = await authOwnerAgent
			.put(`/workflows/${workflowUnderTest.id}/share`)
			.send({ shareWithIds: [memberPersonalProject.id] });

		expect(sharingResponse.statusCode).toBe(200);

		// Create a test run for the shared workflow
		const testRunRepository = Container.get(TestRunRepository);
		const testRun = await testRunRepository.createTestRun(testDefinition.id);

		// Check if member can retrieve the test run of a shared workflow
		const resp = await memberAgent.get(
			`/evaluation/test-definitions/${testDefinition.id}/runs/${testRun.id}`,
		);

		expect(resp.statusCode).toBe(200);
		expect(resp.body.data).toEqual(
			expect.objectContaining({
				id: testRun.id,
			}),
		);
	});
});

describe('DELETE /evaluation/test-definitions/:testDefinitionId/runs/:id', () => {
	test('should delete test run for a test definition', async () => {
		const testRunRepository = Container.get(TestRunRepository);
		const testRun = await testRunRepository.createTestRun(testDefinition.id);

		const resp = await authOwnerAgent.delete(
			`/evaluation/test-definitions/${testDefinition.id}/runs/${testRun.id}`,
		);

		expect(resp.statusCode).toBe(200);
		expect(resp.body.data).toEqual({ success: true });

		const testRunAfterDelete = await testRunRepository.findOne({ where: { id: testRun.id } });
		expect(testRunAfterDelete).toBeNull();
	});

	test('should return 404 if test run does not exist', async () => {
		const resp = await authOwnerAgent.delete(
			`/evaluation/test-definitions/${testDefinition.id}/runs/123`,
		);

		expect(resp.statusCode).toBe(404);
	});

	test('should return 404 if user does not have access to test definition', async () => {
		const testRunRepository = Container.get(TestRunRepository);
		const testRun = await testRunRepository.createTestRun(otherTestDefinition.id);

		const resp = await authOwnerAgent.delete(
			`/evaluation/test-definitions/${otherTestDefinition.id}/runs/${testRun.id}`,
		);

		expect(resp.statusCode).toBe(404);
	});
});

describe('POST /evaluation/test-definitions/:testDefinitionId/runs/:id/cancel', () => {
	test('should cancel test run', async () => {
		const testRunRepository = Container.get(TestRunRepository);
		const testRun = await testRunRepository.createTestRun(testDefinition.id);

		jest.spyOn(testRunRepository, 'markAsCancelled');

		const resp = await authOwnerAgent.post(
			`/evaluation/test-definitions/${testDefinition.id}/runs/${testRun.id}/cancel`,
		);

		expect(resp.statusCode).toBe(202);
		expect(resp.body).toEqual({ success: true });

		expect(testRunner.cancelTestRun).toHaveBeenCalledWith(testRun.id);
	});

	test('should return 404 if test run does not exist', async () => {
		const resp = await authOwnerAgent.post(
			`/evaluation/test-definitions/${testDefinition.id}/runs/123/cancel`,
		);

		expect(resp.statusCode).toBe(404);
	});

	test('should return 404 if test definition does not exist', async () => {
		const resp = await authOwnerAgent.post('/evaluation/test-definitions/123/runs/123/cancel');

		expect(resp.statusCode).toBe(404);
	});

	test('should return 404 if user does not have access to test definition', async () => {
		const testRunRepository = Container.get(TestRunRepository);
		const testRun = await testRunRepository.createTestRun(otherTestDefinition.id);

		const resp = await authOwnerAgent.post(
			`/evaluation/test-definitions/${otherTestDefinition.id}/runs/${testRun.id}/cancel`,
		);

		expect(resp.statusCode).toBe(404);
	});
});<|MERGE_RESOLUTION|>--- conflicted
+++ resolved
@@ -1,9 +1,5 @@
-<<<<<<< HEAD
 import { mockInstance } from 'n8n-core/test/utils';
-import { Container } from 'typedi';
-=======
 import { Container } from '@n8n/di';
->>>>>>> e224b8c1
 
 import type { TestDefinition } from '@/databases/entities/test-definition.ee';
 import type { User } from '@/databases/entities/user';
