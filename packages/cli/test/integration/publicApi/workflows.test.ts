--- conflicted
+++ resolved
@@ -13,14 +13,11 @@
 import { License } from '@/License';
 import { WorkflowHistoryRepository } from '@/databases/repositories';
 import Container from 'typedi';
-<<<<<<< HEAD
-import { MultiMainSetup } from '@/services/orchestration/main/MultiMainSetup.ee';
-=======
 import { getAllRoles } from '../shared/db/roles';
 import { createUser } from '../shared/db/users';
 import { createWorkflow, createWorkflowWithTrigger } from '../shared/db/workflows';
 import { createTag } from '../shared/db/tags';
->>>>>>> 0346b211
+import { MultiMainSetup } from '@/services/orchestration/main/MultiMainSetup.ee';
 
 let workflowOwnerRole: Role;
 let owner: User;
