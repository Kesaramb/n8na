import express from 'express';

import { UserSettings } from 'n8n-core';

import * as Db from '@/Db';
import type { Role } from '@db/entities/Role';
import { RESPONSE_ERROR_MESSAGES } from '@/constants';
import { randomApiKey, randomName, randomString } from '../shared/random';
import * as utils from '../shared/utils';
import type { CredentialPayload, SaveCredentialFunction } from '../shared/types';
import * as testDb from '../shared/testDb';

let app: express.Application;
let globalOwnerRole: Role;
let globalMemberRole: Role;
let credentialOwnerRole: Role;

let saveCredential: SaveCredentialFunction;

beforeAll(async () => {
<<<<<<< HEAD
	const initResult = await testDb.init();
	testDbName = initResult.testDbName;
	app = await utils.initTestServer({ endpointGroups: ['publicApi'], applyAuth: false });
=======
	app = await utils.initTestServer({ endpointGroups: ['publicApi'], applyAuth: false });
	await testDb.init();
>>>>>>> 3ea83d87

	utils.initConfigFile();

	const [fetchedGlobalOwnerRole, fetchedGlobalMemberRole, _, fetchedCredentialOwnerRole] =
		await testDb.getAllRoles();

	globalOwnerRole = fetchedGlobalOwnerRole;
	globalMemberRole = fetchedGlobalMemberRole;
	credentialOwnerRole = fetchedCredentialOwnerRole;

	saveCredential = testDb.affixRoleToSaveCredential(credentialOwnerRole);

	utils.initCredentialsTypes();
});

beforeEach(async () => {
	await testDb.truncate(['User', 'SharedCredentials', 'Credentials']);
});

afterAll(async () => {
	await testDb.terminate();
});

test('POST /credentials should create credentials', async () => {
	let ownerShell = await testDb.createUserShell(globalOwnerRole);
	ownerShell = await testDb.addApiKey(ownerShell);

	const authOwnerAgent = utils.createAgent(app, {
		apiPath: 'public',
		version: 1,
		auth: true,
		user: ownerShell,
	});
	const payload = {
		name: 'test credential',
		type: 'githubApi',
		data: {
			accessToken: 'abcdefghijklmnopqrstuvwxyz',
			user: 'test',
			server: 'testServer',
		},
	};

	const response = await authOwnerAgent.post('/credentials').send(payload);

	expect(response.statusCode).toBe(200);

	const { id, name, type } = response.body;

	expect(name).toBe(payload.name);
	expect(type).toBe(payload.type);

	const credential = await Db.collections.Credentials.findOneByOrFail({ id });

	expect(credential.name).toBe(payload.name);
	expect(credential.type).toBe(payload.type);
	expect(credential.data).not.toBe(payload.data);

	const sharedCredential = await Db.collections.SharedCredentials.findOneOrFail({
		relations: ['user', 'credentials', 'role'],
		where: { credentialsId: credential.id, userId: ownerShell.id },
	});

	expect(sharedCredential.role).toEqual(credentialOwnerRole);
	expect(sharedCredential.credentials.name).toBe(payload.name);
});

test('POST /credentials should fail with invalid inputs', async () => {
	let ownerShell = await testDb.createUserShell(globalOwnerRole);
	ownerShell = await testDb.addApiKey(ownerShell);

	const authOwnerAgent = utils.createAgent(app, {
		apiPath: 'public',
		version: 1,
		auth: true,
		user: ownerShell,
	});

	await Promise.all(
		INVALID_PAYLOADS.map(async (invalidPayload) => {
			const response = await authOwnerAgent.post('/credentials').send(invalidPayload);
			expect(response.statusCode === 400 || response.statusCode === 415).toBe(true);
		}),
	);
});

test('POST /credentials should fail with missing encryption key', async () => {
	const mock = jest.spyOn(UserSettings, 'getEncryptionKey');
	mock.mockRejectedValue(new Error(RESPONSE_ERROR_MESSAGES.NO_ENCRYPTION_KEY));

	let ownerShell = await testDb.createUserShell(globalOwnerRole);
	ownerShell = await testDb.addApiKey(ownerShell);

	const authOwnerAgent = utils.createAgent(app, {
		apiPath: 'public',
		version: 1,
		auth: true,
		user: ownerShell,
	});

	const response = await authOwnerAgent.post('/credentials').send(credentialPayload());

	expect(response.statusCode).toBe(500);

	mock.mockRestore();
});

test('DELETE /credentials/:id should delete owned cred for owner', async () => {
	let ownerShell = await testDb.createUserShell(globalOwnerRole);
	ownerShell = await testDb.addApiKey(ownerShell);

	const authOwnerAgent = utils.createAgent(app, {
		apiPath: 'public',
		version: 1,
		auth: true,
		user: ownerShell,
	});

	const savedCredential = await saveCredential(dbCredential(), { user: ownerShell });

	const response = await authOwnerAgent.delete(`/credentials/${savedCredential.id}`);

	expect(response.statusCode).toBe(200);

	const { name, type } = response.body;

	expect(name).toBe(savedCredential.name);
	expect(type).toBe(savedCredential.type);

	const deletedCredential = await Db.collections.Credentials.findOneBy({ id: savedCredential.id });

	expect(deletedCredential).toBeNull(); // deleted

	const deletedSharedCredential = await Db.collections.SharedCredentials.findOneBy({});

	expect(deletedSharedCredential).toBeNull(); // deleted
});

test('DELETE /credentials/:id should delete non-owned cred for owner', async () => {
	let ownerShell = await testDb.createUserShell(globalOwnerRole);
	ownerShell = await testDb.addApiKey(ownerShell);

	const authOwnerAgent = utils.createAgent(app, {
		apiPath: 'public',
		version: 1,
		auth: true,
		user: ownerShell,
	});

	const member = await testDb.createUser({ globalRole: globalMemberRole });

	const savedCredential = await saveCredential(dbCredential(), { user: member });

	const response = await authOwnerAgent.delete(`/credentials/${savedCredential.id}`);

	expect(response.statusCode).toBe(200);

	const deletedCredential = await Db.collections.Credentials.findOneBy({ id: savedCredential.id });

	expect(deletedCredential).toBeNull(); // deleted

	const deletedSharedCredential = await Db.collections.SharedCredentials.findOneBy({});

	expect(deletedSharedCredential).toBeNull(); // deleted
});

test('DELETE /credentials/:id should delete owned cred for member', async () => {
	const member = await testDb.createUser({ globalRole: globalMemberRole, apiKey: randomApiKey() });

	const authMemberAgent = utils.createAgent(app, {
		apiPath: 'public',
		version: 1,
		auth: true,
		user: member,
	});

	const savedCredential = await saveCredential(dbCredential(), { user: member });

	const response = await authMemberAgent.delete(`/credentials/${savedCredential.id}`);

	expect(response.statusCode).toBe(200);

	const { name, type } = response.body;

	expect(name).toBe(savedCredential.name);
	expect(type).toBe(savedCredential.type);

	const deletedCredential = await Db.collections.Credentials.findOneBy({ id: savedCredential.id });

	expect(deletedCredential).toBeNull(); // deleted

	const deletedSharedCredential = await Db.collections.SharedCredentials.findOneBy({});

	expect(deletedSharedCredential).toBeNull(); // deleted
});

test('DELETE /credentials/:id should delete owned cred for member but leave others untouched', async () => {
	const member1 = await testDb.createUser({ globalRole: globalMemberRole, apiKey: randomApiKey() });
	const member2 = await testDb.createUser({ globalRole: globalMemberRole, apiKey: randomApiKey() });

	const savedCredential = await saveCredential(dbCredential(), { user: member1 });
	const notToBeChangedCredential = await saveCredential(dbCredential(), { user: member1 });
	const notToBeChangedCredential2 = await saveCredential(dbCredential(), { user: member2 });

	const authMemberAgent = utils.createAgent(app, {
		apiPath: 'public',
		version: 1,
		auth: true,
		user: member1,
	});

	const response = await authMemberAgent.delete(`/credentials/${savedCredential.id}`);

	expect(response.statusCode).toBe(200);

	const { name, type } = response.body;

	expect(name).toBe(savedCredential.name);
	expect(type).toBe(savedCredential.type);

	const deletedCredential = await Db.collections.Credentials.findOneBy({ id: savedCredential.id });

	expect(deletedCredential).toBeNull(); // deleted

	const deletedSharedCredential = await Db.collections.SharedCredentials.findOne({
		where: {
			credentialsId: savedCredential.id,
		},
	});

	expect(deletedSharedCredential).toBeNull(); // deleted

	await Promise.all(
		[notToBeChangedCredential, notToBeChangedCredential2].map(async (credential) => {
			const untouchedCredential = await Db.collections.Credentials.findOneBy({ id: credential.id });

			expect(untouchedCredential).toEqual(credential); // not deleted

			const untouchedSharedCredential = await Db.collections.SharedCredentials.findOne({
				where: {
					credentialsId: credential.id,
				},
			});

			expect(untouchedSharedCredential).toBeDefined(); // not deleted
		}),
	);
});

test('DELETE /credentials/:id should not delete non-owned cred for member', async () => {
	const ownerShell = await testDb.createUserShell(globalOwnerRole);
	const member = await testDb.createUser({ globalRole: globalMemberRole, apiKey: randomApiKey() });

	const authMemberAgent = utils.createAgent(app, {
		apiPath: 'public',
		version: 1,
		auth: true,
		user: member,
	});
	const savedCredential = await saveCredential(dbCredential(), { user: ownerShell });

	const response = await authMemberAgent.delete(`/credentials/${savedCredential.id}`);

	expect(response.statusCode).toBe(404);

	const shellCredential = await Db.collections.Credentials.findOneBy({ id: savedCredential.id });

	expect(shellCredential).toBeDefined(); // not deleted

	const deletedSharedCredential = await Db.collections.SharedCredentials.findOneBy({});

	expect(deletedSharedCredential).toBeDefined(); // not deleted
});

test('DELETE /credentials/:id should fail if cred not found', async () => {
	let ownerShell = await testDb.createUserShell(globalOwnerRole);
	ownerShell = await testDb.addApiKey(ownerShell);

	const authOwnerAgent = utils.createAgent(app, {
		apiPath: 'public',
		version: 1,
		auth: true,
		user: ownerShell,
	});

	const response = await authOwnerAgent.delete('/credentials/123');

	expect(response.statusCode).toBe(404);
});

test('GET /credentials/schema/:credentialType should fail due to not found type', async () => {
	let ownerShell = await testDb.createUserShell(globalOwnerRole);
	ownerShell = await testDb.addApiKey(ownerShell);

	const authOwnerAgent = utils.createAgent(app, {
		apiPath: 'public',
		version: 1,
		auth: true,
		user: ownerShell,
	});

	const response = await authOwnerAgent.get('/credentials/schema/testing');

	expect(response.statusCode).toBe(404);
});

test('GET /credentials/schema/:credentialType should retrieve credential type', async () => {
	let ownerShell = await testDb.createUserShell(globalOwnerRole);
	ownerShell = await testDb.addApiKey(ownerShell);

	const authOwnerAgent = utils.createAgent(app, {
		apiPath: 'public',
		version: 1,
		auth: true,
		user: ownerShell,
	});

	const response = await authOwnerAgent.get('/credentials/schema/githubApi');

	const { additionalProperties, type, properties, required } = response.body;

	expect(additionalProperties).toBe(false);
	expect(type).toBe('object');
	expect(properties.server).toBeDefined();
	expect(properties.server.type).toBe('string');
	expect(properties.user.type).toBeDefined();
	expect(properties.user.type).toBe('string');
	expect(properties.accessToken.type).toBeDefined();
	expect(properties.accessToken.type).toBe('string');
	expect(required).toEqual(expect.arrayContaining(['server', 'user', 'accessToken']));
	expect(response.statusCode).toBe(200);
});

const credentialPayload = (): CredentialPayload => ({
	name: randomName(),
	type: 'githubApi',
	data: {
		accessToken: randomString(6, 16),
		server: randomString(1, 10),
		user: randomString(1, 10),
	},
});

const dbCredential = () => {
	const credential = credentialPayload();
	credential.nodesAccess = [{ nodeType: credential.type }];

	return credential;
};

const INVALID_PAYLOADS = [
	{
		type: randomName(),
		data: { accessToken: randomString(6, 16) },
	},
	{
		name: randomName(),
		data: { accessToken: randomString(6, 16) },
	},
	{
		name: randomName(),
		type: randomName(),
	},
	{
		name: randomName(),
		type: 'githubApi',
		data: {
			server: randomName(),
		},
	},
	{},
	[],
	undefined,
];<|MERGE_RESOLUTION|>--- conflicted
+++ resolved
@@ -18,14 +18,8 @@
 let saveCredential: SaveCredentialFunction;
 
 beforeAll(async () => {
-<<<<<<< HEAD
-	const initResult = await testDb.init();
-	testDbName = initResult.testDbName;
+	await testDb.init();
 	app = await utils.initTestServer({ endpointGroups: ['publicApi'], applyAuth: false });
-=======
-	app = await utils.initTestServer({ endpointGroups: ['publicApi'], applyAuth: false });
-	await testDb.init();
->>>>>>> 3ea83d87
 
 	utils.initConfigFile();
 
