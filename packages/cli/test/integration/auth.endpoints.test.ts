--- conflicted
+++ resolved
@@ -127,11 +127,7 @@
 			const owner = await Db.collections.User!.findOneOrFail();
 			const authOwnerAgent = await utils.createAuthAgent(app, owner);
 
-<<<<<<< HEAD
 			const response = await authOwnerAgent.get('/logout');
-=======
-			const response = await ownerAgent.post('/logout');
->>>>>>> 20a08852
 
 			expect(response.statusCode).toBe(200);
 			expect(response.body).toEqual(LOGGED_OUT_RESPONSE_BODY);
