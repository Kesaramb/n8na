import { Telemetry } from '../../src/telemetry';
import config from '../../config';

<<<<<<< HEAD
jest.spyOn(Telemetry.prototype as any, 'initRudderStack').mockImplementation(() => {
    return {
        flush: () => {},
        identify: () => {},
        track: () => {},
    };
=======
jest.spyOn(Telemetry.prototype as any, 'createTelemetryClient').mockImplementation(() => {
	return {
		flush: () => {},
		identify: () => {},
		track: () => {},
	};
>>>>>>> a6e1b82c
});

describe('Telemetry', () => {
	let startPulseSpy: jest.SpyInstance;
	const spyTrack = jest.spyOn(Telemetry.prototype, 'track');

	let telemetry: Telemetry;
	const n8nVersion = '0.0.0';
	const instanceId = 'Telemetry unit test';
	const testDateTime = new Date('2022-01-01 00:00:00');

	beforeAll(() => {
		startPulseSpy = jest
			.spyOn(Telemetry.prototype as any, 'startPulse')
			.mockImplementation(() => {});
		jest.useFakeTimers();
		jest.setSystemTime(testDateTime);
		config.set('diagnostics.enabled', true);
		config.set('deployment.type', 'n8n-testing');
	});

	afterAll(() => {
		jest.clearAllTimers();
		jest.useRealTimers();
		startPulseSpy.mockRestore();
		telemetry.trackN8nStop();
	});

	beforeEach(() => {
		spyTrack.mockClear();
		telemetry = new Telemetry(instanceId, n8nVersion);
	});

	afterEach(() => {
		telemetry.trackN8nStop();
	});

	describe('trackN8nStop', () => {
		test('should call track method', () => {
			telemetry.trackN8nStop();
			expect(spyTrack).toHaveBeenCalledTimes(1);
		});
	});

	describe('trackWorkflowExecution', () => {
		beforeEach(() => {
			jest.setSystemTime(testDateTime);
		});

		test('should count executions correctly', async () => {
			const payload = {
				workflow_id: '1',
				is_manual: true,
				success: true,
				error_node_type: 'custom-nodes-base.node-type',
			};

			payload.is_manual = true;
			payload.success = true;
			const execTime1 = fakeJestSystemTime('2022-01-01 12:00:00');
			await telemetry.trackWorkflowExecution(payload);
			fakeJestSystemTime('2022-01-01 12:30:00');
			await telemetry.trackWorkflowExecution(payload);

			payload.is_manual = false;
			payload.success = true;
			const execTime2 = fakeJestSystemTime('2022-01-01 13:00:00');
			await telemetry.trackWorkflowExecution(payload);
			fakeJestSystemTime('2022-01-01 12:30:00');
			await telemetry.trackWorkflowExecution(payload);

			payload.is_manual = true;
			payload.success = false;
			const execTime3 = fakeJestSystemTime('2022-01-01 14:00:00');
			await telemetry.trackWorkflowExecution(payload);
			fakeJestSystemTime('2022-01-01 12:30:00');
			await telemetry.trackWorkflowExecution(payload);

			payload.is_manual = false;
			payload.success = false;
			const execTime4 = fakeJestSystemTime('2022-01-01 15:00:00');
			await telemetry.trackWorkflowExecution(payload);
			fakeJestSystemTime('2022-01-01 12:30:00');
			await telemetry.trackWorkflowExecution(payload);

			expect(spyTrack).toHaveBeenCalledTimes(0);

			const execBuffer = telemetry.getCountsBuffer();

			expect(execBuffer['1'].manual_success?.count).toBe(2);
			expect(execBuffer['1'].manual_success?.first).toEqual(execTime1);
			expect(execBuffer['1'].prod_success?.count).toBe(2);
			expect(execBuffer['1'].prod_success?.first).toEqual(execTime2);
			expect(execBuffer['1'].manual_error?.count).toBe(2);
			expect(execBuffer['1'].manual_error?.first).toEqual(execTime3);
			expect(execBuffer['1'].prod_error?.count).toBe(2);
			expect(execBuffer['1'].prod_error?.first).toEqual(execTime4);
		});

		test('should fire "Workflow execution errored" event for failed executions', async () => {
			const payload = {
				workflow_id: '1',
				is_manual: true,
				success: false,
				error_node_type: 'custom-nodes-base.node-type',
			};

			const execTime1 = fakeJestSystemTime('2022-01-01 12:00:00');
			await telemetry.trackWorkflowExecution(payload);
			fakeJestSystemTime('2022-01-01 12:30:00');
			await telemetry.trackWorkflowExecution(payload);

			let execBuffer = telemetry.getCountsBuffer();

			// should not fire event for custom nodes
			expect(spyTrack).toHaveBeenCalledTimes(0);
			expect(execBuffer['1'].manual_error?.count).toBe(2);
			expect(execBuffer['1'].manual_error?.first).toEqual(execTime1);

			payload.error_node_type = 'n8n-nodes-base.node-type';
			fakeJestSystemTime('2022-01-01 13:00:00');
			await telemetry.trackWorkflowExecution(payload);
			fakeJestSystemTime('2022-01-01 12:30:00');
			await telemetry.trackWorkflowExecution(payload);

			execBuffer = telemetry.getCountsBuffer();

			// should fire event for custom nodes
			expect(spyTrack).toHaveBeenCalledTimes(2);
			expect(spyTrack).toHaveBeenCalledWith('Workflow execution errored', payload);
			expect(execBuffer['1'].manual_error?.count).toBe(4);
			expect(execBuffer['1'].manual_error?.first).toEqual(execTime1);
		});

		test('should track production executions count correctly', async () => {
			const payload = {
				workflow_id: '1',
				is_manual: false,
				success: true,
				error_node_type: 'node_type',
			};

			// successful execution
			const execTime1 = fakeJestSystemTime('2022-01-01 12:00:00');
			await telemetry.trackWorkflowExecution(payload);

			expect(spyTrack).toHaveBeenCalledTimes(0);

			let execBuffer = telemetry.getCountsBuffer();
			expect(execBuffer['1'].manual_error).toBeUndefined();
			expect(execBuffer['1'].manual_success).toBeUndefined();
			expect(execBuffer['1'].prod_error).toBeUndefined();

			expect(execBuffer['1'].prod_success?.count).toBe(1);
			expect(execBuffer['1'].prod_success?.first).toEqual(execTime1);

			// successful execution n8n node
			payload.error_node_type = 'n8n-nodes-base.merge';
			payload.workflow_id = '2';

			await telemetry.trackWorkflowExecution(payload);

			expect(spyTrack).toHaveBeenCalledTimes(0);

			execBuffer = telemetry.getCountsBuffer();
			expect(execBuffer['1'].manual_error).toBeUndefined();
			expect(execBuffer['1'].manual_success).toBeUndefined();
			expect(execBuffer['1'].prod_error).toBeUndefined();

			expect(execBuffer['1'].prod_success?.count).toBe(1);
			expect(execBuffer['2'].prod_success?.count).toBe(1);

			expect(execBuffer['1'].prod_success?.first).toEqual(execTime1);
			expect(execBuffer['2'].prod_success?.first).toEqual(execTime1);

			// additional successful execution
			payload.error_node_type = 'n8n-nodes-base.merge';
			payload.workflow_id = '2';

			await telemetry.trackWorkflowExecution(payload);

			payload.error_node_type = 'n8n-nodes-base.merge';
			payload.workflow_id = '1';

			await telemetry.trackWorkflowExecution(payload);

			expect(spyTrack).toHaveBeenCalledTimes(0);

			execBuffer = telemetry.getCountsBuffer();

			expect(execBuffer['1'].manual_error).toBeUndefined();
			expect(execBuffer['1'].manual_success).toBeUndefined();
			expect(execBuffer['1'].prod_error).toBeUndefined();
			expect(execBuffer['2'].manual_error).toBeUndefined();
			expect(execBuffer['2'].manual_success).toBeUndefined();
			expect(execBuffer['2'].prod_error).toBeUndefined();

			expect(execBuffer['1'].prod_success?.count).toBe(2);
			expect(execBuffer['2'].prod_success?.count).toBe(2);

			expect(execBuffer['1'].prod_success?.first).toEqual(execTime1);
			expect(execBuffer['2'].prod_success?.first).toEqual(execTime1);

			// failed execution
			const execTime2 = fakeJestSystemTime('2022-01-01 12:00:00');
			payload.error_node_type = 'custom-package.custom-node';
			payload.success = false;
			await telemetry.trackWorkflowExecution(payload);

			expect(spyTrack).toHaveBeenCalledTimes(0);

			execBuffer = telemetry.getCountsBuffer();

			expect(execBuffer['1'].manual_error).toBeUndefined();
			expect(execBuffer['1'].manual_success).toBeUndefined();
			expect(execBuffer['2'].manual_error).toBeUndefined();
			expect(execBuffer['2'].manual_success).toBeUndefined();
			expect(execBuffer['2'].prod_error).toBeUndefined();

			expect(execBuffer['1'].prod_error?.count).toBe(1);
			expect(execBuffer['1'].prod_success?.count).toBe(2);
			expect(execBuffer['2'].prod_success?.count).toBe(2);

			expect(execBuffer['1'].prod_error?.first).toEqual(execTime2);
			expect(execBuffer['1'].prod_success?.first).toEqual(execTime1);
			expect(execBuffer['2'].prod_success?.first).toEqual(execTime1);

			// failed execution n8n node
			payload.success = false;
			payload.error_node_type = 'n8n-nodes-base.merge';
			await telemetry.trackWorkflowExecution(payload);

			expect(spyTrack).toHaveBeenCalledTimes(1);

			execBuffer = telemetry.getCountsBuffer();

			expect(execBuffer['1'].manual_error).toBeUndefined();
			expect(execBuffer['1'].manual_success).toBeUndefined();
			expect(execBuffer['2'].manual_error).toBeUndefined();
			expect(execBuffer['2'].manual_success).toBeUndefined();
			expect(execBuffer['2'].prod_error).toBeUndefined();
			expect(execBuffer['1'].prod_success?.count).toBe(2);
			expect(execBuffer['1'].prod_error?.count).toBe(2);
			expect(execBuffer['2'].prod_success?.count).toBe(2);

			expect(execBuffer['1'].prod_error?.first).toEqual(execTime2);
			expect(execBuffer['1'].prod_success?.first).toEqual(execTime1);
			expect(execBuffer['2'].prod_success?.first).toEqual(execTime1);
		});
	});

	describe('pulse', () => {
		let pulseSpy: jest.SpyInstance;
		beforeAll(() => {
			startPulseSpy.mockRestore();
		});

		beforeEach(() => {
			fakeJestSystemTime(testDateTime);
			pulseSpy = jest.spyOn(Telemetry.prototype as any, 'pulse');
		});

		afterEach(() => {
			pulseSpy.mockClear();
		});

		test('should trigger pulse in intervals', () => {
			expect(pulseSpy).toBeCalledTimes(0);

			jest.advanceTimersToNextTimer();

			expect(pulseSpy).toBeCalledTimes(1);
			expect(spyTrack).toHaveBeenCalledTimes(1);
			expect(spyTrack).toHaveBeenCalledWith('pulse');

			jest.advanceTimersToNextTimer();

			expect(pulseSpy).toBeCalledTimes(2);
			expect(spyTrack).toHaveBeenCalledTimes(2);
			expect(spyTrack).toHaveBeenCalledWith('pulse');
		});

		test('should track workflow counts correctly', async () => {
			expect(pulseSpy).toBeCalledTimes(0);

			let execBuffer = telemetry.getCountsBuffer();

			// expect clear counters on start
			expect(Object.keys(execBuffer).length).toBe(0);

			const payload = {
				workflow_id: '1',
				is_manual: true,
				success: true,
				error_node_type: 'custom-nodes-base.node-type',
			};

			await telemetry.trackWorkflowExecution(payload);
			await telemetry.trackWorkflowExecution(payload);

			payload.is_manual = false;
			payload.success = true;
			await telemetry.trackWorkflowExecution(payload);
			await telemetry.trackWorkflowExecution(payload);

			payload.is_manual = true;
			payload.success = false;
			await telemetry.trackWorkflowExecution(payload);
			await telemetry.trackWorkflowExecution(payload);

			payload.is_manual = false;
			payload.success = false;
			await telemetry.trackWorkflowExecution(payload);
			await telemetry.trackWorkflowExecution(payload);

			payload.workflow_id = '2';
			await telemetry.trackWorkflowExecution(payload);
			await telemetry.trackWorkflowExecution(payload);

			expect(spyTrack).toHaveBeenCalledTimes(0);
			expect(pulseSpy).toBeCalledTimes(0);

			jest.advanceTimersToNextTimer();

			execBuffer = telemetry.getCountsBuffer();

			expect(pulseSpy).toBeCalledTimes(1);
			expect(spyTrack).toHaveBeenCalledTimes(3);
			expect(spyTrack).toHaveBeenNthCalledWith(1, 'Workflow execution count', {
				event_version: '2',
				workflow_id: '1',
				manual_error: {
					count: 2,
					first: testDateTime,
				},
				manual_success: {
					count: 2,
					first: testDateTime,
				},
				prod_error: {
					count: 2,
					first: testDateTime,
				},
				prod_success: {
					count: 2,
					first: testDateTime,
				},
			});
			expect(spyTrack).toHaveBeenNthCalledWith(2, 'Workflow execution count', {
				event_version: '2',
				workflow_id: '2',
				prod_error: {
					count: 2,
					first: testDateTime,
				},
			});
			expect(spyTrack).toHaveBeenNthCalledWith(3, 'pulse');
			expect(Object.keys(execBuffer).length).toBe(0);

			jest.advanceTimersToNextTimer();

			execBuffer = telemetry.getCountsBuffer();
			expect(Object.keys(execBuffer).length).toBe(0);

			expect(pulseSpy).toBeCalledTimes(2);
			expect(spyTrack).toHaveBeenCalledTimes(4);
			expect(spyTrack).toHaveBeenNthCalledWith(4, 'pulse');
		});
	});
});

const fakeJestSystemTime = (dateTime: string | Date): Date => {
	const dt = new Date(dateTime);
	jest.setSystemTime(dt);
	return dt;
};<|MERGE_RESOLUTION|>--- conflicted
+++ resolved
@@ -1,21 +1,12 @@
 import { Telemetry } from '../../src/telemetry';
 import config from '../../config';
 
-<<<<<<< HEAD
 jest.spyOn(Telemetry.prototype as any, 'initRudderStack').mockImplementation(() => {
-    return {
-        flush: () => {},
-        identify: () => {},
-        track: () => {},
-    };
-=======
-jest.spyOn(Telemetry.prototype as any, 'createTelemetryClient').mockImplementation(() => {
 	return {
 		flush: () => {},
 		identify: () => {},
 		track: () => {},
 	};
->>>>>>> a6e1b82c
 });
 
 describe('Telemetry', () => {
