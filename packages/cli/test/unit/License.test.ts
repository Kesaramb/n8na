--- conflicted
+++ resolved
@@ -5,12 +5,8 @@
 import { License } from '@/License';
 import { Logger } from '@/Logger';
 import { N8N_VERSION } from '@/constants';
-<<<<<<< HEAD
-import { mockInstance } from '../integration/shared/utils';
+import { mockInstance } from '../shared/mocking';
 import { MultiMainSetup } from '@/services/orchestration/main/MultiMainSetup.ee';
-=======
-import { mockInstance } from '../shared/mocking';
->>>>>>> cbc69090
 
 jest.mock('@n8n_io/license-sdk');
 
@@ -35,11 +31,7 @@
 	const multiMainSetup = mockInstance(MultiMainSetup);
 
 	beforeEach(async () => {
-<<<<<<< HEAD
-		license = new License(logger, instanceSettings, multiMainSetup);
-=======
-		license = new License(logger, instanceSettings, mock(), mock());
->>>>>>> cbc69090
+		license = new License(logger, instanceSettings, mock(), mock(), mock());
 		await license.init();
 	});
 
@@ -62,11 +54,7 @@
 	});
 
 	test('initializes license manager for worker', async () => {
-<<<<<<< HEAD
-		license = new License(logger, instanceSettings, multiMainSetup);
-=======
-		license = new License(logger, instanceSettings, mock(), mock());
->>>>>>> cbc69090
+		license = new License(logger, instanceSettings, mock(), mock(), mock());
 		await license.init('worker');
 		expect(LicenseManager).toHaveBeenCalledWith({
 			autoRenewEnabled: false,
