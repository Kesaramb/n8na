{
  "name": "n8n",
  "version": "1.90.0",
  "description": "n8n Workflow Automation Tool",
  "main": "dist/index",
  "types": "dist/index.d.ts",
  "oclif": {
    "commands": "./dist/commands",
    "helpClass": "./dist/help",
    "bin": "n8n"
  },
  "scripts": {
    "clean": "rimraf dist .turbo",
    "typecheck": "tsc --noEmit",
    "build": "tsc -p tsconfig.build.json && tsc-alias -p tsconfig.build.json && node scripts/build.mjs",
    "buildAndDev": "pnpm run build && pnpm run dev",
    "dev": "concurrently -k -n \"TypeScript,Node\" -c \"yellow.bold,cyan.bold\" \"npm run watch\" \"nodemon\"",
    "dev:worker": "concurrently -k -n \"TypeScript,Node\" -c \"yellow.bold,cyan.bold\" \"npm run watch\" \"nodemon worker\"",
    "dev:webhook": "concurrently -k -n \"TypeScript,Node\" -c \"yellow.bold,cyan.bold\" \"npm run watch\" \"nodemon webhook\"",
    "format": "biome format --write .",
    "format:check": "biome ci .",
    "lint": "eslint . --quiet",
    "lintfix": "eslint . --fix",
    "start": "run-script-os",
    "start:default": "cd bin && ./n8n",
    "start:windows": "cd bin && n8n",
    "test": "pnpm test:sqlite",
    "test:dev": "N8N_LOG_LEVEL=silent DB_TYPE=sqlite jest --watch",
    "test:sqlite": "N8N_LOG_LEVEL=silent DB_TYPE=sqlite jest",
    "test:postgres": "N8N_LOG_LEVEL=silent DB_TYPE=postgresdb DB_POSTGRESDB_SCHEMA=alt_schema DB_TABLE_PREFIX=test_ jest --no-coverage",
    "test:mariadb": "N8N_LOG_LEVEL=silent DB_TYPE=mariadb DB_TABLE_PREFIX=test_ jest --no-coverage",
    "test:mysql": "N8N_LOG_LEVEL=silent DB_TYPE=mysqldb DB_TABLE_PREFIX=test_ jest --no-coverage",
    "watch": "tsc-watch -p tsconfig.build.json --onCompilationComplete \"tsc-alias -p tsconfig.build.json\""
  },
  "bin": {
    "n8n": "./bin/n8n"
  },
  "keywords": [
    "automate",
    "automation",
    "IaaS",
    "iPaaS",
    "n8n",
    "workflow"
  ],
  "engines": {
    "node": ">=18.17 <= 22"
  },
  "files": [
    "bin",
    "templates",
    "dist",
    "!dist/**/e2e.*"
  ],
  "devDependencies": {
    "@n8n/typescript-config": "workspace:*",
    "@redocly/cli": "^1.28.5",
    "@types/aws4": "^1.5.1",
    "@types/bcryptjs": "^2.4.2",
    "@types/compression": "^1.7.5",
    "@types/convict": "^6.1.1",
    "@types/cookie-parser": "^1.4.8",
    "@types/express": "catalog:",
    "@types/flat": "^5.0.5",
    "@types/formidable": "^3.4.5",
    "@types/json-diff": "^1.0.0",
    "@types/jsonwebtoken": "catalog:",
    "@types/lodash": "catalog:",
    "@types/psl": "^1.1.0",
    "@types/replacestream": "^4.0.1",
    "@types/shelljs": "^0.8.11",
    "@types/sshpk": "^1.17.1",
    "@types/superagent": "^8.1.7",
    "@types/swagger-ui-express": "^4.1.8",
    "@types/syslog-client": "^1.1.2",
    "@types/uuid": "catalog:",
    "@types/validator": "^13.7.0",
    "@types/ws": "^8.5.4",
    "@types/xml2js": "catalog:",
    "@types/yamljs": "^0.2.31",
    "@vvo/tzdb": "^6.141.0",
    "concurrently": "^8.2.0",
    "ioredis-mock": "^8.8.1",
    "mjml": "^4.15.3",
    "openapi-types": "^12.1.3",
    "ts-essentials": "^7.0.3"
  },
  "dependencies": {
    "@azure/identity": "^4.3.0",
    "@azure/keyvault-secrets": "^4.8.0",
    "@google-cloud/secret-manager": "^5.6.0",
    "@n8n/api-types": "workspace:*",
    "@n8n/client-oauth2": "workspace:*",
    "@n8n/config": "workspace:*",
<<<<<<< HEAD
    "@n8n/decorators": "workspace:*",
=======
    "@n8n/constants": "workspace:^",
>>>>>>> 9243e18d
    "@n8n/di": "workspace:*",
    "@n8n/localtunnel": "3.0.0",
    "@n8n/n8n-nodes-langchain": "workspace:*",
    "@n8n/permissions": "workspace:*",
    "@n8n/task-runner": "workspace:*",
    "@n8n/typeorm": "0.3.20-12",
    "@n8n_io/ai-assistant-sdk": "1.13.0",
    "@n8n_io/license-sdk": "2.20.0",
    "@oclif/core": "4.0.7",
    "@rudderstack/rudder-sdk-node": "2.0.9",
    "@sentry/node": "catalog:",
    "aws4": "1.11.0",
    "axios": "catalog:",
    "bcryptjs": "2.4.3",
    "bull": "4.12.1",
    "cache-manager": "5.2.3",
    "change-case": "4.1.2",
    "class-transformer": "0.5.1",
    "class-validator": "0.14.0",
    "compression": "1.8.0",
    "convict": "6.2.4",
    "cookie-parser": "1.4.7",
    "csrf": "3.1.0",
    "dotenv": "8.6.0",
    "express": "5.1.0",
    "express-handlebars": "8.0.1",
    "express-openapi-validator": "5.4.7",
    "express-prom-bundle": "8.0.0",
    "express-rate-limit": "7.5.0",
    "fast-glob": "catalog:",
    "flat": "5.0.2",
    "flatted": "catalog:",
    "formidable": "3.5.1",
    "handlebars": "4.7.8",
    "helmet": "8.1.0",
    "infisical-node": "1.3.0",
    "ioredis": "5.3.2",
    "isbot": "3.6.13",
    "json-diff": "1.0.6",
    "jsonschema": "1.4.1",
    "jsonwebtoken": "catalog:",
    "ldapts": "4.2.6",
    "lodash": "catalog:",
    "luxon": "catalog:",
    "mysql2": "3.11.0",
    "n8n-core": "workspace:*",
    "n8n-editor-ui": "workspace:*",
    "n8n-nodes-base": "workspace:*",
    "n8n-workflow": "workspace:*",
    "nanoid": "catalog:",
    "nodemailer": "6.9.9",
    "oauth-1.0a": "2.2.6",
    "open": "7.4.2",
    "otpauth": "9.1.1",
    "p-cancelable": "2.1.1",
    "p-lazy": "3.1.0",
    "pg": "8.12.0",
    "picocolors": "catalog:",
    "pkce-challenge": "5.0.0",
    "posthog-node": "3.2.1",
    "prom-client": "15.1.3",
    "psl": "1.9.0",
    "raw-body": "3.0.0",
    "reflect-metadata": "catalog:",
    "replacestream": "4.0.3",
    "samlify": "2.9.0",
    "semver": "7.5.4",
    "shelljs": "0.8.5",
    "simple-git": "3.17.0",
    "source-map-support": "0.5.21",
    "sqlite3": "5.1.7",
    "sshpk": "1.17.0",
    "swagger-ui-express": "5.0.1",
    "syslog-client": "1.1.1",
    "uuid": "catalog:",
    "validator": "13.7.0",
    "ws": "8.17.1",
    "xml2js": "catalog:",
    "xmllint-wasm": "3.0.1",
    "xss": "catalog:",
    "yamljs": "0.3.0",
    "zod": "catalog:"
  }
}<|MERGE_RESOLUTION|>--- conflicted
+++ resolved
@@ -92,11 +92,8 @@
     "@n8n/api-types": "workspace:*",
     "@n8n/client-oauth2": "workspace:*",
     "@n8n/config": "workspace:*",
-<<<<<<< HEAD
+    "@n8n/constants": "workspace:^",
     "@n8n/decorators": "workspace:*",
-=======
-    "@n8n/constants": "workspace:^",
->>>>>>> 9243e18d
     "@n8n/di": "workspace:*",
     "@n8n/localtunnel": "3.0.0",
     "@n8n/n8n-nodes-langchain": "workspace:*",
