--- conflicted
+++ resolved
@@ -176,11 +176,7 @@
 					this.logWriter?.startRecoveryProcess();
 					for (const executionId of unfinishedExecutionIds) {
 						const logMesssages = unsentAndUnfinished.unfinishedExecutions[executionId];
-<<<<<<< HEAD
-						await this.recoveryService.recoverFromLogs(executionId, logMesssages);
-=======
 						await this.recoveryService.recoverFromLogs(executionId, logMesssages ?? []);
->>>>>>> ab29ba9b
 					}
 				}
 				// remove the recovery process flag file
