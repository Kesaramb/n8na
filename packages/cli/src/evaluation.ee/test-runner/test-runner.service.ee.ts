import type { User, ExecutionEntity, MockedNodeItem, TestDefinition, TestRun } from '@n8n/db';
import {
	ExecutionRepository,
	TestCaseExecutionRepository,
	TestMetricRepository,
	TestRunRepository,
	WorkflowRepository,
} from '@n8n/db';
import { Service } from '@n8n/di';
import { parse } from 'flatted';
import difference from 'lodash/difference';
import { ErrorReporter, Logger } from 'n8n-core';
import { ExecutionCancelledError, NodeConnectionTypes, Workflow } from 'n8n-workflow';
import type {
	AssignmentCollectionValue,
	IDataObject,
	IRun,
	IRunExecutionData,
	IWorkflowBase,
	IWorkflowExecutionDataProcess,
} from 'n8n-workflow';
import assert from 'node:assert';

import { ActiveExecutions } from '@/active-executions';
import config from '@/config';
import { EVALUATION_METRICS_NODE } from '@/constants';
<<<<<<< HEAD
import * as Db from '@/db';
=======
import { WorkflowRepository } from '@/databases/repositories/workflow.repository';
>>>>>>> 8591c2e0
import { TestCaseExecutionError, TestRunError } from '@/evaluation.ee/test-runner/errors.ee';
import { NodeTypes } from '@/node-types';
import { Telemetry } from '@/telemetry';
import { getRunData } from '@/workflow-execute-additional-data';
import { WorkflowRunner } from '@/workflow-runner';

import { EvaluationMetrics } from './evaluation-metrics.ee';
import {
	createPinData,
	formatTestCaseExecutionInputData,
	getPastExecutionTriggerNode,
} from './utils.ee';

export interface TestRunMetadata {
	testRunId: string;
	userId: string;
}

export interface TestCaseRunMetadata extends TestRunMetadata {
	pastExecutionId: string;
	annotation: ExecutionEntity['annotation'];
	highlightedData: ExecutionEntity['metadata'];
}

/**
 * This service orchestrates the running of test cases.
 * It uses the test definitions to find
 * past executions, creates pin data from them,
 * and runs the workflow-under-test with the pin data.
 * After the workflow-under-test finishes, it runs the evaluation workflow
 * with the original and new run data, and collects the metrics.
 */
@Service()
export class TestRunnerService {
	private abortControllers: Map<TestRun['id'], AbortController> = new Map();

	constructor(
		private readonly logger: Logger,
		private readonly telemetry: Telemetry,
		private readonly workflowRepository: WorkflowRepository,
		private readonly workflowRunner: WorkflowRunner,
		private readonly executionRepository: ExecutionRepository,
		private readonly activeExecutions: ActiveExecutions,
		private readonly testRunRepository: TestRunRepository,
		private readonly testCaseExecutionRepository: TestCaseExecutionRepository,
		private readonly testMetricRepository: TestMetricRepository,
		private readonly nodeTypes: NodeTypes,
		private readonly errorReporter: ErrorReporter,
	) {}

	/**
	 * As Test Runner does not have a recovery mechanism, it can not resume Test Runs interrupted by the server restart.
	 * All Test Runs in incomplete state will be marked as cancelled.
	 */
	async cleanupIncompleteRuns() {
		await this.testRunRepository.markAllIncompleteAsFailed();
	}

	/**
	 * Prepares the start nodes and trigger node data props for the `workflowRunner.run` method input.
	 */
	private getStartNodesData(
		workflow: IWorkflowBase,
		pastExecutionData: IRunExecutionData,
		pastExecutionWorkflowData: IWorkflowBase,
	): Pick<IWorkflowExecutionDataProcess, 'startNodes' | 'triggerToStartFrom'> {
		// Create a new workflow instance to use the helper functions (getChildNodes)
		const workflowInstance = new Workflow({
			nodes: workflow.nodes,
			connections: workflow.connections,
			active: false,
			nodeTypes: this.nodeTypes,
		});

		// Create a map between node IDs and node names for the past workflow
		const pastWorkflowNodeIdByName = new Map(
			pastExecutionWorkflowData.nodes.map((node) => [node.name, node.id]),
		);

		// Create a map between node names and IDs for the up-to-date workflow
		const workflowNodeNameById = new Map(workflow.nodes.map((node) => [node.id, node.name]));

		// Determine the trigger node of the past execution
		const pastExecutionTriggerNode = getPastExecutionTriggerNode(pastExecutionData);
		assert(pastExecutionTriggerNode, 'Could not find the trigger node of the past execution');

		const pastExecutionTriggerNodeId = pastWorkflowNodeIdByName.get(pastExecutionTriggerNode);
		assert(pastExecutionTriggerNodeId, 'Could not find the trigger node ID of the past execution');

		// Check the trigger is still present in the workflow
		const triggerNode = workflowNodeNameById.get(pastExecutionTriggerNodeId);
		if (!triggerNode) {
			throw new TestCaseExecutionError('TRIGGER_NO_LONGER_EXISTS');
		}

		const triggerNodeData = pastExecutionData.resultData.runData[pastExecutionTriggerNode][0];
		assert(triggerNodeData, 'Trigger node data not found');

		const triggerToStartFrom = {
			name: triggerNode,
			data: triggerNodeData,
		};

		// Start nodes are the nodes that are connected to the trigger node
		const startNodes = workflowInstance
			.getChildNodes(triggerNode, NodeConnectionTypes.Main, 1)
			.map((nodeName) => ({
				name: nodeName,
				sourceData: { previousNode: pastExecutionTriggerNode },
			}));

		return {
			startNodes,
			triggerToStartFrom,
		};
	}

	/**
	 * Runs a test case with the given pin data.
	 * Waits for the workflow under test to finish execution.
	 */
	private async runTestCase(
		workflow: IWorkflowBase,
		pastExecutionData: IRunExecutionData,
		pastExecutionWorkflowData: IWorkflowBase,
		mockedNodes: MockedNodeItem[],
		metadata: TestCaseRunMetadata,
		abortSignal: AbortSignal,
	): Promise<IRun | undefined> {
		// Do not run if the test run is cancelled
		if (abortSignal.aborted) {
			return;
		}

		// Create pin data from the past execution data
		const pinData = createPinData(
			workflow,
			mockedNodes,
			pastExecutionData,
			pastExecutionWorkflowData,
		);

		const startNodesData = this.getStartNodesData(
			workflow,
			pastExecutionData,
			pastExecutionWorkflowData,
		);

		// Prepare the data to run the workflow
		// Evaluation executions should run the same way as manual,
		// because they need pinned data and partial execution logic
		const data: IWorkflowExecutionDataProcess = {
			...startNodesData,
			executionMode: 'evaluation',
			runData: {},
			pinData,
			workflowData: { ...workflow, pinData },
			userId: metadata.userId,
			partialExecutionVersion: 2,
		};

		// When in queue mode, we need to pass additional data to the execution
		// the same way as it would be passed in manual mode
		if (config.getEnv('executions.mode') === 'queue') {
			data.executionData = {
				startData: {
					startNodes: startNodesData.startNodes,
				},
				resultData: {
					pinData,
					runData: {},
				},
				manualData: {
					userId: metadata.userId,
					partialExecutionVersion: 2,
					triggerToStartFrom: startNodesData.triggerToStartFrom,
				},
			};
		}

		// Trigger the workflow under test with mocked data
		const executionId = await this.workflowRunner.run(data);
		assert(executionId);

		// Listen to the abort signal to stop the execution in case test run is cancelled
		abortSignal.addEventListener('abort', () => {
			this.activeExecutions.stopExecution(executionId);
		});

		// Update status of the test run execution mapping
		await this.testCaseExecutionRepository.markAsRunning({
			testRunId: metadata.testRunId,
			pastExecutionId: metadata.pastExecutionId,
			executionId,
		});

		// Wait for the execution to finish
		const executePromise = this.activeExecutions.getPostExecutePromise(executionId);

		return await executePromise;
	}

	/**
	 * Sync the metrics of the test definition with the evaluation workflow.
	 */
	async syncMetrics(
		testDefinitionId: string,
		evaluationWorkflow: IWorkflowBase,
	): Promise<Set<string>> {
		const usedTestMetricNames = await this.getUsedTestMetricNames(evaluationWorkflow);
		const existingTestMetrics = await this.testMetricRepository.find({
			where: {
				testDefinition: { id: testDefinitionId },
			},
		});

		const existingMetricNames = new Set(existingTestMetrics.map((metric) => metric.name));
		const metricsToAdd = difference(
			Array.from(usedTestMetricNames),
			Array.from(existingMetricNames),
		);
		const metricsToRemove = difference(
			Array.from(existingMetricNames),
			Array.from(usedTestMetricNames),
		);

		// Add new metrics
		const metricsToAddEntities = metricsToAdd.map((metricName) =>
			this.testMetricRepository.create({
				name: metricName,
				testDefinition: { id: testDefinitionId },
			}),
		);
		await this.testMetricRepository.save(metricsToAddEntities);

		// Remove no longer used metrics
		metricsToRemove.forEach(async (metricName) => {
			const metric = existingTestMetrics.find((m) => m.name === metricName);
			assert(metric, 'Existing metric not found');

			await this.testMetricRepository.delete(metric.id);
		});

		return usedTestMetricNames;
	}

	/**
	 * Run the evaluation workflow with the expected and actual run data.
	 */
	private async runTestCaseEvaluation(
		evaluationWorkflow: IWorkflowBase,
		evaluationInputData: any,
		abortSignal: AbortSignal,
		metadata: TestCaseRunMetadata,
	) {
		// Do not run if the test run is cancelled
		if (abortSignal.aborted) {
			return;
		}

		// Prepare the data to run the evaluation workflow
		const data = await getRunData(evaluationWorkflow, [evaluationInputData]);
		data.executionMode = 'integrated';

		// Trigger the evaluation workflow
		const executionId = await this.workflowRunner.run(data);
		assert(executionId);

		// Listen to the abort signal to stop the execution in case test run is cancelled
		abortSignal.addEventListener('abort', () => {
			this.activeExecutions.stopExecution(executionId);
		});

		// Update status of the test run execution mapping
		await this.testCaseExecutionRepository.markAsEvaluationRunning({
			testRunId: metadata.testRunId,
			pastExecutionId: metadata.pastExecutionId,
			evaluationExecutionId: executionId,
		});

		// Wait for the execution to finish
		const executePromise = this.activeExecutions.getPostExecutePromise(executionId);

		return await executePromise;
	}

	/**
	 * Get the evaluation metrics nodes from a workflow.
	 */
	static getEvaluationMetricsNodes(workflow: IWorkflowBase) {
		return workflow.nodes.filter((node) => node.type === EVALUATION_METRICS_NODE);
	}

	/**
	 * Evaluation result is the first item in the output of the last node
	 * executed in the evaluation workflow. Defaults to an empty object
	 * in case the node doesn't produce any output items.
	 */
	private extractEvaluationResult(execution: IRun, evaluationWorkflow: IWorkflowBase): IDataObject {
		const lastNodeExecuted = execution.data.resultData.lastNodeExecuted;
		assert(lastNodeExecuted, 'Could not find the last node executed in evaluation workflow');
		const metricsNodes = TestRunnerService.getEvaluationMetricsNodes(evaluationWorkflow);
		const metricsRunData = metricsNodes.flatMap(
			(node) => execution.data.resultData.runData[node.name],
		);
		const metricsData = metricsRunData.reverse().map((data) => data.data?.main?.[0]?.[0]?.json);
		const metricsResult = metricsData.reduce((acc, curr) => ({ ...acc, ...curr }), {}) ?? {};

		return metricsResult;
	}

	/**
	 * Get the metrics to collect from the evaluation workflow execution results.
	 */
	private async getUsedTestMetricNames(evaluationWorkflow: IWorkflowBase) {
		const metricsNodes = TestRunnerService.getEvaluationMetricsNodes(evaluationWorkflow);
		const metrics = metricsNodes.map((node) => {
			const metricsParameter = node.parameters?.metrics as AssignmentCollectionValue;
			assert(metricsParameter, 'Metrics parameter not found');

			const metricsNames = metricsParameter.assignments.map((assignment) => assignment.name);
			return metricsNames;
		});

		return new Set(metrics.flat());
	}

	/**
	 * Creates a new test run for the given test definition.
	 */
	async runTest(user: User, test: TestDefinition): Promise<void> {
		this.logger.debug('Starting new test run', { testId: test.id });

		const workflow = await this.workflowRepository.findById(test.workflowId);
		assert(workflow, 'Workflow not found');

		// 0. Create new Test Run
		const testRun = await this.testRunRepository.createTestRun(test.id);
		assert(testRun, 'Unable to create a test run');

		// 0.1 Initialize AbortController
		const abortController = new AbortController();
		this.abortControllers.set(testRun.id, abortController);

		// 0.2 Initialize metadata
		// This will be passed to the test case executions
		const testRunMetadata = {
			testRunId: testRun.id,
			userId: user.id,
		};

		let testRunEndStatusForTelemetry;

		const abortSignal = abortController.signal;
		const { manager: dbManager } = this.executionRepository;

		try {
			// Get the evaluation workflow
			const evaluationWorkflow = await this.workflowRepository.findById(test.evaluationWorkflowId);
			if (!evaluationWorkflow) {
				throw new TestRunError('EVALUATION_WORKFLOW_NOT_FOUND');
			}
			///
			// 1. Make test cases from previous executions
			///

			// Select executions with the annotation tag and workflow ID of the test.
			// Fetch only ids to reduce the data transfer.
			const pastExecutions: ReadonlyArray<Pick<ExecutionEntity, 'id'>> =
				await this.executionRepository
					.createQueryBuilder('execution')
					.select('execution.id')
					.leftJoin('execution.annotation', 'annotation')
					.leftJoin('annotation.tags', 'annotationTag')
					.where('annotationTag.id = :tagId', { tagId: test.annotationTagId })
					.andWhere('execution.workflowId = :workflowId', { workflowId: test.workflowId })
					.getMany();

			this.logger.debug('Found past executions', { count: pastExecutions.length });

			if (pastExecutions.length === 0) {
				throw new TestRunError('PAST_EXECUTIONS_NOT_FOUND');
			}

			// Add all past executions mappings to the test run.
			// This will be used to track the status of each test case and keep the connection between test run and all related executions (past, current, and evaluation).
			await this.testCaseExecutionRepository.createBatch(
				testRun.id,
				pastExecutions.map((e) => e.id),
			);

			// Sync the metrics of the test definition with the evaluation workflow
			const testMetricNames = await this.syncMetrics(test.id, evaluationWorkflow);

			// 2. Run over all the test cases
			const pastExecutionIds = pastExecutions.map((e) => e.id);

			// Update test run status
			await this.testRunRepository.markAsRunning(testRun.id, pastExecutions.length);

			this.telemetry.track('User ran test', {
				user_id: user.id,
				test_id: test.id,
				run_id: testRun.id,
				executions_ids: pastExecutionIds,
				workflow_id: test.workflowId,
				evaluation_workflow_id: test.evaluationWorkflowId,
			});

			// Initialize object to collect the results of the evaluation workflow executions
			const metrics = new EvaluationMetrics(testMetricNames);

			///
			// 2. Run over all the test cases
			///

			for (const pastExecutionId of pastExecutionIds) {
				if (abortSignal.aborted) {
					this.logger.debug('Test run was cancelled', {
						testId: test.id,
						stoppedOn: pastExecutionId,
					});
					break;
				}

				this.logger.debug('Running test case', { pastExecutionId });

				try {
					// Fetch past execution with data
					const pastExecution = await this.executionRepository.findOne({
						where: { id: pastExecutionId },
						relations: ['executionData', 'metadata', 'annotation', 'annotation.tags'],
					});
					assert(pastExecution, 'Execution not found');

					const executionData = parse(pastExecution.executionData.data) as IRunExecutionData;

					const testCaseMetadata = {
						...testRunMetadata,
						pastExecutionId,
						highlightedData: pastExecution.metadata,
						annotation: pastExecution.annotation,
					};

					// Run the test case and wait for it to finish
					const testCaseExecution = await this.runTestCase(
						workflow,
						executionData,
						pastExecution.executionData.workflowData,
						test.mockedNodes,
						testCaseMetadata,
						abortSignal,
					);

					this.logger.debug('Test case execution finished', { pastExecutionId });

					// In case of a permission check issue, the test case execution will be undefined.
					// If that happens, or if the test case execution produced an error, mark the test case as failed.
					if (!testCaseExecution || testCaseExecution.data.resultData.error) {
						await dbManager.transaction(async (trx) => {
							await this.testRunRepository.incrementFailed(testRun.id, trx);
							await this.testCaseExecutionRepository.markAsFailed({
								testRunId: testRun.id,
								pastExecutionId,
								errorCode: 'FAILED_TO_EXECUTE_WORKFLOW',
								trx,
							});
						});
						continue;
					}

					// Collect the results of the test case execution
					const testCaseRunData = testCaseExecution.data.resultData.runData;

					// Get the original runData from the test case execution data
					const originalRunData = executionData.resultData.runData;

					const evaluationInputData = formatTestCaseExecutionInputData(
						originalRunData,
						pastExecution.executionData.workflowData,
						testCaseRunData,
						workflow,
						testCaseMetadata,
					);

					// Run the evaluation workflow with the original and new run data
					const evalExecution = await this.runTestCaseEvaluation(
						evaluationWorkflow,
						evaluationInputData,
						abortSignal,
						testCaseMetadata,
					);
					assert(evalExecution);

					this.logger.debug('Evaluation execution finished', { pastExecutionId });

					// Extract the output of the last node executed in the evaluation workflow
					const { addedMetrics } = metrics.addResults(
						this.extractEvaluationResult(evalExecution, evaluationWorkflow),
					);

					if (evalExecution.data.resultData.error) {
						await dbManager.transaction(async (trx) => {
							await this.testRunRepository.incrementFailed(testRun.id, trx);
							await this.testCaseExecutionRepository.markAsFailed({
								testRunId: testRun.id,
								pastExecutionId,
								errorCode: 'FAILED_TO_EXECUTE_EVALUATION_WORKFLOW',
								trx,
							});
						});
					} else {
						await dbManager.transaction(async (trx) => {
							await this.testRunRepository.incrementPassed(testRun.id, trx);

							await this.testCaseExecutionRepository.markAsCompleted({
								testRunId: testRun.id,
								pastExecutionId,
								metrics: addedMetrics,
								trx,
							});
						});
					}
				} catch (e) {
					// In case of an unexpected error, increment the failed count and continue with the next test case
					await dbManager.transaction(async (trx) => {
						await this.testRunRepository.incrementFailed(testRun.id, trx);

						if (e instanceof TestCaseExecutionError) {
							await this.testCaseExecutionRepository.markAsFailed({
								testRunId: testRun.id,
								pastExecutionId,
								errorCode: e.code,
								errorDetails: e.extra as IDataObject,
								trx,
							});
						} else {
							await this.testCaseExecutionRepository.markAsFailed({
								testRunId: testRun.id,
								pastExecutionId,
								errorCode: 'UNKNOWN_ERROR',
								trx,
							});

							// Report unexpected errors
							this.errorReporter.error(e);
						}
					});
				}
			}

			// Mark the test run as completed or cancelled
			if (abortSignal.aborted) {
				await dbManager.transaction(async (trx) => {
					await this.testRunRepository.markAsCancelled(testRun.id, trx);
					await this.testCaseExecutionRepository.markAllPendingAsCancelled(testRun.id, trx);

					testRunEndStatusForTelemetry = 'cancelled';
				});
			} else {
				const aggregatedMetrics = metrics.getAggregatedMetrics();

				await this.testRunRepository.markAsCompleted(testRun.id, aggregatedMetrics);

				this.logger.debug('Test run finished', { testId: test.id, testRunId: testRun.id });

				testRunEndStatusForTelemetry = 'completed';
			}
		} catch (e) {
			if (e instanceof ExecutionCancelledError) {
				this.logger.debug('Evaluation execution was cancelled. Cancelling test run', {
					testRunId: testRun.id,
					stoppedOn: e.extra?.executionId,
				});

				await dbManager.transaction(async (trx) => {
					await this.testRunRepository.markAsCancelled(testRun.id, trx);
					await this.testCaseExecutionRepository.markAllPendingAsCancelled(testRun.id, trx);
				});

				testRunEndStatusForTelemetry = 'cancelled';
			} else if (e instanceof TestRunError) {
				await this.testRunRepository.markAsError(testRun.id, e.code, e.extra as IDataObject);
				testRunEndStatusForTelemetry = 'error';
			} else {
				await this.testRunRepository.markAsError(testRun.id, 'UNKNOWN_ERROR');
				testRunEndStatusForTelemetry = 'error';
				throw e;
			}
		} finally {
			// Clean up abort controller
			this.abortControllers.delete(testRun.id);

			// Send telemetry event
			this.telemetry.track('Test run finished', {
				test_id: test.id,
				run_id: testRun.id,
				status: testRunEndStatusForTelemetry,
			});
		}
	}

	/**
	 * Checks if the test run in a cancellable state.
	 */
	canBeCancelled(testRun: TestRun) {
		return testRun.status !== 'running' && testRun.status !== 'new';
	}

	/**
	 * Cancels the test run with the given ID.
	 * TODO: Implement the cancellation of the test run in a multi-main scenario
	 */
	async cancelTestRun(testRunId: string) {
		const abortController = this.abortControllers.get(testRunId);
		if (abortController) {
			abortController.abort();
			this.abortControllers.delete(testRunId);
		} else {
			const { manager: dbManager } = this.executionRepository;
			// If there is no abort controller - just mark the test run and all its' pending test case executions as cancelled
			await dbManager.transaction(async (trx) => {
				await this.testRunRepository.markAsCancelled(testRunId, trx);
				await this.testCaseExecutionRepository.markAllPendingAsCancelled(testRunId, trx);
			});
		}
	}

	/**
	 * Returns the example evaluation WF input for the test definition.
	 * It uses the latest execution of a workflow under test as a source and formats it
	 * the same way as the evaluation input would be formatted.
	 * We explicitly provide annotation tag here (and DO NOT use the one from DB), because the test definition
	 * might not be saved to the DB with the updated annotation tag at the moment we need to get the example data.
	 */
	async getExampleEvaluationInputData(test: TestDefinition, annotationTagId: string) {
		// Select the id of latest execution with the annotation tag and workflow ID of the test
		const lastPastExecution: Pick<ExecutionEntity, 'id'> | null = await this.executionRepository
			.createQueryBuilder('execution')
			.select('execution.id')
			.leftJoin('execution.annotation', 'annotation')
			.leftJoin('annotation.tags', 'annotationTag')
			.where('annotationTag.id = :tagId', { tagId: annotationTagId })
			.andWhere('execution.workflowId = :workflowId', { workflowId: test.workflowId })
			.orderBy('execution.createdAt', 'DESC')
			.getOne();

		if (lastPastExecution === null) {
			return null;
		}

		// Fetch past execution with data
		const pastExecution = await this.executionRepository.findOne({
			where: {
				id: lastPastExecution.id,
			},
			relations: ['executionData', 'metadata', 'annotation', 'annotation.tags'],
		});
		assert(pastExecution, 'Execution not found');

		const executionData = parse(pastExecution.executionData.data) as IRunExecutionData;

		const sampleTestCaseMetadata = {
			testRunId: 'sample-test-run-id',
			userId: 'sample-user-id',
			pastExecutionId: lastPastExecution.id,
			highlightedData: pastExecution.metadata,
			annotation: pastExecution.annotation,
		};

		// Get the original runData from the test case execution data
		const originalRunData = executionData.resultData.runData;

		// We use the same execution data for the original and new run data format example
		const evaluationInputData = formatTestCaseExecutionInputData(
			originalRunData,
			pastExecution.executionData.workflowData,
			originalRunData,
			pastExecution.executionData.workflowData,
			sampleTestCaseMetadata,
		);

		return evaluationInputData.json;
	}
}<|MERGE_RESOLUTION|>--- conflicted
+++ resolved
@@ -24,11 +24,6 @@
 import { ActiveExecutions } from '@/active-executions';
 import config from '@/config';
 import { EVALUATION_METRICS_NODE } from '@/constants';
-<<<<<<< HEAD
-import * as Db from '@/db';
-=======
-import { WorkflowRepository } from '@/databases/repositories/workflow.repository';
->>>>>>> 8591c2e0
 import { TestCaseExecutionError, TestRunError } from '@/evaluation.ee/test-runner/errors.ee';
 import { NodeTypes } from '@/node-types';
 import { Telemetry } from '@/telemetry';
