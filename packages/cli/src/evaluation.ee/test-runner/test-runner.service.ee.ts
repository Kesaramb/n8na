--- conflicted
+++ resolved
@@ -201,14 +201,8 @@
 	 * Run the evaluation workflow with the expected and actual run data.
 	 */
 	private async runTestCaseEvaluation(
-<<<<<<< HEAD
-		evaluationWorkflow: WorkflowEntity,
+		evaluationWorkflow: IWorkflowBase,
 		evaluationInputData: any,
-=======
-		evaluationWorkflow: IWorkflowBase,
-		expectedData: IRunData,
-		actualData: IRunData,
->>>>>>> 0c6eb6ea
 		abortSignal: AbortSignal,
 		metadata: TestCaseRunMetadata,
 	) {
