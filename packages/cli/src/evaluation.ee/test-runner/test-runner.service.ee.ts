import { Service } from '@n8n/di';
import { parse } from 'flatted';
<<<<<<< HEAD
import { ErrorReporter } from 'n8n-core';
=======
import { NodeConnectionType, Workflow } from 'n8n-workflow';
>>>>>>> 04c1182a
import type {
	IDataObject,
	IRun,
	IRunData,
	IRunExecutionData,
	IWorkflowBase,
	IWorkflowExecutionDataProcess,
} from 'n8n-workflow';
import assert from 'node:assert';

import { ActiveExecutions } from '@/active-executions';
import type { ExecutionEntity } from '@/databases/entities/execution-entity';
import type { MockedNodeItem, TestDefinition } from '@/databases/entities/test-definition.ee';
import type { User } from '@/databases/entities/user';
import type { WorkflowEntity } from '@/databases/entities/workflow-entity';
import { ExecutionRepository } from '@/databases/repositories/execution.repository';
import { TestMetricRepository } from '@/databases/repositories/test-metric.repository.ee';
import { TestRunRepository } from '@/databases/repositories/test-run.repository.ee';
import { WorkflowRepository } from '@/databases/repositories/workflow.repository';
import { NodeTypes } from '@/node-types';
import { getRunData } from '@/workflow-execute-additional-data';
import { WorkflowRunner } from '@/workflow-runner';

import { EvaluationMetrics } from './evaluation-metrics.ee';
import { createPinData, getPastExecutionTriggerNode } from './utils.ee';

/**
 * This service orchestrates the running of test cases.
 * It uses the test definitions to find
 * past executions, creates pin data from them,
 * and runs the workflow-under-test with the pin data.
 * After the workflow-under-test finishes, it runs the evaluation workflow
 * with the original and new run data, and collects the metrics.
 */
@Service()
export class TestRunnerService {
	constructor(
		private readonly workflowRepository: WorkflowRepository,
		private readonly workflowRunner: WorkflowRunner,
		private readonly executionRepository: ExecutionRepository,
		private readonly activeExecutions: ActiveExecutions,
		private readonly testRunRepository: TestRunRepository,
		private readonly testMetricRepository: TestMetricRepository,
		private readonly nodeTypes: NodeTypes,
		private readonly errorReporter: ErrorReporter,
	) {}

	/**
	 * Prepares the start nodes and trigger node data props for the `workflowRunner.run` method input.
	 */
	private getStartNodesData(
		workflow: WorkflowEntity,
		pastExecutionData: IRunExecutionData,
	): Pick<IWorkflowExecutionDataProcess, 'startNodes' | 'triggerToStartFrom'> {
		// Create a new workflow instance to use the helper functions (getChildNodes)
		const workflowInstance = new Workflow({
			nodes: workflow.nodes,
			connections: workflow.connections,
			active: false,
			nodeTypes: this.nodeTypes,
		});

		// Determine the trigger node of the past execution
		const pastExecutionTriggerNode = getPastExecutionTriggerNode(pastExecutionData);
		assert(pastExecutionTriggerNode, 'Could not find the trigger node of the past execution');

		const triggerNodeData = pastExecutionData.resultData.runData[pastExecutionTriggerNode][0];
		assert(triggerNodeData, 'Trigger node data not found');

		const triggerToStartFrom = {
			name: pastExecutionTriggerNode,
			data: triggerNodeData,
		};

		// Start nodes are the nodes that are connected to the trigger node
		const startNodes = workflowInstance
			.getChildNodes(pastExecutionTriggerNode, NodeConnectionType.Main, 1)
			.map((nodeName) => ({
				name: nodeName,
				sourceData: { previousNode: pastExecutionTriggerNode },
			}));

		return {
			startNodes,
			triggerToStartFrom,
		};
	}

	/**
	 * Runs a test case with the given pin data.
	 * Waits for the workflow under test to finish execution.
	 */
	private async runTestCase(
		workflow: WorkflowEntity,
		pastExecutionData: IRunExecutionData,
		pastExecutionWorkflowData: IWorkflowBase,
		mockedNodes: MockedNodeItem[],
		userId: string,
	): Promise<IRun | undefined> {
		// Create pin data from the past execution data
		const pinData = createPinData(
			workflow,
			mockedNodes,
			pastExecutionData,
			pastExecutionWorkflowData,
		);

		// Prepare the data to run the workflow
		const data: IWorkflowExecutionDataProcess = {
			...this.getStartNodesData(workflow, pastExecutionData),
			executionMode: 'evaluation',
			runData: {},
			pinData,
			workflowData: workflow,
			userId,
		};

		// Trigger the workflow under test with mocked data
		const executionId = await this.workflowRunner.run(data);
		assert(executionId);

		// Wait for the execution to finish
		const executePromise = this.activeExecutions.getPostExecutePromise(executionId);

		return await executePromise;
	}

	/**
	 * Run the evaluation workflow with the expected and actual run data.
	 */
	private async runTestCaseEvaluation(
		evaluationWorkflow: WorkflowEntity,
		expectedData: IRunData,
		actualData: IRunData,
	) {
		// Prepare the evaluation wf input data.
		// Provide both the expected data and the actual data
		const evaluationInputData = {
			json: {
				originalExecution: expectedData,
				newExecution: actualData,
			},
		};

		// Prepare the data to run the evaluation workflow
		const data = await getRunData(evaluationWorkflow, [evaluationInputData]);

		data.executionMode = 'evaluation';

		// Trigger the evaluation workflow
		const executionId = await this.workflowRunner.run(data);
		assert(executionId);

		// Wait for the execution to finish
		const executePromise = this.activeExecutions.getPostExecutePromise(executionId);

		return await executePromise;
	}

	/**
	 * Evaluation result is the first item in the output of the last node
	 * executed in the evaluation workflow. Defaults to an empty object
	 * in case the node doesn't produce any output items.
	 */
	private extractEvaluationResult(execution: IRun): IDataObject {
		const lastNodeExecuted = execution.data.resultData.lastNodeExecuted;
		assert(lastNodeExecuted, 'Could not find the last node executed in evaluation workflow');

		// Extract the output of the last node executed in the evaluation workflow
		// We use only the first item of a first main output
		const lastNodeTaskData = execution.data.resultData.runData[lastNodeExecuted]?.[0];
		const mainConnectionData = lastNodeTaskData?.data?.main?.[0];
		return mainConnectionData?.[0]?.json ?? {};
	}

	/**
	 * Get the metrics to collect from the evaluation workflow execution results.
	 */
	private async getTestMetricNames(testDefinitionId: string) {
		const metrics = await this.testMetricRepository.find({
			where: {
				testDefinition: {
					id: testDefinitionId,
				},
			},
		});

		return new Set(metrics.map((m) => m.name));
	}

	/**
	 * Creates a new test run for the given test definition.
	 */
	async runTest(user: User, test: TestDefinition): Promise<void> {
		const workflow = await this.workflowRepository.findById(test.workflowId);
		assert(workflow, 'Workflow not found');

		const evaluationWorkflow = await this.workflowRepository.findById(test.evaluationWorkflowId);
		assert(evaluationWorkflow, 'Evaluation workflow not found');

		// 0. Create new Test Run
		const testRun = await this.testRunRepository.createTestRun(test.id);
		assert(testRun, 'Unable to create a test run');

		// 1. Make test cases from previous executions

		// Select executions with the annotation tag and workflow ID of the test.
		// Fetch only ids to reduce the data transfer.
		const pastExecutions: ReadonlyArray<Pick<ExecutionEntity, 'id'>> =
			await this.executionRepository
				.createQueryBuilder('execution')
				.select('execution.id')
				.leftJoin('execution.annotation', 'annotation')
				.leftJoin('annotation.tags', 'annotationTag')
				.where('annotationTag.id = :tagId', { tagId: test.annotationTagId })
				.andWhere('execution.workflowId = :workflowId', { workflowId: test.workflowId })
				.getMany();

		// Get the metrics to collect from the evaluation workflow
		const testMetricNames = await this.getTestMetricNames(test.id);

		// 2. Run over all the test cases

		await this.testRunRepository.markAsRunning(testRun.id, pastExecutions.length);

		// Object to collect the results of the evaluation workflow executions
		const metrics = new EvaluationMetrics(testMetricNames);

		for (const { id: pastExecutionId } of pastExecutions) {
<<<<<<< HEAD
			try {
				// Fetch past execution with data
				const pastExecution = await this.executionRepository.findOne({
					where: { id: pastExecutionId },
					relations: ['executionData', 'metadata'],
				});
				assert(pastExecution, 'Execution not found');

				const executionData = parse(pastExecution.executionData.data) as IRunExecutionData;

				// Run the test case and wait for it to finish
				const testCaseExecution = await this.runTestCase(
					workflow,
					executionData,
					test.mockedNodes,
					user.id,
				);

				// In case of a permission check issue, the test case execution will be undefined.
				// Skip them, increment the failed count and continue with the next test case
				if (!testCaseExecution) {
					await this.testRunRepository.incrementFailed(testRun.id);
					continue;
				}

				// Collect the results of the test case execution
				const testCaseRunData = testCaseExecution.data.resultData.runData;

				// Get the original runData from the test case execution data
				const originalRunData = executionData.resultData.runData;

				// Run the evaluation workflow with the original and new run data
				const evalExecution = await this.runTestCaseEvaluation(
					evaluationWorkflow,
					originalRunData,
					testCaseRunData,
				);
				assert(evalExecution);

				// Extract the output of the last node executed in the evaluation workflow
				metrics.addResults(this.extractEvaluationResult(evalExecution));

				if (evalExecution.data.resultData.error) {
					await this.testRunRepository.incrementFailed(testRun.id);
				} else {
					await this.testRunRepository.incrementPassed(testRun.id);
				}
			} catch (e) {
				// In case of an unexpected error, increment the failed count and continue with the next test case
				await this.testRunRepository.incrementFailed(testRun.id);

				this.errorReporter.error(e);
=======
			// Fetch past execution with data
			const pastExecution = await this.executionRepository.findOne({
				where: { id: pastExecutionId },
				relations: ['executionData', 'metadata'],
			});
			assert(pastExecution, 'Execution not found');

			const executionData = parse(pastExecution.executionData.data) as IRunExecutionData;

			// Run the test case and wait for it to finish
			const testCaseExecution = await this.runTestCase(
				workflow,
				executionData,
				pastExecution.executionData.workflowData,
				test.mockedNodes,
				user.id,
			);

			// In case of a permission check issue, the test case execution will be undefined.
			// Skip them and continue with the next test case
			if (!testCaseExecution) {
				continue;
>>>>>>> 04c1182a
			}
		}

		const aggregatedMetrics = metrics.getAggregatedMetrics();

		await this.testRunRepository.markAsCompleted(testRun.id, aggregatedMetrics);
	}
}<|MERGE_RESOLUTION|>--- conflicted
+++ resolved
@@ -1,10 +1,7 @@
 import { Service } from '@n8n/di';
 import { parse } from 'flatted';
-<<<<<<< HEAD
+import { NodeConnectionType, Workflow } from 'n8n-workflow';
 import { ErrorReporter } from 'n8n-core';
-=======
-import { NodeConnectionType, Workflow } from 'n8n-workflow';
->>>>>>> 04c1182a
 import type {
 	IDataObject,
 	IRun,
@@ -234,7 +231,6 @@
 		const metrics = new EvaluationMetrics(testMetricNames);
 
 		for (const { id: pastExecutionId } of pastExecutions) {
-<<<<<<< HEAD
 			try {
 				// Fetch past execution with data
 				const pastExecution = await this.executionRepository.findOne({
@@ -249,7 +245,7 @@
 				const testCaseExecution = await this.runTestCase(
 					workflow,
 					executionData,
-					test.mockedNodes,
+					pastExecution.executionData.workflowData,test.mockedNodes,
 					user.id,
 				);
 
@@ -287,30 +283,6 @@
 				await this.testRunRepository.incrementFailed(testRun.id);
 
 				this.errorReporter.error(e);
-=======
-			// Fetch past execution with data
-			const pastExecution = await this.executionRepository.findOne({
-				where: { id: pastExecutionId },
-				relations: ['executionData', 'metadata'],
-			});
-			assert(pastExecution, 'Execution not found');
-
-			const executionData = parse(pastExecution.executionData.data) as IRunExecutionData;
-
-			// Run the test case and wait for it to finish
-			const testCaseExecution = await this.runTestCase(
-				workflow,
-				executionData,
-				pastExecution.executionData.workflowData,
-				test.mockedNodes,
-				user.id,
-			);
-
-			// In case of a permission check issue, the test case execution will be undefined.
-			// Skip them and continue with the next test case
-			if (!testCaseExecution) {
-				continue;
->>>>>>> 04c1182a
 			}
 		}
 
