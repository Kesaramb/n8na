--- conflicted
+++ resolved
@@ -1,12 +1,7 @@
 import { Service } from '@n8n/di';
 import { parse } from 'flatted';
-<<<<<<< HEAD
-import { ErrorReporter } from 'n8n-core';
+import { ErrorReporter, Logger } from 'n8n-core';
 import { ExecutionCancelledError, NodeConnectionType, Workflow } from 'n8n-workflow';
-=======
-import { ErrorReporter, Logger } from 'n8n-core';
-import { NodeConnectionType, Workflow } from 'n8n-workflow';
->>>>>>> 89f93fd2
 import type {
 	IDataObject,
 	IRun,
@@ -247,7 +242,6 @@
 		const testRun = await this.testRunRepository.createTestRun(test.id);
 		assert(testRun, 'Unable to create a test run');
 
-<<<<<<< HEAD
 		// 0.1 Initialize AbortController
 		const abortController = new AbortController();
 		this.abortControllers.set(testRun.id, abortController);
@@ -268,6 +262,8 @@
 					.andWhere('execution.workflowId = :workflowId', { workflowId: test.workflowId })
 					.getMany();
 
+			this.logger.debug('Found past executions', { count: pastExecutions.length });
+
 			// Get the metrics to collect from the evaluation workflow
 			const testMetricNames = await this.getTestMetricNames(test.id);
 
@@ -279,8 +275,14 @@
 
 			for (const { id: pastExecutionId } of pastExecutions) {
 				if (abortSignal.aborted) {
+					this.logger.debug('Test run was cancelled', {
+						testId: test.id,
+						stoppedOn: pastExecutionId,
+					});
 					break;
 				}
+
+				this.logger.debug('Running test case', { pastExecutionId });
 
 				try {
 					// Fetch past execution with data
@@ -302,6 +304,8 @@
 						abortSignal,
 					);
 
+					this.logger.debug('Test case execution finished', { pastExecutionId });
+
 					// In case of a permission check issue, the test case execution will be undefined.
 					// Skip them, increment the failed count and continue with the next test case
 					if (!testCaseExecution) {
@@ -325,8 +329,11 @@
 					);
 					assert(evalExecution);
 
+					this.logger.debug('Evaluation execution finished', { pastExecutionId });
+
 					// Extract the output of the last node executed in the evaluation workflow
 					metrics.addResults(this.extractEvaluationResult(evalExecution));
+
 					if (evalExecution.data.resultData.error) {
 						await this.testRunRepository.incrementFailed(testRun.id);
 					} else {
@@ -334,85 +341,6 @@
 					}
 				} catch (e) {
 					// In case of an unexpected error, increment the failed count and continue with the next test case
-=======
-		// 1. Make test cases from previous executions
-
-		// Select executions with the annotation tag and workflow ID of the test.
-		// Fetch only ids to reduce the data transfer.
-		const pastExecutions: ReadonlyArray<Pick<ExecutionEntity, 'id'>> =
-			await this.executionRepository
-				.createQueryBuilder('execution')
-				.select('execution.id')
-				.leftJoin('execution.annotation', 'annotation')
-				.leftJoin('annotation.tags', 'annotationTag')
-				.where('annotationTag.id = :tagId', { tagId: test.annotationTagId })
-				.andWhere('execution.workflowId = :workflowId', { workflowId: test.workflowId })
-				.getMany();
-
-		this.logger.debug('Found past executions', { count: pastExecutions.length });
-
-		// Get the metrics to collect from the evaluation workflow
-		const testMetricNames = await this.getTestMetricNames(test.id);
-
-		// 2. Run over all the test cases
-
-		await this.testRunRepository.markAsRunning(testRun.id, pastExecutions.length);
-
-		// Object to collect the results of the evaluation workflow executions
-		const metrics = new EvaluationMetrics(testMetricNames);
-
-		for (const { id: pastExecutionId } of pastExecutions) {
-			this.logger.debug('Running test case', { pastExecutionId });
-
-			try {
-				// Fetch past execution with data
-				const pastExecution = await this.executionRepository.findOne({
-					where: { id: pastExecutionId },
-					relations: ['executionData', 'metadata'],
-				});
-				assert(pastExecution, 'Execution not found');
-
-				const executionData = parse(pastExecution.executionData.data) as IRunExecutionData;
-
-				// Run the test case and wait for it to finish
-				const testCaseExecution = await this.runTestCase(
-					workflow,
-					executionData,
-					pastExecution.executionData.workflowData,
-					test.mockedNodes,
-					user.id,
-				);
-
-				this.logger.debug('Test case execution finished', { pastExecutionId });
-
-				// In case of a permission check issue, the test case execution will be undefined.
-				// Skip them, increment the failed count and continue with the next test case
-				if (!testCaseExecution) {
-					await this.testRunRepository.incrementFailed(testRun.id);
-					continue;
-				}
-
-				// Collect the results of the test case execution
-				const testCaseRunData = testCaseExecution.data.resultData.runData;
-
-				// Get the original runData from the test case execution data
-				const originalRunData = executionData.resultData.runData;
-
-				// Run the evaluation workflow with the original and new run data
-				const evalExecution = await this.runTestCaseEvaluation(
-					evaluationWorkflow,
-					originalRunData,
-					testCaseRunData,
-					testRun.id,
-				);
-				assert(evalExecution);
-
-				this.logger.debug('Evaluation execution finished', { pastExecutionId });
-
-				metrics.addResults(this.extractEvaluationResult(evalExecution));
-
-				if (evalExecution.data.resultData.error) {
->>>>>>> 89f93fd2
 					await this.testRunRepository.incrementFailed(testRun.id);
 
 					this.errorReporter.error(e);
@@ -425,9 +353,16 @@
 			} else {
 				const aggregatedMetrics = metrics.getAggregatedMetrics();
 				await this.testRunRepository.markAsCompleted(testRun.id, aggregatedMetrics);
+
+				this.logger.debug('Test run finished', { testId: test.id });
 			}
 		} catch (e) {
 			if (e instanceof ExecutionCancelledError) {
+				this.logger.debug('Evaluation execution was cancelled. Cancelling test run', {
+					testRunId: testRun.id,
+					stoppedOn: e.extra?.executionId,
+				});
+
 				await this.testRunRepository.markAsCancelled(testRun.id);
 			} else {
 				throw e;
@@ -445,7 +380,6 @@
 		return testRun.status !== 'running' && testRun.status !== 'new';
 	}
 
-<<<<<<< HEAD
 	/**
 	 * Cancels the test run with the given ID.
 	 * TODO: Implement the cancellation of the test run in a multi-main scenario
@@ -459,10 +393,5 @@
 			// If there is no abort controller - just mark the test run as cancelled
 			await this.testRunRepository.markAsCancelled(testRunId);
 		}
-=======
-		await this.testRunRepository.markAsCompleted(testRun.id, aggregatedMetrics);
-
-		this.logger.debug('Test run finished', { testId: test.id });
->>>>>>> 89f93fd2
 	}
 }