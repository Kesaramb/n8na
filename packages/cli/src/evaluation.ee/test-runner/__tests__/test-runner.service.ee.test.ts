--- conflicted
+++ resolved
@@ -75,7 +75,7 @@
 
 const executionMocks = [
 	mock<ExecutionEntity>({
-		id: 'some-execution-id',
+		id: 'past-execution-id',
 		workflowId: 'workflow-under-test-id',
 		status: 'success',
 		executionData: {
@@ -90,17 +90,12 @@
 		],
 	}),
 	mock<ExecutionEntity>({
-		id: 'some-execution-id-2',
+		id: 'past-execution-id-2',
 		workflowId: 'workflow-under-test-id',
 		status: 'success',
 		executionData: {
-<<<<<<< HEAD
-			data: stringify(executionDataJson),
-			workflowData: wfUnderTestJson,
-=======
 			data: stringify(executionDataRenamedNodesJson),
 			workflowData: wfUnderTestRenamedNodesJson,
->>>>>>> 90d6f002
 		},
 		metadata: [],
 	}),
@@ -110,15 +105,11 @@
 	return mock<IRun>({
 		data: {
 			resultData: {
-<<<<<<< HEAD
-				runData: {},
-=======
 				runData: {
 					'When clicking ‘Test workflow’': mock<ITaskData[]>(),
 				},
 				// error is an optional prop, but jest-mock-extended will mock it by default,
 				// which affects the code logic. So, we need to explicitly set it to undefined.
->>>>>>> 90d6f002
 				error: undefined,
 			},
 		},
@@ -195,10 +186,10 @@
 		executionsQbMock.getMany.mockResolvedValueOnce(executionMocks);
 		executionRepository.createQueryBuilder.mockReturnValueOnce(executionsQbMock);
 		executionRepository.findOne
-			.calledWith(expect.objectContaining({ where: { id: 'some-execution-id' } }))
+			.calledWith(expect.objectContaining({ where: { id: 'past-execution-id' } }))
 			.mockResolvedValueOnce(executionMocks[0]);
 		executionRepository.findOne
-			.calledWith(expect.objectContaining({ where: { id: 'some-execution-id-2' } }))
+			.calledWith(expect.objectContaining({ where: { id: 'past-execution-id-2' } }))
 			.mockResolvedValueOnce(executionMocks[1]);
 
 		testRunRepository.createTestRun.mockResolvedValue(mock<TestRun>({ id: 'test-run-id' }));
@@ -258,20 +249,20 @@
 			...wfEvaluationJson,
 		});
 
-		workflowRunner.run.mockResolvedValue('test-execution-id');
+		workflowRunner.run.mockResolvedValue('some-execution-id');
 
 		await testRunnerService.runTest(
 			mock<User>(),
 			mock<TestDefinition>({
 				workflowId: 'workflow-under-test-id',
 				evaluationWorkflowId: 'evaluation-workflow-id',
-				mockedNodes: [],
+				mockedNodes: [{ id: '72256d90-3a67-4e29-b032-47df4e5768af' }],
 			}),
 		);
 
 		expect(executionRepository.createQueryBuilder).toHaveBeenCalledTimes(1);
 		expect(executionRepository.findOne).toHaveBeenCalledTimes(2);
-		expect(workflowRunner.run).toHaveBeenCalledTimes(2);
+		expect(workflowRunner.run).toHaveBeenCalled();
 	});
 
 	test('should run both workflow under test and evaluation workflow', async () => {
@@ -692,29 +683,24 @@
 		});
 	});
 
-<<<<<<< HEAD
 	test('should properly run test when nodes were renamed', async () => {
-=======
-	test('should properly choose trigger when it was renamed', async () => {
->>>>>>> 90d6f002
-		const testRunnerService = new TestRunnerService(
-			logger,
-			telemetry,
-			workflowRepository,
-			workflowRunner,
-			executionRepository,
-			activeExecutions,
-			testRunRepository,
-			testCaseExecutionRepository,
-			testMetricRepository,
-			mockNodeTypes,
-			errorReporter,
-		);
-
-<<<<<<< HEAD
+		const testRunnerService = new TestRunnerService(
+			logger,
+			telemetry,
+			workflowRepository,
+			workflowRunner,
+			executionRepository,
+			activeExecutions,
+			testRunRepository,
+			testCaseExecutionRepository,
+			testMetricRepository,
+			mockNodeTypes,
+			errorReporter,
+		);
+
 		workflowRepository.findById.calledWith('workflow-under-test-id').mockResolvedValueOnce({
 			id: 'workflow-under-test-id',
-			...wfUnderTestRenamedNodesJson,
+			...wfUnderTestJson,
 		});
 
 		workflowRepository.findById.calledWith('evaluation-workflow-id').mockResolvedValueOnce({
@@ -729,14 +715,30 @@
 			mock<TestDefinition>({
 				workflowId: 'workflow-under-test-id',
 				evaluationWorkflowId: 'evaluation-workflow-id',
-				mockedNodes: [],
+				mockedNodes: [{ id: '72256d90-3a67-4e29-b032-47df4e5768af' }],
 			}),
 		);
 
 		expect(executionRepository.createQueryBuilder).toHaveBeenCalledTimes(1);
 		expect(executionRepository.findOne).toHaveBeenCalledTimes(2);
 		expect(workflowRunner.run).toHaveBeenCalledTimes(2);
-=======
+	});
+
+	test('should properly choose trigger when it was renamed', async () => {
+		const testRunnerService = new TestRunnerService(
+			logger,
+			telemetry,
+			workflowRepository,
+			workflowRunner,
+			executionRepository,
+			activeExecutions,
+			testRunRepository,
+			testCaseExecutionRepository,
+			testMetricRepository,
+			mockNodeTypes,
+			errorReporter,
+		);
+
 		const startNodesData = (testRunnerService as any).getStartNodesData(
 			wfUnderTestRenamedNodesJson, // Test case where workflow didn't change
 			executionDataJson,
@@ -749,7 +751,6 @@
 				name: 'Manual Run',
 			}),
 		});
->>>>>>> 90d6f002
 	});
 
 	describe('Test Run cancellation', () => {
