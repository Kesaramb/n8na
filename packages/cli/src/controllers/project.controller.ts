import type { Project } from '@db/entities/Project';
import {
	Get,
	Post,
	GlobalScope,
	RestController,
	Licensed,
	Patch,
	ProjectScope,
	Delete,
} from '@/decorators';
import { ProjectRequest } from '@/requests';
import { ProjectService } from '@/services/project.service';
import { NotFoundError } from '@/errors/response-errors/not-found.error';
import { combineScopes } from '@n8n/permissions';
import type { Scope } from '@n8n/permissions';
import { RoleService } from '@/services/role.service';
import { ProjectRepository } from '@/databases/repositories/project.repository';
import { In, Not } from '@n8n/typeorm';

@RestController('/projects')
export class ProjectController {
	constructor(
		private readonly projectsService: ProjectService,
		private readonly roleService: RoleService,
		private readonly projectRepository: ProjectRepository,
	) {}

	@Get('/')
	async getAllProjects(req: ProjectRequest.GetAll): Promise<Project[]> {
		const projects = await this.projectsService.getAccessibleProjects(req.user);

		return await this.projectsService.guaranteeProjectNames(projects);
	}

	@Post('/')
	@GlobalScope('project:create')
	@Licensed('feat:advancedPermissions')
	async createProject(req: ProjectRequest.Create): Promise<Project> {
		return await this.projectsService.createTeamProject(req.body.name, req.user);
	}

	@Get('/my-projects')
	async getMyProjects(
		req: ProjectRequest.GetMyProjects,
	): Promise<ProjectRequest.GetMyProjectsResponse> {
		const relations = await this.projectsService.getProjectRelationsForUser(req.user);
		const otherTeamProject = req.user.hasGlobalScope('project:read')
			? await this.projectRepository.findBy({
					type: 'team',
					id: Not(In(relations.map((pr) => pr.projectId))),
			  })
			: [];

		const results: ProjectRequest.GetMyProjectsResponse = [];

		for (const pr of relations) {
			const result: ProjectRequest.GetMyProjectsResponse[number] = Object.assign(
				this.projectRepository.create(pr.project),
				{
					role: pr.role,
					scopes: req.query.includeScopes ? ([] as Scope[]) : undefined,
				},
			);

			if (result.scopes) {
				result.scopes.push(
					...combineScopes({
						global: this.roleService.getRoleScopes(req.user.role),
						project: this.roleService.getRoleScopes(pr.role),
					}),
				);
			}
<<<<<<< HEAD
			return {
				...pr.project,
				role: pr.role,
				...(req.query.includeScopes
					? {
							scopes: [
								...combineScopes({
									global: this.roleService.getRoleScopes(req.user.role, ['project']),
									project: this.roleService.getRoleScopes(pr.role, ['project']),
								}),
							],
					  }
					: {}),
			} as Project & { role: ProjectRole; scopes?: Scope[] };
		});
=======

			results.push(result);
		}

		for (const project of otherTeamProject) {
			const result: ProjectRequest.GetMyProjectsResponse[number] = Object.assign(
				this.projectRepository.create(project),
				{
					// If the user has the global `project:read` scope then they may not
					// own this relationship in that case we use the global user role
					// instead of the relation role, which is for another user.
					role: req.user.role,
					scopes: req.query.includeScopes ? [] : undefined,
				},
			);

			if (result.scopes) {
				result.scopes.push(
					...combineScopes({ global: this.roleService.getRoleScopes(req.user.role) }),
				);
			}

			results.push(result);
		}

		// Deduplicate and sort scopes
		for (const result of results) {
			if (result.scopes) {
				result.scopes = [...new Set(result.scopes)].sort();
			}
		}

		return results;
>>>>>>> f1bc68db
	}

	@Get('/personal')
	async getPersonalProject(req: ProjectRequest.GetPersonalProject): Promise<Project> {
		const project = await this.projectsService.getPersonalProject(req.user);
		if (!project) {
			throw new NotFoundError('Could not find a personal project for this user');
		}
		return project;
	}

	@Get('/:projectId')
	@ProjectScope('project:read')
	async getProject(req: ProjectRequest.Get): Promise<ProjectRequest.ProjectWithRelations> {
		const [{ id, name, type }, relations] = await Promise.all([
			this.projectsService.getProject(req.params.projectId),
			this.projectsService.getProjectRelations(req.params.projectId),
		]);
		const myRelation = relations.find((r) => r.userId === req.user.id);

		return {
			id,
			name,
			type,
			relations: relations.map((r) => ({
				id: r.user.id,
				email: r.user.email,
				firstName: r.user.firstName,
				lastName: r.user.lastName,
				role: r.role,
			})),
			scopes: [
				...combineScopes({
					global: this.roleService.getRoleScopes(req.user.role, ['project']),
					...(myRelation
						? { project: this.roleService.getRoleScopes(myRelation.role, ['project']) }
						: {}),
				}),
			],
		};
	}

	@Patch('/:projectId')
	@ProjectScope('project:update')
	async updateProject(req: ProjectRequest.Update) {
		if (req.body.name) {
			await this.projectsService.updateProject(req.body.name, req.params.projectId);
		}
		if (req.body.relations) {
			await this.projectsService.syncProjectRelations(req.params.projectId, req.body.relations);
		}
	}

	@Delete('/:projectId')
	@ProjectScope('project:delete')
	async deleteProject(req: ProjectRequest.Delete) {
		await this.projectsService.deleteProject(req.user, req.params.projectId, {
			migrateToProject: req.query.transferId,
		});
	}
}<|MERGE_RESOLUTION|>--- conflicted
+++ resolved
@@ -66,28 +66,11 @@
 			if (result.scopes) {
 				result.scopes.push(
 					...combineScopes({
-						global: this.roleService.getRoleScopes(req.user.role),
-						project: this.roleService.getRoleScopes(pr.role),
+						global: this.roleService.getRoleScopes(req.user.role, ['project']),
+						project: this.roleService.getRoleScopes(pr.role, ['project']),
 					}),
 				);
 			}
-<<<<<<< HEAD
-			return {
-				...pr.project,
-				role: pr.role,
-				...(req.query.includeScopes
-					? {
-							scopes: [
-								...combineScopes({
-									global: this.roleService.getRoleScopes(req.user.role, ['project']),
-									project: this.roleService.getRoleScopes(pr.role, ['project']),
-								}),
-							],
-					  }
-					: {}),
-			} as Project & { role: ProjectRole; scopes?: Scope[] };
-		});
-=======
 
 			results.push(result);
 		}
@@ -106,7 +89,7 @@
 
 			if (result.scopes) {
 				result.scopes.push(
-					...combineScopes({ global: this.roleService.getRoleScopes(req.user.role) }),
+					...combineScopes({ global: this.roleService.getRoleScopes(req.user.role, ['project']) }),
 				);
 			}
 
@@ -121,7 +104,6 @@
 		}
 
 		return results;
->>>>>>> f1bc68db
 	}
 
 	@Get('/personal')
