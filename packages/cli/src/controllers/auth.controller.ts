--- conflicted
+++ resolved
@@ -19,18 +19,13 @@
 } from '@/Interfaces';
 import { handleEmailLogin, handleLdapLogin } from '@/auth';
 import type { PostHogClient } from '@/posthog';
-<<<<<<< HEAD
-import { isSamlCurrentAuthenticationMethod } from '../sso/ssoHelpers';
-import { SamlUrls } from '../sso/saml/constants';
-import type { MultiFactorAuthService } from '@/MultiFactorAuthService';
-import { AES, enc } from 'crypto-js';
-import { UserSettings } from 'n8n-core';
-=======
 import {
 	isLdapCurrentAuthenticationMethod,
 	isSamlCurrentAuthenticationMethod,
 } from '@/sso/ssoHelpers';
->>>>>>> 5f6183a0
+import { UserSettings } from 'n8n-core';
+import { AES, enc } from 'crypto-js';
+import type { MultiFactorAuthService } from '@/MultiFactorAuthService';
 
 @RestController()
 export class AuthController {
