--- conflicted
+++ resolved
@@ -18,11 +18,8 @@
 	CurrentUser,
 } from '@/Interfaces';
 import { handleEmailLogin, handleLdapLogin } from '@/auth';
-<<<<<<< HEAD
+import type { PostHogClient } from '@/posthog';
 import { isSamlCurrentAuthenticationMethod } from '../sso/ssoHelpers';
-=======
-import type { PostHogClient } from '@/posthog';
->>>>>>> 35a7856d
 
 @RestController()
 export class AuthController {
