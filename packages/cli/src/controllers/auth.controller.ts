--- conflicted
+++ resolved
@@ -24,12 +24,9 @@
 	isSamlCurrentAuthenticationMethod,
 } from '@/sso/ssoHelpers';
 import type { UserRepository } from '@db/repositories';
-<<<<<<< HEAD
-import type { MfaService } from '@/Mfa/mfa.service';
-=======
 import { InternalHooks } from '../InternalHooks';
 import Container from 'typedi';
->>>>>>> ee582cc3
+import type { MfaService } from '@/Mfa/mfa.service';
 
 @RestController()
 export class AuthController {
