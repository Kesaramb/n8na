--- conflicted
+++ resolved
@@ -1,21 +1,19 @@
 import type { Response } from 'express';
 import { mock, anyObject } from 'jest-mock-extended';
 import jwt from 'jsonwebtoken';
+import { randomString } from 'n8n-workflow';
 import { Container } from 'typedi';
 
 import { AUTH_COOKIE_NAME } from '@/constants';
 import { API_KEY_PREFIX, MeController } from '@/controllers/me.controller';
+import type { ApiKeys } from '@/databases/entities/api-keys';
 import type { User } from '@/databases/entities/user';
+import { ApiKeysRepository } from '@/databases/repositories/api-keys.repository';
 import { AuthUserRepository } from '@/databases/repositories/auth-user.repository';
 import { InvalidAuthTokenRepository } from '@/databases/repositories/invalid-auth-token.repository';
 import { UserRepository } from '@/databases/repositories/user.repository';
 import { BadRequestError } from '@/errors/response-errors/bad-request.error';
 import { InvalidMfaCodeError } from '@/errors/response-errors/invalid-mfa-code.error';
-<<<<<<< HEAD
-import { ApiKeysRepository } from '@/databases/repositories/api-keys.repository';
-import type { ApiKeys } from '@/databases/entities/api-keys';
-import { randomString } from 'n8n-workflow';
-=======
 import { EventService } from '@/events/event.service';
 import { ExternalHooks } from '@/external-hooks';
 import type { PublicUser } from '@/interfaces';
@@ -25,7 +23,6 @@
 import { UserService } from '@/services/user.service';
 import { mockInstance } from '@test/mocking';
 import { badPasswords } from '@test/test-data';
->>>>>>> aa283b75
 
 const browserId = 'test-browser-id';
 
