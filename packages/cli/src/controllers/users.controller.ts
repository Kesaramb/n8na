--- conflicted
+++ resolved
@@ -389,15 +389,11 @@
 
 		const baseUrl = getInstanceBaseUrl();
 
-<<<<<<< HEAD
-		const link = await UserService.generatePasswordResetUrl(
+		const link = this.userService.generatePasswordResetUrl(
 			baseUrl,
 			resetPasswordToken,
 			user.mfaEnabled,
 		);
-=======
-		const link = this.userService.generatePasswordResetUrl(baseUrl, resetPasswordToken);
->>>>>>> 00268a01
 		return {
 			link,
 		};
