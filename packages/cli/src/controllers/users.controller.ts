import type { FindManyOptions } from 'typeorm';
import { In, Not } from 'typeorm';
import { User } from '@db/entities/User';
import { SharedCredentials } from '@db/entities/SharedCredentials';
import { SharedWorkflow } from '@db/entities/SharedWorkflow';
<<<<<<< HEAD
import { RequireGlobalScope, Authorized, Delete, Get, RestController, Patch } from '@/decorators';
import { BadRequestError, NotFoundError, UnauthorizedError } from '@/ResponseHelper';
=======
import { Authorized, Delete, Get, RestController, Patch } from '@/decorators';
>>>>>>> 1c617875
import { ListQuery, UserRequest, UserSettingsUpdatePayload } from '@/requests';
import { ActiveWorkflowRunner } from '@/ActiveWorkflowRunner';
import { IExternalHooksClass, IInternalHooksClass } from '@/Interfaces';
import type { PublicUser, ITelemetryUserDeletionData } from '@/Interfaces';
import { AuthIdentity } from '@db/entities/AuthIdentity';
import { SharedCredentialsRepository } from '@db/repositories/sharedCredentials.repository';
import { SharedWorkflowRepository } from '@db/repositories/sharedWorkflow.repository';
import { plainToInstance } from 'class-transformer';
import { RoleService } from '@/services/role.service';
import { UserService } from '@/services/user.service';
import { listQueryMiddleware } from '@/middlewares';
import { Logger } from '@/Logger';
import { UnauthorizedError } from '@/errors/response-errors/unauthorized.error';
import { NotFoundError } from '@/errors/response-errors/not-found.error';
import { BadRequestError } from '@/errors/response-errors/bad-request.error';

@Authorized()
@RestController('/users')
export class UsersController {
	constructor(
		private readonly logger: Logger,
		private readonly externalHooks: IExternalHooksClass,
		private readonly internalHooks: IInternalHooksClass,
		private readonly sharedCredentialsRepository: SharedCredentialsRepository,
		private readonly sharedWorkflowRepository: SharedWorkflowRepository,
		private readonly activeWorkflowRunner: ActiveWorkflowRunner,
		private readonly roleService: RoleService,
		private readonly userService: UserService,
	) {}

	static ERROR_MESSAGES = {
		CHANGE_ROLE: {
			NO_MEMBER: 'Member cannot change role for any user',
			MISSING_NEW_ROLE_KEY: 'Expected `newRole` to exist',
			MISSING_NEW_ROLE_VALUE: 'Expected `newRole` to have `name` and `scope`',
			NO_USER: 'Target user not found',
			NO_ADMIN_ON_OWNER: 'Admin cannot change role on global owner',
			NO_OWNER_ON_OWNER: 'Owner cannot change role on global owner',
			NO_USER_TO_OWNER: 'Cannot promote user to global owner',
		},
	} as const;

	private async toFindManyOptions(listQueryOptions?: ListQuery.Options) {
		const findManyOptions: FindManyOptions<User> = {};

		if (!listQueryOptions) {
			findManyOptions.relations = ['globalRole', 'authIdentities'];
			return findManyOptions;
		}

		const { filter, select, take, skip } = listQueryOptions;

		if (select) findManyOptions.select = select;
		if (take) findManyOptions.take = take;
		if (skip) findManyOptions.skip = skip;

		if (take && !select) {
			findManyOptions.relations = ['globalRole', 'authIdentities'];
		}

		if (take && select && !select?.id) {
			findManyOptions.select = { ...findManyOptions.select, id: true }; // pagination requires id
		}

		if (filter) {
			const { isOwner, ...otherFilters } = filter;

			findManyOptions.where = otherFilters;

			if (isOwner !== undefined) {
				const ownerRole = await this.roleService.findGlobalOwnerRole();

				findManyOptions.relations = ['globalRole'];
				findManyOptions.where.globalRole = { id: isOwner ? ownerRole.id : Not(ownerRole.id) };
			}
		}

		return findManyOptions;
	}

	private removeSupplementaryFields(
		publicUsers: Array<Partial<PublicUser>>,
		listQueryOptions: ListQuery.Options,
	) {
		const { take, select, filter } = listQueryOptions;

		// remove fields added to satisfy query

		if (take && select && !select?.id) {
			for (const user of publicUsers) delete user.id;
		}

		if (filter?.isOwner) {
			for (const user of publicUsers) delete user.globalRole;
		}

		// remove computed fields (unselectable)

		if (select) {
			for (const user of publicUsers) {
				delete user.isOwner;
				delete user.isPending;
				delete user.signInType;
				delete user.hasRecoveryCodesLeft;
			}
		}

		return publicUsers;
	}

	@Get('/', { middlewares: listQueryMiddleware })
	@RequireGlobalScope('user:list')
	async listUsers(req: ListQuery.Request) {
		const { listQueryOptions } = req;

		const findManyOptions = await this.toFindManyOptions(listQueryOptions);

		const users = await this.userService.findMany(findManyOptions);

		const publicUsers: Array<Partial<PublicUser>> = await Promise.all(
			users.map(async (u) => this.userService.toPublic(u, { withInviteUrl: true })),
		);

		return listQueryOptions
			? this.removeSupplementaryFields(publicUsers, listQueryOptions)
			: publicUsers;
	}

	@Get('/:id/password-reset-link')
	@RequireGlobalScope('user:resetPassword')
	async getUserPasswordResetLink(req: UserRequest.PasswordResetLink) {
		const user = await this.userService.findOneOrFail({
			where: { id: req.params.id },
		});
		if (!user) {
			throw new NotFoundError('User not found');
		}

		const link = this.userService.generatePasswordResetUrl(user);
		return { link };
	}

	@Patch('/:id/settings')
	@RequireGlobalScope('user:update')
	async updateUserSettings(req: UserRequest.UserSettingsUpdate) {
		const payload = plainToInstance(UserSettingsUpdatePayload, req.body);

		const id = req.params.id;

		await this.userService.updateSettings(id, payload);

		const user = await this.userService.findOneOrFail({
			select: ['settings'],
			where: { id },
		});

		return user.settings;
	}

	/**
	 * Delete a user. Optionally, designate a transferee for their workflows and credentials.
	 */
	@Authorized(['global', 'owner'])
	@Delete('/:id')
	@RequireGlobalScope('user:delete')
	async deleteUser(req: UserRequest.Delete) {
		const { id: idToDelete } = req.params;

		if (req.user.id === idToDelete) {
			this.logger.debug(
				'Request to delete a user failed because it attempted to delete the requesting user',
				{ userId: req.user.id },
			);
			throw new BadRequestError('Cannot delete your own user');
		}

		const { transferId } = req.query;

		if (transferId === idToDelete) {
			throw new BadRequestError(
				'Request to delete a user failed because the user to delete and the transferee are the same user',
			);
		}

		const users = await this.userService.findMany({
			where: { id: In([transferId, idToDelete]) },
			relations: ['globalRole'],
		});

		if (!users.length || (transferId && users.length !== 2)) {
			throw new NotFoundError(
				'Request to delete a user failed because the ID of the user to delete and/or the ID of the transferee were not found in DB',
			);
		}

		const userToDelete = users.find((user) => user.id === req.params.id) as User;

		const telemetryData: ITelemetryUserDeletionData = {
			user_id: req.user.id,
			target_user_old_status: userToDelete.isPending ? 'invited' : 'active',
			target_user_id: idToDelete,
		};

		telemetryData.migration_strategy = transferId ? 'transfer_data' : 'delete_data';

		if (transferId) {
			telemetryData.migration_user_id = transferId;
		}

		const [workflowOwnerRole, credentialOwnerRole] = await Promise.all([
			this.roleService.findWorkflowOwnerRole(),
			this.roleService.findCredentialOwnerRole(),
		]);

		if (transferId) {
			const transferee = users.find((user) => user.id === transferId);

			await this.userService.getManager().transaction(async (transactionManager) => {
				// Get all workflow ids belonging to user to delete
				const sharedWorkflowIds = await transactionManager
					.getRepository(SharedWorkflow)
					.find({
						select: ['workflowId'],
						where: { userId: userToDelete.id, roleId: workflowOwnerRole?.id },
					})
					.then((sharedWorkflows) => sharedWorkflows.map(({ workflowId }) => workflowId));

				// Prevents issues with unique key constraints since user being assigned
				// workflows and credentials might be a sharee
				await transactionManager.delete(SharedWorkflow, {
					user: transferee,
					workflowId: In(sharedWorkflowIds),
				});

				// Transfer ownership of owned workflows
				await transactionManager.update(
					SharedWorkflow,
					{ user: userToDelete, role: workflowOwnerRole },
					{ user: transferee },
				);

				// Now do the same for creds

				// Get all workflow ids belonging to user to delete
				const sharedCredentialIds = await transactionManager
					.getRepository(SharedCredentials)
					.find({
						select: ['credentialsId'],
						where: { userId: userToDelete.id, roleId: credentialOwnerRole?.id },
					})
					.then((sharedCredentials) => sharedCredentials.map(({ credentialsId }) => credentialsId));

				// Prevents issues with unique key constraints since user being assigned
				// workflows and credentials might be a sharee
				await transactionManager.delete(SharedCredentials, {
					user: transferee,
					credentialsId: In(sharedCredentialIds),
				});

				// Transfer ownership of owned credentials
				await transactionManager.update(
					SharedCredentials,
					{ user: userToDelete, role: credentialOwnerRole },
					{ user: transferee },
				);

				await transactionManager.delete(AuthIdentity, { userId: userToDelete.id });

				// This will remove all shared workflows and credentials not owned
				await transactionManager.delete(User, { id: userToDelete.id });
			});

			void this.internalHooks.onUserDeletion({
				user: req.user,
				telemetryData,
				publicApi: false,
			});
			await this.externalHooks.run('user.deleted', [await this.userService.toPublic(userToDelete)]);
			return { success: true };
		}

		const [ownedSharedWorkflows, ownedSharedCredentials] = await Promise.all([
			this.sharedWorkflowRepository.find({
				relations: ['workflow'],
				where: { userId: userToDelete.id, roleId: workflowOwnerRole?.id },
			}),
			this.sharedCredentialsRepository.find({
				relations: ['credentials'],
				where: { userId: userToDelete.id, roleId: credentialOwnerRole?.id },
			}),
		]);

		await this.userService.getManager().transaction(async (transactionManager) => {
			const ownedWorkflows = await Promise.all(
				ownedSharedWorkflows.map(async ({ workflow }) => {
					if (workflow.active) {
						// deactivate before deleting
						await this.activeWorkflowRunner.remove(workflow.id);
					}
					return workflow;
				}),
			);
			await transactionManager.remove(ownedWorkflows);
			await transactionManager.remove(ownedSharedCredentials.map(({ credentials }) => credentials));

			await transactionManager.delete(AuthIdentity, { userId: userToDelete.id });
			await transactionManager.delete(User, { id: userToDelete.id });
		});

		void this.internalHooks.onUserDeletion({
			user: req.user,
			telemetryData,
			publicApi: false,
		});

		await this.externalHooks.run('user.deleted', [await this.userService.toPublic(userToDelete)]);
		return { success: true };
	}

	// @TODO: Add scope check `@RequireGlobalScope('user:changeRole')`
	// once this has been merged: https://github.com/n8n-io/n8n/pull/7737
	@Authorized('any')
	@Patch('/:id/role')
	async changeRole(req: UserRequest.ChangeRole) {
		const {
			NO_MEMBER,
			MISSING_NEW_ROLE_KEY,
			MISSING_NEW_ROLE_VALUE,
			NO_ADMIN_ON_OWNER,
			NO_USER_TO_OWNER,
			NO_USER,
			NO_OWNER_ON_OWNER,
		} = UsersController.ERROR_MESSAGES.CHANGE_ROLE;

		if (req.user.globalRole.scope === 'global' && req.user.globalRole.name === 'member') {
			throw new UnauthorizedError(NO_MEMBER);
		}

		const { newRole } = req.body;

		if (!newRole) {
			throw new BadRequestError(MISSING_NEW_ROLE_KEY);
		}

		if (!newRole.name || !newRole.scope) {
			throw new BadRequestError(MISSING_NEW_ROLE_VALUE);
		}

		if (newRole.scope === 'global' && newRole.name === 'owner') {
			throw new UnauthorizedError(NO_USER_TO_OWNER);
		}

		const targetUser = await this.userService.findOne({
			where: { id: req.params.id },
		});

		if (targetUser === null) {
			throw new NotFoundError(NO_USER);
		}

		if (
			req.user.globalRole.scope === 'global' &&
			req.user.globalRole.name === 'admin' &&
			targetUser.globalRole.scope === 'global' &&
			targetUser.globalRole.name === 'owner'
		) {
			throw new UnauthorizedError(NO_ADMIN_ON_OWNER);
		}

		if (
			req.user.globalRole.scope === 'global' &&
			req.user.globalRole.name === 'owner' &&
			targetUser.globalRole.scope === 'global' &&
			targetUser.globalRole.name === 'owner'
		) {
			throw new UnauthorizedError(NO_OWNER_ON_OWNER);
		}

		const roleToSet = await this.roleService.findCached(newRole.scope, newRole.name);

		await this.userService.update(targetUser.id, { globalRole: roleToSet });

		return { success: true };
	}
}<|MERGE_RESOLUTION|>--- conflicted
+++ resolved
@@ -3,12 +3,7 @@
 import { User } from '@db/entities/User';
 import { SharedCredentials } from '@db/entities/SharedCredentials';
 import { SharedWorkflow } from '@db/entities/SharedWorkflow';
-<<<<<<< HEAD
 import { RequireGlobalScope, Authorized, Delete, Get, RestController, Patch } from '@/decorators';
-import { BadRequestError, NotFoundError, UnauthorizedError } from '@/ResponseHelper';
-=======
-import { Authorized, Delete, Get, RestController, Patch } from '@/decorators';
->>>>>>> 1c617875
 import { ListQuery, UserRequest, UserSettingsUpdatePayload } from '@/requests';
 import { ActiveWorkflowRunner } from '@/ActiveWorkflowRunner';
 import { IExternalHooksClass, IInternalHooksClass } from '@/Interfaces';
