--- conflicted
+++ resolved
@@ -6,11 +6,7 @@
 import { AuthService } from '@/auth/auth.service';
 import { Delete, Get, Patch, Post, RestController } from '@/decorators';
 import { PasswordUtility } from '@/services/password.utility';
-<<<<<<< HEAD
-import { validateEntity, validateRecordNoXss } from '@/generic-helpers';
-=======
-import { validateEntity } from '@/GenericHelpers';
->>>>>>> ea6ca04a
+import { validateEntity } from '@/generic-helpers';
 import type { User } from '@db/entities/User';
 import {
 	AuthenticatedRequest,
