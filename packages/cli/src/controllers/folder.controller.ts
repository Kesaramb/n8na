import {
	CreateFolderDto,
	DeleteFolderDto,
	ListFolderQueryDto,
	TransferFolderBodyDto,
	UpdateFolderDto,
} from '@n8n/api-types';
import {
	Post,
	RestController,
	ProjectScope,
	Body,
	Get,
	Patch,
	Delete,
	Query,
	Put,
	Param,
} from '@n8n/decorators';
import { Response } from 'express';
import { UserError } from 'n8n-workflow';

import { FolderNotFoundError } from '@/errors/folder-not-found.error';
import { BadRequestError } from '@/errors/response-errors/bad-request.error';
import { InternalServerError } from '@/errors/response-errors/internal-server.error';
import { NotFoundError } from '@/errors/response-errors/not-found.error';
import { AuthenticatedRequest } from '@/requests';
import { FolderService } from '@/services/folder.service';
<<<<<<< HEAD
import { EnterpriseWorkflowService } from '@/workflows/workflow.service.ee';
=======
import type { ListQuery } from '@/types-db';
>>>>>>> 20115a8f

@RestController('/projects/:projectId/folders')
export class ProjectController {
	constructor(
		private readonly folderService: FolderService,
		private readonly enterpriseWorkflowService: EnterpriseWorkflowService,
	) {}

	@Post('/')
	@ProjectScope('folder:create')
	async createFolder(
		req: AuthenticatedRequest<{ projectId: string }>,
		_res: Response,
		@Body payload: CreateFolderDto,
	) {
		try {
			const folder = await this.folderService.createFolder(payload, req.params.projectId);
			return folder;
		} catch (e) {
			if (e instanceof FolderNotFoundError) {
				throw new NotFoundError(e.message);
			}
			throw new InternalServerError(undefined, e);
		}
	}

	@Get('/:folderId/tree')
	@ProjectScope('folder:read')
	async getFolderTree(
		req: AuthenticatedRequest<{ projectId: string; folderId: string }>,
		_res: Response,
	) {
		const { projectId, folderId } = req.params;

		try {
			const tree = await this.folderService.getFolderTree(folderId, projectId);
			return tree;
		} catch (e) {
			if (e instanceof FolderNotFoundError) {
				throw new NotFoundError(e.message);
			}
			throw new InternalServerError(undefined, e);
		}
	}

	@Patch('/:folderId')
	@ProjectScope('folder:update')
	async updateFolder(
		req: AuthenticatedRequest<{ projectId: string; folderId: string }>,
		_res: Response,
		@Body payload: UpdateFolderDto,
	) {
		const { projectId, folderId } = req.params;

		try {
			await this.folderService.updateFolder(folderId, projectId, payload);
		} catch (e) {
			if (e instanceof FolderNotFoundError) {
				throw new NotFoundError(e.message);
			} else if (e instanceof UserError) {
				throw new BadRequestError(e.message);
			}
			throw new InternalServerError(undefined, e);
		}
	}

	@Delete('/:folderId')
	@ProjectScope('folder:delete')
	async deleteFolder(
		req: AuthenticatedRequest<{ projectId: string; folderId: string }>,
		_res: Response,
		@Query payload: DeleteFolderDto,
	) {
		const { projectId, folderId } = req.params;

		try {
			await this.folderService.deleteFolder(folderId, projectId, payload);
		} catch (e) {
			if (e instanceof FolderNotFoundError) {
				throw new NotFoundError(e.message);
			} else if (e instanceof UserError) {
				throw new BadRequestError(e.message);
			}
			throw new InternalServerError(undefined, e);
		}
	}

	@Get('/')
	@ProjectScope('folder:list')
	async listFolders(
		req: AuthenticatedRequest<{ projectId: string }>,
		res: Response,
		@Query payload: ListFolderQueryDto,
	) {
		const { projectId } = req.params;

		const [data, count] = await this.folderService.getManyAndCount(
			projectId,
			payload as ListQuery.Options,
		);

		res.json({ count, data });
	}

	@Get('/:folderId/content')
	@ProjectScope('folder:read')
	async getFolderContent(req: AuthenticatedRequest<{ projectId: string; folderId: string }>) {
		const { projectId, folderId } = req.params;

		try {
			const { totalSubFolders, totalWorkflows } =
				await this.folderService.getFolderAndWorkflowCount(folderId, projectId);

			return {
				totalSubFolders,
				totalWorkflows,
			};
		} catch (e) {
			if (e instanceof FolderNotFoundError) {
				throw new NotFoundError(e.message);
			}
			throw new InternalServerError(undefined, e);
		}
	}

	@Put('/:folderId/transfer')
	@ProjectScope('folder:move')
	async transferFolderToProject(
		req: AuthenticatedRequest,
		_res: unknown,
		@Param('folderId') sourceFolderId: string,
		@Param('projectId') sourceProjectId: string,
		@Body body: TransferFolderBodyDto,
	) {
		return await this.enterpriseWorkflowService.transferFolder(
			req.user,
			sourceFolderId,
			sourceProjectId,
			body.destinationProjectId,
			body.destinationParentFolderId,
			body.shareCredentials,
		);
	}
}<|MERGE_RESOLUTION|>--- conflicted
+++ resolved
@@ -26,11 +26,8 @@
 import { NotFoundError } from '@/errors/response-errors/not-found.error';
 import { AuthenticatedRequest } from '@/requests';
 import { FolderService } from '@/services/folder.service';
-<<<<<<< HEAD
+import type { ListQuery } from '@/types-db';
 import { EnterpriseWorkflowService } from '@/workflows/workflow.service.ee';
-=======
-import type { ListQuery } from '@/types-db';
->>>>>>> 20115a8f
 
 @RestController('/projects/:projectId/folders')
 export class ProjectController {
