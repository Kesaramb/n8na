
import {
	CredentialsOverwrites,
	CredentialTypes,
	Db,
	ExternalHooks,
	IWorkflowExecutionDataProcessWithExecution,
	NodeTypes,
	WorkflowExecuteAdditionalData,
	WorkflowHelpers,
} from './';

import {
	IProcessMessage,
	WorkflowExecute,
} from 'n8n-core';

import {
	ExecutionError,
	IDataObject,
<<<<<<< HEAD
=======
	IExecuteData,
	IExecuteWorkflowInfo,
	IExecutionError,
	INodeExecutionData,
>>>>>>> 79aab5c6
	INodeType,
	INodeTypeData,
	IRun,
	IRunExecutionData,
	ITaskData,
	IWorkflowExecuteAdditionalData,
	IWorkflowExecuteHooks,
	Workflow,
	WorkflowHooks,
	WorkflowOperationError,
} from 'n8n-workflow';

import * as config from '../config';

export class WorkflowRunnerProcess {
	data: IWorkflowExecutionDataProcessWithExecution | undefined;
	startedAt = new Date();
	workflow: Workflow | undefined;
	workflowExecute: WorkflowExecute | undefined;
	executionIdCallback: (executionId: string) => void | undefined;


	async runWorkflow(inputData: IWorkflowExecutionDataProcessWithExecution): Promise<IRun> {
		this.data = inputData;
		let className: string;
		let tempNode: INodeType;
		let filePath: string;

		this.startedAt = new Date();

		const nodeTypesData: INodeTypeData = {};
		for (const nodeTypeName of Object.keys(this.data.nodeTypeData)) {
			className = this.data.nodeTypeData[nodeTypeName].className;

			filePath = this.data.nodeTypeData[nodeTypeName].sourcePath;
			const tempModule = require(filePath);

			try {
				tempNode = new tempModule[className]() as INodeType;
			} catch (error) {
				throw new Error(`Error loading node "${nodeTypeName}" from: "${filePath}"`);
			}

			nodeTypesData[nodeTypeName] = {
				type: tempNode,
				sourcePath: filePath,
			};
		}

		const nodeTypes = NodeTypes();
		await nodeTypes.init(nodeTypesData);

		// Init credential types the workflow uses (is needed to apply default values to credentials)
		const credentialTypes = CredentialTypes();
		await credentialTypes.init(inputData.credentialsTypeData);

		// Load the credentials overwrites if any exist
		const credentialsOverwrites = CredentialsOverwrites();
		await credentialsOverwrites.init(inputData.credentialsOverwrite);

		// Load all external hooks
		const externalHooks = ExternalHooks();
		await externalHooks.init();

		// This code has been split into 3 ifs just to make it easier to understand
		// Can be made smaller but in the end it will make it impossible to read.
		if (inputData.workflowData.settings !== undefined && inputData.workflowData.settings.saveExecutionProgress === true) {
			// Workflow settings specifying it should save
			await Db.init();
		} else if (inputData.workflowData.settings !== undefined && inputData.workflowData.settings.saveExecutionProgress !== false && config.get('executions.saveExecutionProgress') as boolean) {
			// Workflow settings not saying anything about saving but default settings says so
			await Db.init();
		} else if (inputData.workflowData.settings === undefined && config.get('executions.saveExecutionProgress') as boolean) {
			// Workflow settings not saying anything about saving but default settings says so
			await Db.init();
		}

		this.workflow = new Workflow({ id: this.data.workflowData.id as string | undefined, name: this.data.workflowData.name, nodes: this.data.workflowData!.nodes, connections: this.data.workflowData!.connections, active: this.data.workflowData!.active, nodeTypes, staticData: this.data.workflowData!.staticData, settings: this.data.workflowData!.settings });
		const additionalData = await WorkflowExecuteAdditionalData.getBase(this.data.credentials);
		additionalData.hooks = this.getProcessForwardHooks();

		const executeWorkflowFunction = additionalData.executeWorkflow;
		additionalData.executeWorkflow = async (workflowInfo: IExecuteWorkflowInfo, additionalData: IWorkflowExecuteAdditionalData, inputData?: INodeExecutionData[] | undefined): Promise<Array<INodeExecutionData[] | null> | IRun> => {
			const workflowData = await WorkflowExecuteAdditionalData.getWorkflowData(workflowInfo);
			const runData = await WorkflowExecuteAdditionalData.getRunData(workflowData, inputData);
			await sendToParentProcess('startExecution', { runData });
			const executionId: string = await new Promise((resolve) => {
				this.executionIdCallback = (executionId: string) => {
					resolve(executionId);
				};
			});
			const result: IRun = await executeWorkflowFunction(workflowInfo, additionalData, inputData, executionId, workflowData, runData);
			await sendToParentProcess('finishExecution', { executionId, result });

			const returnData = WorkflowHelpers.getDataLastExecutedNodeData(result);
			return returnData!.data!.main;
		};

		if (this.data.executionData !== undefined) {
			this.workflowExecute = new WorkflowExecute(additionalData, this.data.executionMode, this.data.executionData);
			return this.workflowExecute.processRunExecutionData(this.workflow);
		} else if (this.data.runData === undefined || this.data.startNodes === undefined || this.data.startNodes.length === 0 || this.data.destinationNode === undefined) {
			// Execute all nodes

			// Can execute without webhook so go on
			this.workflowExecute = new WorkflowExecute(additionalData, this.data.executionMode);
			return this.workflowExecute.run(this.workflow, undefined, this.data.destinationNode);
		} else {
			// Execute only the nodes between start and destination nodes
			this.workflowExecute = new WorkflowExecute(additionalData, this.data.executionMode);
			return this.workflowExecute.runPartialWorkflow(this.workflow, this.data.runData, this.data.startNodes, this.data.destinationNode);
		}
	}


	/**
	 * Sends hook data to the parent process that it executes them
	 *
	 * @param {string} hook
	 * @param {any[]} parameters
	 * @memberof WorkflowRunnerProcess
	 */
	sendHookToParentProcess(hook: string, parameters: any[]) { // tslint:disable-line:no-any
		try {
			sendToParentProcess('processHook', {
				hook,
				parameters,
			});
		} catch (error) {
			// TODO: Add proper logging
			console.error(`There was a problem sending hook: "${hook}"`);
			console.error('Parameters:');
			console.error(parameters);
			console.error('Error:');
			console.error(error);
		}
	}


	/**
	 * Create a wrapper for hooks which simply forwards the data to
	 * the parent process where they then can be executed with access
	 * to database and to PushService
	 *
	 * @returns
	 */
	getProcessForwardHooks(): WorkflowHooks {
		const hookFunctions: IWorkflowExecuteHooks = {
			nodeExecuteBefore: [
				async (nodeName: string): Promise<void> => {
					this.sendHookToParentProcess('nodeExecuteBefore', [nodeName]);
				},
			],
			nodeExecuteAfter: [
				async (nodeName: string, data: ITaskData, executionData: IRunExecutionData): Promise<void> => {
					this.sendHookToParentProcess('nodeExecuteAfter', [nodeName, data, executionData]);
				},
			],
			workflowExecuteBefore: [
				async (): Promise<void> => {
					this.sendHookToParentProcess('workflowExecuteBefore', []);
				},
			],
			workflowExecuteAfter: [
				async (fullRunData: IRun, newStaticData?: IDataObject): Promise<void> => {
					this.sendHookToParentProcess('workflowExecuteAfter', [fullRunData, newStaticData]);
				},
			],
		};

		const preExecuteFunctions = WorkflowExecuteAdditionalData.hookFunctionsPreExecute();
		for (const key of Object.keys(preExecuteFunctions)) {
			if (hookFunctions[key] === undefined) {
				hookFunctions[key] = [];
			}
			hookFunctions[key]!.push.apply(hookFunctions[key], preExecuteFunctions[key]);
		}

		return new WorkflowHooks(hookFunctions, this.data!.executionMode, this.data!.executionId, this.data!.workflowData, { sessionId: this.data!.sessionId, retryOf: this.data!.retryOf as string });
	}

}



/**
 * Sends data to parent process
 *
 * @param {string} type The type of data to send
 * @param {*} data The data
 * @returns {Promise<void>}
 */
async function sendToParentProcess(type: string, data: any): Promise<void> { // tslint:disable-line:no-any
	return new Promise((resolve, reject) => {
		process.send!({
			type,
			data,
		}, (error: Error) => {
			if (error) {
				return reject(error);
			}

			resolve();
		});
	});
}


const workflowRunner = new WorkflowRunnerProcess();


// Listen to messages from parent process which send the data of
// the worflow to process
process.on('message', async (message: IProcessMessage) => {
	try {
		if (message.type === 'startWorkflow') {
			const runData = await workflowRunner.runWorkflow(message.data);

			await sendToParentProcess('end', {
				runData,
			});

			// Once the workflow got executed make sure the process gets killed again
			process.exit();
		} else if (message.type === 'stopExecution' || message.type === 'timeout') {
			// The workflow execution should be stopped
			let runData: IRun;

			if (workflowRunner.workflowExecute !== undefined) {
				// Workflow started already executing
				runData = workflowRunner.workflowExecute.getFullRunData(workflowRunner.startedAt);

				const timeOutError = message.type === 'timeout' ? new WorkflowOperationError('Workflow execution timed out!') : undefined;

				// If there is any data send it to parent process, if execution timedout add the error
				await workflowRunner.workflowExecute.processSuccessExecution(workflowRunner.startedAt, workflowRunner.workflow!, timeOutError);
			} else {
				// Workflow did not get started yet
				runData = {
					data: {
						resultData: {
							runData: {},
						},
					},
					finished: message.type !== 'timeout',
					mode: workflowRunner.data!.executionMode,
					startedAt: workflowRunner.startedAt,
					stoppedAt: new Date(),
				};

				workflowRunner.sendHookToParentProcess('workflowExecuteAfter', [runData]);
			}

			await sendToParentProcess(message.type === 'timeout' ? message.type : 'end', {
				runData,
			});

			// Stop process
			process.exit();
		} else if (message.type === 'executionId') {
			workflowRunner.executionIdCallback(message.data.executionId);
		}
	} catch (error) {

		// Catch all uncaught errors and forward them to parent process
		const executionError = {
			...error,
			name: error!.name || 'Error',
			message: error!.message,
			stack: error!.stack,
		} as ExecutionError;

		await sendToParentProcess('processError', {
			executionError,
		});
		process.exit();
	}
});<|MERGE_RESOLUTION|>--- conflicted
+++ resolved
@@ -18,13 +18,8 @@
 import {
 	ExecutionError,
 	IDataObject,
-<<<<<<< HEAD
-=======
-	IExecuteData,
 	IExecuteWorkflowInfo,
-	IExecutionError,
 	INodeExecutionData,
->>>>>>> 79aab5c6
 	INodeType,
 	INodeTypeData,
 	IRun,
