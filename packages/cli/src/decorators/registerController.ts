import { Router } from 'express';
import type { Application, Request, Response, RequestHandler } from 'express';
import type { Config } from '@/config';
import type { AuthenticatedRequest } from '@/requests';
import { send } from '@/ResponseHelper'; // TODO: move `ResponseHelper.send` to this file
import {
	CONTROLLER_AUTH_ROLES,
	CONTROLLER_BASE_PATH,
	CONTROLLER_LICENSE_FEATURES,
	CONTROLLER_MIDDLEWARES,
	CONTROLLER_REQUIRED_SCOPES,
	CONTROLLER_ROUTES,
} from './constants';
import type {
	AuthRole,
	AuthRoleMetadata,
	Controller,
	LicenseMetadata,
	MiddlewareMetadata,
	RouteMetadata,
	ScopeMetadata,
	ScopeWithOptions,
} from './types';
import type { BooleanLicenseFeature } from '@/Interfaces';
import Container from 'typedi';
import { License } from '@/License';

export const createAuthMiddleware =
	(authRole: AuthRole): RequestHandler =>
	({ user }: AuthenticatedRequest, res, next) => {
		if (authRole === 'none') return next();

		if (!user) return res.status(401).json({ status: 'error', message: 'Unauthorized' });

		const { globalRole } = user;
		if (authRole === 'any' || (globalRole.scope === authRole[0] && globalRole.name === authRole[1]))
			return next();

		res.status(403).json({ status: 'error', message: 'Unauthorized' });
	};

export const createLicenseMiddleware =
	(features: BooleanLicenseFeature[]): RequestHandler =>
	(_req, res, next) => {
		if (features.length === 0) {
			return next();
		}

		const licenseService = Container.get(License);

		const hasAllFeatures = features.every((feature) => licenseService.isFeatureEnabled(feature));
		if (!hasAllFeatures) {
			return res
				.status(403)
				.json({ status: 'error', message: 'Plan lacks license for this feature' });
		}

		return next();
	};

<<<<<<< HEAD
export const createGlobalScopeMiddleware =
	(scopes: ScopeWithOptions): RequestHandler =>
	async ({ user }: AuthenticatedRequest, res, next) => {
		if (scopes.scopes.length === 0) {
			return next();
		}

		if (!user) return res.status(401).json({ status: 'error', message: 'Unauthorized' });

		const hasScopes = await user.hasGlobalScope(scopes.scopes, scopes.options);
		if (!hasScopes) {
			return res.status(403).json({ status: 'error', message: 'Unauthorized' });
		}

		return next();
	};

=======
>>>>>>> 27e048c2
const authFreeRoutes: string[] = [];

export const canSkipAuth = (method: string, path: string): boolean =>
	authFreeRoutes.includes(`${method.toLowerCase()} ${path}`);

export const registerController = (app: Application, config: Config, cObj: object) => {
	const controller = cObj as Controller;
	const controllerClass = controller.constructor;
	const controllerBasePath = Reflect.getMetadata(CONTROLLER_BASE_PATH, controllerClass) as
		| string
		| undefined;
	if (!controllerBasePath)
		throw new Error(`${controllerClass.name} is missing the RestController decorator`);

	const authRoles = Reflect.getMetadata(CONTROLLER_AUTH_ROLES, controllerClass) as
		| AuthRoleMetadata
		| undefined;
	const routes = Reflect.getMetadata(CONTROLLER_ROUTES, controllerClass) as RouteMetadata[];
	const licenseFeatures = Reflect.getMetadata(CONTROLLER_LICENSE_FEATURES, controllerClass) as
		| LicenseMetadata
		| undefined;
<<<<<<< HEAD
	const requiredScopes = Reflect.getMetadata(CONTROLLER_REQUIRED_SCOPES, controllerClass) as
		| ScopeMetadata
		| undefined;
=======
>>>>>>> 27e048c2
	if (routes.length > 0) {
		const router = Router({ mergeParams: true });
		const restBasePath = config.getEnv('endpoints.rest');
		const prefix = `/${[restBasePath, controllerBasePath].join('/')}`
			.replace(/\/+/g, '/')
			.replace(/\/$/, '');

		const controllerMiddlewares = (
			(Reflect.getMetadata(CONTROLLER_MIDDLEWARES, controllerClass) ?? []) as MiddlewareMetadata[]
		).map(({ handlerName }) => controller[handlerName].bind(controller) as RequestHandler);

		routes.forEach(
			({ method, path, middlewares: routeMiddlewares, handlerName, usesTemplates }) => {
<<<<<<< HEAD
				const authRole = authRoles?.[handlerName] ?? authRoles?.['*'];
				const features = licenseFeatures?.[handlerName] ?? licenseFeatures?.['*'];
				const scopes = requiredScopes?.[handlerName] ?? requiredScopes?.['*'];
=======
				const authRole = authRoles && (authRoles[handlerName] ?? authRoles['*']);
				const features = licenseFeatures && (licenseFeatures[handlerName] ?? licenseFeatures['*']);
>>>>>>> 27e048c2
				const handler = async (req: Request, res: Response) => controller[handlerName](req, res);
				router[method](
					path,
					...(authRole ? [createAuthMiddleware(authRole)] : []),
					...(features ? [createLicenseMiddleware(features)] : []),
<<<<<<< HEAD
					...(scopes ? [createGlobalScopeMiddleware(scopes)] : []),
=======
>>>>>>> 27e048c2
					...controllerMiddlewares,
					...routeMiddlewares,
					usesTemplates ? handler : send(handler),
				);
				if (!authRole || authRole === 'none') authFreeRoutes.push(`${method} ${prefix}${path}`);
			},
		);

		app.use(prefix, router);
	}
};<|MERGE_RESOLUTION|>--- conflicted
+++ resolved
@@ -58,7 +58,6 @@
 		return next();
 	};
 
-<<<<<<< HEAD
 export const createGlobalScopeMiddleware =
 	(scopes: ScopeWithOptions): RequestHandler =>
 	async ({ user }: AuthenticatedRequest, res, next) => {
@@ -76,8 +75,6 @@
 		return next();
 	};
 
-=======
->>>>>>> 27e048c2
 const authFreeRoutes: string[] = [];
 
 export const canSkipAuth = (method: string, path: string): boolean =>
@@ -99,12 +96,10 @@
 	const licenseFeatures = Reflect.getMetadata(CONTROLLER_LICENSE_FEATURES, controllerClass) as
 		| LicenseMetadata
 		| undefined;
-<<<<<<< HEAD
 	const requiredScopes = Reflect.getMetadata(CONTROLLER_REQUIRED_SCOPES, controllerClass) as
 		| ScopeMetadata
 		| undefined;
-=======
->>>>>>> 27e048c2
+
 	if (routes.length > 0) {
 		const router = Router({ mergeParams: true });
 		const restBasePath = config.getEnv('endpoints.rest');
@@ -118,23 +113,15 @@
 
 		routes.forEach(
 			({ method, path, middlewares: routeMiddlewares, handlerName, usesTemplates }) => {
-<<<<<<< HEAD
 				const authRole = authRoles?.[handlerName] ?? authRoles?.['*'];
 				const features = licenseFeatures?.[handlerName] ?? licenseFeatures?.['*'];
 				const scopes = requiredScopes?.[handlerName] ?? requiredScopes?.['*'];
-=======
-				const authRole = authRoles && (authRoles[handlerName] ?? authRoles['*']);
-				const features = licenseFeatures && (licenseFeatures[handlerName] ?? licenseFeatures['*']);
->>>>>>> 27e048c2
 				const handler = async (req: Request, res: Response) => controller[handlerName](req, res);
 				router[method](
 					path,
 					...(authRole ? [createAuthMiddleware(authRole)] : []),
 					...(features ? [createLicenseMiddleware(features)] : []),
-<<<<<<< HEAD
 					...(scopes ? [createGlobalScopeMiddleware(scopes)] : []),
-=======
->>>>>>> 27e048c2
 					...controllerMiddlewares,
 					...routeMiddlewares,
 					usesTemplates ? handler : send(handler),
