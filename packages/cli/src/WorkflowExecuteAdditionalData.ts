/* eslint-disable @typescript-eslint/no-unsafe-argument */
/* eslint-disable no-restricted-syntax */
/* eslint-disable @typescript-eslint/restrict-plus-operands */
/* eslint-disable @typescript-eslint/explicit-module-boundary-types */
/* eslint-disable @typescript-eslint/await-thenable */
/* eslint-disable @typescript-eslint/no-non-null-assertion */
/* eslint-disable @typescript-eslint/no-use-before-define */
/* eslint-disable @typescript-eslint/prefer-nullish-coalescing */
/* eslint-disable no-param-reassign */
/* eslint-disable @typescript-eslint/no-unsafe-call */
/* eslint-disable @typescript-eslint/prefer-optional-chain */
/* eslint-disable id-denylist */
/* eslint-disable @typescript-eslint/restrict-template-expressions */
/* eslint-disable @typescript-eslint/no-unsafe-member-access */
/* eslint-disable @typescript-eslint/no-unused-vars */
/* eslint-disable func-names */
/* eslint-disable @typescript-eslint/no-unsafe-assignment */
import { BinaryDataManager, eventEmitter, UserSettings, WorkflowExecute } from 'n8n-core';

import type {
	IDataObject,
	IExecuteData,
	IExecuteWorkflowInfo,
	INode,
	INodeExecutionData,
	INodeParameters,
	IRun,
	IRunExecutionData,
	ITaskData,
	IWorkflowBase,
	IWorkflowExecuteAdditionalData,
	IWorkflowExecuteHooks,
	IWorkflowHooksOptionalParameters,
	IWorkflowSettings,
	WorkflowExecuteMode,
	ExecutionStatus,
} from 'n8n-workflow';
import {
	ErrorReporterProxy as ErrorReporter,
	LoggerProxy as Logger,
	Workflow,
	WorkflowHooks,
} from 'n8n-workflow';

import pick from 'lodash.pick';
import { LessThanOrEqual } from 'typeorm';
import { DateUtils } from 'typeorm/util/DateUtils';
import config from '@/config';
import * as Db from '@/Db';
import * as ActiveExecutions from '@/ActiveExecutions';
import { CredentialsHelper } from '@/CredentialsHelper';
import { ExternalHooks } from '@/ExternalHooks';
import type {
	IExecutionDb,
	IExecutionFlattedDb,
	IExecutionResponse,
	IPushDataExecutionFinished,
	IWorkflowExecuteProcess,
	IWorkflowExecutionDataProcess,
	IWorkflowErrorData,
} from '@/Interfaces';
import { InternalHooksManager } from '@/InternalHooksManager';
import { NodeTypes } from '@/NodeTypes';
import { getPushInstance } from '@/push';
import * as ResponseHelper from '@/ResponseHelper';
import * as WebhookHelpers from '@/WebhookHelpers';
import * as WorkflowHelpers from '@/WorkflowHelpers';
import { getWorkflowOwner } from '@/UserManagement/UserManagementHelper';
import { findSubworkflowStart } from '@/utils';
import { PermissionChecker } from './UserManagement/PermissionChecker';
import { WorkflowsService } from './workflows/workflows.services';

const ERROR_TRIGGER_TYPE = config.getEnv('nodes.errorTriggerType');

/**
 * Checks if there was an error and if errorWorkflow or a trigger is defined. If so it collects
 * all the data and executes it
 *
 * @param {IWorkflowBase} workflowData The workflow which got executed
 * @param {IRun} fullRunData The run which produced the error
 * @param {WorkflowExecuteMode} mode The mode in which the workflow got started in
 * @param {string} [executionId] The id the execution got saved as
 */
export function executeErrorWorkflow(
	workflowData: IWorkflowBase,
	fullRunData: IRun,
	mode: WorkflowExecuteMode,
	executionId?: string,
	retryOf?: string,
): void {
	// Check if there was an error and if so if an errorWorkflow or a trigger is set

	let pastExecutionUrl: string | undefined;
	if (executionId !== undefined) {
		pastExecutionUrl = `${WebhookHelpers.getWebhookBaseUrl()}workflow/${
			workflowData.id
		}/executions/${executionId}`;
	}

	if (fullRunData.data.resultData.error !== undefined) {
		let workflowErrorData: IWorkflowErrorData;
		const workflowId = workflowData.id;

		if (executionId) {
			// The error did happen in an execution
			workflowErrorData = {
				execution: {
					id: executionId,
					url: pastExecutionUrl,
					error: fullRunData.data.resultData.error,
					lastNodeExecuted: fullRunData.data.resultData.lastNodeExecuted!,
					mode,
					retryOf,
				},
				workflow: {
					id: workflowId,
					name: workflowData.name,
				},
			};
		} else {
			// The error did happen in a trigger
			workflowErrorData = {
				trigger: {
					error: fullRunData.data.resultData.error,
					mode,
				},
				workflow: {
					id: workflowId,
					name: workflowData.name,
				},
			};
		}

		// Run the error workflow
		// To avoid an infinite loop do not run the error workflow again if the error-workflow itself failed and it is its own error-workflow.
		if (
			workflowData.settings?.errorWorkflow &&
			!(
				mode === 'error' &&
				workflowId &&
				workflowData.settings.errorWorkflow.toString() === workflowId
			)
		) {
			Logger.verbose('Start external error workflow', {
				executionId,
				errorWorkflowId: workflowData.settings.errorWorkflow.toString(),
				workflowId,
			});
			// If a specific error workflow is set run only that one

			// First, do permission checks.
			if (!workflowId) {
				// Manual executions do not trigger error workflows
				// So this if should never happen. It was added to
				// make sure there are no possible security gaps
				return;
			}
			getWorkflowOwner(workflowId)
				.then((user) => {
					void WorkflowHelpers.executeErrorWorkflow(
						workflowData.settings!.errorWorkflow as string,
						workflowErrorData,
						user,
					);
				})
				.catch((error: Error) => {
					ErrorReporter.error(error);
					Logger.error(
						`Could not execute ErrorWorkflow for execution ID ${this.executionId} because of error querying the workflow owner`,
						{
							executionId,
							errorWorkflowId: workflowData.settings!.errorWorkflow!.toString(),
							workflowId,
							error,
							workflowErrorData,
						},
					);
				});
		} else if (
			mode !== 'error' &&
			workflowId !== undefined &&
			workflowData.nodes.some((node) => node.type === ERROR_TRIGGER_TYPE)
		) {
			Logger.verbose('Start internal error workflow', { executionId, workflowId });
			void getWorkflowOwner(workflowId).then((user) => {
				void WorkflowHelpers.executeErrorWorkflow(workflowId, workflowErrorData, user);
			});
		}
	}
}

/**
 * Prunes Saved Execution which are older than configured.
 * Throttled to be executed just once in configured timeframe.
 *
 */
let throttling = false;
async function pruneExecutionData(this: WorkflowHooks): Promise<void> {
	if (!throttling) {
		Logger.verbose('Pruning execution data from database');

		throttling = true;
		const timeout = config.getEnv('executions.pruneDataTimeout'); // in seconds
		const maxAge = config.getEnv('executions.pruneDataMaxAge'); // in h
		const date = new Date(); // today
		date.setHours(date.getHours() - maxAge);

		// date reformatting needed - see https://github.com/typeorm/typeorm/issues/2286
		// eslint-disable-next-line @typescript-eslint/no-unsafe-assignment
		const utcDate = DateUtils.mixedDateToUtcDatetimeString(date);

		const toPrune = { stoppedAt: LessThanOrEqual(utcDate) };
		const isBinaryModeDefaultMode = config.getEnv('binaryDataManager.mode') === 'default';
		try {
			const executions = isBinaryModeDefaultMode
				? []
				: await Db.collections.Execution.find({
						select: ['id'],
						where: toPrune,
				  });
			await Db.collections.Execution.delete(toPrune);
			setTimeout(() => {
				throttling = false;
			}, timeout * 1000);
			// Mark binary data for deletion for all executions
			if (!isBinaryModeDefaultMode)
				await BinaryDataManager.getInstance().markDataForDeletionByExecutionIds(
					executions.map(({ id }) => id),
				);
		} catch (error) {
			ErrorReporter.error(error);
			throttling = false;
			Logger.error(
				`Failed pruning execution data from database for execution ID ${this.executionId} (hookFunctionsSave)`,
				{
					...error,
					executionId: this.executionId,
					sessionId: this.sessionId,
					workflowId: this.workflowData.id,
				},
			);
		}
	}
}

/**
 * Returns hook functions to push data to Editor-UI
 *
 */
function hookFunctionsPush(): IWorkflowExecuteHooks {
	return {
		nodeExecuteBefore: [
			async function (this: WorkflowHooks, nodeName: string): Promise<void> {
				const { sessionId, executionId } = this;
				// Push data to session which started workflow before each
				// node which starts rendering
				if (sessionId === undefined) {
					return;
				}

				Logger.debug(`Executing hook on node "${nodeName}" (hookFunctionsPush)`, {
					executionId,
					sessionId,
					workflowId: this.workflowData.id,
				});

				const pushInstance = getPushInstance();
				pushInstance.send('nodeExecuteBefore', { executionId, nodeName }, sessionId);
			},
		],
		nodeExecuteAfter: [
			async function (this: WorkflowHooks, nodeName: string, data: ITaskData): Promise<void> {
				const { sessionId, executionId } = this;
				// Push data to session which started workflow after each rendered node
				if (sessionId === undefined) {
					return;
				}

				Logger.debug(`Executing hook on node "${nodeName}" (hookFunctionsPush)`, {
					executionId,
					sessionId,
					workflowId: this.workflowData.id,
				});

				const pushInstance = getPushInstance();
				pushInstance.send('nodeExecuteAfter', { executionId, nodeName, data }, sessionId);
			},
		],
		workflowExecuteBefore: [
			async function (this: WorkflowHooks): Promise<void> {
				const { sessionId, executionId } = this;
				const { id: workflowId, name: workflowName } = this.workflowData;
				Logger.debug('Executing hook (hookFunctionsPush)', {
					executionId,
					sessionId,
					workflowId,
				});
				// Push data to session which started the workflow
				if (sessionId === undefined) {
					return;
				}
<<<<<<< HEAD
				// await Db.collections.Execution.update(this.executionId, { status: 'running' });
				const pushInstance = Push.getInstance();
=======
				const pushInstance = getPushInstance();
>>>>>>> e705701c
				pushInstance.send(
					'executionStarted',
					{
						executionId,
						mode: this.mode,
						startedAt: new Date(),
						retryOf: this.retryOf,
						workflowId,
						sessionId,
						workflowName,
					},
					sessionId,
				);
			},
		],
		workflowExecuteAfter: [
			async function (
				this: WorkflowHooks,
				fullRunData: IRun,
				newStaticData: IDataObject,
			): Promise<void> {
				const { sessionId, executionId, retryOf } = this;
				const { id: workflowId } = this.workflowData;
				Logger.debug('Executing hook (hookFunctionsPush)', {
					executionId,
					sessionId,
					workflowId,
				});
				// Push data to session which started the workflow
				if (sessionId === undefined) {
					return;
				}

				// Clone the object except the runData. That one is not supposed
				// to be send. Because that data got send piece by piece after
				// each node which finished executing
				// Edit: we now DO send the runData to the UI if mode=manual so that it shows the point of crashes
				let pushRunData;
				if (fullRunData.mode === 'manual') {
					pushRunData = fullRunData;
				} else {
					pushRunData = {
						...fullRunData,
						data: {
							...fullRunData.data,
							resultData: {
								...fullRunData.data.resultData,
								runData: {},
							},
						},
					};
				}

				// Push data to editor-ui once workflow finished
				Logger.debug(`Save execution progress to database for execution ID ${executionId} `, {
					executionId,
					workflowId,
				});
				// TODO: Look at this again
				const sendData: IPushDataExecutionFinished = {
					executionId,
					data: pushRunData,
					retryOf,
				};

				const pushInstance = getPushInstance();
				pushInstance.send('executionFinished', sendData, sessionId);
			},
		],
	};
}

export function hookFunctionsPreExecute(parentProcessMode?: string): IWorkflowExecuteHooks {
	const externalHooks = ExternalHooks();

	return {
		workflowExecuteBefore: [
			async function (this: WorkflowHooks, workflow: Workflow): Promise<void> {
				await externalHooks.run('workflow.preExecute', [workflow, this.mode]);
			},
		],
		nodeExecuteAfter: [
			async function (
				nodeName: string,
				data: ITaskData,
				executionData: IRunExecutionData,
			): Promise<void> {
				if (this.workflowData.settings !== undefined) {
					if (this.workflowData.settings.saveExecutionProgress === false) {
						return;
					}
					if (
						this.workflowData.settings.saveExecutionProgress !== true &&
						!config.getEnv('executions.saveExecutionProgress')
					) {
						return;
					}
				} else if (!config.getEnv('executions.saveExecutionProgress')) {
					return;
				}

				try {
					Logger.debug(
						`Save execution progress to database for execution ID ${this.executionId} `,
						{ executionId: this.executionId, nodeName },
					);

					const execution = await Db.collections.Execution.findOneBy({ id: this.executionId });

					if (execution === null) {
						// Something went badly wrong if this happens.
						// This check is here mostly to make typescript happy.
						return;
					}
					const fullExecutionData: IExecutionResponse =
						ResponseHelper.unflattenExecutionData(execution);

					if (fullExecutionData.finished) {
						// We already received ´workflowExecuteAfter´ webhook, so this is just an async call
						// that was left behind. We skip saving because the other call should have saved everything
						// so this one is safe to ignore
						return;
					}

					if (fullExecutionData.data === undefined) {
						fullExecutionData.data = {
							startData: {},
							resultData: {
								runData: {},
							},
							executionData: {
								contextData: {},
								nodeExecutionStack: [],
								waitingExecution: {},
								waitingExecutionSource: {},
							},
						};
					}

					if (Array.isArray(fullExecutionData.data.resultData.runData[nodeName])) {
						// Append data if array exists
						fullExecutionData.data.resultData.runData[nodeName].push(data);
					} else {
						// Initialize array and save data
						fullExecutionData.data.resultData.runData[nodeName] = [data];
					}

					fullExecutionData.data.executionData = executionData.executionData;

					// Set last executed node so that it may resume on failure
					fullExecutionData.data.resultData.lastNodeExecuted = nodeName;

					fullExecutionData.status = 'running';

					const flattenedExecutionData = ResponseHelper.flattenExecutionData(fullExecutionData);

					await Db.collections.Execution.update(
						this.executionId,
						flattenedExecutionData as IExecutionFlattedDb,
					);
				} catch (err) {
					ErrorReporter.error(err);
					// TODO: Improve in the future!
					// Errors here might happen because of database access
					// For busy machines, we may get "Database is locked" errors.

					// We do this to prevent crashes and executions ending in `unknown` state.
					Logger.error(
						`Failed saving execution progress to database for execution ID ${this.executionId} (hookFunctionsPreExecute, nodeExecuteAfter)`,
						{
							...err,
							executionId: this.executionId,
							sessionId: this.sessionId,
							workflowId: this.workflowData.id,
						},
					);
				}
			},
		],
	};
}

/**
 * Returns hook functions to save workflow execution and call error workflow
 *
 */
function hookFunctionsSave(parentProcessMode?: string): IWorkflowExecuteHooks {
	return {
		nodeExecuteBefore: [],
		nodeExecuteAfter: [],
		workflowExecuteBefore: [],
		workflowExecuteAfter: [
			async function (
				this: WorkflowHooks,
				fullRunData: IRun,
				newStaticData: IDataObject,
			): Promise<void> {
				Logger.debug('Executing hook (hookFunctionsSave)', {
					executionId: this.executionId,
					workflowId: this.workflowData.id,
				});

				// Prune old execution data
				if (config.getEnv('executions.pruneData')) {
					await pruneExecutionData.call(this);
				}

				const isManualMode = [this.mode, parentProcessMode].includes('manual');

				try {
					if (
						!isManualMode &&
						WorkflowHelpers.isWorkflowIdValid(this.workflowData.id) &&
						newStaticData
					) {
						// Workflow is saved so update in database
						try {
							await WorkflowHelpers.saveStaticDataById(
								this.workflowData.id as string,
								newStaticData,
							);
						} catch (e) {
							ErrorReporter.error(e);
							Logger.error(
								`There was a problem saving the workflow with id "${this.workflowData.id}" to save changed staticData: "${e.message}" (hookFunctionsSave)`,
								{ executionId: this.executionId, workflowId: this.workflowData.id },
							);
						}
					}

					let saveManualExecutions = config.getEnv('executions.saveDataManualExecutions');
					if (
						this.workflowData.settings !== undefined &&
						this.workflowData.settings.saveManualExecutions !== undefined
					) {
						// Apply to workflow override
						saveManualExecutions = this.workflowData.settings.saveManualExecutions as boolean;
					}

					if (isManualMode && !saveManualExecutions && !fullRunData.waitTill) {
						// Data is always saved, so we remove from database
						await Db.collections.Execution.delete(this.executionId);
						await BinaryDataManager.getInstance().markDataForDeletionByExecutionId(
							this.executionId,
						);

						return;
					}

					// Check config to know if execution should be saved or not
					let saveDataErrorExecution = config.getEnv('executions.saveDataOnError') as string;
					let saveDataSuccessExecution = config.getEnv('executions.saveDataOnSuccess') as string;
					if (this.workflowData.settings !== undefined) {
						saveDataErrorExecution =
							(this.workflowData.settings.saveDataErrorExecution as string) ||
							saveDataErrorExecution;
						saveDataSuccessExecution =
							(this.workflowData.settings.saveDataSuccessExecution as string) ||
							saveDataSuccessExecution;
					}

					const workflowDidSucceed = !fullRunData.data.resultData.error;
					if (
						(workflowDidSucceed && saveDataSuccessExecution === 'none') ||
						(!workflowDidSucceed && saveDataErrorExecution === 'none')
					) {
						if (!fullRunData.waitTill) {
							if (!isManualMode) {
								executeErrorWorkflow(
									this.workflowData,
									fullRunData,
									this.mode,
									this.executionId,
									this.retryOf,
								);
							}
							// Data is always saved, so we remove from database
							await Db.collections.Execution.delete(this.executionId);
							await BinaryDataManager.getInstance().markDataForDeletionByExecutionId(
								this.executionId,
							);

							return;
						}
					}

					// Although it is treated as IWorkflowBase here, it's being instantiated elsewhere with properties that may be sensitive
					// As a result, we should create an IWorkflowBase object with only the data we want to save in it.
					const pristineWorkflowData: IWorkflowBase = pick(this.workflowData, [
						'id',
						'name',
						'active',
						'createdAt',
						'updatedAt',
						'nodes',
						'connections',
						'settings',
						'staticData',
						'pinData',
					]);

					const fullExecutionData: IExecutionDb = {
						data: fullRunData.data,
						mode: fullRunData.mode,
						finished: fullRunData.finished ? fullRunData.finished : false,
						startedAt: fullRunData.startedAt,
						stoppedAt: fullRunData.stoppedAt,
						workflowData: pristineWorkflowData,
						waitTill: fullRunData.waitTill,
						status: fullRunData.status,
					};

					if (this.retryOf !== undefined) {
						fullExecutionData.retryOf = this.retryOf.toString();
					}

					const workflowId = this.workflowData.id;
					if (WorkflowHelpers.isWorkflowIdValid(workflowId)) {
						fullExecutionData.workflowId = workflowId;
					}

					// Leave log message before flatten as that operation increased memory usage a lot and the chance of a crash is highest here
					Logger.debug(`Save execution data to database for execution ID ${this.executionId}`, {
						executionId: this.executionId,
						workflowId,
						finished: fullExecutionData.finished,
						stoppedAt: fullExecutionData.stoppedAt,
					});

					const executionData = ResponseHelper.flattenExecutionData(fullExecutionData);

					// Save the Execution in DB
					await Db.collections.Execution.update(
						this.executionId,
						executionData as IExecutionFlattedDb,
					);

					if (fullRunData.finished === true && this.retryOf !== undefined) {
						// If the retry was successful save the reference it on the original execution
						// await Db.collections.Execution.save(executionData as IExecutionFlattedDb);
						await Db.collections.Execution.update(this.retryOf, {
							retrySuccessId: this.executionId,
						});
					}

					if (!isManualMode) {
						executeErrorWorkflow(
							this.workflowData,
							fullRunData,
							this.mode,
							this.executionId,
							this.retryOf,
						);
					}
				} catch (error) {
					ErrorReporter.error(error);
					Logger.error(`Failed saving execution data to DB on execution ID ${this.executionId}`, {
						executionId: this.executionId,
						workflowId: this.workflowData.id,
						error,
					});
					if (!isManualMode) {
						executeErrorWorkflow(
							this.workflowData,
							fullRunData,
							this.mode,
							this.executionId,
							this.retryOf,
						);
					}
				} finally {
					eventEmitter.emit(
						eventEmitter.types.workflowExecutionCompleted,
						this.workflowData,
						fullRunData,
					);
				}
			},
		],
		nodeFetchedData: [
			async (workflowId: string, node: INode) => {
				eventEmitter.emit(eventEmitter.types.nodeFetchedData, workflowId, node);
			},
		],
	};
}

/**
 * Returns hook functions to save workflow execution and call error workflow
 * for running with queues. Manual executions should never run on queues as
 * they are always executed in the main process.
 *
 */
function hookFunctionsSaveWorker(): IWorkflowExecuteHooks {
	return {
		nodeExecuteBefore: [],
		nodeExecuteAfter: [],
		workflowExecuteBefore: [],
		workflowExecuteAfter: [
			async function (
				this: WorkflowHooks,
				fullRunData: IRun,
				newStaticData: IDataObject,
			): Promise<void> {
				try {
					if (WorkflowHelpers.isWorkflowIdValid(this.workflowData.id) && newStaticData) {
						// Workflow is saved so update in database
						try {
							await WorkflowHelpers.saveStaticDataById(
								this.workflowData.id as string,
								newStaticData,
							);
						} catch (e) {
							ErrorReporter.error(e);
							Logger.error(
								`There was a problem saving the workflow with id "${this.workflowData.id}" to save changed staticData: "${e.message}" (workflowExecuteAfter)`,
								{ sessionId: this.sessionId, workflowId: this.workflowData.id },
							);
						}
					}

					const workflowHasCrashed = fullRunData.status === 'crashed';
					const workflowDidSucceed = !fullRunData.data.resultData.error && !workflowHasCrashed;
					let workflowStatusFinal: ExecutionStatus = workflowDidSucceed ? 'success' : 'failed';
					if (workflowHasCrashed) workflowStatusFinal = 'crashed';

					if (!workflowDidSucceed) {
						executeErrorWorkflow(
							this.workflowData,
							fullRunData,
							this.mode,
							this.executionId,
							this.retryOf,
						);
					}

					const fullExecutionData: IExecutionDb = {
						data: fullRunData.data,
						mode: fullRunData.mode,
						finished: fullRunData.finished ? fullRunData.finished : false,
						startedAt: fullRunData.startedAt,
						stoppedAt: fullRunData.stoppedAt,
						workflowData: this.workflowData,
						waitTill: fullRunData.data.waitTill,
						status: workflowStatusFinal,
					};

					if (this.retryOf !== undefined) {
						fullExecutionData.retryOf = this.retryOf.toString();
					}

					const workflowId = this.workflowData.id;
					if (WorkflowHelpers.isWorkflowIdValid(workflowId)) {
						fullExecutionData.workflowId = workflowId;
					}

					const executionData = ResponseHelper.flattenExecutionData(fullExecutionData);

					// Save the Execution in DB
					await Db.collections.Execution.update(
						this.executionId,
						executionData as IExecutionFlattedDb,
					);

					// For reasons(tm) the execution status is not updated correctly in the first update, so has to be written again (tbd)
					await Db.collections.Execution.update(this.executionId, {
						status: executionData.status,
					});

					if (fullRunData.finished === true && this.retryOf !== undefined) {
						// If the retry was successful save the reference it on the original execution
						await Db.collections.Execution.update(this.retryOf, {
							retrySuccessId: this.executionId,
						});
					}
				} catch (error) {
					executeErrorWorkflow(
						this.workflowData,
						fullRunData,
						this.mode,
						this.executionId,
						this.retryOf,
					);
				} finally {
					eventEmitter.emit(
						eventEmitter.types.workflowExecutionCompleted,
						this.workflowData,
						fullRunData,
					);
				}
			},
		],
		nodeFetchedData: [
			async (workflowId: string, node: INode) => {
				eventEmitter.emit(eventEmitter.types.nodeFetchedData, workflowId, node);
			},
		],
	};
}

export async function getRunData(
	workflowData: IWorkflowBase,
	userId: string,
	inputData?: INodeExecutionData[],
	parentWorkflowId?: string,
): Promise<IWorkflowExecutionDataProcess> {
	const mode = 'integrated';

	const startingNode = findSubworkflowStart(workflowData.nodes);

	// Always start with empty data if no inputData got supplied
	inputData = inputData || [
		{
			json: {},
		},
	];

	// Initialize the incoming data
	const nodeExecutionStack: IExecuteData[] = [];
	nodeExecutionStack.push({
		node: startingNode,
		data: {
			main: [inputData],
		},
		source: null,
	});

	const runExecutionData: IRunExecutionData = {
		startData: {},
		resultData: {
			runData: {},
		},
		executionData: {
			contextData: {},
			nodeExecutionStack,
			waitingExecution: {},
			waitingExecutionSource: {},
		},
	};

	const runData: IWorkflowExecutionDataProcess = {
		executionMode: mode,
		executionData: runExecutionData,
		// @ts-ignore
		workflowData,
		userId,
	};

	return runData;
}

export async function getWorkflowData(
	workflowInfo: IExecuteWorkflowInfo,
	parentWorkflowId?: string,
	parentWorkflowSettings?: IWorkflowSettings,
): Promise<IWorkflowBase> {
	if (workflowInfo.id === undefined && workflowInfo.code === undefined) {
		throw new Error(
			'No information about the workflow to execute found. Please provide either the "id" or "code"!',
		);
	}

	let workflowData: IWorkflowBase | null;
	if (workflowInfo.id !== undefined) {
		if (!Db.isInitialized) {
			// The first time executeWorkflow gets called the Database has
			// to get initialized first
			await Db.init();
		}

		const relations = config.getEnv('workflowTagsDisabled') ? [] : ['tags'];

		workflowData = await WorkflowsService.get({ id: workflowInfo.id }, { relations });

		if (workflowData === undefined) {
			throw new Error(`The workflow with the id "${workflowInfo.id}" does not exist.`);
		}
	} else {
		workflowData = workflowInfo.code ?? null;
		if (workflowData) {
			if (!workflowData.id) {
				workflowData.id = parentWorkflowId;
			}
			if (!workflowData.settings) {
				workflowData.settings = parentWorkflowSettings;
			}
		}
	}

	return workflowData!;
}

/**
 * Executes the workflow with the given ID
 */
async function executeWorkflow(
	workflowInfo: IExecuteWorkflowInfo,
	additionalData: IWorkflowExecuteAdditionalData,
	options: {
		parentWorkflowId?: string;
		inputData?: INodeExecutionData[];
		parentExecutionId?: string;
		loadedWorkflowData?: IWorkflowBase;
		loadedRunData?: IWorkflowExecutionDataProcess;
		parentWorkflowSettings?: IWorkflowSettings;
	},
): Promise<Array<INodeExecutionData[] | null> | IWorkflowExecuteProcess> {
	const externalHooks = ExternalHooks();
	await externalHooks.init();

	const nodeTypes = NodeTypes();

	const workflowData =
		options.loadedWorkflowData ??
		(await getWorkflowData(workflowInfo, options.parentWorkflowId, options.parentWorkflowSettings));

	const workflowName = workflowData ? workflowData.name : undefined;
	const workflow = new Workflow({
		id: workflowData.id?.toString(),
		name: workflowName,
		nodes: workflowData.nodes,
		connections: workflowData.connections,
		active: workflowData.active,
		nodeTypes,
		staticData: workflowData.staticData,
		settings: workflowData.settings,
	});

	const runData =
		options.loadedRunData ??
		(await getRunData(workflowData, additionalData.userId, options.inputData));

	let executionId;

	if (options.parentExecutionId !== undefined) {
		executionId = options.parentExecutionId;
	} else {
		executionId =
			options.parentExecutionId !== undefined
				? options.parentExecutionId
				: await ActiveExecutions.getInstance().add(runData);
	}

	void InternalHooksManager.getInstance().onWorkflowBeforeExecute(executionId || '', runData);

	let data;
	try {
		await PermissionChecker.check(workflow, additionalData.userId);
		await PermissionChecker.checkSubworkflowExecutePolicy(
			workflow,
			additionalData.userId,
			options.parentWorkflowId,
		);

		// Create new additionalData to have different workflow loaded and to call
		// different webhooks
		const additionalDataIntegrated = await getBase(additionalData.userId);
		additionalDataIntegrated.hooks = getWorkflowHooksIntegrated(
			runData.executionMode,
			executionId,
			workflowData,
			{ parentProcessMode: additionalData.hooks!.mode },
		);
		additionalDataIntegrated.executionId = executionId;

		// Make sure we pass on the original executeWorkflow function we received
		// This one already contains changes to talk to parent process
		// and get executionID from `activeExecutions` running on main process
		additionalDataIntegrated.executeWorkflow = additionalData.executeWorkflow;

		let subworkflowTimeout = additionalData.executionTimeoutTimestamp;
		if (
			workflowData.settings?.executionTimeout !== undefined &&
			workflowData.settings.executionTimeout > 0
		) {
			// We might have received a max timeout timestamp from the parent workflow
			// If we did, then we get the minimum time between the two timeouts
			// If no timeout was given from the parent, then we use our timeout.
			subworkflowTimeout = Math.min(
				additionalData.executionTimeoutTimestamp || Number.MAX_SAFE_INTEGER,
				Date.now() + (workflowData.settings.executionTimeout as number) * 1000,
			);
		}

		additionalDataIntegrated.executionTimeoutTimestamp = subworkflowTimeout;

		const runExecutionData = runData.executionData as IRunExecutionData;

		// Execute the workflow
		const workflowExecute = new WorkflowExecute(
			additionalDataIntegrated,
			runData.executionMode,
			runExecutionData,
		);
		if (options.parentExecutionId !== undefined) {
			// Must be changed to become typed
			return {
				startedAt: new Date(),
				workflow,
				workflowExecute,
			};
		}
		data = await workflowExecute.processRunExecutionData(workflow);
	} catch (error) {
		const fullRunData: IRun = {
			data: {
				resultData: {
					error,
					runData: {},
				},
			},
			finished: false,
			mode: 'integrated',
			startedAt: new Date(),
			stoppedAt: new Date(),
			status: 'error',
		};
		// When failing, we might not have finished the execution
		// Therefore, database might not contain finished errors.
		// Force an update to db as there should be no harm doing this

		const fullExecutionData: IExecutionDb = {
			data: fullRunData.data,
			mode: fullRunData.mode,
			finished: fullRunData.finished ? fullRunData.finished : false,
			startedAt: fullRunData.startedAt,
			stoppedAt: fullRunData.stoppedAt,
			status: fullRunData.status,
			workflowData,
		};
		if (workflowData.id) {
			fullExecutionData.workflowId = workflowData.id;
		}

		const executionData = ResponseHelper.flattenExecutionData(fullExecutionData);

		await Db.collections.Execution.update(executionId, executionData as IExecutionFlattedDb);
		throw {
			...error,
			stack: error.stack,
			message: error.message,
		};
	}

	await externalHooks.run('workflow.postExecute', [data, workflowData, executionId]);

	void InternalHooksManager.getInstance().onWorkflowPostExecute(
		executionId,
		workflowData,
		data,
		additionalData.userId,
	);

	if (data.finished === true) {
		// Workflow did finish successfully

		ActiveExecutions.getInstance().remove(executionId, data);
		const returnData = WorkflowHelpers.getDataLastExecutedNodeData(data);
		return returnData!.data!.main;
	}
	ActiveExecutions.getInstance().remove(executionId, data);
	// Workflow did fail
	const { error } = data.data.resultData;
	// eslint-disable-next-line @typescript-eslint/no-throw-literal
	throw {
		...error,
		stack: error!.stack,
	};
}

export function setExecutionStatus(status: ExecutionStatus) {
	if (this.executionId === undefined) {
		Logger.debug(`Setting execution status "${status}" failed because executionId is undefined`);
		return;
	}
	Logger.debug(`Setting execution status for ${this.executionId} to "${status}"`);
	ActiveExecutions.getInstance()
		.setStatus(this.executionId, status)
		.catch((error) => {
			Logger.debug(`Setting execution status "${status}" failed: ${error.message}`);
		});
}

// eslint-disable-next-line @typescript-eslint/no-explicit-any
export function sendMessageToUI(source: string, messages: any[]) {
	const { sessionId } = this;
	if (sessionId === undefined) {
		return;
	}

	// Push data to session which started workflow
	try {
		const pushInstance = getPushInstance();
		pushInstance.send(
			'sendConsoleMessage',
			{
				source: `[Node: "${source}"]`,
				messages,
			},
			sessionId,
		);
	} catch (error) {
		Logger.warn(`There was a problem sending message to UI: ${error.message}`);
	}
}

/**
 * Returns the base additional data without webhooks
 *
 */
export async function getBase(
	userId: string,
	currentNodeParameters?: INodeParameters,
	executionTimeoutTimestamp?: number,
): Promise<IWorkflowExecuteAdditionalData> {
	const urlBaseWebhook = WebhookHelpers.getWebhookBaseUrl();

	const timezone = config.getEnv('generic.timezone');
	const webhookBaseUrl = urlBaseWebhook + config.getEnv('endpoints.webhook');
	const webhookWaitingBaseUrl = urlBaseWebhook + config.getEnv('endpoints.webhookWaiting');
	const webhookTestBaseUrl = urlBaseWebhook + config.getEnv('endpoints.webhookTest');

	const encryptionKey = await UserSettings.getEncryptionKey();

	return {
		credentialsHelper: new CredentialsHelper(encryptionKey),
		encryptionKey,
		executeWorkflow,
		restApiUrl: urlBaseWebhook + config.getEnv('endpoints.rest'),
		timezone,
		webhookBaseUrl,
		webhookWaitingBaseUrl,
		webhookTestBaseUrl,
		currentNodeParameters,
		executionTimeoutTimestamp,
		userId,
		setExecutionStatus,
	};
}

/**
 * Returns WorkflowHooks instance for running integrated workflows
 * (Workflows which get started inside of another workflow)
 */
function getWorkflowHooksIntegrated(
	mode: WorkflowExecuteMode,
	executionId: string,
	workflowData: IWorkflowBase,
	optionalParameters?: IWorkflowHooksOptionalParameters,
): WorkflowHooks {
	optionalParameters = optionalParameters || {};
	const hookFunctions = hookFunctionsSave(optionalParameters.parentProcessMode);
	const preExecuteFunctions = hookFunctionsPreExecute(optionalParameters.parentProcessMode);
	for (const key of Object.keys(preExecuteFunctions)) {
		if (hookFunctions[key] === undefined) {
			hookFunctions[key] = [];
		}
		hookFunctions[key]!.push.apply(hookFunctions[key], preExecuteFunctions[key]);
	}
	return new WorkflowHooks(hookFunctions, mode, executionId, workflowData, optionalParameters);
}

/**
 * Returns WorkflowHooks instance for running integrated workflows
 * (Workflows which get started inside of another workflow)
 */
export function getWorkflowHooksWorkerExecuter(
	mode: WorkflowExecuteMode,
	executionId: string,
	workflowData: IWorkflowBase,
	optionalParameters?: IWorkflowHooksOptionalParameters,
): WorkflowHooks {
	optionalParameters = optionalParameters || {};
	const hookFunctions = hookFunctionsSaveWorker();
	const preExecuteFunctions = hookFunctionsPreExecute(optionalParameters.parentProcessMode);
	for (const key of Object.keys(preExecuteFunctions)) {
		if (hookFunctions[key] === undefined) {
			hookFunctions[key] = [];
		}
		hookFunctions[key]!.push.apply(hookFunctions[key], preExecuteFunctions[key]);
	}
	return new WorkflowHooks(hookFunctions, mode, executionId, workflowData, optionalParameters);
}

/**
 * Returns WorkflowHooks instance for main process if workflow runs via worker
 */
export function getWorkflowHooksWorkerMain(
	mode: WorkflowExecuteMode,
	executionId: string,
	workflowData: IWorkflowBase,
	optionalParameters?: IWorkflowHooksOptionalParameters,
): WorkflowHooks {
	optionalParameters = optionalParameters || {};
	const hookFunctions = hookFunctionsPush();
	const preExecuteFunctions = hookFunctionsPreExecute(optionalParameters.parentProcessMode);
	for (const key of Object.keys(preExecuteFunctions)) {
		if (hookFunctions[key] === undefined) {
			hookFunctions[key] = [];
		}
		hookFunctions[key]!.push.apply(hookFunctions[key], preExecuteFunctions[key]);
	}

	// When running with worker mode, main process executes
	// Only workflowExecuteBefore + workflowExecuteAfter
	// So to avoid confusion, we are removing other hooks.
	hookFunctions.nodeExecuteBefore = [];
	hookFunctions.nodeExecuteAfter = [];

	hookFunctions.nodeExecuteBefore.push(async function (
		this: WorkflowHooks,
		nodeName: string,
	): Promise<void> {
		void InternalHooksManager.getInstance().onNodeBeforeExecute(
			this.executionId,
			this.workflowData,
			nodeName,
		);
	});
	hookFunctions.nodeExecuteAfter.push(async function (
		this: WorkflowHooks,
		nodeName: string,
	): Promise<void> {
		void InternalHooksManager.getInstance().onNodePostExecute(
			this.executionId,
			this.workflowData,
			nodeName,
		);
	});
	return new WorkflowHooks(hookFunctions, mode, executionId, workflowData, optionalParameters);
}

/**
 * Returns WorkflowHooks instance for running the main workflow
 *
 */
export function getWorkflowHooksMain(
	data: IWorkflowExecutionDataProcess,
	executionId: string,
	isMainProcess = false,
): WorkflowHooks {
	const hookFunctions = hookFunctionsSave();
	const pushFunctions = hookFunctionsPush();
	for (const key of Object.keys(pushFunctions)) {
		if (hookFunctions[key] === undefined) {
			hookFunctions[key] = [];
		}
		hookFunctions[key]!.push.apply(hookFunctions[key], pushFunctions[key]);
	}

	if (isMainProcess) {
		const preExecuteFunctions = hookFunctionsPreExecute();
		for (const key of Object.keys(preExecuteFunctions)) {
			if (hookFunctions[key] === undefined) {
				hookFunctions[key] = [];
			}
			hookFunctions[key]!.push.apply(hookFunctions[key], preExecuteFunctions[key]);
		}
	}

	if (!hookFunctions.nodeExecuteBefore) hookFunctions.nodeExecuteBefore = [];
	hookFunctions.nodeExecuteBefore?.push(async function (
		this: WorkflowHooks,
		nodeName: string,
	): Promise<void> {
		void InternalHooksManager.getInstance().onNodeBeforeExecute(
			this.executionId,
			this.workflowData,
			nodeName,
		);
	});
	if (!hookFunctions.nodeExecuteAfter) hookFunctions.nodeExecuteAfter = [];
	hookFunctions.nodeExecuteAfter.push(async function (
		this: WorkflowHooks,
		nodeName: string,
	): Promise<void> {
		void InternalHooksManager.getInstance().onNodePostExecute(
			this.executionId,
			this.workflowData,
			nodeName,
		);
	});

	return new WorkflowHooks(hookFunctions, data.executionMode, executionId, data.workflowData, {
		sessionId: data.sessionId,
		retryOf: data.retryOf as string,
	});
}<|MERGE_RESOLUTION|>--- conflicted
+++ resolved
@@ -299,12 +299,7 @@
 				if (sessionId === undefined) {
 					return;
 				}
-<<<<<<< HEAD
-				// await Db.collections.Execution.update(this.executionId, { status: 'running' });
-				const pushInstance = Push.getInstance();
-=======
 				const pushInstance = getPushInstance();
->>>>>>> e705701c
 				pushInstance.send(
 					'executionStarted',
 					{
