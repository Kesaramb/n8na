--- conflicted
+++ resolved
@@ -175,19 +175,9 @@
 			workflowId !== undefined &&
 			workflowData.nodes.some((node) => node.type === ERROR_TRIGGER_TYPE)
 		) {
-<<<<<<< HEAD
-			Logger.verbose(`Start internal error workflow`, { executionId, workflowId });
+			Logger.verbose('Start internal error workflow', { executionId, workflowId });
 			void getWorkflowOwner(workflowId).then((user) => {
 				void WorkflowHelpers.executeErrorWorkflow(workflowId, workflowErrorData, user);
-=======
-			Logger.verbose('Start internal error workflow', { executionId, workflowId: workflowData.id });
-			void getWorkflowOwner(workflowData.id).then((user) => {
-				void WorkflowHelpers.executeErrorWorkflow(
-					workflowData.id!.toString(),
-					workflowErrorData,
-					user,
-				);
->>>>>>> 99e3eb63
 			});
 		}
 	}
