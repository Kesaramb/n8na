--- conflicted
+++ resolved
@@ -354,12 +354,7 @@
 					if (execution === undefined) {
 						// Something went badly wrong if this happens.
 						// This check is here mostly to make typescript happy.
-<<<<<<< HEAD
-						// eslint-disable-next-line consistent-return
-						return undefined;
-=======
 						return;
->>>>>>> fc95c00c
 					}
 					const fullExecutionData: IExecutionResponse =
 						ResponseHelper.unflattenExecutionData(execution);
@@ -483,11 +478,7 @@
 						saveManualExecutions = this.workflowData.settings.saveManualExecutions as boolean;
 					}
 
-<<<<<<< HEAD
-					if (isManualMode && !saveManualExecutions) {
-=======
 					if (isManualMode && saveManualExecutions === false && !fullRunData.waitTill) {
->>>>>>> fc95c00c
 						// Data is always saved, so we remove from database
 						// eslint-disable-next-line @typescript-eslint/no-non-null-assertion
 						await Db.collections.Execution!.delete(this.executionId);
@@ -511,16 +502,6 @@
 						(workflowDidSucceed && saveDataSuccessExecution === 'none') ||
 						(!workflowDidSucceed && saveDataErrorExecution === 'none')
 					) {
-<<<<<<< HEAD
-						if (!isManualMode) {
-							executeErrorWorkflow(
-								this.workflowData,
-								fullRunData,
-								this.mode,
-								undefined,
-								this.retryOf,
-							);
-=======
 						if (!fullRunData.waitTill) {
 							if (!isManualMode) {
 								executeErrorWorkflow(this.workflowData, fullRunData, this.mode, undefined, this.retryOf);
@@ -528,7 +509,6 @@
 							// Data is always saved, so we remove from database
 							await Db.collections.Execution!.delete(this.executionId);
 							return;
->>>>>>> fc95c00c
 						}
 					}
 
@@ -746,13 +726,6 @@
 		},
 	};
 
-<<<<<<< HEAD
-	// Get the needed credentials for the current workflow as they will differ to the ones of the
-	// calling workflow.
-	const credentials = await WorkflowCredentials(workflowData.nodes);
-
-=======
->>>>>>> fc95c00c
 	const runData: IWorkflowExecutionDataProcess = {
 		executionMode: mode,
 		executionData: runExecutionData,
@@ -841,26 +814,10 @@
 
 	let data;
 	try {
-<<<<<<< HEAD
-		// Get the needed credentials for the current workflow as they will differ to the ones of the
-		// calling workflow.
-		const credentials = await WorkflowCredentials(workflowData.nodes);
-
-		// Create new additionalData to have different workflow loaded and to call
-		// different webooks
-		const additionalDataIntegrated = await getBase(credentials);
-		additionalDataIntegrated.hooks = getWorkflowHooksIntegrated(
-			runData.executionMode,
-			executionId,
-			workflowData,
-			{ parentProcessMode: additionalData.hooks!.mode },
-		);
-=======
 		// Create new additionalData to have different workflow loaded and to call
 		// different webooks
 		const additionalDataIntegrated = await getBase();
 		additionalDataIntegrated.hooks = getWorkflowHooksIntegrated(runData.executionMode, executionId, workflowData!, { parentProcessMode: additionalData.hooks!.mode });
->>>>>>> fc95c00c
 		// Make sure we pass on the original executeWorkflow function we received
 		// This one already contains changes to talk to parent process
 		// and get executionID from `activeExecutions` running on main process
@@ -983,18 +940,6 @@
  * @param {INodeParameters} currentNodeParameters
  * @returns {Promise<IWorkflowExecuteAdditionalData>}
  */
-<<<<<<< HEAD
-export async function getBase(
-	credentials: IWorkflowCredentials,
-	currentNodeParameters?: INodeParameters,
-	executionTimeoutTimestamp?: number,
-): Promise<IWorkflowExecuteAdditionalData> {
-	const urlBaseWebhook = WebhookHelpers.getWebhookBaseUrl();
-
-	const timezone = config.get('generic.timezone') as string;
-	const webhookBaseUrl = urlBaseWebhook + config.get('endpoints.webhook');
-	const webhookTestBaseUrl = urlBaseWebhook + config.get('endpoints.webhookTest');
-=======
 export async function getBase(currentNodeParameters?: INodeParameters, executionTimeoutTimestamp?: number): Promise<IWorkflowExecuteAdditionalData> {
 	const urlBaseWebhook = WebhookHelpers.getWebhookBaseUrl();
 
@@ -1002,7 +947,6 @@
 	const webhookBaseUrl = urlBaseWebhook + config.get('endpoints.webhook') as string;
 	const webhookWaitingBaseUrl = urlBaseWebhook + config.get('endpoints.webhookWaiting') as string;
 	const webhookTestBaseUrl = urlBaseWebhook + config.get('endpoints.webhookTest') as string;
->>>>>>> fc95c00c
 
 	const encryptionKey = await UserSettings.getEncryptionKey();
 	if (encryptionKey === undefined) {
