--- conflicted
+++ resolved
@@ -253,18 +253,6 @@
 		// Does very basic health check
 		this.app.get('/healthz', async (req: express.Request, res: express.Response) => {
 
-<<<<<<< HEAD
-			const connectionManager = getConnectionManager();
-
-			if (connectionManager.connections.length === 0) {
-				const error = new ResponseHelper.ResponseError('No Database connection found!', undefined, 503);
-				return ResponseHelper.sendErrorResponse(res, error);
-			}
-
-			if (connectionManager.connections[0].isConnected === false) {
-				// Connection is not active
-				const error = new ResponseHelper.ResponseError('Database connection not active!', undefined, 503);
-=======
 			const connection = getConnectionManager().get();
 
 			try {
@@ -276,7 +264,6 @@
 				await connection.query('SELECT 1');
 			} catch (err) {
 				const error = new ResponseHelper.ResponseError('No Database connection!', undefined, 503);
->>>>>>> 967aabbf
 				return ResponseHelper.sendErrorResponse(res, error);
 			}
 
