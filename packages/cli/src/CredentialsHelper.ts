/* eslint-disable import/no-cycle */
<<<<<<< HEAD
/* eslint-disable @typescript-eslint/no-non-null-assertion */
=======
>>>>>>> 56bc4d0f
import { Credentials } from 'n8n-core';

import {
	ICredentialDataDecryptedObject,
	ICredentialsExpressionResolveValues,
	ICredentialsHelper,
	INode,
	INodeCredentialsDetails,
	INodeParameters,
	INodeProperties,
	INodeType,
	INodeTypeData,
	INodeTypes,
	NodeHelpers,
	Workflow,
	WorkflowExecuteMode,
} from 'n8n-workflow';

<<<<<<< HEAD
// eslint-disable-next-line import/no-cycle
import { CredentialsOverwrites, CredentialTypes, Db, ICredentialsDb, WhereClause } from '.';
import { User } from './databases/entities/User';
=======
import { CredentialsOverwrites, CredentialTypes, Db, ICredentialsDb } from '.';
>>>>>>> 56bc4d0f

const mockNodeTypes: INodeTypes = {
	nodeTypes: {},
	// eslint-disable-next-line @typescript-eslint/no-unused-vars
	init: async (nodeTypes?: INodeTypeData): Promise<void> => {},
	getAll: (): INodeType[] => {
		// Does not get used in Workflow so no need to return it
		return [];
	},
	// eslint-disable-next-line @typescript-eslint/no-unused-vars
	getByName: (nodeType: string): INodeType | undefined => {
		return undefined;
	},
	getByNameAndVersion: (): INodeType | undefined => {
		return undefined;
	},
};

export class CredentialsHelper extends ICredentialsHelper {
	/**
	 * Returns the credentials instance
	 *
	 * @param {INodeCredentialsDetails} nodeCredentials id and name to return instance of
	 * @param {string} type Type of the credentials to return instance of
	 * @returns {Credentials}
	 * @memberof CredentialsHelper
	 */
	async getCredentials(
		nodeCredentials: INodeCredentialsDetails,
		type: string,
		userId?: string,
	): Promise<Credentials> {
		if (!nodeCredentials.id) {
			throw new Error(`Credentials "${nodeCredentials.name}" for type "${type}" don't have an ID.`);
		}

		// eslint-disable-next-line @typescript-eslint/no-non-null-assertion
		const qb = Db.collections.Credentials!.createQueryBuilder('c');
		qb.where('c.id = :id and c.type = :type', { id: nodeCredentials.id, type });
		if (userId) {
			// TODO UM: implement this.
			// qb.
		}
		const credentials = await qb.getOne();

		if (!credentials) {
			throw new Error(
				`Credentials with ID "${nodeCredentials.id}" don't exist for type "${type}".`,
			);
		}

		return new Credentials(
			{ id: credentials.id.toString(), name: credentials.name },
			credentials.type,
			credentials.nodesAccess,
			credentials.data,
		);
	}

	/**
	 * Returns all the properties of the credentials with the given name
	 *
	 * @param {string} type The name of the type to return credentials off
	 * @returns {INodeProperties[]}
	 * @memberof CredentialsHelper
	 */
	getCredentialsProperties(type: string): INodeProperties[] {
		const credentialTypes = CredentialTypes();
		const credentialTypeData = credentialTypes.getByName(type);

		if (credentialTypeData === undefined) {
			throw new Error(`The credentials of type "${type}" are not known.`);
		}

		if (credentialTypeData.extends === undefined) {
			return credentialTypeData.properties;
		}

		const combineProperties = [] as INodeProperties[];
		// eslint-disable-next-line no-restricted-syntax
		for (const credentialsTypeName of credentialTypeData.extends) {
			const mergeCredentialProperties = this.getCredentialsProperties(credentialsTypeName);
			NodeHelpers.mergeNodeProperties(combineProperties, mergeCredentialProperties);
		}

		// The properties defined on the parent credentials take presidence
		NodeHelpers.mergeNodeProperties(combineProperties, credentialTypeData.properties);

		return combineProperties;
	}

	/**
	 * Returns the decrypted credential data with applied overwrites
	 *
	 * @param {INodeCredentialsDetails} nodeCredentials id and name to return instance of
	 * @param {string} type Type of the credentials to return data of
	 * @param {boolean} [raw] Return the data as supplied without defaults or overwrites
	 * @returns {ICredentialDataDecryptedObject}
	 * @memberof CredentialsHelper
	 */
	async getDecrypted(
		nodeCredentials: INodeCredentialsDetails,
		type: string,
		mode: WorkflowExecuteMode,
		raw?: boolean,
		expressionResolveValues?: ICredentialsExpressionResolveValues,
		userId?: string,
	): Promise<ICredentialDataDecryptedObject> {
		const credentials = await this.getCredentials(nodeCredentials, type, userId);
		const decryptedDataOriginal = credentials.getData(this.encryptionKey);

		if (raw === true) {
			return decryptedDataOriginal;
		}

		return this.applyDefaultsAndOverwrites(
			decryptedDataOriginal,
			type,
			mode,
			expressionResolveValues,
		);
	}

	/**
	 * Applies credential default data and overwrites
	 *
	 * @param {ICredentialDataDecryptedObject} decryptedDataOriginal The credential data to overwrite data on
	 * @param {string} type  Type of the credentials to overwrite data of
	 * @returns {ICredentialDataDecryptedObject}
	 * @memberof CredentialsHelper
	 */
	applyDefaultsAndOverwrites(
		decryptedDataOriginal: ICredentialDataDecryptedObject,
		type: string,
		mode: WorkflowExecuteMode,
		expressionResolveValues?: ICredentialsExpressionResolveValues,
	): ICredentialDataDecryptedObject {
		const credentialsProperties = this.getCredentialsProperties(type);

		// Add the default credential values
		let decryptedData = NodeHelpers.getNodeParameters(
			credentialsProperties,
			decryptedDataOriginal as INodeParameters,
			true,
			false,
		) as ICredentialDataDecryptedObject;

		if (decryptedDataOriginal.oauthTokenData !== undefined) {
			// The OAuth data gets removed as it is not defined specifically as a parameter
			// on the credentials so add it back in case it was set
			decryptedData.oauthTokenData = decryptedDataOriginal.oauthTokenData;
		}

		if (expressionResolveValues) {
			try {
				const workflow = new Workflow({
					nodes: Object.values(expressionResolveValues.workflow.nodes),
					connections: expressionResolveValues.workflow.connectionsBySourceNode,
					active: false,
					nodeTypes: expressionResolveValues.workflow.nodeTypes,
				});
				decryptedData = workflow.expression.getParameterValue(
					decryptedData as INodeParameters,
					expressionResolveValues.runExecutionData,
					expressionResolveValues.runIndex,
					expressionResolveValues.itemIndex,
					expressionResolveValues.node.name,
					expressionResolveValues.connectionInputData,
					mode,
					{},
					false,
					decryptedData,
				) as ICredentialDataDecryptedObject;
			} catch (e) {
				// eslint-disable-next-line @typescript-eslint/no-unsafe-member-access
				e.message += ' [Error resolving credentials]';
				throw e;
			}
		} else {
			const node = {
				name: '',
				typeVersion: 1,
				type: 'mock',
				position: [0, 0],
				parameters: {} as INodeParameters,
			} as INode;

			const workflow = new Workflow({
				nodes: [node],
				connections: {},
				active: false,
				nodeTypes: mockNodeTypes,
			});

			// Resolve expressions if any are set
			decryptedData = workflow.expression.getComplexParameterValue(
				node,
				decryptedData as INodeParameters,
				mode,
				{},
				undefined,
				decryptedData,
			) as ICredentialDataDecryptedObject;
		}

		// Load and apply the credentials overwrites if any exist
		const credentialsOverwrites = CredentialsOverwrites();
		// eslint-disable-next-line @typescript-eslint/no-unsafe-return
		return credentialsOverwrites.applyOverwrite(type, decryptedData);
	}

	/**
	 * Updates credentials in the database
	 *
	 * @param {string} name Name of the credentials to set data of
	 * @param {string} type Type of the credentials to set data of
	 * @param {ICredentialDataDecryptedObject} data The data to set
	 * @returns {Promise<void>}
	 * @memberof CredentialsHelper
	 */
	async updateCredentials(
		nodeCredentials: INodeCredentialsDetails,
		type: string,
		data: ICredentialDataDecryptedObject,
	): Promise<void> {
		// eslint-disable-next-line @typescript-eslint/await-thenable
		const credentials = await this.getCredentials(nodeCredentials, type);

		if (Db.collections.Credentials === null) {
			// The first time executeWorkflow gets called the Database has
			// to get initialized first
			await Db.init();
		}

		credentials.setData(data, this.encryptionKey);
		const newCredentialsData = credentials.getDataToSave() as ICredentialsDb;

		// Add special database related data
		newCredentialsData.updatedAt = new Date();

		// TODO: also add user automatically depending on who is logged in, if anybody is logged in

		// Save the credentials in DB
		const findQuery = {
			id: credentials.id,
			type,
		};

		// eslint-disable-next-line @typescript-eslint/no-non-null-assertion
		await Db.collections.Credentials!.update(findQuery, newCredentialsData);
	}
}

/**
 * Build a `where` clause for a `find()` or `findOne()` operation
 * in the `shared_workflow` or `shared_credentials` tables.
 */
export function whereClause({
	user,
	entityType,
	entityId = '',
}: {
	user: User;
	entityType: 'workflow' | 'credentials';
	entityId?: string;
}): WhereClause {
	const where: WhereClause = entityId ? { [entityType]: { id: entityId } } : {};

	if (user.globalRole.name !== 'owner') {
		where.user = { id: user.id };
	}

	return where;
}

/**
 * Get a credential if it has been shared with a user.
 */
export async function getCredentialForUser(
	credentialId: string,
	user: User,
): Promise<ICredentialsDb | null> {
	const sharedCredential = await Db.collections.SharedCredentials!.findOne({
		relations: ['credentials'],
		where: whereClause({
			user,
			entityType: 'credentials',
			entityId: credentialId,
		}),
	});

	if (!sharedCredential) return null;

	return sharedCredential.credentials as ICredentialsDb;
}<|MERGE_RESOLUTION|>--- conflicted
+++ resolved
@@ -1,8 +1,5 @@
 /* eslint-disable import/no-cycle */
-<<<<<<< HEAD
 /* eslint-disable @typescript-eslint/no-non-null-assertion */
-=======
->>>>>>> 56bc4d0f
 import { Credentials } from 'n8n-core';
 
 import {
@@ -21,13 +18,8 @@
 	WorkflowExecuteMode,
 } from 'n8n-workflow';
 
-<<<<<<< HEAD
-// eslint-disable-next-line import/no-cycle
 import { CredentialsOverwrites, CredentialTypes, Db, ICredentialsDb, WhereClause } from '.';
 import { User } from './databases/entities/User';
-=======
-import { CredentialsOverwrites, CredentialTypes, Db, ICredentialsDb } from '.';
->>>>>>> 56bc4d0f
 
 const mockNodeTypes: INodeTypes = {
 	nodeTypes: {},
