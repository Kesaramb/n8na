--- conflicted
+++ resolved
@@ -87,31 +87,14 @@
 	return typeof data === 'string' ? jsonParse<T>(data) : data;
 }
 
-<<<<<<< HEAD
-export const wrapMigration = (migration: Migration) => {
-	const dbType = config.getEnv('database.type');
-	const dbName = config.getEnv(`database.${dbType === 'mariadb' ? 'mysqldb' : dbType}.database`);
-	const tablePrefix = config.getEnv('database.tablePrefix');
-
-	const schemaPrefix =
-		config.getEnv('database.type') === 'postgresdb'
-			? config.getEnv('database.postgresdb.schema')
-			: '';
-
-	const migrationName = migration.name;
-	const context: Omit<MigrationContext, 'queryRunner'> = {
-		tablePrefix,
-		dbType,
-		dbName,
-		migrationName,
-		schemaPrefix,
-		logger,
-	};
-=======
 const dbType = config.getEnv('database.type');
 const isMysql = ['mariadb', 'mysqldb'].includes(dbType);
 const dbName = config.getEnv(`database.${dbType === 'mariadb' ? 'mysqldb' : dbType}.database`);
 const tablePrefix = config.getEnv('database.tablePrefix');
+const schemaPrefix =
+	config.getEnv('database.type') === 'postgresdb'
+		? config.getEnv('database.postgresdb.schema')
+		: '';
 
 const createContext = (queryRunner: QueryRunner, migration: Migration): MigrationContext => ({
 	logger,
@@ -120,6 +103,7 @@
 	isMysql,
 	dbName,
 	migrationName: migration.name,
+	schemaPrefix,
 	queryRunner,
 	schemaBuilder: createSchemaBuilder(tablePrefix, queryRunner),
 	nodeTypes: Container.get(NodeTypes),
@@ -196,7 +180,6 @@
 		}
 	},
 });
->>>>>>> c18ba370
 
 export const wrapMigration = (migration: Migration) => {
 	const { up, down } = migration.prototype;
