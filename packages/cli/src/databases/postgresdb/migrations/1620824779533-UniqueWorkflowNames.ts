--- conflicted
+++ resolved
@@ -2,27 +2,15 @@
 import config = require('../../../../config');
 
 export class UniqueWorkflowNames1620824779533 implements MigrationInterface {
-<<<<<<< HEAD
-		name = 'UniqueWorkflowNames1620824779533';
-
-		async up(queryRunner: QueryRunner): Promise<void> {
-			let tablePrefix = config.getEnv('database.tablePrefix');
-			const tablePrefixPure = tablePrefix;
-			const schema = config.getEnv('database.postgresdb.schema');
-			if (schema) {
-				tablePrefix = schema + '.' + tablePrefix;
-			}
-=======
 	name = 'UniqueWorkflowNames1620824779533';
 
 	async up(queryRunner: QueryRunner): Promise<void> {
-		let tablePrefix = config.get('database.tablePrefix');
+		let tablePrefix = config.getEnv('database.tablePrefix');
 		const tablePrefixPure = tablePrefix;
-		const schema = config.get('database.postgresdb.schema');
+		const schema = config.getEnv('database.postgresdb.schema');
 		if (schema) {
 			tablePrefix = schema + '.' + tablePrefix;
 		}
->>>>>>> 13a9db77
 
 		const workflowNames = await queryRunner.query(`
 				SELECT name
@@ -64,27 +52,15 @@
 			}
 		}
 
-<<<<<<< HEAD
-		async down(queryRunner: QueryRunner): Promise<void> {
-			let tablePrefix = config.getEnv('database.tablePrefix');
-			const tablePrefixPure = tablePrefix;
-			const schema = config.getEnv('database.postgresdb.schema');
-			if (schema) {
-				tablePrefix = schema + '.' + tablePrefix;
-			}
-
-			await queryRunner.query(`DROP INDEX "public"."IDX_${tablePrefixPure}a252c527c4c89237221fe2c0ab"`);
-=======
 		await queryRunner.query(
 			`CREATE UNIQUE INDEX "IDX_${tablePrefixPure}a252c527c4c89237221fe2c0ab" ON ${tablePrefix}workflow_entity ("name") `,
 		);
 	}
->>>>>>> 13a9db77
 
 	async down(queryRunner: QueryRunner): Promise<void> {
-		let tablePrefix = config.get('database.tablePrefix');
+		let tablePrefix = config.getEnv('database.tablePrefix');
 		const tablePrefixPure = tablePrefix;
-		const schema = config.get('database.postgresdb.schema');
+		const schema = config.getEnv('database.postgresdb.schema');
 		if (schema) {
 			tablePrefix = schema + '.' + tablePrefix;
 		}
