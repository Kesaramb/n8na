--- conflicted
+++ resolved
@@ -3,11 +3,7 @@
 import { isTestRun } from '../../../../test/integration/shared/utils';
 
 export class AddExecutionEntityIndexes1644421939510 implements MigrationInterface {
-<<<<<<< HEAD
-	name = 'AddExecutionEntityIndexes1644421939510'
-=======
 	name = 'AddExecutionEntityIndexes1644421939510';
->>>>>>> b4b09042
 
 	public async up(queryRunner: QueryRunner): Promise<void> {
 		!isTestRun &&
@@ -18,13 +14,6 @@
 		const tablePrefix = config.get('database.tablePrefix');
 
 		await queryRunner.query(`DROP INDEX IF EXISTS 'IDX_${tablePrefix}ca4a71b47f28ac6ea88293a8e2'`);
-<<<<<<< HEAD
-		await queryRunner.query(`CREATE INDEX IF NOT EXISTS 'IDX_${tablePrefix}06da892aaf92a48e7d3e400003' ON '${tablePrefix}execution_entity' ('workflowId', 'waitTill', 'id') `);
-		await queryRunner.query(`CREATE INDEX IF NOT EXISTS 'IDX_${tablePrefix}78d62b89dc1433192b86dce18a' ON '${tablePrefix}execution_entity' ('workflowId', 'finished', 'id') `);
-		await queryRunner.query(`CREATE INDEX IF NOT EXISTS 'IDX_${tablePrefix}1688846335d274033e15c846a4' ON '${tablePrefix}execution_entity' ('finished', 'id') `);
-		await queryRunner.query(`CREATE INDEX IF NOT EXISTS 'IDX_${tablePrefix}b94b45ce2c73ce46c54f20b5f9' ON '${tablePrefix}execution_entity' ('waitTill', 'id') `);
-		await queryRunner.query(`CREATE INDEX IF NOT EXISTS 'IDX_${tablePrefix}81fc04c8a17de15835713505e4' ON '${tablePrefix}execution_entity' ('workflowId', 'id') `);
-=======
 		await queryRunner.query(
 			`CREATE INDEX IF NOT EXISTS 'IDX_${tablePrefix}06da892aaf92a48e7d3e400003' ON '${tablePrefix}execution_entity' ('workflowId', 'waitTill', 'id') `,
 		);
@@ -40,7 +29,6 @@
 		await queryRunner.query(
 			`CREATE INDEX IF NOT EXISTS 'IDX_${tablePrefix}81fc04c8a17de15835713505e4' ON '${tablePrefix}execution_entity' ('workflowId', 'id') `,
 		);
->>>>>>> b4b09042
 	}
 
 	public async down(queryRunner: QueryRunner): Promise<void> {
@@ -51,12 +39,8 @@
 		await queryRunner.query(`DROP INDEX IF EXISTS 'IDX_${tablePrefix}1688846335d274033e15c846a4'`);
 		await queryRunner.query(`DROP INDEX IF EXISTS 'IDX_${tablePrefix}78d62b89dc1433192b86dce18a'`);
 		await queryRunner.query(`DROP INDEX IF EXISTS 'IDX_${tablePrefix}06da892aaf92a48e7d3e400003'`);
-<<<<<<< HEAD
-		await queryRunner.query(`CREATE INDEX IF NOT EXISTS 'IDX_${tablePrefix}ca4a71b47f28ac6ea88293a8e2' ON '${tablePrefix}execution_entity' ('waitTill') `);
-=======
 		await queryRunner.query(
 			`CREATE INDEX IF NOT EXISTS 'IDX_${tablePrefix}ca4a71b47f28ac6ea88293a8e2' ON '${tablePrefix}execution_entity' ('waitTill') `,
 		);
->>>>>>> b4b09042
 	}
 }