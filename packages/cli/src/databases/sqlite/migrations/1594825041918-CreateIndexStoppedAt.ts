--- conflicted
+++ resolved
@@ -6,13 +6,9 @@
 	name = 'CreateIndexStoppedAt1594825041918';
 
 	async up(queryRunner: QueryRunner): Promise<void> {
-<<<<<<< HEAD
-		const tablePrefix = config.getEnv('database.tablePrefix');
-=======
 		logMigrationStart(this.name);
 
-		const tablePrefix = config.get('database.tablePrefix');
->>>>>>> 13a9db77
+		const tablePrefix = config.getEnv('database.tablePrefix');
 
 		await queryRunner.query(
 			`CREATE INDEX "IDX_${tablePrefix}cefb067df2402f6aed0638a6c1" ON "${tablePrefix}execution_entity" ("stoppedAt") `,
