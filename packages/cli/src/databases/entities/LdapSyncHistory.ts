--- conflicted
+++ resolved
@@ -1,27 +1,5 @@
 import { Column, Entity, PrimaryGeneratedColumn } from 'typeorm';
-<<<<<<< HEAD
 import { datetimeColumnType } from './AbstractEntity';
-=======
-import * as config from '@/config';
-import { DatabaseType } from '@/Interfaces';
-
-function resolveDataType(dataType: string) {
-	const dbType = config.getEnv('database.type');
-
-	const typeMap: { [key in DatabaseType]: { [key: string]: string } } = {
-		sqlite: {
-			json: 'simple-json',
-		},
-		postgresdb: {
-			datetime: 'timestamptz',
-		},
-		mysqldb: {},
-		mariadb: {},
-	};
-
-	return typeMap[dbType][dataType] ?? dataType;
-}
->>>>>>> 92111836
 
 @Entity({ name: 'ldap_sync_history' })
 export class LdapSyncHistory {
