--- conflicted
+++ resolved
@@ -16,14 +16,10 @@
 	@Column()
 	count: number;
 
-<<<<<<< HEAD
-	@DateTimeColumn()
-=======
 	@Column()
 	rootCount: number;
 
-	@Column(datetimeColumnType)
->>>>>>> a33e3a80
+	@DateTimeColumn()
 	latestEvent: Date;
 
 	@PrimaryColumn({ length: 128 })
