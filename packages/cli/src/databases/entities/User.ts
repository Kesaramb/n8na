/* eslint-disable import/no-cycle */
import {
	AfterLoad,
	AfterUpdate,
	BeforeUpdate,
	Column,
	ColumnOptions,
	CreateDateColumn,
	Entity,
	Index,
	OneToMany,
	ManyToOne,
	PrimaryGeneratedColumn,
	UpdateDateColumn,
	BeforeInsert,
} from 'typeorm';
import { IsEmail, IsString, Length } from 'class-validator';
import * as config from '../../../config';
import { DatabaseType, IPersonalizationSurveyAnswers } from '../..';
import { Role } from './Role';
import { SharedWorkflow } from './SharedWorkflow';
import { SharedCredentials } from './SharedCredentials';
import { NoXss } from '../utils/customValidators';
import { answersFormatter, lowerCaser } from '../utils/transformers';

export const MIN_PASSWORD_LENGTH = 8;

export const MAX_PASSWORD_LENGTH = 64;

function resolveDataType(dataType: string) {
	const dbType = config.getEnv('database.type');

	const typeMap: { [key in DatabaseType]: { [key: string]: string } } = {
		sqlite: {
			json: 'simple-json',
		},
		postgresdb: {
			datetime: 'timestamptz',
		},
		mysqldb: {},
		mariadb: {},
	};

	return typeMap[dbType][dataType] ?? dataType;
}

// eslint-disable-next-line @typescript-eslint/explicit-module-boundary-types
function getTimestampSyntax() {
	const dbType = config.getEnv('database.type');

	const map: { [key in DatabaseType]: string } = {
		sqlite: "STRFTIME('%Y-%m-%d %H:%M:%f', 'NOW')",
		postgresdb: 'CURRENT_TIMESTAMP(3)',
		mysqldb: 'CURRENT_TIMESTAMP(3)',
		mariadb: 'CURRENT_TIMESTAMP(3)',
	};

	return map[dbType];
}

@Entity()
export class User {
	@PrimaryGeneratedColumn('uuid')
	id: string;

<<<<<<< HEAD
	@Column({
		length: 254,
		transformer: lowerCaser,
	})
=======
	@Column({ length: 254, nullable: true })
>>>>>>> 47bbe985
	@Index({ unique: true })
	@IsEmail()
	email: string;

	@Column({ length: 32, nullable: true })
	@NoXss()
	@IsString({ message: 'First name must be of type string.' })
	@Length(1, 32, { message: 'First name must be $constraint1 to $constraint2 characters long.' })
	firstName: string;

	@Column({ length: 32, nullable: true })
	@NoXss()
	@IsString({ message: 'Last name must be of type string.' })
	@Length(1, 32, { message: 'Last name must be $constraint1 to $constraint2 characters long.' })
	lastName: string;

	@Column({ nullable: true })
	@IsString({ message: 'Password must be of type string.' })
	password: string;

	@Column({ type: String, nullable: true })
	resetPasswordToken?: string | null;

	// Expiration timestamp saved in seconds
	@Column({ type: Number, nullable: true })
	resetPasswordTokenExpiration?: number | null;

	@Column({
		type: resolveDataType('json') as ColumnOptions['type'],
		nullable: true,
		transformer: answersFormatter,
	})
	personalizationAnswers: IPersonalizationSurveyAnswers | null;

	@ManyToOne(() => Role, (role) => role.globalForUsers, {
		cascade: true,
		nullable: false,
	})
	globalRole: Role;

	@OneToMany(() => SharedWorkflow, (sharedWorkflow) => sharedWorkflow.user)
	sharedWorkflows: SharedWorkflow[];

	@OneToMany(() => SharedCredentials, (sharedCredentials) => sharedCredentials.user)
	sharedCredentials: SharedCredentials[];

	@CreateDateColumn({ precision: 3, default: () => getTimestampSyntax() })
	createdAt: Date;

	@UpdateDateColumn({
		precision: 3,
		default: () => getTimestampSyntax(),
		onUpdate: getTimestampSyntax(),
	})
	updatedAt: Date;

	@BeforeInsert()
	@BeforeUpdate()
	preUpsertHook(): void {
		this.email = this.email?.toLowerCase();
		this.updatedAt = new Date();
	}

	/**
	 * Whether the user is pending setup completion.
	 */
	isPending: boolean;

	@AfterLoad()
	@AfterUpdate()
	computeIsPending(): void {
		this.isPending = this.password == null;
	}
}<|MERGE_RESOLUTION|>--- conflicted
+++ resolved
@@ -63,14 +63,11 @@
 	@PrimaryGeneratedColumn('uuid')
 	id: string;
 
-<<<<<<< HEAD
 	@Column({
 		length: 254,
+		nullable: true,
 		transformer: lowerCaser,
 	})
-=======
-	@Column({ length: 254, nullable: true })
->>>>>>> 47bbe985
 	@Index({ unique: true })
 	@IsEmail()
 	email: string;
