--- conflicted
+++ resolved
@@ -13,12 +13,9 @@
 import { InstalledPackages } from './InstalledPackages';
 import { InstalledNodes } from './InstalledNodes';
 import { WorkflowStatistics } from './WorkflowStatistics';
-<<<<<<< HEAD
+import { EventDestinations } from './MessageEventBusDestinationEntity';
 import { FeatureConfig } from './FeatureConfig';
 import { LdapSyncHistory } from './LdapSyncHistory';
-=======
-import { EventDestinations } from './MessageEventBusDestinationEntity';
->>>>>>> 11a46a4c
 
 export const entities = {
 	AuthIdentity,
@@ -35,10 +32,7 @@
 	InstalledPackages,
 	InstalledNodes,
 	WorkflowStatistics,
-<<<<<<< HEAD
+	EventDestinations,
 	FeatureConfig,
 	LdapSyncHistory,
-=======
-	EventDestinations,
->>>>>>> 11a46a4c
 };