/* eslint-disable @typescript-eslint/naming-convention */
import { AuthIdentity } from './AuthIdentity';
import { AuthProviderSyncHistory } from './AuthProviderSyncHistory';
import { CredentialsEntity } from './CredentialsEntity';
import { EventDestinations } from './EventDestinations';
import { ExecutionEntity } from './ExecutionEntity';
import { InstalledNodes } from './InstalledNodes';
import { InstalledPackages } from './InstalledPackages';
import { Role } from './Role';
import { Settings } from './Settings';
import { SharedCredentials } from './SharedCredentials';
import { SharedWorkflow } from './SharedWorkflow';
import { TagEntity } from './TagEntity';
import { User } from './User';
import { Variables } from './Variables';
import { WebhookEntity } from './WebhookEntity';
import { WorkflowEntity } from './WorkflowEntity';
import { WorkflowTagMapping } from './WorkflowTagMapping';
import { WorkflowStatistics } from './WorkflowStatistics';
import { ExecutionMetadata } from './ExecutionMetadata';
import { ExecutionData } from './ExecutionData';
<<<<<<< HEAD
import { WorkflowEntityWithVersion } from './WorkflowEntityWithVersion';
=======
import { WorkflowHistory } from './WorkflowHistory';
>>>>>>> c18ba370

export const entities = {
	AuthIdentity,
	AuthProviderSyncHistory,
	CredentialsEntity,
	EventDestinations,
	ExecutionEntity,
	InstalledNodes,
	InstalledPackages,
	Role,
	Settings,
	SharedCredentials,
	SharedWorkflow,
	TagEntity,
	User,
	Variables,
	WebhookEntity,
	WorkflowEntity,
	WorkflowTagMapping,
	WorkflowStatistics,
	ExecutionMetadata,
	ExecutionData,
<<<<<<< HEAD
  WorkflowEntityWithVersion,
=======
	WorkflowHistory,
>>>>>>> c18ba370
};<|MERGE_RESOLUTION|>--- conflicted
+++ resolved
@@ -19,11 +19,8 @@
 import { WorkflowStatistics } from './WorkflowStatistics';
 import { ExecutionMetadata } from './ExecutionMetadata';
 import { ExecutionData } from './ExecutionData';
-<<<<<<< HEAD
 import { WorkflowEntityWithVersion } from './WorkflowEntityWithVersion';
-=======
 import { WorkflowHistory } from './WorkflowHistory';
->>>>>>> c18ba370
 
 export const entities = {
 	AuthIdentity,
@@ -46,9 +43,6 @@
 	WorkflowStatistics,
 	ExecutionMetadata,
 	ExecutionData,
-<<<<<<< HEAD
-  WorkflowEntityWithVersion,
-=======
+	WorkflowEntityWithVersion,
 	WorkflowHistory,
->>>>>>> c18ba370
 };