<<<<<<< HEAD
import { AnnotationTagEntity } from './annotation-tag-entity';
import { AnnotationTagMapping } from './annotation-tag-mapping';
import { ApiKey } from './api-key';
=======
import { AnnotationTagEntity } from './annotation-tag-entity.ee';
import { AnnotationTagMapping } from './annotation-tag-mapping.ee';
>>>>>>> 5a99e93f
import { AuthIdentity } from './auth-identity';
import { AuthProviderSyncHistory } from './auth-provider-sync-history';
import { AuthUser } from './auth-user';
import { CredentialsEntity } from './credentials-entity';
import { EventDestinations } from './event-destinations';
import { ExecutionAnnotation } from './execution-annotation.ee';
import { ExecutionData } from './execution-data';
import { ExecutionEntity } from './execution-entity';
import { ExecutionMetadata } from './execution-metadata';
import { InstalledNodes } from './installed-nodes';
import { InstalledPackages } from './installed-packages';
import { InvalidAuthToken } from './invalid-auth-token';
import { Project } from './project';
import { ProjectRelation } from './project-relation';
import { Settings } from './settings';
import { SharedCredentials } from './shared-credentials';
import { SharedWorkflow } from './shared-workflow';
import { TagEntity } from './tag-entity';
import { User } from './user';
import { Variables } from './variables';
import { WebhookEntity } from './webhook-entity';
import { WorkflowEntity } from './workflow-entity';
import { WorkflowHistory } from './workflow-history';
import { WorkflowStatistics } from './workflow-statistics';
import { WorkflowTagMapping } from './workflow-tag-mapping';

export const entities = {
	AnnotationTagEntity,
	AnnotationTagMapping,
	AuthIdentity,
	AuthProviderSyncHistory,
	AuthUser,
	CredentialsEntity,
	EventDestinations,
	ExecutionAnnotation,
	ExecutionEntity,
	InstalledNodes,
	InstalledPackages,
	InvalidAuthToken,
	Settings,
	SharedCredentials,
	SharedWorkflow,
	TagEntity,
	User,
	Variables,
	WebhookEntity,
	WorkflowEntity,
	WorkflowTagMapping,
	WorkflowStatistics,
	ExecutionMetadata,
	ExecutionData,
	WorkflowHistory,
	Project,
	ProjectRelation,
	ApiKey,
};<|MERGE_RESOLUTION|>--- conflicted
+++ resolved
@@ -1,11 +1,6 @@
-<<<<<<< HEAD
-import { AnnotationTagEntity } from './annotation-tag-entity';
-import { AnnotationTagMapping } from './annotation-tag-mapping';
-import { ApiKey } from './api-key';
-=======
 import { AnnotationTagEntity } from './annotation-tag-entity.ee';
 import { AnnotationTagMapping } from './annotation-tag-mapping.ee';
->>>>>>> 5a99e93f
+import { ApiKey } from './api-key';
 import { AuthIdentity } from './auth-identity';
 import { AuthProviderSyncHistory } from './auth-provider-sync-history';
 import { AuthUser } from './auth-user';
