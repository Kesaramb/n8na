--- conflicted
+++ resolved
@@ -86,21 +86,17 @@
 		);
 	}
 
-<<<<<<< HEAD
 	async markAsFailed(
 		testRunId: string,
 		pastExecutionId: string,
 		errorCode?: TestCaseExecutionErrorCode,
 		errorDetails?: IDataObject,
+		trx?: EntityManager
 	) {
-		return await this.update(
-=======
-	async markAsFailed(testRunId: string, pastExecutionId: string, trx?: EntityManager) {
 		trx = trx ?? this.manager;
 
 		return await trx.update(
 			TestCaseExecution,
->>>>>>> 4dbf497f
 			{ testRun: { id: testRunId }, pastExecutionId },
 			{
 				status: 'error',
