--- conflicted
+++ resolved
@@ -11,10 +11,7 @@
 	type FindManyOptions,
 	type FindOptionsRelations,
 } from '@n8n/typeorm';
-<<<<<<< HEAD
 import Container, { Service } from 'typedi';
-=======
->>>>>>> 6711cbcc
 
 import type { ListQuery } from '@/requests';
 import { isStringArray } from '@/utils';
