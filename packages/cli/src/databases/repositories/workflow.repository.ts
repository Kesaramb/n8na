--- conflicted
+++ resolved
@@ -105,7 +105,6 @@
 		}
 
 		const qb = this.createBaseQuery(sharedWorkflowIds);
-<<<<<<< HEAD
 
 		this.applyFilters(qb, options.filter);
 		this.applySelect(qb, options.select);
@@ -139,41 +138,6 @@
 		this.applyProjectFilter(qb, filter);
 	}
 
-=======
-
-		this.applyFilters(qb, options.filter);
-		this.applySelect(qb, options.select);
-		this.applyRelations(qb, options.select);
-		this.applySorting(qb, options.sortBy);
-		this.applyPagination(qb, options);
-
-		const [workflows, count] = (await qb.getManyAndCount()) as [
-			ListQuery.Workflow.Plain[] | ListQuery.Workflow.WithSharing[],
-			number,
-		];
-
-		return { workflows, count };
-	}
-
-	private createBaseQuery(sharedWorkflowIds: string[]): SelectQueryBuilder<WorkflowEntity> {
-		return this.createQueryBuilder('workflow').where('workflow.id IN (:...sharedWorkflowIds)', {
-			sharedWorkflowIds,
-		});
-	}
-
-	private applyFilters(
-		qb: SelectQueryBuilder<WorkflowEntity>,
-		filter?: ListQuery.Options['filter'],
-	): void {
-		if (!filter) return;
-
-		this.applyNameFilter(qb, filter);
-		this.applyActiveFilter(qb, filter);
-		this.applyTagsFilter(qb, filter);
-		this.applyProjectFilter(qb, filter);
-	}
-
->>>>>>> c881ea2c
 	private applyNameFilter(
 		qb: SelectQueryBuilder<WorkflowEntity>,
 		filter: ListQuery.Options['filter'],
@@ -182,7 +146,6 @@
 			qb.andWhere('LOWER(workflow.name) LIKE :name', {
 				name: `%${filter.name.toLowerCase()}%`,
 			});
-<<<<<<< HEAD
 		}
 	}
 
@@ -195,20 +158,6 @@
 		}
 	}
 
-=======
-		}
-	}
-
-	private applyActiveFilter(
-		qb: SelectQueryBuilder<WorkflowEntity>,
-		filter: ListQuery.Options['filter'],
-	): void {
-		if (typeof filter?.active === 'boolean') {
-			qb.andWhere('workflow.active = :active', { active: filter.active });
-		}
-	}
-
->>>>>>> c881ea2c
 	private applyTagsFilter(
 		qb: SelectQueryBuilder<WorkflowEntity>,
 		filter: ListQuery.Options['filter'],
