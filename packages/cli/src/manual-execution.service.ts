import { Service } from '@n8n/di';
import * as a from 'assert/strict';
import {
	DirectedGraph,
	filterDisabledNodes,
	recreateNodeExecutionStack,
	WorkflowExecute,
	Logger,
	isTool,
	rewireGraph,
} from 'n8n-core';
import { MANUAL_TRIGGER_NODE_TYPE } from 'n8n-workflow';
import type {
	IExecuteData,
	IPinData,
	IRun,
	IRunExecutionData,
	IWaitingForExecution,
	IWaitingForExecutionSource,
	IWorkflowExecuteAdditionalData,
	IWorkflowExecutionDataProcess,
	Workflow,
} from 'n8n-workflow';
import type PCancelable from 'p-cancelable';

@Service()
export class ManualExecutionService {
	constructor(private readonly logger: Logger) {}

	getExecutionStartNode(data: IWorkflowExecutionDataProcess, workflow: Workflow) {
		let startNode;

		// If the user chose a trigger to start from we honor this.
		if (data.triggerToStartFrom?.name) {
			startNode = workflow.getNode(data.triggerToStartFrom.name) ?? undefined;
		}

		// Old logic for partial executions v1
		if (
			data.startNodes?.length === 1 &&
			Object.keys(data.pinData ?? {}).includes(data.startNodes[0].name)
		) {
			startNode = workflow.getNode(data.startNodes[0].name) ?? undefined;
		}

		if (startNode) {
			return startNode;
		}

		const manualTrigger = workflow
			.getTriggerNodes()
			.find((node) => node.type === MANUAL_TRIGGER_NODE_TYPE);

		return manualTrigger;
	}

	// eslint-disable-next-line @typescript-eslint/promise-function-async
	runManually(
		data: IWorkflowExecutionDataProcess,
		workflow: Workflow,
		additionalData: IWorkflowExecuteAdditionalData,
		executionId: string,
		pinData?: IPinData,
	): PCancelable<IRun> {
<<<<<<< HEAD
		console.log('Run manually with data: ', JSON.stringify(data, null, 2));
		if (data.triggerToStartFrom?.data && data.startNodes) {
=======
		if (data.triggerToStartFrom?.data && data.startNodes?.length) {
>>>>>>> 7754a2d6
			this.logger.debug(
				`Execution ID ${executionId} had triggerToStartFrom. Starting from that trigger.`,
				{ executionId },
			);
			const startNodes = data.startNodes.map((startNode) => {
				const node = workflow.getNode(startNode.name);
				a.ok(node, `Could not find a node named "${startNode.name}" in the workflow.`);
				return node;
			});
			const runData = { [data.triggerToStartFrom.name]: [data.triggerToStartFrom.data] };

			let nodeExecutionStack: IExecuteData[] = [];
			let waitingExecution: IWaitingForExecution = {};
			let waitingExecutionSource: IWaitingForExecutionSource = {};

			if (data.destinationNode !== data.triggerToStartFrom.name) {
				const recreatedStack = recreateNodeExecutionStack(
					filterDisabledNodes(DirectedGraph.fromWorkflow(workflow)),
					new Set(startNodes),
					runData,
					data.pinData ?? {},
				);
				nodeExecutionStack = recreatedStack.nodeExecutionStack;
				waitingExecution = recreatedStack.waitingExecution;
				waitingExecutionSource = recreatedStack.waitingExecutionSource;
			}

			const executionData: IRunExecutionData = {
				resultData: { runData, pinData },
				executionData: {
					contextData: {},
					metadata: {},
					nodeExecutionStack,
					waitingExecution,
					waitingExecutionSource,
				},
			};

			if (data.destinationNode) {
				executionData.startData = { destinationNode: data.destinationNode };
			}

			const workflowExecute = new WorkflowExecute(
				additionalData,
				data.executionMode,
				executionData,
			);
			return workflowExecute.processRunExecutionData(workflow);
		} else if (
			data.runData === undefined ||
			data.startNodes === undefined ||
			data.startNodes.length === 0
		) {
			// Full Execution
			// TODO: When the old partial execution logic is removed this block can
			// be removed and the previous one can be merged into
			// `workflowExecute.runPartialWorkflow2`.
			// Partial executions then require either a destination node from which
			// everything else can be derived, or a triggerToStartFrom with
			// triggerData.
			this.logger.debug(`Execution ID ${executionId} will run executing all nodes.`, {
				executionId,
			});
			// Execute all nodes

			const startNode = this.getExecutionStartNode(data, workflow);

			if (data.destinationNode) {
				const destinationNode = workflow.getNode(data.destinationNode);
				a.ok(
					destinationNode,
					`Could not find a node named "${data.destinationNode}" in the workflow.`,
				);

				// Rewire graph to be able to execute the destination tool node
				if (isTool(destinationNode, workflow.nodeTypes)) {
					const graph = rewireGraph(
						destinationNode,
						DirectedGraph.fromWorkflow(workflow),
						data.agentRequest,
					);

					workflow = graph.toWorkflow({
						...workflow,
					});
					data.destinationNode = graph.getDirectChildConnections(destinationNode).at(0)?.to?.name;
				}
			}

			// Can execute without webhook so go on
			const workflowExecute = new WorkflowExecute(additionalData, data.executionMode);

			return workflowExecute.run(
				workflow,
				startNode,
				data.destinationNode,
				data.pinData,
				data.triggerToStartFrom,
			);
		} else {
			// Partial Execution
			this.logger.debug(`Execution ID ${executionId} is a partial execution.`, { executionId });
			// Execute only the nodes between start and destination nodes
			const workflowExecute = new WorkflowExecute(additionalData, data.executionMode);

			if (data.partialExecutionVersion === 2) {
				return workflowExecute.runPartialWorkflow2(
					workflow,
					data.runData,
					data.pinData,
					data.dirtyNodeNames,
					data.destinationNode,
					data.agentRequest,
				);
			} else {
				return workflowExecute.runPartialWorkflow(
					workflow,
					data.runData,
					data.startNodes,
					data.destinationNode,
					data.pinData,
				);
			}
		}
	}
}<|MERGE_RESOLUTION|>--- conflicted
+++ resolved
@@ -62,12 +62,7 @@
 		executionId: string,
 		pinData?: IPinData,
 	): PCancelable<IRun> {
-<<<<<<< HEAD
-		console.log('Run manually with data: ', JSON.stringify(data, null, 2));
-		if (data.triggerToStartFrom?.data && data.startNodes) {
-=======
 		if (data.triggerToStartFrom?.data && data.startNodes?.length) {
->>>>>>> 7754a2d6
 			this.logger.debug(
 				`Execution ID ${executionId} had triggerToStartFrom. Starting from that trigger.`,
 				{ executionId },
@@ -118,8 +113,7 @@
 			return workflowExecute.processRunExecutionData(workflow);
 		} else if (
 			data.runData === undefined ||
-			data.startNodes === undefined ||
-			data.startNodes.length === 0
+			(data.partialExecutionVersion !== 2 && (!data.startNodes || data.startNodes.length === 0))
 		) {
 			// Full Execution
 			// TODO: When the old partial execution logic is removed this block can
@@ -186,7 +180,7 @@
 				return workflowExecute.runPartialWorkflow(
 					workflow,
 					data.runData,
-					data.startNodes,
+					data.startNodes ?? [],
 					data.destinationNode,
 					data.pinData,
 				);
