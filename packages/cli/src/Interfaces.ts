--- conflicted
+++ resolved
@@ -514,11 +514,7 @@
 	};
 	enterprise: {
 		sharing: boolean;
-<<<<<<< HEAD
-		workflowSharing: boolean;
 		ldap: boolean;
-=======
->>>>>>> 4da9c391
 	};
 	hideUsagePage: boolean;
 	license: {
