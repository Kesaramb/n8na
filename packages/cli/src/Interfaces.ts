import {
	ExecutionError,
	ICredentialDataDecryptedObject,
	ICredentialsDecrypted,
	ICredentialsEncrypted,
	ICredentialType,
	IDataObject,
<<<<<<< HEAD
	IExecutionError,
	ILogger,
=======
>>>>>>> 5c65a73c
	IRun,
	IRunData,
	IRunExecutionData,
	ITaskData,
	IWorkflowBase as IWorkflowBaseWorkflow,
	IWorkflowCredentials,
	Workflow,
	WorkflowExecuteMode,
} from 'n8n-workflow';

import {
	IDeferredPromise, WorkflowExecute,
} from 'n8n-core';

import * as PCancelable from 'p-cancelable';
import { ObjectID, Repository } from 'typeorm';

import { ChildProcess } from 'child_process';
import { Url } from 'url';
import { Request } from 'express';

export interface IActivationError {
	time: number;
	error: {
		message: string;
	};
}

export interface IBullJobData {
	executionId: string;
	loadStaticData: boolean;
}

export interface IBullJobResponse {
	success: boolean;
}

export interface ICustomRequest extends Request {
	parsedUrl: Url | undefined;
}

export interface ICredentialsTypeData {
	[key: string]: ICredentialType;
}

export interface ICredentialsOverwrite {
	[key: string]: ICredentialDataDecryptedObject;
}

export interface IDatabaseCollections {
	Credentials: Repository<ICredentialsDb> | null;
	Execution: Repository<IExecutionFlattedDb> | null;
	Workflow: Repository<IWorkflowDb> | null;
	Webhook: Repository<IWebhookDb> | null;
}

export interface IWebhookDb {
	workflowId: number | string | ObjectID;
	webhookPath: string;
	method: string;
	node: string;
	webhookId?: string;
	pathLength?: number;
}

export interface IWorkflowBase extends IWorkflowBaseWorkflow {
	id?: number | string | ObjectID;

}


// Almost identical to editor-ui.Interfaces.ts
export interface IWorkflowDb extends IWorkflowBase {
	id: number | string | ObjectID;
}

export interface IWorkflowResponse extends IWorkflowBase {
	id: string;
}

export interface IWorkflowShortResponse {
	id: string;
	name: string;
	active: boolean;
	createdAt: Date;
	updatedAt: Date;
}

export interface ICredentialsBase {
	createdAt: Date;
	updatedAt: Date;
}

export interface ICredentialsDb extends ICredentialsBase, ICredentialsEncrypted {
	id: number | string | ObjectID;
}

export interface ICredentialsResponse extends ICredentialsDb {
	id: string;
}

export interface ICredentialsDecryptedDb extends ICredentialsBase, ICredentialsDecrypted {
	id: number | string | ObjectID;
}

export interface ICredentialsDecryptedResponse extends ICredentialsDecryptedDb {
	id: string;
}

export type DatabaseType = 'mariadb' | 'postgresdb' | 'mysqldb' | 'sqlite';
export type SaveExecutionDataType = 'all' | 'none';

export interface IExecutionBase {
	id?: number | string | ObjectID;
	mode: WorkflowExecuteMode;
	startedAt: Date;
	stoppedAt?: Date; // empty value means execution is still running
	workflowId?: string; // To be able to filter executions easily //
	finished: boolean;
	retryOf?: number | string | ObjectID; // If it is a retry, the id of the execution it is a retry of.
	retrySuccessId?: number | string | ObjectID; // If it failed and a retry did succeed. The id of the successful retry.
}

// Data in regular format with references
export interface IExecutionDb extends IExecutionBase {
	data: IRunExecutionData;
	workflowData?: IWorkflowBase;
}

export interface IExecutionPushResponse {
	executionId?: string;
	waitingForWebhook?: boolean;
}

export interface IExecutionResponse extends IExecutionBase {
	id: string;
	data: IRunExecutionData;
	retryOf?: string;
	retrySuccessId?: string;
	workflowData: IWorkflowBase;
}

// Flatted data to save memory when saving in database or transfering
// via REST API
export interface IExecutionFlatted extends IExecutionBase {
	data: string;
	workflowData: IWorkflowBase;
}

export interface IExecutionFlattedDb extends IExecutionBase {
	id: number | string | ObjectID;
	data: string;
	workflowData: IWorkflowBase;
}

export interface IExecutionFlattedResponse extends IExecutionFlatted {
	id: string;
	retryOf?: string;
}

export interface IExecutionsListResponse {
	count: number;
	// results: IExecutionShortResponse[];
	results: IExecutionsSummary[];
}

export interface IExecutionsStopData {
	finished?: boolean;
	mode: WorkflowExecuteMode;
	startedAt: Date;
	stoppedAt?: Date;
}

export interface IExecutionsSummary {
	id: string;
	finished?: boolean;
	mode: WorkflowExecuteMode;
	retryOf?: string;
	retrySuccessId?: string;
	startedAt: Date;
	stoppedAt?: Date;
	workflowId: string;
	workflowName?: string;
}


export interface IExecutionsCurrentSummary {
	id: string;
	retryOf?: string;
	startedAt: Date;
	mode: WorkflowExecuteMode;
	workflowId: string;
}


export interface IExecutionDeleteFilter {
	deleteBefore?: Date;
	filters?: IDataObject;
	ids?: string[];
}

export interface IExecutingWorkflowData {
	executionData: IWorkflowExecutionDataProcess;
	process?: ChildProcess;
	startedAt: Date;
	postExecutePromises: Array<IDeferredPromise<IRun | undefined>>;
	workflowExecution?: PCancelable<IRun>;
}

export interface IExternalHooks {
	credentials?: {
		create?: Array<{ (this: IExternalHooksFunctions, credentialsData: ICredentialsEncrypted): Promise<void>; }>
		delete?: Array<{ (this: IExternalHooksFunctions, credentialId: string): Promise<void>; }>
		update?: Array<{ (this: IExternalHooksFunctions, credentialsData: ICredentialsDb): Promise<void>; }>
	};
	workflow?: {
		activate?: Array<{ (this: IExternalHooksFunctions, workflowData: IWorkflowDb): Promise<void>; }>
		create?: Array<{ (this: IExternalHooksFunctions, workflowData: IWorkflowBase): Promise<void>; }>
		delete?: Array<{ (this: IExternalHooksFunctions, workflowId: string): Promise<void>; }>
		execute?: Array<{ (this: IExternalHooksFunctions, workflowData: IWorkflowDb, mode: WorkflowExecuteMode): Promise<void>; }>
		update?: Array<{ (this: IExternalHooksFunctions, workflowData: IWorkflowDb): Promise<void>; }>
	};
}

export interface IExternalHooksFileData {
	[key: string]: {
		[key: string]: Array<(...args: any[]) => Promise<void>>; //tslint:disable-line:no-any
	};
}

export interface IExternalHooksFunctions {
	dbCollections: IDatabaseCollections;
}

export interface IExternalHooksClass {
	init(): Promise<void>;
	run(hookName: string, hookParameters?: any[]): Promise<void>; // tslint:disable-line:no-any
}

export interface IN8nConfig {
	database: IN8nConfigDatabase;
	endpoints: IN8nConfigEndpoints;
	executions: IN8nConfigExecutions;
	generic: IN8nConfigGeneric;
	host: string;
	nodes: IN8nConfigNodes;
	port: number;
	protocol: 'http' | 'https';
}

export interface IN8nConfigDatabase {
	type: DatabaseType;
	postgresdb: {
		host: string;
		password: string;
		port: number;
		user: string;
	};
}

export interface IN8nConfigEndpoints {
	rest: string;
	webhook: string;
	webhookTest: string;
}

export interface IN8nConfigExecutions {
	saveDataOnError: SaveExecutionDataType;
	saveDataOnSuccess: SaveExecutionDataType;
	saveDataManualExecutions: boolean;
}

export interface IN8nConfigExecutions {
	saveDataOnError: SaveExecutionDataType;
	saveDataOnSuccess: SaveExecutionDataType;
	saveDataManualExecutions: boolean;
}

export interface IN8nConfigGeneric {
	timezone: string;
}

export interface IN8nConfigNodes {
	errorTriggerType: string;
	exclude: string[];
}


export interface IN8nUISettings {
	endpointWebhook: string;
	endpointWebhookTest: string;
	saveDataErrorExecution: string;
	saveDataSuccessExecution: string;
	saveManualExecutions: boolean;
	executionTimeout: number;
	maxExecutionTimeout: number;
	oauthCallbackUrls: {
		oauth1: string;
		oauth2: string;
	};
	timezone: string;
	urlBaseWebhook: string;
	versionCli: string;
	n8nMetadata?: {
		[key: string]: string | number | undefined;
	};
}

export interface IPackageVersions {
	cli: string;
}

export interface IPushData {
	data: IPushDataExecutionFinished | IPushDataNodeExecuteAfter | IPushDataNodeExecuteBefore | IPushDataTestWebhook;
	type: IPushDataType;
}

export type IPushDataType = 'executionFinished' | 'executionStarted' | 'nodeExecuteAfter' | 'nodeExecuteBefore' | 'testWebhookDeleted' | 'testWebhookReceived';

export interface IPushDataExecutionFinished {
	data: IRun;
	executionId: string;
	retryOf?: string;
}

export interface IPushDataExecutionStarted {
	executionId: string;
	mode: WorkflowExecuteMode;
	startedAt: Date;
	retryOf?: string;
	workflowId: string;
	workflowName?: string;
}

export interface IPushDataNodeExecuteAfter {
	data: ITaskData;
	executionId: string;
	nodeName: string;
}


export interface IPushDataNodeExecuteBefore {
	executionId: string;
	nodeName: string;
}


export interface IPushDataTestWebhook {
	executionId: string;
	workflowId: string;
}


export interface IResponseCallbackData {
	data?: IDataObject | IDataObject[];
	noWebhookResponse?: boolean;
	responseCode?: number;
}


export interface ITransferNodeTypes {
	[key: string]: {
		className: string;
		sourcePath: string;
	};
}


export interface IWorkflowErrorData {
	[key: string]: IDataObject | string | number | ExecutionError;
	execution: {
		id?: string;
		error: ExecutionError;
		lastNodeExecuted: string;
		mode: WorkflowExecuteMode;
	};
	workflow: {
		id?: string;
		name: string;
	};
}

export interface IProcessMessageDataHook {
	hook: string;
	parameters: any[]; // tslint:disable-line:no-any
}

export interface IWorkflowExecutionDataProcess {
	credentials: IWorkflowCredentials;
	destinationNode?: string;
	executionMode: WorkflowExecuteMode;
	executionData?: IRunExecutionData;
	runData?: IRunData;
	retryOf?: number | string | ObjectID;
	sessionId?: string;
	startNodes?: string[];
	workflowData: IWorkflowBase;
}


export interface IWorkflowExecutionDataProcessWithExecution extends IWorkflowExecutionDataProcess {
	credentialsOverwrite: ICredentialsOverwrite;
	credentialsTypeData: ICredentialsTypeData;
	executionId: string;
	nodeTypeData: ITransferNodeTypes;
}

export interface IWorkflowExecuteProcess {
	startedAt: Date;
	workflow: Workflow;
	workflowExecute: WorkflowExecute;
}<|MERGE_RESOLUTION|>--- conflicted
+++ resolved
@@ -5,11 +5,6 @@
 	ICredentialsEncrypted,
 	ICredentialType,
 	IDataObject,
-<<<<<<< HEAD
-	IExecutionError,
-	ILogger,
-=======
->>>>>>> 5c65a73c
 	IRun,
 	IRunData,
 	IRunExecutionData,
