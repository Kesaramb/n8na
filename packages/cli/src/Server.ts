/* eslint-disable @typescript-eslint/no-unsafe-argument */
/* eslint-disable @typescript-eslint/no-unnecessary-boolean-literal-compare */
/* eslint-disable @typescript-eslint/no-unnecessary-type-assertion */
/* eslint-disable @typescript-eslint/no-use-before-define */
/* eslint-disable @typescript-eslint/await-thenable */
/* eslint-disable new-cap */
/* eslint-disable prefer-const */
/* eslint-disable @typescript-eslint/no-invalid-void-type */
/* eslint-disable no-return-assign */
/* eslint-disable no-param-reassign */
/* eslint-disable consistent-return */
/* eslint-disable import/no-cycle */
/* eslint-disable import/no-extraneous-dependencies */
/* eslint-disable @typescript-eslint/restrict-template-expressions */
/* eslint-disable @typescript-eslint/no-non-null-assertion */
/* eslint-disable id-denylist */
/* eslint-disable no-console */
/* eslint-disable global-require */
/* eslint-disable @typescript-eslint/no-var-requires */
/* eslint-disable @typescript-eslint/no-shadow */
/* eslint-disable @typescript-eslint/no-unsafe-call */
/* eslint-disable @typescript-eslint/no-unsafe-return */
/* eslint-disable @typescript-eslint/no-unused-vars */
/* eslint-disable no-continue */
/* eslint-disable @typescript-eslint/no-unsafe-member-access */
/* eslint-disable @typescript-eslint/no-explicit-any */
/* eslint-disable no-restricted-syntax */
/* eslint-disable @typescript-eslint/no-unsafe-assignment */
/* eslint-disable import/no-dynamic-require */
/* eslint-disable no-await-in-loop */

import { exec as callbackExec } from 'child_process';
import { promises, readFileSync } from 'fs';
import os from 'os';
import { dirname as pathDirname, join as pathJoin, resolve as pathResolve } from 'path';
import { createHmac } from 'crypto';
import { promisify } from 'util';
import cookieParser from 'cookie-parser';
import express from 'express';
import _ from 'lodash';
import { FindManyOptions, getConnectionManager, In } from 'typeorm';
// eslint-disable-next-line import/no-extraneous-dependencies
import axios, { AxiosRequestConfig } from 'axios';
<<<<<<< HEAD
import { createHmac } from 'crypto';
import curlconverter from 'curlconverter';
=======
import clientOAuth1, { RequestOptions } from 'oauth-1.0a';
>>>>>>> 7aa40bf9
// IMPORTANT! Do not switch to anther bcrypt library unless really necessary and
// tested with all possible systems like Windows, Alpine on ARM, FreeBSD, ...
import { compare } from 'bcryptjs';

import {
	BinaryDataManager,
	Credentials,
	LoadNodeParameterOptions,
	LoadNodeListSearch,
	UserSettings,
} from 'n8n-core';

import {
	ICredentialType,
	INodeCredentials,
	INodeCredentialsDetails,
	INodeListSearchResult,
	INodeParameters,
	INodePropertyOptions,
	INodeType,
	INodeTypeDescription,
	INodeTypeNameVersion,
	ITelemetrySettings,
	LoggerProxy,
	NodeHelpers,
	WebhookHttpMethod,
	WorkflowExecuteMode,
} from 'n8n-workflow';

import basicAuth from 'basic-auth';
import compression from 'compression';
import jwt from 'jsonwebtoken';
import jwks from 'jwks-rsa';
// @ts-ignore
import timezones from 'google-timezones-json';
import parseUrl from 'parseurl';
import promClient, { Registry } from 'prom-client';
import history from 'connect-history-api-fallback';
import bodyParser from 'body-parser';
import config from '../config';
import * as Queue from './Queue';

import { InternalHooksManager } from './InternalHooksManager';
import { getCredentialTranslationPath } from './TranslationHelpers';
import { WEBHOOK_METHODS } from './WebhookHelpers';
import { getSharedWorkflowIds, whereClause } from './WorkflowHelpers';

import { nodesController } from './api/nodes.api';
import { workflowsController } from './api/workflows.api';
import { AUTH_COOKIE_NAME, RESPONSE_ERROR_MESSAGES } from './constants';
import { credentialsController } from './credentials/credentials.controller';
import { oauth2CredentialController } from './credentials/oauth2Credential.api';
import type {
	ExecutionRequest,
	NodeListSearchRequest,
	NodeParameterOptionsRequest,
	OAuthRequest,
	WorkflowRequest,
} from './requests';
import { userManagementRouter } from './UserManagement';
import { resolveJwt } from './UserManagement/auth/jwt';

import { executionsController } from './api/executions.api';
import { nodeTypesController } from './api/nodeTypes.api';
import { tagsController } from './api/tags.api';
import { isCredentialsSharingEnabled } from './credentials/helpers';
import { loadPublicApiVersions } from './PublicApi';
import * as telemetryScripts from './telemetry/scripts';
import {
	getInstanceBaseUrl,
	isEmailSetUp,
	isUserManagementEnabled,
} from './UserManagement/UserManagementHelper';
import {
	ActiveExecutions,
	ActiveWorkflowRunner,
	CredentialsHelper,
	CredentialsOverwrites,
	CredentialTypes,
	DatabaseType,
	Db,
	ExternalHooks,
	GenericHelpers,
	getCredentialForUser,
	getCredentialWithoutUser,
	ICredentialsDb,
	ICredentialsOverwrite,
	ICustomRequest,
	IDiagnosticInfo,
	IExecutionFlattedDb,
	IExecutionsStopData,
	IExecutionsSummary,
	IExternalHooksClass,
	IN8nUISettings,
	IPackageVersions,
	NodeTypes,
	Push,
	ResponseHelper,
	TestWebhooks,
	WaitTracker,
	WaitTrackerClass,
	WebhookHelpers,
	WebhookServer,
	WorkflowExecuteAdditionalData,
} from '.';
<<<<<<< HEAD

import config from '../config';

import { InternalHooksManager } from './InternalHooksManager';
import { getSharedWorkflowIds, whereClause } from './WorkflowHelpers';
import { getCredentialTranslationPath, getNodeTranslationPath } from './TranslationHelpers';
import { WEBHOOK_METHODS } from './WebhookHelpers';

import { userManagementRouter } from './UserManagement';
import { resolveJwt } from './UserManagement/auth/jwt';
import type {
	ExecutionRequest,
	NodeParameterOptionsRequest,
	OAuthRequest,
	WorkflowRequest,
} from './requests';
import { AUTH_COOKIE_NAME, RESPONSE_ERROR_MESSAGES } from './constants';
import { credentialsController } from './api/credentials.api';
import { executionsController } from './api/executions.api';
import { workflowsController } from './api/workflows.api';
import { nodesController } from './api/nodes.api';
import { oauth2CredentialController } from './api/oauth2Credential.api';
import { tagsController } from './api/tags.api';
import {
	getInstanceBaseUrl,
	isEmailSetUp,
	isUserManagementEnabled,
} from './UserManagement/UserManagementHelper';
import { loadPublicApiVersions } from './PublicApi';
import * as telemetryScripts from './telemetry/scripts';
import { nodeTypesController } from './api/nodeTypes.api';
import { HttpNodeParameters, toHttpNodeParameters } from './CurlConverterHelper';
=======
import glob from 'fast-glob';
import { ResponseError } from './ResponseHelper';
>>>>>>> 7aa40bf9

require('body-parser-xml')(bodyParser);

const exec = promisify(callbackExec);

export const externalHooks: IExternalHooksClass = ExternalHooks();

class App {
	app: express.Application;

	activeWorkflowRunner: ActiveWorkflowRunner.ActiveWorkflowRunner;

	testWebhooks: TestWebhooks.TestWebhooks;

	endpointWebhook: string;

	endpointWebhookWaiting: string;

	endpointWebhookTest: string;

	endpointPresetCredentials: string;

	externalHooks: IExternalHooksClass;

	waitTracker: WaitTrackerClass;

	defaultWorkflowName: string;

	defaultCredentialsName: string;

	saveDataErrorExecution: 'all' | 'none';

	saveDataSuccessExecution: 'all' | 'none';

	saveManualExecutions: boolean;

	executionTimeout: number;

	maxExecutionTimeout: number;

	timezone: string;

	activeExecutionsInstance: ActiveExecutions.ActiveExecutions;

	push: Push.Push;

	versions: IPackageVersions | undefined;

	restEndpoint: string;

	publicApiEndpoint: string;

	frontendSettings: IN8nUISettings;

	protocol: string;

	sslKey: string;

	sslCert: string;

	payloadSizeMax: number;

	presetCredentialsLoaded: boolean;

	webhookMethods: WebhookHttpMethod[];

	constructor() {
		this.app = express();

		this.endpointWebhook = config.getEnv('endpoints.webhook');
		this.endpointWebhookWaiting = config.getEnv('endpoints.webhookWaiting');
		this.endpointWebhookTest = config.getEnv('endpoints.webhookTest');

		this.defaultWorkflowName = config.getEnv('workflows.defaultName');
		this.defaultCredentialsName = config.getEnv('credentials.defaultName');

		this.saveDataErrorExecution = config.get('executions.saveDataOnError');
		this.saveDataSuccessExecution = config.get('executions.saveDataOnSuccess');
		this.saveManualExecutions = config.get('executions.saveDataManualExecutions');
		this.executionTimeout = config.get('executions.timeout');
		this.maxExecutionTimeout = config.get('executions.maxTimeout');
		this.payloadSizeMax = config.get('endpoints.payloadSizeMax');
		this.timezone = config.get('generic.timezone');
		this.restEndpoint = config.get('endpoints.rest');
		this.publicApiEndpoint = config.get('publicApi.path');

		this.activeWorkflowRunner = ActiveWorkflowRunner.getInstance();
		this.testWebhooks = TestWebhooks.getInstance();
		this.push = Push.getInstance();

		this.activeExecutionsInstance = ActiveExecutions.getInstance();
		this.waitTracker = WaitTracker();

		this.protocol = config.getEnv('protocol');
		this.sslKey = config.getEnv('ssl_key');
		this.sslCert = config.getEnv('ssl_cert');

		this.externalHooks = externalHooks;

		this.presetCredentialsLoaded = false;
		this.endpointPresetCredentials = config.getEnv('credentials.overwrite.endpoint');

		const urlBaseWebhook = WebhookHelpers.getWebhookBaseUrl();
		const telemetrySettings: ITelemetrySettings = {
			enabled: config.getEnv('diagnostics.enabled'),
		};

		if (telemetrySettings.enabled) {
			const conf = config.getEnv('diagnostics.config.frontend');
			const [key, url] = conf.split(';');

			if (!key || !url) {
				LoggerProxy.warn('Diagnostics frontend config is invalid');
				telemetrySettings.enabled = false;
			}

			telemetrySettings.config = { key, url };
		}

		// Define it here to avoid calling the function multiple times
		const instanceBaseUrl = getInstanceBaseUrl();

		this.frontendSettings = {
			endpointWebhook: this.endpointWebhook,
			endpointWebhookTest: this.endpointWebhookTest,
			saveDataErrorExecution: this.saveDataErrorExecution,
			saveDataSuccessExecution: this.saveDataSuccessExecution,
			saveManualExecutions: this.saveManualExecutions,
			executionTimeout: this.executionTimeout,
			maxExecutionTimeout: this.maxExecutionTimeout,
			timezone: this.timezone,
			urlBaseWebhook,
			urlBaseEditor: instanceBaseUrl,
			versionCli: '',
			oauthCallbackUrls: {
				oauth1: `${instanceBaseUrl}/${this.restEndpoint}/oauth1-credential/callback`,
				oauth2: `${instanceBaseUrl}/${this.restEndpoint}/oauth2-credential/callback`,
			},
			versionNotifications: {
				enabled: config.getEnv('versionNotifications.enabled'),
				endpoint: config.getEnv('versionNotifications.endpoint'),
				infoUrl: config.getEnv('versionNotifications.infoUrl'),
			},
			instanceId: '',
			telemetry: telemetrySettings,
			personalizationSurveyEnabled:
				config.getEnv('personalization.enabled') && config.getEnv('diagnostics.enabled'),
			defaultLocale: config.getEnv('defaultLocale'),
			userManagement: {
				enabled: isUserManagementEnabled(),
				showSetupOnFirstLoad:
					config.getEnv('userManagement.disabled') === false &&
					config.getEnv('userManagement.isInstanceOwnerSetUp') === false &&
					config.getEnv('userManagement.skipInstanceOwnerSetup') === false,
				smtpSetup: isEmailSetUp(),
			},
			publicApi: {
				enabled: config.getEnv('publicApi.disabled') === false,
				latestVersion: 1,
				path: config.getEnv('publicApi.path'),
			},
			workflowTagsDisabled: config.getEnv('workflowTagsDisabled'),
			logLevel: config.getEnv('logs.level'),
			hiringBannerEnabled: config.getEnv('hiringBanner.enabled'),
			templates: {
				enabled: config.getEnv('templates.enabled'),
				host: config.getEnv('templates.host'),
			},
			onboardingCallPromptEnabled: config.getEnv('onboardingCallPrompt.enabled'),
			executionMode: config.getEnv('executions.mode'),
			communityNodesEnabled: config.getEnv('nodes.communityPackages.enabled'),
			deployment: {
				type: config.getEnv('deployment.type'),
			},
			isNpmAvailable: false,
			enterprise: {
				sharing: false,
			},
		};
	}

	/**
	 * Returns the current epoch time
	 *
	 * @returns {number}
	 * @memberof App
	 */
	getCurrentDate(): Date {
		return new Date();
	}

	/**
	 * Returns the current settings for the frontend
	 */
	getSettingsForFrontend(): IN8nUISettings {
		// refresh user management status
		Object.assign(this.frontendSettings.userManagement, {
			enabled: isUserManagementEnabled(),
			showSetupOnFirstLoad:
				config.getEnv('userManagement.disabled') === false &&
				config.getEnv('userManagement.isInstanceOwnerSetUp') === false &&
				config.getEnv('userManagement.skipInstanceOwnerSetup') === false,
		});

		// refresh enterprise status
		Object.assign(this.frontendSettings.enterprise, {
			sharing: isCredentialsSharingEnabled(),
		});

		if (config.get('nodes.packagesMissing').length > 0) {
			this.frontendSettings.missingPackages = true;
		}

		return this.frontendSettings;
	}

	async config(): Promise<void> {
		const enableMetrics = config.getEnv('endpoints.metrics.enable');
		let register: Registry;

		if (enableMetrics) {
			const prefix = config.getEnv('endpoints.metrics.prefix');
			register = new promClient.Registry();
			register.setDefaultLabels({ prefix });
			promClient.collectDefaultMetrics({ register });
		}

		this.frontendSettings.isNpmAvailable = await exec('npm --version')
			.then(() => true)
			.catch(() => false);

		this.versions = await GenericHelpers.getVersions();
		this.frontendSettings.versionCli = this.versions.cli;

		this.frontendSettings.instanceId = await UserSettings.getInstanceId();

		await this.externalHooks.run('frontend.settings', [this.frontendSettings]);

		const excludeEndpoints = config.getEnv('security.excludeEndpoints');

		const ignoredEndpoints = [
			'assets',
			'healthz',
			'metrics',
			this.endpointWebhook,
			this.endpointWebhookTest,
			this.endpointPresetCredentials,
		];
		if (!config.getEnv('publicApi.disabled')) {
			ignoredEndpoints.push(this.publicApiEndpoint);
		}
		// eslint-disable-next-line prefer-spread
		ignoredEndpoints.push.apply(ignoredEndpoints, excludeEndpoints.split(':'));

		// eslint-disable-next-line no-useless-escape
		const authIgnoreRegex = new RegExp(`^\/(${_(ignoredEndpoints).compact().join('|')})\/?.*$`);

		// Check for basic auth credentials if activated
		const basicAuthActive = config.getEnv('security.basicAuth.active');
		if (basicAuthActive) {
			const basicAuthUser = (await GenericHelpers.getConfigValue(
				'security.basicAuth.user',
			)) as string;
			if (basicAuthUser === '') {
				throw new Error('Basic auth is activated but no user got defined. Please set one!');
			}

			const basicAuthPassword = (await GenericHelpers.getConfigValue(
				'security.basicAuth.password',
			)) as string;
			if (basicAuthPassword === '') {
				throw new Error('Basic auth is activated but no password got defined. Please set one!');
			}

			const basicAuthHashEnabled = (await GenericHelpers.getConfigValue(
				'security.basicAuth.hash',
			)) as boolean;

			let validPassword: null | string = null;

			this.app.use(
				async (req: express.Request, res: express.Response, next: express.NextFunction) => {
					// Skip basic auth for a few listed endpoints or when instance owner has been setup
					if (
						authIgnoreRegex.exec(req.url) ||
						config.getEnv('userManagement.isInstanceOwnerSetUp')
					) {
						return next();
					}
					const realm = 'n8n - Editor UI';
					const basicAuthData = basicAuth(req);

					if (basicAuthData === undefined) {
						// Authorization data is missing
						return ResponseHelper.basicAuthAuthorizationError(
							res,
							realm,
							'Authorization is required!',
						);
					}

					if (basicAuthData.name === basicAuthUser) {
						if (basicAuthHashEnabled) {
							if (
								validPassword === null &&
								(await compare(basicAuthData.pass, basicAuthPassword))
							) {
								// Password is valid so save for future requests
								validPassword = basicAuthData.pass;
							}

							if (validPassword === basicAuthData.pass && validPassword !== null) {
								// Provided hash is correct
								return next();
							}
						} else if (basicAuthData.pass === basicAuthPassword) {
							// Provided password is correct
							return next();
						}
					}

					// Provided authentication data is wrong
					return ResponseHelper.basicAuthAuthorizationError(
						res,
						realm,
						'Authorization data is wrong!',
					);
				},
			);
		}

		// Check for and validate JWT if configured
		const jwtAuthActive = config.getEnv('security.jwtAuth.active');
		if (jwtAuthActive) {
			const jwtAuthHeader = (await GenericHelpers.getConfigValue(
				'security.jwtAuth.jwtHeader',
			)) as string;
			if (jwtAuthHeader === '') {
				throw new Error('JWT auth is activated but no request header was defined. Please set one!');
			}
			const jwksUri = (await GenericHelpers.getConfigValue('security.jwtAuth.jwksUri')) as string;
			if (jwksUri === '') {
				throw new Error('JWT auth is activated but no JWK Set URI was defined. Please set one!');
			}
			const jwtHeaderValuePrefix = (await GenericHelpers.getConfigValue(
				'security.jwtAuth.jwtHeaderValuePrefix',
			)) as string;
			const jwtIssuer = (await GenericHelpers.getConfigValue(
				'security.jwtAuth.jwtIssuer',
			)) as string;
			const jwtNamespace = (await GenericHelpers.getConfigValue(
				'security.jwtAuth.jwtNamespace',
			)) as string;
			const jwtAllowedTenantKey = (await GenericHelpers.getConfigValue(
				'security.jwtAuth.jwtAllowedTenantKey',
			)) as string;
			const jwtAllowedTenant = (await GenericHelpers.getConfigValue(
				'security.jwtAuth.jwtAllowedTenant',
			)) as string;

			// eslint-disable-next-line no-inner-declarations
			function isTenantAllowed(decodedToken: object): boolean {
				if (jwtNamespace === '' || jwtAllowedTenantKey === '' || jwtAllowedTenant === '') {
					return true;
				}

				for (const [k, v] of Object.entries(decodedToken)) {
					if (k === jwtNamespace) {
						for (const [kn, kv] of Object.entries(v)) {
							if (kn === jwtAllowedTenantKey && kv === jwtAllowedTenant) {
								return true;
							}
						}
					}
				}

				return false;
			}

			// eslint-disable-next-line consistent-return
			this.app.use((req: express.Request, res: express.Response, next: express.NextFunction) => {
				if (authIgnoreRegex.exec(req.url)) {
					return next();
				}

				let token = req.header(jwtAuthHeader) as string;
				if (token === undefined || token === '') {
					return ResponseHelper.jwtAuthAuthorizationError(res, 'Missing token');
				}
				if (jwtHeaderValuePrefix !== '' && token.startsWith(jwtHeaderValuePrefix)) {
					token = token.replace(`${jwtHeaderValuePrefix} `, '').trimLeft();
				}

				const jwkClient = jwks({ cache: true, jwksUri });
				// eslint-disable-next-line @typescript-eslint/ban-types
				function getKey(header: any, callback: Function) {
					jwkClient.getSigningKey(header.kid, (err: Error, key: any) => {
						// eslint-disable-next-line @typescript-eslint/no-throw-literal
						if (err) throw ResponseHelper.jwtAuthAuthorizationError(res, err.message);

						const signingKey = key.publicKey || key.rsaPublicKey;
						callback(null, signingKey);
					});
				}

				const jwtVerifyOptions: jwt.VerifyOptions = {
					issuer: jwtIssuer !== '' ? jwtIssuer : undefined,
					ignoreExpiration: false,
				};

				jwt.verify(token, getKey, jwtVerifyOptions, (err: jwt.VerifyErrors, decoded: object) => {
					if (err) {
						ResponseHelper.jwtAuthAuthorizationError(res, 'Invalid token');
					} else if (!isTenantAllowed(decoded)) {
						ResponseHelper.jwtAuthAuthorizationError(res, 'Tenant not allowed');
					} else {
						next();
					}
				});
			});
		}

		// ----------------------------------------
		// Public API
		// ----------------------------------------

		if (!config.getEnv('publicApi.disabled')) {
			const { apiRouters, apiLatestVersion } = await loadPublicApiVersions(this.publicApiEndpoint);
			this.app.use(...apiRouters);
			this.frontendSettings.publicApi.latestVersion = apiLatestVersion;
		}
		// Parse cookies for easier access
		this.app.use(cookieParser());

		// Get push connections
		this.app.use(
			async (req: express.Request, res: express.Response, next: express.NextFunction) => {
				if (req.url.indexOf(`/${this.restEndpoint}/push`) === 0) {
					if (req.query.sessionId === undefined) {
						next(new Error('The query parameter "sessionId" is missing!'));
						return;
					}

					if (isUserManagementEnabled()) {
						try {
							const authCookie = req.cookies?.[AUTH_COOKIE_NAME] ?? '';
							await resolveJwt(authCookie);
						} catch (error) {
							res.status(401).send('Unauthorized');
							return;
						}
					}

					this.push.add(req.query.sessionId as string, req, res);
					return;
				}
				next();
			},
		);

		// Compress the response data
		this.app.use(compression());

		// Make sure that each request has the "parsedUrl" parameter
		this.app.use((req: express.Request, res: express.Response, next: express.NextFunction) => {
			(req as ICustomRequest).parsedUrl = parseUrl(req);
			// @ts-ignore
			req.rawBody = Buffer.from('', 'base64');
			next();
		});

		// Support application/json type post data
		this.app.use(
			bodyParser.json({
				limit: `${this.payloadSizeMax}mb`,
				verify: (req, res, buf) => {
					// @ts-ignore
					req.rawBody = buf;
				},
			}),
		);

		// Support application/xml type post data
		this.app.use(
			// @ts-ignore
			bodyParser.xml({
				limit: `${this.payloadSizeMax}mb`,
				xmlParseOptions: {
					normalize: true, // Trim whitespace inside text nodes
					normalizeTags: true, // Transform tags to lowercase
					explicitArray: false, // Only put properties in array if length > 1
				},
				verify: (req: express.Request, res: any, buf: any) => {
					// @ts-ignore
					req.rawBody = buf;
				},
			}),
		);

		this.app.use(
			bodyParser.text({
				limit: `${this.payloadSizeMax}mb`,
				verify: (req, res, buf) => {
					// @ts-ignore
					req.rawBody = buf;
				},
			}),
		);

		// Make sure that Vue history mode works properly
		this.app.use(
			history({
				rewrites: [
					{
						from: new RegExp(
							`^/(${[
								'healthz',
								'metrics',
								'css',
								'js',
								this.restEndpoint,
								this.endpointWebhook,
								this.endpointWebhookTest,
								...(excludeEndpoints.length ? excludeEndpoints.split(':') : []),
							].join('|')})/?.*$`,
						),
						to: (context) => {
							return context.parsedUrl.pathname!.toString();
						},
					},
				],
			}),
		);

		// support application/x-www-form-urlencoded post data
		this.app.use(
			bodyParser.urlencoded({
				limit: `${this.payloadSizeMax}mb`,
				extended: false,
				verify: (req, res, buf) => {
					// @ts-ignore
					req.rawBody = buf;
				},
			}),
		);

		if (process.env.NODE_ENV !== 'production') {
			this.app.use((req: express.Request, res: express.Response, next: express.NextFunction) => {
				// Allow access also from frontend when developing
				res.header('Access-Control-Allow-Origin', 'http://localhost:8080');
				res.header('Access-Control-Allow-Credentials', 'true');
				res.header('Access-Control-Allow-Methods', 'GET, POST, OPTIONS, PUT, PATCH, DELETE');
				res.header(
					'Access-Control-Allow-Headers',
					'Origin, X-Requested-With, Content-Type, Accept, sessionid',
				);
				next();
			});
		}

		// eslint-disable-next-line consistent-return
		this.app.use((req: express.Request, res: express.Response, next: express.NextFunction) => {
			if (!Db.isInitialized) {
				const error = new ResponseHelper.ResponseError('Database is not ready!', undefined, 503);
				return ResponseHelper.sendErrorResponse(res, error);
			}

			next();
		});

		// ----------------------------------------
		// User Management
		// ----------------------------------------
		await userManagementRouter.addRoutes.apply(this, [ignoredEndpoints, this.restEndpoint]);

		this.app.use(`/${this.restEndpoint}/credentials`, credentialsController);

		// ----------------------------------------
		// Packages and nodes management
		// ----------------------------------------
		if (config.getEnv('nodes.communityPackages.enabled')) {
			this.app.use(`/${this.restEndpoint}/nodes`, nodesController);
		}

		// ----------------------------------------
		// Healthcheck
		// ----------------------------------------

		// Does very basic health check
		this.app.get('/healthz', async (req: express.Request, res: express.Response) => {
			LoggerProxy.debug('Health check started!');

			const connection = getConnectionManager().get();

			try {
				if (!connection.isConnected) {
					// Connection is not active
					throw new Error('No active database connection!');
				}
				// DB ping
				await connection.query('SELECT 1');
			} catch (err) {
				LoggerProxy.error('No Database connection!', err);
				const error = new ResponseHelper.ResponseError('No Database connection!', undefined, 503);
				return ResponseHelper.sendErrorResponse(res, error);
			}

			// Everything fine
			const responseData = {
				status: 'ok',
			};

			LoggerProxy.debug('Health check completed successfully!');

			ResponseHelper.sendSuccessResponse(res, responseData, true, 200);
		});

		// ----------------------------------------
		// Metrics
		// ----------------------------------------
		if (enableMetrics) {
			this.app.get('/metrics', async (req: express.Request, res: express.Response) => {
				const response = await register.metrics();
				res.setHeader('Content-Type', register.contentType);
				ResponseHelper.sendSuccessResponse(res, response, true, 200);
			});
		}

		// ----------------------------------------
		// Workflow
		// ----------------------------------------
		this.app.use(`/${this.restEndpoint}/workflows`, workflowsController);

		// ----------------------------------------
		// Tags
		// ----------------------------------------
		this.app.use(`/${this.restEndpoint}/tags`, tagsController);

		// Returns parameter values which normally get loaded from an external API or
		// get generated dynamically
		this.app.get(
			`/${this.restEndpoint}/node-parameter-options`,
			ResponseHelper.send(
				async (req: NodeParameterOptionsRequest): Promise<INodePropertyOptions[]> => {
					const nodeTypeAndVersion = JSON.parse(
						req.query.nodeTypeAndVersion,
					) as INodeTypeNameVersion;

					const { path, methodName } = req.query;

					const currentNodeParameters = JSON.parse(
						req.query.currentNodeParameters,
					) as INodeParameters;

					let credentials: INodeCredentials | undefined;

					if (req.query.credentials) {
						credentials = JSON.parse(req.query.credentials);
					}

					const loadDataInstance = new LoadNodeParameterOptions(
						nodeTypeAndVersion,
						NodeTypes(),
						path,
						currentNodeParameters,
						credentials,
					);

					const additionalData = await WorkflowExecuteAdditionalData.getBase(
						req.user.id,
						currentNodeParameters,
					);

					if (methodName) {
						return loadDataInstance.getOptionsViaMethodName(methodName, additionalData);
					}
					// @ts-ignore
					if (req.query.loadOptions) {
						return loadDataInstance.getOptionsViaRequestProperty(
							// @ts-ignore
							JSON.parse(req.query.loadOptions as string),
							additionalData,
						);
					}

					return [];
				},
			),
		);

		// Returns parameter values which normally get loaded from an external API or
		// get generated dynamically
		this.app.get(
			`/${this.restEndpoint}/nodes-list-search`,
			ResponseHelper.send(
				async (
					req: NodeListSearchRequest,
					res: express.Response,
				): Promise<INodeListSearchResult | undefined> => {
					const nodeTypeAndVersion = JSON.parse(
						req.query.nodeTypeAndVersion,
					) as INodeTypeNameVersion;

					const { path, methodName } = req.query;

					if (!req.query.currentNodeParameters) {
						throw new ResponseError('Parameter currentNodeParameters is required.', undefined, 400);
					}

					const currentNodeParameters = JSON.parse(
						req.query.currentNodeParameters,
					) as INodeParameters;

					let credentials: INodeCredentials | undefined;

					if (req.query.credentials) {
						credentials = JSON.parse(req.query.credentials);
					}

					const listSearchInstance = new LoadNodeListSearch(
						nodeTypeAndVersion,
						NodeTypes(),
						path,
						currentNodeParameters,
						credentials,
					);

					const additionalData = await WorkflowExecuteAdditionalData.getBase(
						req.user.id,
						currentNodeParameters,
					);

					if (methodName) {
						return listSearchInstance.getOptionsViaMethodName(
							methodName,
							additionalData,
							req.query.filter,
							req.query.paginationToken,
						);
					}

					throw new ResponseError('Parameter methodName is required.', undefined, 400);
				},
			),
		);

		// Returns all the node-types
		this.app.get(
			`/${this.restEndpoint}/node-types`,
			ResponseHelper.send(
				async (req: express.Request, res: express.Response): Promise<INodeTypeDescription[]> => {
					const returnData: INodeTypeDescription[] = [];
					const onlyLatest = req.query.onlyLatest === 'true';

					const nodeTypes = NodeTypes();
					const allNodes = nodeTypes.getAll();

					const getNodeDescription = (nodeType: INodeType): INodeTypeDescription => {
						const nodeInfo: INodeTypeDescription = { ...nodeType.description };
						if (req.query.includeProperties !== 'true') {
							// @ts-ignore
							delete nodeInfo.properties;
						}
						return nodeInfo;
					};

					if (onlyLatest) {
						allNodes.forEach((nodeData) => {
							const nodeType = NodeHelpers.getVersionedNodeType(nodeData);
							const nodeInfo: INodeTypeDescription = getNodeDescription(nodeType);
							returnData.push(nodeInfo);
						});
					} else {
						allNodes.forEach((nodeData) => {
							const allNodeTypes = NodeHelpers.getVersionedNodeTypeAll(nodeData);
							allNodeTypes.forEach((element) => {
								const nodeInfo: INodeTypeDescription = getNodeDescription(element);
								returnData.push(nodeInfo);
							});
						});
					}

					return returnData;
				},
			),
		);

		this.app.get(
			`/${this.restEndpoint}/credential-translation`,
			ResponseHelper.send(
				async (
					req: express.Request & { query: { credentialType: string } },
					res: express.Response,
				): Promise<object | null> => {
					const translationPath = getCredentialTranslationPath({
						locale: this.frontendSettings.defaultLocale,
						credentialType: req.query.credentialType,
					});

					try {
						return require(translationPath);
					} catch (error) {
						return null;
					}
				},
			),
		);

		// Returns node information based on node names and versions
		this.app.get(
			`/${this.restEndpoint}/node-translation-headers`,
			ResponseHelper.send(
				async (req: express.Request, res: express.Response): Promise<object | void> => {
					const packagesPath = pathJoin(__dirname, '..', '..', '..');
					const headersPath = pathJoin(packagesPath, 'nodes-base', 'dist', 'nodes', 'headers');

					try {
						await promises.access(`${headersPath}.js`);
					} catch (_) {
						return; // no headers available
					}

					try {
						return require(headersPath);
					} catch (error) {
						res.status(500).send('Failed to load headers file');
					}
				},
			),
		);

		// ----------------------------------------
		// Node-Types
		// ----------------------------------------

		this.app.use(`/${this.restEndpoint}/node-types`, nodeTypesController);

		// Returns the node icon
		this.app.get(
			[
				`/${this.restEndpoint}/node-icon/:nodeType`,
				`/${this.restEndpoint}/node-icon/:scope/:nodeType`,
			],
			async (req: express.Request, res: express.Response): Promise<void> => {
				try {
					const nodeTypeName = `${req.params.scope ? `${req.params.scope}/` : ''}${
						req.params.nodeType
					}`;

					const nodeTypes = NodeTypes();
					const nodeType = nodeTypes.getByNameAndVersion(nodeTypeName);

					if (nodeType === undefined) {
						res.status(404).send('The nodeType is not known.');
						return;
					}

					if (nodeType.description.icon === undefined) {
						res.status(404).send('No icon found for node.');
						return;
					}

					if (!nodeType.description.icon.startsWith('file:')) {
						res.status(404).send('Node does not have a file icon.');
						return;
					}

					const filepath = nodeType.description.icon.substr(5);

					const maxAge = 7 * 24 * 60 * 60 * 1000; // 7 days
					res.setHeader('Cache-control', `private max-age=${maxAge}`);

					res.sendFile(filepath);
				} catch (error) {
					// Error response
					return ResponseHelper.sendErrorResponse(res, error);
				}
			},
		);

		// ----------------------------------------
		// Active Workflows
		// ----------------------------------------

		// Returns the active workflow ids
		this.app.get(
			`/${this.restEndpoint}/active`,
			ResponseHelper.send(async (req: WorkflowRequest.GetAllActive) => {
				const activeWorkflows = await this.activeWorkflowRunner.getActiveWorkflows(req.user);

				return activeWorkflows.map(({ id }) => id.toString());
			}),
		);

		// Returns if the workflow with the given id had any activation errors
		this.app.get(
			`/${this.restEndpoint}/active/error/:id`,
			ResponseHelper.send(async (req: WorkflowRequest.GetAllActivationErrors) => {
				const { id: workflowId } = req.params;

				const shared = await Db.collections.SharedWorkflow.findOne({
					relations: ['workflow'],
					where: whereClause({
						user: req.user,
						entityType: 'workflow',
						entityId: workflowId,
					}),
				});

				if (!shared) {
					LoggerProxy.info('User attempted to access workflow errors without permissions', {
						workflowId,
						userId: req.user.id,
					});

					throw new ResponseHelper.ResponseError(
						`Workflow with ID "${workflowId}" could not be found.`,
						undefined,
						400,
					);
				}

				return this.activeWorkflowRunner.getActivationError(workflowId);
			}),
		);

		// // ----------------------------------------
		// // curl-converter
		// // ----------------------------------------
		this.app.post(
			`/${this.restEndpoint}/curl-to-json`,
			ResponseHelper.send(
				async (req: express.Request, res: express.Response): Promise<HttpNodeParameters> => {
					const curlCommand = req.body.curlCommand as string;

					try {
						const parameters = toHttpNodeParameters(curlCommand);
						return parameters;
					} catch (e) {
						throw new ResponseHelper.ResponseError(`Invalid cURL command`, undefined, 400);
					}
				},
			),
		);
		// ----------------------------------------
		// Credential-Types
		// ----------------------------------------

		// Returns all the credential types which are defined in the loaded n8n-modules
		this.app.get(
			`/${this.restEndpoint}/credential-types`,
			ResponseHelper.send(
				async (req: express.Request, res: express.Response): Promise<ICredentialType[]> => {
					const returnData: ICredentialType[] = [];

					const credentialTypes = CredentialTypes();

					credentialTypes.getAll().forEach((credentialData) => {
						returnData.push(credentialData);
					});

					return returnData;
				},
			),
		);

		this.app.get(
			`/${this.restEndpoint}/credential-icon/:credentialType`,
			async (req: express.Request, res: express.Response): Promise<void> => {
				try {
					const credentialName = req.params.credentialType;

					const credentialType = CredentialTypes().getByName(credentialName);

					if (credentialType === undefined) {
						res.status(404).send('The credentialType is not known.');
						return;
					}

					if (credentialType.icon === undefined) {
						res.status(404).send('No icon found for credential.');
						return;
					}

					if (!credentialType.icon.startsWith('file:')) {
						res.status(404).send('Credential does not have a file icon.');
						return;
					}

					const filepath = credentialType.icon.substr(5);

					const maxAge = 7 * 24 * 60 * 60 * 1000; // 7 days
					res.setHeader('Cache-control', `private max-age=${maxAge}`);

					res.sendFile(filepath);
				} catch (error) {
					// Error response
					return ResponseHelper.sendErrorResponse(res, error);
				}
			},
		);

		// ----------------------------------------
		// OAuth1-Credential/Auth
		// ----------------------------------------

		// Authorize OAuth Data
		this.app.get(
			`/${this.restEndpoint}/oauth1-credential/auth`,
			ResponseHelper.send(async (req: OAuthRequest.OAuth1Credential.Auth): Promise<string> => {
				const { id: credentialId } = req.query;

				if (!credentialId) {
					LoggerProxy.error('OAuth1 credential authorization failed due to missing credential ID');
					throw new ResponseHelper.ResponseError(
						'Required credential ID is missing',
						undefined,
						400,
					);
				}

				const credential = await getCredentialForUser(credentialId, req.user);

				if (!credential) {
					LoggerProxy.error(
						'OAuth1 credential authorization failed because the current user does not have the correct permissions',
						{ userId: req.user.id },
					);
					throw new ResponseHelper.ResponseError(
						RESPONSE_ERROR_MESSAGES.NO_CREDENTIAL,
						undefined,
						404,
					);
				}

				let encryptionKey: string;
				try {
					encryptionKey = await UserSettings.getEncryptionKey();
				} catch (error) {
					throw new ResponseHelper.ResponseError(error.message, undefined, 500);
				}

				const mode: WorkflowExecuteMode = 'internal';
				const timezone = config.getEnv('generic.timezone');
				const credentialsHelper = new CredentialsHelper(encryptionKey);
				const decryptedDataOriginal = await credentialsHelper.getDecrypted(
					credential as INodeCredentialsDetails,
					credential.type,
					mode,
					timezone,
					true,
				);

				const oauthCredentials = credentialsHelper.applyDefaultsAndOverwrites(
					decryptedDataOriginal,
					credential.type,
					mode,
					timezone,
				);

				const signatureMethod = _.get(oauthCredentials, 'signatureMethod') as string;

				const oAuthOptions: clientOAuth1.Options = {
					consumer: {
						key: _.get(oauthCredentials, 'consumerKey') as string,
						secret: _.get(oauthCredentials, 'consumerSecret') as string,
					},
					signature_method: signatureMethod,
					// eslint-disable-next-line @typescript-eslint/naming-convention
					hash_function(base, key) {
						const algorithm = signatureMethod === 'HMAC-SHA1' ? 'sha1' : 'sha256';
						return createHmac(algorithm, key).update(base).digest('base64');
					},
				};

				const oauthRequestData = {
					oauth_callback: `${WebhookHelpers.getWebhookBaseUrl()}${
						this.restEndpoint
					}/oauth1-credential/callback?cid=${credentialId}`,
				};

				await this.externalHooks.run('oauth1.authenticate', [oAuthOptions, oauthRequestData]);

				// eslint-disable-next-line new-cap
				const oauth = new clientOAuth1(oAuthOptions);

				const options: RequestOptions = {
					method: 'POST',
					url: _.get(oauthCredentials, 'requestTokenUrl') as string,
					data: oauthRequestData,
				};

				const data = oauth.toHeader(oauth.authorize(options));

				// @ts-ignore
				options.headers = data;

				const { data: response } = await axios.request(options as Partial<AxiosRequestConfig>);

				// Response comes as x-www-form-urlencoded string so convert it to JSON

				const paramsParser = new URLSearchParams(response);

				const responseJson = Object.fromEntries(paramsParser.entries());

				const returnUri = `${_.get(oauthCredentials, 'authUrl')}?oauth_token=${
					responseJson.oauth_token
				}`;

				// Encrypt the data
				const credentials = new Credentials(
					credential as INodeCredentialsDetails,
					credential.type,
					credential.nodesAccess,
				);

				credentials.setData(decryptedDataOriginal, encryptionKey);
				const newCredentialsData = credentials.getDataToSave() as unknown as ICredentialsDb;

				// Add special database related data
				newCredentialsData.updatedAt = this.getCurrentDate();

				// Update the credentials in DB
				await Db.collections.Credentials.update(credentialId, newCredentialsData);

				LoggerProxy.verbose('OAuth1 authorization successful for new credential', {
					userId: req.user.id,
					credentialId,
				});

				return returnUri;
			}),
		);

		// Verify and store app code. Generate access tokens and store for respective credential.
		this.app.get(
			`/${this.restEndpoint}/oauth1-credential/callback`,
			async (req: OAuthRequest.OAuth1Credential.Callback, res: express.Response) => {
				try {
					const { oauth_verifier, oauth_token, cid: credentialId } = req.query;

					if (!oauth_verifier || !oauth_token) {
						const errorResponse = new ResponseHelper.ResponseError(
							`Insufficient parameters for OAuth1 callback. Received following query parameters: ${JSON.stringify(
								req.query,
							)}`,
							undefined,
							503,
						);
						LoggerProxy.error(
							'OAuth1 callback failed because of insufficient parameters received',
							{
								userId: req.user?.id,
								credentialId,
							},
						);
						return ResponseHelper.sendErrorResponse(res, errorResponse);
					}

					const credential = await getCredentialWithoutUser(credentialId);

					if (!credential) {
						LoggerProxy.error('OAuth1 callback failed because of insufficient user permissions', {
							userId: req.user?.id,
							credentialId,
						});
						const errorResponse = new ResponseHelper.ResponseError(
							RESPONSE_ERROR_MESSAGES.NO_CREDENTIAL,
							undefined,
							404,
						);
						return ResponseHelper.sendErrorResponse(res, errorResponse);
					}

					let encryptionKey: string;
					try {
						encryptionKey = await UserSettings.getEncryptionKey();
					} catch (error) {
						throw new ResponseHelper.ResponseError(error.message, undefined, 500);
					}

					const mode: WorkflowExecuteMode = 'internal';
					const timezone = config.getEnv('generic.timezone');
					const credentialsHelper = new CredentialsHelper(encryptionKey);
					const decryptedDataOriginal = await credentialsHelper.getDecrypted(
						credential as INodeCredentialsDetails,
						credential.type,
						mode,
						timezone,
						true,
					);
					const oauthCredentials = credentialsHelper.applyDefaultsAndOverwrites(
						decryptedDataOriginal,
						credential.type,
						mode,
						timezone,
					);

					const options: AxiosRequestConfig = {
						method: 'POST',
						url: _.get(oauthCredentials, 'accessTokenUrl') as string,
						params: {
							oauth_token,
							oauth_verifier,
						},
					};

					let oauthToken;

					try {
						oauthToken = await axios.request(options);
					} catch (error) {
						LoggerProxy.error('Unable to fetch tokens for OAuth1 callback', {
							userId: req.user?.id,
							credentialId,
						});
						const errorResponse = new ResponseHelper.ResponseError(
							'Unable to get access tokens!',
							undefined,
							404,
						);
						return ResponseHelper.sendErrorResponse(res, errorResponse);
					}

					// Response comes as x-www-form-urlencoded string so convert it to JSON

					const paramParser = new URLSearchParams(oauthToken.data);

					const oauthTokenJson = Object.fromEntries(paramParser.entries());

					decryptedDataOriginal.oauthTokenData = oauthTokenJson;

					const credentials = new Credentials(
						credential as INodeCredentialsDetails,
						credential.type,
						credential.nodesAccess,
					);
					credentials.setData(decryptedDataOriginal, encryptionKey);
					const newCredentialsData = credentials.getDataToSave() as unknown as ICredentialsDb;
					// Add special database related data
					newCredentialsData.updatedAt = this.getCurrentDate();
					// Save the credentials in DB
					await Db.collections.Credentials.update(credentialId, newCredentialsData);

					LoggerProxy.verbose('OAuth1 callback successful for new credential', {
						userId: req.user?.id,
						credentialId,
					});
					res.sendFile(pathResolve(__dirname, '../../templates/oauth-callback.html'));
				} catch (error) {
					LoggerProxy.error('OAuth1 callback failed because of insufficient user permissions', {
						userId: req.user?.id,
						credentialId: req.query.cid,
					});
					// Error response
					return ResponseHelper.sendErrorResponse(res, error);
				}
			},
		);

		// ----------------------------------------
		// OAuth2-Credential
		// ----------------------------------------

		this.app.use(`/${this.restEndpoint}/oauth2-credential`, oauth2CredentialController);

		// ----------------------------------------
		// Executions
		// ----------------------------------------

		this.app.use(`/${this.restEndpoint}/executions`, executionsController);

		// ----------------------------------------
		// Executing Workflows
		// ----------------------------------------

		// Returns all the currently working executions
		this.app.get(
			`/${this.restEndpoint}/executions-current`,
			ResponseHelper.send(
				async (req: ExecutionRequest.GetAllCurrent): Promise<IExecutionsSummary[]> => {
					if (config.getEnv('executions.mode') === 'queue') {
						const currentJobs = await Queue.getInstance().getJobs(['active', 'waiting']);

						const currentlyRunningQueueIds = currentJobs.map((job) => job.data.executionId);

						const currentlyRunningManualExecutions =
							this.activeExecutionsInstance.getActiveExecutions();
						const manualExecutionIds = currentlyRunningManualExecutions.map(
							(execution) => execution.id,
						);

						const currentlyRunningExecutionIds =
							currentlyRunningQueueIds.concat(manualExecutionIds);

						if (!currentlyRunningExecutionIds.length) return [];

						const findOptions: FindManyOptions<IExecutionFlattedDb> = {
							select: ['id', 'workflowId', 'mode', 'retryOf', 'startedAt'],
							order: { id: 'DESC' },
							where: {
								id: In(currentlyRunningExecutionIds),
							},
						};

						const sharedWorkflowIds = await getSharedWorkflowIds(req.user);

						if (!sharedWorkflowIds.length) return [];

						if (req.query.filter) {
							const { workflowId } = JSON.parse(req.query.filter);
							if (workflowId && sharedWorkflowIds.includes(workflowId)) {
								Object.assign(findOptions.where!, { workflowId });
							}
						} else {
							Object.assign(findOptions.where!, { workflowId: In(sharedWorkflowIds) });
						}

						const executions = await Db.collections.Execution.find(findOptions);

						if (!executions.length) return [];

						return executions.map((execution) => {
							return {
								id: execution.id,
								workflowId: execution.workflowId,
								mode: execution.mode,
								retryOf: execution.retryOf !== null ? execution.retryOf : undefined,
								startedAt: new Date(execution.startedAt),
							} as IExecutionsSummary;
						});
					}

					const executingWorkflows = this.activeExecutionsInstance.getActiveExecutions();

					const returnData: IExecutionsSummary[] = [];

					const filter = req.query.filter ? JSON.parse(req.query.filter) : {};

					const sharedWorkflowIds = await getSharedWorkflowIds(req.user).then((ids) =>
						ids.map((id) => id.toString()),
					);

					for (const data of executingWorkflows) {
						if (
							(filter.workflowId !== undefined && filter.workflowId !== data.workflowId) ||
							(data.workflowId !== undefined &&
								!sharedWorkflowIds.includes(data.workflowId.toString()))
						) {
							continue;
						}

						returnData.push({
							id: data.id.toString(),
							workflowId: data.workflowId === undefined ? '' : data.workflowId.toString(),
							mode: data.mode,
							retryOf: data.retryOf,
							startedAt: new Date(data.startedAt),
						});
					}

					returnData.sort((a, b) => parseInt(b.id, 10) - parseInt(a.id, 10));

					return returnData;
				},
			),
		);

		// Forces the execution to stop
		this.app.post(
			`/${this.restEndpoint}/executions-current/:id/stop`,
			ResponseHelper.send(async (req: ExecutionRequest.Stop): Promise<IExecutionsStopData> => {
				const { id: executionId } = req.params;

				const sharedWorkflowIds = await getSharedWorkflowIds(req.user);

				if (!sharedWorkflowIds.length) {
					throw new ResponseHelper.ResponseError('Execution not found', undefined, 404);
				}

				const execution = await Db.collections.Execution.findOne({
					where: {
						id: executionId,
						workflowId: In(sharedWorkflowIds),
					},
				});

				if (!execution) {
					throw new ResponseHelper.ResponseError('Execution not found', undefined, 404);
				}

				if (config.getEnv('executions.mode') === 'queue') {
					// Manual executions should still be stoppable, so
					// try notifying the `activeExecutions` to stop it.
					const result = await this.activeExecutionsInstance.stopExecution(req.params.id);

					if (result === undefined) {
						// If active execution could not be found check if it is a waiting one
						try {
							return await this.waitTracker.stopExecution(req.params.id);
						} catch (error) {
							// Ignore, if it errors as then it is probably a currently running
							// execution
						}
					} else {
						return {
							mode: result.mode,
							startedAt: new Date(result.startedAt),
							stoppedAt: result.stoppedAt ? new Date(result.stoppedAt) : undefined,
							finished: result.finished,
						} as IExecutionsStopData;
					}

					const currentJobs = await Queue.getInstance().getJobs(['active', 'waiting']);

					const job = currentJobs.find((job) => job.data.executionId.toString() === req.params.id);

					if (!job) {
						throw new Error(`Could not stop "${req.params.id}" as it is no longer in queue.`);
					} else {
						await Queue.getInstance().stopJob(job);
					}

					const executionDb = (await Db.collections.Execution.findOne(
						req.params.id,
					)) as IExecutionFlattedDb;
					const fullExecutionData = ResponseHelper.unflattenExecutionData(executionDb);

					const returnData: IExecutionsStopData = {
						mode: fullExecutionData.mode,
						startedAt: new Date(fullExecutionData.startedAt),
						stoppedAt: fullExecutionData.stoppedAt
							? new Date(fullExecutionData.stoppedAt)
							: undefined,
						finished: fullExecutionData.finished,
					};

					return returnData;
				}

				// Stop the execution and wait till it is done and we got the data
				const result = await this.activeExecutionsInstance.stopExecution(executionId);

				let returnData: IExecutionsStopData;
				if (result === undefined) {
					// If active execution could not be found check if it is a waiting one
					returnData = await this.waitTracker.stopExecution(executionId);
				} else {
					returnData = {
						mode: result.mode,
						startedAt: new Date(result.startedAt),
						stoppedAt: result.stoppedAt ? new Date(result.stoppedAt) : undefined,
						finished: result.finished,
					};
				}

				return returnData;
			}),
		);

		// Removes a test webhook
		this.app.delete(
			`/${this.restEndpoint}/test-webhook/:id`,
			ResponseHelper.send(async (req: express.Request, res: express.Response): Promise<boolean> => {
				// TODO UM: check if this needs validation with user management.
				const workflowId = req.params.id;
				return this.testWebhooks.cancelTestWebhook(workflowId);
			}),
		);

		// ----------------------------------------
		// Options
		// ----------------------------------------

		// Returns all the available timezones
		this.app.get(
			`/${this.restEndpoint}/options/timezones`,
			ResponseHelper.send(async (req: express.Request, res: express.Response): Promise<object> => {
				return timezones;
			}),
		);

		// ----------------------------------------
		// Binary data
		// ----------------------------------------

		// Returns binary buffer
		this.app.get(
			`/${this.restEndpoint}/data/:path`,
			ResponseHelper.send(async (req: express.Request, res: express.Response): Promise<string> => {
				// TODO UM: check if this needs permission check for UM
				const dataPath = req.params.path;
				return BinaryDataManager.getInstance()
					.retrieveBinaryDataByIdentifier(dataPath)
					.then((buffer: Buffer) => {
						return buffer.toString('base64');
					});
			}),
		);

		// ----------------------------------------
		// Settings
		// ----------------------------------------

		// Returns the current settings for the UI
		this.app.get(
			`/${this.restEndpoint}/settings`,
			ResponseHelper.send(
				async (req: express.Request, res: express.Response): Promise<IN8nUISettings> => {
					void InternalHooksManager.getInstance().onFrontendSettingsAPI(
						req.headers.sessionid as string,
					);

					return this.getSettingsForFrontend();
				},
			),
		);

		// ----------------------------------------
		// Webhooks
		// ----------------------------------------

		if (!config.getEnv('endpoints.disableProductionWebhooksOnMainProcess')) {
			WebhookServer.registerProductionWebhooks.apply(this);
		}

		// Register all webhook requests (test for UI)
		this.app.all(
			`/${this.endpointWebhookTest}/*`,
			async (req: express.Request, res: express.Response) => {
				// Cut away the "/webhook-test/" to get the registered part of the url
				const requestUrl = (req as ICustomRequest).parsedUrl!.pathname!.slice(
					this.endpointWebhookTest.length + 2,
				);

				const method = req.method.toUpperCase() as WebhookHttpMethod;

				if (method === 'OPTIONS') {
					let allowedMethods: string[];
					try {
						allowedMethods = await this.testWebhooks.getWebhookMethods(requestUrl);
						allowedMethods.push('OPTIONS');

						// Add custom "Allow" header to satisfy OPTIONS response.
						res.append('Allow', allowedMethods);
					} catch (error) {
						ResponseHelper.sendErrorResponse(res, error);
						return;
					}

					res.header('Access-Control-Allow-Origin', '*');

					ResponseHelper.sendSuccessResponse(res, {}, true, 204);
					return;
				}

				if (!WEBHOOK_METHODS.includes(method)) {
					ResponseHelper.sendErrorResponse(
						res,
						new Error(`The method ${method} is not supported.`),
					);
					return;
				}

				let response;
				try {
					response = await this.testWebhooks.callTestWebhook(method, requestUrl, req, res);
				} catch (error) {
					ResponseHelper.sendErrorResponse(res, error);
					return;
				}

				if (response.noWebhookResponse === true) {
					// Nothing else to do as the response got already sent
					return;
				}

				ResponseHelper.sendSuccessResponse(
					res,
					response.data,
					true,
					response.responseCode,
					response.headers,
				);
			},
		);

		if (this.endpointPresetCredentials !== '') {
			// POST endpoint to set preset credentials
			this.app.post(
				`/${this.endpointPresetCredentials}`,
				async (req: express.Request, res: express.Response) => {
					if (!this.presetCredentialsLoaded) {
						const body = req.body as ICredentialsOverwrite;

						if (req.headers['content-type'] !== 'application/json') {
							ResponseHelper.sendErrorResponse(
								res,
								new Error(
									'Body must be a valid JSON, make sure the content-type is application/json',
								),
							);
							return;
						}

						const credentialsOverwrites = CredentialsOverwrites();

						await credentialsOverwrites.init(body);

						this.presetCredentialsLoaded = true;

						ResponseHelper.sendSuccessResponse(res, { success: true }, true, 200);
					} else {
						ResponseHelper.sendErrorResponse(res, new Error('Preset credentials can be set once'));
					}
				},
			);
		}

		if (!config.getEnv('endpoints.disableUi')) {
			// Read the index file and replace the path placeholder
			const editorUiPath = require.resolve('n8n-editor-ui');
			const filePath = pathJoin(pathDirname(editorUiPath), 'dist', 'index.html');
			const n8nPath = config.getEnv('path');
			const basePathRegEx = /\/%BASE_PATH%\//g;

			let readIndexFile = readFileSync(filePath, 'utf8');
			readIndexFile = readIndexFile.replace(basePathRegEx, n8nPath);
			readIndexFile = readIndexFile.replace(/\/favicon.ico/g, `${n8nPath}favicon.ico`);

			const cssPath = pathJoin(pathDirname(editorUiPath), 'dist', '**/*.css');
			const cssFiles: Record<string, string> = {};
			glob.sync(cssPath).forEach((filePath) => {
				let readFile = readFileSync(filePath, 'utf8');
				readFile = readFile.replace(basePathRegEx, n8nPath);
				cssFiles[filePath.replace(pathJoin(pathDirname(editorUiPath), 'dist'), '')] = readFile;
			});

			const jsPath = pathJoin(pathDirname(editorUiPath), 'dist', '**/*.js');
			const jsFiles: Record<string, string> = {};
			glob.sync(jsPath).forEach((filePath) => {
				let readFile = readFileSync(filePath, 'utf8');
				readFile = readFile.replace(basePathRegEx, n8nPath);
				jsFiles[filePath.replace(pathJoin(pathDirname(editorUiPath), 'dist'), '')] = readFile;
			});

			const hooksUrls = config.getEnv('externalFrontendHooksUrls');

			let scriptsString = '';

			if (hooksUrls) {
				scriptsString = hooksUrls.split(';').reduce((acc, curr) => {
					return `${acc}<script src="${curr}"></script>`;
				}, '');
			}

			if (this.frontendSettings.telemetry.enabled) {
				const phLoadingScript = telemetryScripts.createPostHogLoadingScript({
					apiKey: config.getEnv('diagnostics.config.posthog.apiKey'),
					apiHost: config.getEnv('diagnostics.config.posthog.apiHost'),
					autocapture: false,
					disableSessionRecording: config.getEnv(
						'diagnostics.config.posthog.disableSessionRecording',
					),
					debug: config.getEnv('logs.level') === 'debug',
				});

				scriptsString += phLoadingScript;
			}

			const firstLinkedScriptSegment = '<link href="/js/';
			readIndexFile = readIndexFile.replace(
				firstLinkedScriptSegment,
				scriptsString + firstLinkedScriptSegment,
			);

			// Serve the altered index.html file separately
			this.app.get(`/index.html`, async (req: express.Request, res: express.Response) => {
				res.send(readIndexFile);
			});

			this.app.get('/assets/*.css', async (req: express.Request, res: express.Response) => {
				res.type('text/css').send(cssFiles[req.url]);
			});

			this.app.get('/assets/*.js', async (req: express.Request, res: express.Response) => {
				res.type('text/javascript').send(jsFiles[req.url]);
			});

			// Serve the website
			this.app.use(
				'/',
				express.static(pathJoin(pathDirname(editorUiPath), 'dist'), {
					index: 'index.html',
					setHeaders: (res, path) => {
						if (res.req && res.req.url === '/index.html') {
							// Set last modified date manually to n8n start time so
							// that it hopefully refreshes the page when a new version
							// got used
							res.setHeader('Last-Modified', startTime);
						}
					},
				}),
			);
		}
		const startTime = new Date().toUTCString();
	}
}

export async function start(): Promise<void> {
	const PORT = config.getEnv('port');
	const ADDRESS = config.getEnv('listen_address');

	const app = new App();

	await app.config();

	let server;

	if (app.protocol === 'https' && app.sslKey && app.sslCert) {
		const https = require('https');
		const privateKey = readFileSync(app.sslKey, 'utf8');
		const cert = readFileSync(app.sslCert, 'utf8');
		const credentials = { key: privateKey, cert };
		server = https.createServer(credentials, app.app);
	} else {
		const http = require('http');
		server = http.createServer(app.app);
	}

	server.listen(PORT, ADDRESS, async () => {
		const versions = await GenericHelpers.getVersions();
		console.log(`n8n ready on ${ADDRESS}, port ${PORT}`);
		console.log(`Version: ${versions.cli}`);

		const defaultLocale = config.getEnv('defaultLocale');

		if (defaultLocale !== 'en') {
			console.log(`Locale: ${defaultLocale}`);
		}

		await app.externalHooks.run('n8n.ready', [app, config]);
		const cpus = os.cpus();
		const binaryDataConfig = config.getEnv('binaryDataManager');
		const diagnosticInfo: IDiagnosticInfo = {
			basicAuthActive: config.getEnv('security.basicAuth.active'),
			databaseType: (await GenericHelpers.getConfigValue('database.type')) as DatabaseType,
			disableProductionWebhooksOnMainProcess: config.getEnv(
				'endpoints.disableProductionWebhooksOnMainProcess',
			),
			notificationsEnabled: config.getEnv('versionNotifications.enabled'),
			versionCli: versions.cli,
			systemInfo: {
				os: {
					type: os.type(),
					version: os.version(),
				},
				memory: os.totalmem() / 1024,
				cpus: {
					count: cpus.length,
					model: cpus[0].model,
					speed: cpus[0].speed,
				},
			},
			executionVariables: {
				executions_process: config.getEnv('executions.process'),
				executions_mode: config.getEnv('executions.mode'),
				executions_timeout: config.getEnv('executions.timeout'),
				executions_timeout_max: config.getEnv('executions.maxTimeout'),
				executions_data_save_on_error: config.getEnv('executions.saveDataOnError'),
				executions_data_save_on_success: config.getEnv('executions.saveDataOnSuccess'),
				executions_data_save_on_progress: config.getEnv('executions.saveExecutionProgress'),
				executions_data_save_manual_executions: config.getEnv(
					'executions.saveDataManualExecutions',
				),
				executions_data_prune: config.getEnv('executions.pruneData'),
				executions_data_max_age: config.getEnv('executions.pruneDataMaxAge'),
				executions_data_prune_timeout: config.getEnv('executions.pruneDataTimeout'),
			},
			deploymentType: config.getEnv('deployment.type'),
			binaryDataMode: binaryDataConfig.mode,
			n8n_multi_user_allowed: isUserManagementEnabled(),
			smtp_set_up: config.getEnv('userManagement.emails.mode') === 'smtp',
		};

		void Db.collections
			.Workflow!.findOne({
				select: ['createdAt'],
				order: { createdAt: 'ASC' },
			})
			.then(async (workflow) =>
				InternalHooksManager.getInstance().onServerStarted(diagnosticInfo, workflow?.createdAt),
			);
	});

	server.on('error', (error: Error & { code: string }) => {
		if (error.code === 'EADDRINUSE') {
			console.log(
				`n8n's port ${PORT} is already in use. Do you have another instance of n8n running already?`,
			);
			process.exit(1);
		}
	});
}<|MERGE_RESOLUTION|>--- conflicted
+++ resolved
@@ -41,12 +41,8 @@
 import { FindManyOptions, getConnectionManager, In } from 'typeorm';
 // eslint-disable-next-line import/no-extraneous-dependencies
 import axios, { AxiosRequestConfig } from 'axios';
-<<<<<<< HEAD
-import { createHmac } from 'crypto';
+import clientOAuth1, { RequestOptions } from 'oauth-1.0a';
 import curlconverter from 'curlconverter';
-=======
-import clientOAuth1, { RequestOptions } from 'oauth-1.0a';
->>>>>>> 7aa40bf9
 // IMPORTANT! Do not switch to anther bcrypt library unless really necessary and
 // tested with all possible systems like Windows, Alpine on ARM, FreeBSD, ...
 import { compare } from 'bcryptjs';
@@ -152,43 +148,10 @@
 	WebhookServer,
 	WorkflowExecuteAdditionalData,
 } from '.';
-<<<<<<< HEAD
-
-import config from '../config';
-
-import { InternalHooksManager } from './InternalHooksManager';
-import { getSharedWorkflowIds, whereClause } from './WorkflowHelpers';
-import { getCredentialTranslationPath, getNodeTranslationPath } from './TranslationHelpers';
-import { WEBHOOK_METHODS } from './WebhookHelpers';
-
-import { userManagementRouter } from './UserManagement';
-import { resolveJwt } from './UserManagement/auth/jwt';
-import type {
-	ExecutionRequest,
-	NodeParameterOptionsRequest,
-	OAuthRequest,
-	WorkflowRequest,
-} from './requests';
-import { AUTH_COOKIE_NAME, RESPONSE_ERROR_MESSAGES } from './constants';
-import { credentialsController } from './api/credentials.api';
-import { executionsController } from './api/executions.api';
-import { workflowsController } from './api/workflows.api';
-import { nodesController } from './api/nodes.api';
-import { oauth2CredentialController } from './api/oauth2Credential.api';
-import { tagsController } from './api/tags.api';
-import {
-	getInstanceBaseUrl,
-	isEmailSetUp,
-	isUserManagementEnabled,
-} from './UserManagement/UserManagementHelper';
-import { loadPublicApiVersions } from './PublicApi';
-import * as telemetryScripts from './telemetry/scripts';
-import { nodeTypesController } from './api/nodeTypes.api';
-import { HttpNodeParameters, toHttpNodeParameters } from './CurlConverterHelper';
-=======
 import glob from 'fast-glob';
 import { ResponseError } from './ResponseHelper';
->>>>>>> 7aa40bf9
+
+import { HttpNodeParameters, toHttpNodeParameters } from './CurlConverterHelper';
 
 require('body-parser-xml')(bodyParser);
 
