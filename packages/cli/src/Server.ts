/* eslint-disable @typescript-eslint/no-unsafe-argument */
/* eslint-disable @typescript-eslint/no-unnecessary-boolean-literal-compare */
/* eslint-disable @typescript-eslint/no-unnecessary-type-assertion */
/* eslint-disable prefer-const */
/* eslint-disable @typescript-eslint/no-invalid-void-type */
/* eslint-disable @typescript-eslint/restrict-template-expressions */
/* eslint-disable @typescript-eslint/no-var-requires */
/* eslint-disable @typescript-eslint/no-shadow */
/* eslint-disable @typescript-eslint/no-unsafe-return */
/* eslint-disable @typescript-eslint/no-unused-vars */
/* eslint-disable @typescript-eslint/no-unsafe-member-access */
/* eslint-disable @typescript-eslint/no-unsafe-assignment */
import assert from 'assert';
import { exec as callbackExec } from 'child_process';
import { access as fsAccess } from 'fs/promises';
import os from 'os';
import { join as pathJoin, resolve as pathResolve, relative as pathRelative } from 'path';
import { createHmac } from 'crypto';
import { promisify } from 'util';
import cookieParser from 'cookie-parser';
import express from 'express';
import { engine as expressHandlebars } from 'express-handlebars';
import type { ServeStaticOptions } from 'serve-static';
import type { FindManyOptions, FindOptionsWhere } from 'typeorm';
import { Not, In } from 'typeorm';
import type { AxiosRequestConfig } from 'axios';
import axios from 'axios';
import type { RequestOptions } from 'oauth-1.0a';
import clientOAuth1 from 'oauth-1.0a';

import {
	BinaryDataManager,
	Credentials,
	LoadMappingOptions,
	LoadNodeParameterOptions,
	LoadNodeListSearch,
	UserSettings,
	FileNotFoundError,
} from 'n8n-core';

import type {
	INodeCredentials,
	INodeCredentialsDetails,
	INodeListSearchResult,
	INodeParameters,
	INodePropertyOptions,
	INodeTypeNameVersion,
	ITelemetrySettings,
	WorkflowExecuteMode,
	ICredentialTypes,
	ExecutionStatus,
	IExecutionsSummary,
	ResourceMapperFields,
	IN8nUISettings,
} from 'n8n-workflow';
import { LoggerProxy, jsonParse } from 'n8n-workflow';

// @ts-ignore
import timezones from 'google-timezones-json';
import history from 'connect-history-api-fallback';

import config from '@/config';
import { Queue } from '@/Queue';
import { getSharedWorkflowIds } from '@/WorkflowHelpers';

import { workflowsController } from '@/workflows/workflows.controller';
import {
	EDITOR_UI_DIST_DIR,
	GENERATED_STATIC_DIR,
	inDevelopment,
	inE2ETests,
	N8N_VERSION,
	RESPONSE_ERROR_MESSAGES,
	TEMPLATES_DIR,
} from '@/constants';
import { credentialsController } from '@/credentials/credentials.controller';
import { oauth2CredentialController } from '@/credentials/oauth2Credential.api';
import type {
	BinaryDataRequest,
	CurlHelper,
	ExecutionRequest,
	NodeListSearchRequest,
	NodeParameterOptionsRequest,
	OAuthRequest,
	ResourceMapperRequest,
	WorkflowRequest,
} from '@/requests';
import { registerController } from '@/decorators';
import {
	AuthController,
	LdapController,
	MeController,
	NodesController,
	NodeTypesController,
	OwnerController,
	PasswordResetController,
	TagsController,
	TranslationController,
	UsersController,
} from '@/controllers';

import { executionsController } from '@/executions/executions.controller';
import { workflowStatsController } from '@/api/workflowStats.api';
import { isApiEnabled, loadPublicApiVersions } from '@/PublicApi';
import {
	getInstanceBaseUrl,
	isEmailSetUp,
	isSharingEnabled,
	whereClause,
} from '@/UserManagement/UserManagementHelper';
import { UserManagementMailer } from '@/UserManagement/email';
import * as Db from '@/Db';
import type {
	ICredentialsDb,
	ICredentialsOverwrite,
	IDiagnosticInfo,
	IExecutionsStopData,
} from '@/Interfaces';
import { ActiveExecutions } from '@/ActiveExecutions';
import {
	CredentialsHelper,
	getCredentialForUser,
	getCredentialWithoutUser,
} from '@/CredentialsHelper';
import { CredentialsOverwrites } from '@/CredentialsOverwrites';
import { CredentialTypes } from '@/CredentialTypes';
import { LoadNodesAndCredentials } from '@/LoadNodesAndCredentials';
import { NodeTypes } from '@/NodeTypes';
import * as ResponseHelper from '@/ResponseHelper';
import { WaitTracker } from '@/WaitTracker';
import * as WebhookHelpers from '@/WebhookHelpers';
import * as WorkflowExecuteAdditionalData from '@/WorkflowExecuteAdditionalData';
import { toHttpNodeParameters } from '@/CurlConverterHelper';
import { EventBusController } from '@/eventbus/eventBus.controller';
import { isLogStreamingEnabled } from '@/eventbus/MessageEventBus/MessageEventBusHelper';
import { licenseController } from './license/license.controller';
import { Push, setupPushServer, setupPushHandler } from '@/push';
import { setupAuthMiddlewares } from './middlewares';
import { initEvents } from './events';
import {
	getLdapLoginLabel,
	handleLdapInit,
	isLdapEnabled,
	isLdapLoginEnabled,
} from './Ldap/helpers';
import { AbstractServer } from './AbstractServer';
import { configureMetrics } from './metrics';
import { PostHogClient } from './posthog';
import { eventBus } from './eventbus';
import { Container } from 'typedi';
import { InternalHooks } from './InternalHooks';
import { License } from './License';
import {
	getStatusUsingPreviousExecutionStatusMethod,
	isAdvancedExecutionFiltersEnabled,
} from './executions/executionHelpers';
import { getSamlLoginLabel, isSamlLoginEnabled, isSamlLicensed } from './sso/saml/samlHelpers';
import { SamlController } from './sso/saml/routes/saml.controller.ee';
import { SamlService } from './sso/saml/saml.service.ee';
import { variablesController } from './environments/variables/variables.controller';
import { LdapManager } from './Ldap/LdapManager.ee';
import { getVariablesLimit, isVariablesEnabled } from '@/environments/variables/enviromentHelpers';
import {
	getCurrentAuthenticationMethod,
	isLdapCurrentAuthenticationMethod,
	isSamlCurrentAuthenticationMethod,
} from './sso/ssoHelpers';
import { isSourceControlLicensed } from '@/environments/sourceControl/sourceControlHelper.ee';
import { SourceControlService } from '@/environments/sourceControl/sourceControl.service.ee';
import { SourceControlController } from '@/environments/sourceControl/sourceControl.controller.ee';
import { SourceControlPreferencesService } from './environments/sourceControl/sourceControlPreferences.service.ee';
import { ExecutionRepository } from './databases/repositories';
import type { ExecutionEntity } from './databases/entities/ExecutionEntity';

const exec = promisify(callbackExec);

export class Server extends AbstractServer {
	endpointPresetCredentials: string;

	waitTracker: WaitTracker;

	activeExecutionsInstance: ActiveExecutions;

	frontendSettings: IN8nUISettings;

	presetCredentialsLoaded: boolean;

	loadNodesAndCredentials: LoadNodesAndCredentials;

	nodeTypes: NodeTypes;

	credentialTypes: ICredentialTypes;

	postHog: PostHogClient;

	push: Push;

	constructor() {
		super();

		this.app.engine('handlebars', expressHandlebars({ defaultLayout: false }));
		this.app.set('view engine', 'handlebars');
		this.app.set('views', TEMPLATES_DIR);

		const urlBaseWebhook = WebhookHelpers.getWebhookBaseUrl();
		const telemetrySettings: ITelemetrySettings = {
			enabled: config.getEnv('diagnostics.enabled'),
		};

		if (telemetrySettings.enabled) {
			const conf = config.getEnv('diagnostics.config.frontend');
			const [key, url] = conf.split(';');

			if (!key || !url) {
				LoggerProxy.warn('Diagnostics frontend config is invalid');
				telemetrySettings.enabled = false;
			}

			telemetrySettings.config = { key, url };
		}

		// Define it here to avoid calling the function multiple times
		const instanceBaseUrl = getInstanceBaseUrl();

		this.frontendSettings = {
			endpointWebhook: this.endpointWebhook,
			endpointWebhookTest: this.endpointWebhookTest,
			saveDataErrorExecution: config.getEnv('executions.saveDataOnError'),
			saveDataSuccessExecution: config.getEnv('executions.saveDataOnSuccess'),
			saveManualExecutions: config.getEnv('executions.saveDataManualExecutions'),
			executionTimeout: config.getEnv('executions.timeout'),
			maxExecutionTimeout: config.getEnv('executions.maxTimeout'),
			workflowCallerPolicyDefaultOption: config.getEnv('workflows.callerPolicyDefaultOption'),
			timezone: this.timezone,
			urlBaseWebhook,
			urlBaseEditor: instanceBaseUrl,
			versionCli: '',
			oauthCallbackUrls: {
				oauth1: `${instanceBaseUrl}/${this.restEndpoint}/oauth1-credential/callback`,
				oauth2: `${instanceBaseUrl}/${this.restEndpoint}/oauth2-credential/callback`,
			},
			versionNotifications: {
				enabled: config.getEnv('versionNotifications.enabled'),
				endpoint: config.getEnv('versionNotifications.endpoint'),
				infoUrl: config.getEnv('versionNotifications.infoUrl'),
			},
			instanceId: '',
			telemetry: telemetrySettings,
			posthog: {
				enabled: config.getEnv('diagnostics.enabled'),
				apiHost: config.getEnv('diagnostics.config.posthog.apiHost'),
				apiKey: config.getEnv('diagnostics.config.posthog.apiKey'),
				autocapture: false,
				disableSessionRecording: config.getEnv(
					'diagnostics.config.posthog.disableSessionRecording',
				),
				debug: config.getEnv('logs.level') === 'debug',
			},
			personalizationSurveyEnabled:
				config.getEnv('personalization.enabled') && config.getEnv('diagnostics.enabled'),
			defaultLocale: config.getEnv('defaultLocale'),
			userManagement: {
<<<<<<< HEAD
				quota: Container.get(License).getUsersLimit(),
				showSetupOnFirstLoad:
					config.getEnv('userManagement.disabled') === false &&
					config.getEnv('userManagement.isInstanceOwnerSetUp') === false &&
					config.getEnv('userManagement.skipInstanceOwnerSetup') === false,
=======
				showSetupOnFirstLoad: config.getEnv('userManagement.isInstanceOwnerSetUp') === false,
>>>>>>> 20737b53
				smtpSetup: isEmailSetUp(),
				authenticationMethod: getCurrentAuthenticationMethod(),
			},
			sso: {
				saml: {
					loginEnabled: false,
					loginLabel: '',
				},
				ldap: {
					loginEnabled: false,
					loginLabel: '',
				},
			},
			publicApi: {
				enabled: isApiEnabled(),
				latestVersion: 1,
				path: config.getEnv('publicApi.path'),
				swaggerUi: {
					enabled: !config.getEnv('publicApi.swaggerUi.disabled'),
				},
			},
			workflowTagsDisabled: config.getEnv('workflowTagsDisabled'),
			logLevel: config.getEnv('logs.level'),
			hiringBannerEnabled: config.getEnv('hiringBanner.enabled'),
			templates: {
				enabled: config.getEnv('templates.enabled'),
				host: config.getEnv('templates.host'),
			},
			onboardingCallPromptEnabled: config.getEnv('onboardingCallPrompt.enabled'),
			executionMode: config.getEnv('executions.mode'),
			pushBackend: config.getEnv('push.backend'),
			communityNodesEnabled: config.getEnv('nodes.communityPackages.enabled'),
			deployment: {
				type: config.getEnv('deployment.type'),
			},
			isNpmAvailable: false,
			allowedModules: {
				builtIn: process.env.NODE_FUNCTION_ALLOW_BUILTIN?.split(',') ?? undefined,
				external: process.env.NODE_FUNCTION_ALLOW_EXTERNAL?.split(',') ?? undefined,
			},
			enterprise: {
				sharing: false,
				ldap: false,
				saml: false,
				logStreaming: false,
				advancedExecutionFilters: false,
				variables: false,
				sourceControl: false,
				auditLogs: false,
			},
			hideUsagePage: config.getEnv('hideUsagePage'),
			license: {
				environment: config.getEnv('license.tenantId') === 1 ? 'production' : 'staging',
			},
			variables: {
				limit: 0,
			},
			banners: {
				v1: {
					dismissed: false,
				},
			},
		};
	}

	async start() {
		this.loadNodesAndCredentials = Container.get(LoadNodesAndCredentials);
		this.credentialTypes = Container.get(CredentialTypes);
		this.nodeTypes = Container.get(NodeTypes);

		this.activeExecutionsInstance = Container.get(ActiveExecutions);
		this.waitTracker = Container.get(WaitTracker);
		this.postHog = Container.get(PostHogClient);

		this.presetCredentialsLoaded = false;
		this.endpointPresetCredentials = config.getEnv('credentials.overwrite.endpoint');

		this.push = Container.get(Push);

		await super.start();

		const cpus = os.cpus();
		const binaryDataConfig = config.getEnv('binaryDataManager');
		const diagnosticInfo: IDiagnosticInfo = {
			databaseType: config.getEnv('database.type'),
			disableProductionWebhooksOnMainProcess: config.getEnv(
				'endpoints.disableProductionWebhooksOnMainProcess',
			),
			notificationsEnabled: config.getEnv('versionNotifications.enabled'),
			versionCli: N8N_VERSION,
			systemInfo: {
				os: {
					type: os.type(),
					version: os.version(),
				},
				memory: os.totalmem() / 1024,
				cpus: {
					count: cpus.length,
					model: cpus[0].model,
					speed: cpus[0].speed,
				},
			},
			executionVariables: {
				executions_process: config.getEnv('executions.process'),
				executions_mode: config.getEnv('executions.mode'),
				executions_timeout: config.getEnv('executions.timeout'),
				executions_timeout_max: config.getEnv('executions.maxTimeout'),
				executions_data_save_on_error: config.getEnv('executions.saveDataOnError'),
				executions_data_save_on_success: config.getEnv('executions.saveDataOnSuccess'),
				executions_data_save_on_progress: config.getEnv('executions.saveExecutionProgress'),
				executions_data_save_manual_executions: config.getEnv(
					'executions.saveDataManualExecutions',
				),
				executions_data_prune: config.getEnv('executions.pruneData'),
				executions_data_max_age: config.getEnv('executions.pruneDataMaxAge'),
				executions_data_prune_timeout: config.getEnv('executions.pruneDataTimeout'),
			},
			deploymentType: config.getEnv('deployment.type'),
			binaryDataMode: binaryDataConfig.mode,
<<<<<<< HEAD
			n8n_multi_user_allowed: true,
=======
>>>>>>> 20737b53
			smtp_set_up: config.getEnv('userManagement.emails.mode') === 'smtp',
			ldap_allowed: isLdapCurrentAuthenticationMethod(),
			saml_enabled: isSamlCurrentAuthenticationMethod(),
		};

		// Set up event handling
		initEvents();

		if (inDevelopment && process.env.N8N_DEV_RELOAD === 'true') {
			const { reloadNodesAndCredentials } = await import('@/ReloadNodesAndCredentials');
			await reloadNodesAndCredentials(this.loadNodesAndCredentials, this.nodeTypes, this.push);
		}

		void Db.collections.Workflow.findOne({
			select: ['createdAt'],
			order: { createdAt: 'ASC' },
			where: {},
		}).then(async (workflow) =>
			Container.get(InternalHooks).onServerStarted(diagnosticInfo, workflow?.createdAt),
		);
	}

	/**
	 * Returns the current settings for the frontend
	 */
	getSettingsForFrontend(): IN8nUISettings {
		// refresh user management status
		Object.assign(this.frontendSettings.userManagement, {
<<<<<<< HEAD
			quota: Container.get(License).getUsersLimit(),
=======
>>>>>>> 20737b53
			authenticationMethod: getCurrentAuthenticationMethod(),
			showSetupOnFirstLoad:
				config.getEnv('userManagement.isInstanceOwnerSetUp') === false &&
				config.getEnv('deployment.type').startsWith('desktop_') === false,
		});

		let v1Dismissed = false;

		try {
			v1Dismissed = config.getEnv('ui.banners.v1.dismissed');
		} catch {
			// not yet in DB
		}

		this.frontendSettings.banners.v1.dismissed = v1Dismissed;

		// refresh enterprise status
		Object.assign(this.frontendSettings.enterprise, {
			sharing: isSharingEnabled(),
			logStreaming: isLogStreamingEnabled(),
			ldap: isLdapEnabled(),
			saml: isSamlLicensed(),
			advancedExecutionFilters: isAdvancedExecutionFiltersEnabled(),
			variables: isVariablesEnabled(),
			sourceControl: isSourceControlLicensed(),
		});

		if (isLdapEnabled()) {
			Object.assign(this.frontendSettings.sso.ldap, {
				loginLabel: getLdapLoginLabel(),
				loginEnabled: isLdapLoginEnabled(),
			});
		}

		if (isSamlLicensed()) {
			Object.assign(this.frontendSettings.sso.saml, {
				loginLabel: getSamlLoginLabel(),
				loginEnabled: isSamlLoginEnabled(),
			});
		}

		if (isVariablesEnabled()) {
			this.frontendSettings.variables.limit = getVariablesLimit();
		}

		if (config.get('nodes.packagesMissing').length > 0) {
			this.frontendSettings.missingPackages = true;
		}
		return this.frontendSettings;
	}

	private async registerControllers(ignoredEndpoints: Readonly<string[]>) {
		const { app, externalHooks, activeWorkflowRunner, nodeTypes } = this;
		const repositories = Db.collections;
		setupAuthMiddlewares(app, ignoredEndpoints, this.restEndpoint);

		const logger = LoggerProxy;
		const internalHooks = Container.get(InternalHooks);
		const mailer = Container.get(UserManagementMailer);
		const postHog = this.postHog;
		const samlService = Container.get(SamlService);
		const sourceControlService = Container.get(SourceControlService);
		const sourceControlPreferencesService = Container.get(SourceControlPreferencesService);

		const controllers: object[] = [
			new EventBusController(),
			new AuthController({ config, internalHooks, repositories, logger, postHog }),
			new OwnerController({ config, internalHooks, repositories, logger }),
			new MeController({ externalHooks, internalHooks, repositories, logger }),
			new NodeTypesController({ config, nodeTypes }),
			new PasswordResetController({
				config,
				externalHooks,
				internalHooks,
				mailer,
				repositories,
				logger,
			}),
			new TagsController({ config, repositories, externalHooks }),
			new TranslationController(config, this.credentialTypes),
			new UsersController({
				config,
				mailer,
				externalHooks,
				internalHooks,
				repositories,
				activeWorkflowRunner,
				logger,
				postHog,
			}),
			new SamlController(samlService),
			new SourceControlController(sourceControlService, sourceControlPreferencesService),
		];

		if (isLdapEnabled()) {
			const { service, sync } = LdapManager.getInstance();
			controllers.push(new LdapController(service, sync, internalHooks));
		}

		if (config.getEnv('nodes.communityPackages.enabled')) {
			controllers.push(
				new NodesController(config, this.loadNodesAndCredentials, this.push, internalHooks),
			);
		}

		if (inE2ETests) {
			// eslint-disable-next-line @typescript-eslint/naming-convention
			const { E2EController } = await import('./controllers/e2e.controller');
			controllers.push(Container.get(E2EController));
		}

		controllers.forEach((controller) => registerController(app, config, controller));
	}

	async configure(): Promise<void> {
		configureMetrics(this.app);

		this.instanceId = await UserSettings.getInstanceId();

		this.frontendSettings.isNpmAvailable = await exec('npm --version')
			.then(() => true)
			.catch(() => false);

		this.frontendSettings.versionCli = N8N_VERSION;

		this.frontendSettings.instanceId = this.instanceId;

		await this.externalHooks.run('frontend.settings', [this.frontendSettings]);

		await this.postHog.init(this.frontendSettings.instanceId);

		const publicApiEndpoint = config.getEnv('publicApi.path');
		const excludeEndpoints = config.getEnv('security.excludeEndpoints');

		const ignoredEndpoints: Readonly<string[]> = [
			'assets',
			'healthz',
			'metrics',
			'e2e',
			this.endpointWebhook,
			this.endpointWebhookTest,
			this.endpointPresetCredentials,
			isApiEnabled() ? '' : publicApiEndpoint,
			...excludeEndpoints.split(':'),
		].filter((u) => !!u);

		assert(
			!ignoredEndpoints.includes(this.restEndpoint),
			`REST endpoint cannot be set to any of these values: ${ignoredEndpoints.join()} `,
		);

		// ----------------------------------------
		// Public API
		// ----------------------------------------

		if (isApiEnabled()) {
			const { apiRouters, apiLatestVersion } = await loadPublicApiVersions(publicApiEndpoint);
			this.app.use(...apiRouters);
			this.frontendSettings.publicApi.latestVersion = apiLatestVersion;
		}
		// Parse cookies for easier access
		this.app.use(cookieParser());

		const { restEndpoint, app } = this;
		setupPushHandler(restEndpoint, app);

		// Make sure that Vue history mode works properly
		this.app.use(
			history({
				rewrites: [
					{
						from: new RegExp(`^/(${[this.restEndpoint, ...ignoredEndpoints].join('|')})/?.*$`),
						to: (context) => {
							return context.parsedUrl.pathname!.toString();
						},
					},
				],
			}),
		);

		if (config.getEnv('executions.mode') === 'queue') {
			await Container.get(Queue).init();
		}

		await handleLdapInit();

		await this.registerControllers(ignoredEndpoints);

		this.app.use(`/${this.restEndpoint}/credentials`, credentialsController);

		// ----------------------------------------
		// Workflow
		// ----------------------------------------
		this.app.use(`/${this.restEndpoint}/workflows`, workflowsController);

		// ----------------------------------------
		// License
		// ----------------------------------------
		this.app.use(`/${this.restEndpoint}/license`, licenseController);

		// ----------------------------------------
		// Workflow Statistics
		// ----------------------------------------
		this.app.use(`/${this.restEndpoint}/workflow-stats`, workflowStatsController);

		// ----------------------------------------
		// SAML
		// ----------------------------------------

		// initialize SamlService if it is licensed, even if not enabled, to
		// set up the initial environment
		try {
			await Container.get(SamlService).init();
		} catch (error) {
			LoggerProxy.warn(`SAML initialization failed: ${error.message}`);
		}

		// ----------------------------------------
		// Variables
		// ----------------------------------------

		this.app.use(`/${this.restEndpoint}/variables`, variablesController);

		// ----------------------------------------
		// Source Control
		// ----------------------------------------
		try {
			await Container.get(SourceControlService).init();
		} catch (error) {
			LoggerProxy.warn(`Source Control initialization failed: ${error.message}`);
		}

		// ----------------------------------------

		// Returns parameter values which normally get loaded from an external API or
		// get generated dynamically
		this.app.get(
			`/${this.restEndpoint}/node-parameter-options`,
			ResponseHelper.send(
				async (req: NodeParameterOptionsRequest): Promise<INodePropertyOptions[]> => {
					const nodeTypeAndVersion = jsonParse(
						req.query.nodeTypeAndVersion,
					) as INodeTypeNameVersion;

					const { path, methodName } = req.query;

					const currentNodeParameters = jsonParse(
						req.query.currentNodeParameters,
					) as INodeParameters;

					let credentials: INodeCredentials | undefined;

					if (req.query.credentials) {
						credentials = jsonParse(req.query.credentials);
					}

					const loadDataInstance = new LoadNodeParameterOptions(
						nodeTypeAndVersion,
						this.nodeTypes,
						path,
						currentNodeParameters,
						credentials,
					);

					const additionalData = await WorkflowExecuteAdditionalData.getBase(
						req.user.id,
						currentNodeParameters,
					);

					if (methodName) {
						return loadDataInstance.getOptionsViaMethodName(methodName, additionalData);
					}
					// @ts-ignore
					if (req.query.loadOptions) {
						return loadDataInstance.getOptionsViaRequestProperty(
							// @ts-ignore
							jsonParse(req.query.loadOptions as string),
							additionalData,
						);
					}

					return [];
				},
			),
		);

		// Returns parameter values which normally get loaded from an external API or
		// get generated dynamically
		this.app.get(
			`/${this.restEndpoint}/nodes-list-search`,
			ResponseHelper.send(
				async (
					req: NodeListSearchRequest,
					res: express.Response,
				): Promise<INodeListSearchResult | undefined> => {
					const nodeTypeAndVersion = jsonParse(
						req.query.nodeTypeAndVersion,
					) as INodeTypeNameVersion;

					const { path, methodName } = req.query;

					if (!req.query.currentNodeParameters) {
						throw new ResponseHelper.BadRequestError(
							'Parameter currentNodeParameters is required.',
						);
					}

					const currentNodeParameters = jsonParse(
						req.query.currentNodeParameters,
					) as INodeParameters;

					let credentials: INodeCredentials | undefined;

					if (req.query.credentials) {
						credentials = jsonParse(req.query.credentials);
					}

					const listSearchInstance = new LoadNodeListSearch(
						nodeTypeAndVersion,
						this.nodeTypes,
						path,
						currentNodeParameters,
						credentials,
					);

					const additionalData = await WorkflowExecuteAdditionalData.getBase(
						req.user.id,
						currentNodeParameters,
					);

					if (methodName) {
						return listSearchInstance.getOptionsViaMethodName(
							methodName,
							additionalData,
							req.query.filter,
							req.query.paginationToken,
						);
					}

					throw new ResponseHelper.BadRequestError('Parameter methodName is required.');
				},
			),
		);

		this.app.get(
			`/${this.restEndpoint}/get-mapping-fields`,
			ResponseHelper.send(
				async (
					req: ResourceMapperRequest,
					res: express.Response,
				): Promise<ResourceMapperFields | undefined> => {
					const nodeTypeAndVersion = jsonParse(
						req.query.nodeTypeAndVersion,
					) as INodeTypeNameVersion;

					const { path, methodName } = req.query;

					if (!req.query.currentNodeParameters) {
						throw new ResponseHelper.BadRequestError(
							'Parameter currentNodeParameters is required.',
						);
					}

					const currentNodeParameters = jsonParse(
						req.query.currentNodeParameters,
					) as INodeParameters;

					let credentials: INodeCredentials | undefined;

					if (req.query.credentials) {
						credentials = jsonParse(req.query.credentials);
					}

					const loadMappingOptionsInstance = new LoadMappingOptions(
						nodeTypeAndVersion,
						this.nodeTypes,
						path,
						currentNodeParameters,
						credentials,
					);

					const additionalData = await WorkflowExecuteAdditionalData.getBase(
						req.user.id,
						currentNodeParameters,
					);

					const fields = await loadMappingOptionsInstance.getOptionsViaMethodName(
						methodName,
						additionalData,
					);

					return fields;
				},
			),
		);

		// ----------------------------------------
		// Active Workflows
		// ----------------------------------------

		// Returns the active workflow ids
		this.app.get(
			`/${this.restEndpoint}/active`,
			ResponseHelper.send(async (req: WorkflowRequest.GetAllActive) => {
				return this.activeWorkflowRunner.getActiveWorkflows(req.user);
			}),
		);

		// Returns if the workflow with the given id had any activation errors
		this.app.get(
			`/${this.restEndpoint}/active/error/:id`,
			ResponseHelper.send(async (req: WorkflowRequest.GetAllActivationErrors) => {
				const { id: workflowId } = req.params;

				const shared = await Db.collections.SharedWorkflow.findOne({
					relations: ['workflow'],
					where: whereClause({
						user: req.user,
						entityType: 'workflow',
						entityId: workflowId,
					}),
				});

				if (!shared) {
					LoggerProxy.verbose('User attempted to access workflow errors without permissions', {
						workflowId,
						userId: req.user.id,
					});

					throw new ResponseHelper.BadRequestError(
						`Workflow with ID "${workflowId}" could not be found.`,
					);
				}

				return this.activeWorkflowRunner.getActivationError(workflowId);
			}),
		);

		// ----------------------------------------
		// curl-converter
		// ----------------------------------------
		this.app.post(
			`/${this.restEndpoint}/curl-to-json`,
			ResponseHelper.send(
				async (
					req: CurlHelper.ToJson,
					res: express.Response,
				): Promise<{ [key: string]: string }> => {
					const curlCommand = req.body.curlCommand ?? '';

					try {
						const parameters = toHttpNodeParameters(curlCommand);
						return ResponseHelper.flattenObject(parameters, 'parameters');
					} catch (e) {
						throw new ResponseHelper.BadRequestError('Invalid cURL command');
					}
				},
			),
		);

		// ----------------------------------------
		// OAuth1-Credential/Auth
		// ----------------------------------------

		// Authorize OAuth Data
		this.app.get(
			`/${this.restEndpoint}/oauth1-credential/auth`,
			ResponseHelper.send(async (req: OAuthRequest.OAuth1Credential.Auth): Promise<string> => {
				const { id: credentialId } = req.query;

				if (!credentialId) {
					LoggerProxy.error('OAuth1 credential authorization failed due to missing credential ID');
					throw new ResponseHelper.BadRequestError('Required credential ID is missing');
				}

				const credential = await getCredentialForUser(credentialId, req.user);

				if (!credential) {
					LoggerProxy.error(
						'OAuth1 credential authorization failed because the current user does not have the correct permissions',
						{ userId: req.user.id },
					);
					throw new ResponseHelper.NotFoundError(RESPONSE_ERROR_MESSAGES.NO_CREDENTIAL);
				}

				let encryptionKey: string;
				try {
					encryptionKey = await UserSettings.getEncryptionKey();
				} catch (error) {
					throw new ResponseHelper.InternalServerError(error.message);
				}

				const mode: WorkflowExecuteMode = 'internal';
				const timezone = config.getEnv('generic.timezone');
				const credentialsHelper = new CredentialsHelper(encryptionKey);
				const decryptedDataOriginal = await credentialsHelper.getDecrypted(
					credential as INodeCredentialsDetails,
					credential.type,
					mode,
					timezone,
					true,
				);

				const oauthCredentials = credentialsHelper.applyDefaultsAndOverwrites(
					decryptedDataOriginal,
					credential.type,
					mode,
					timezone,
				);

				const signatureMethod = oauthCredentials.signatureMethod as string;

				const oAuthOptions: clientOAuth1.Options = {
					consumer: {
						key: oauthCredentials.consumerKey as string,
						secret: oauthCredentials.consumerSecret as string,
					},
					signature_method: signatureMethod,
					// eslint-disable-next-line @typescript-eslint/naming-convention
					hash_function(base, key) {
						const algorithm = signatureMethod === 'HMAC-SHA1' ? 'sha1' : 'sha256';
						return createHmac(algorithm, key).update(base).digest('base64');
					},
				};

				const oauthRequestData = {
					oauth_callback: `${WebhookHelpers.getWebhookBaseUrl()}${
						this.restEndpoint
					}/oauth1-credential/callback?cid=${credentialId}`,
				};

				await this.externalHooks.run('oauth1.authenticate', [oAuthOptions, oauthRequestData]);

				// eslint-disable-next-line new-cap
				const oauth = new clientOAuth1(oAuthOptions);

				const options: RequestOptions = {
					method: 'POST',
					url: oauthCredentials.requestTokenUrl as string,
					data: oauthRequestData,
				};

				const data = oauth.toHeader(oauth.authorize(options));

				// @ts-ignore
				options.headers = data;

				const { data: response } = await axios.request(options as Partial<AxiosRequestConfig>);

				// Response comes as x-www-form-urlencoded string so convert it to JSON

				const paramsParser = new URLSearchParams(response);

				const responseJson = Object.fromEntries(paramsParser.entries());

				const returnUri = `${oauthCredentials.authUrl}?oauth_token=${responseJson.oauth_token}`;

				// Encrypt the data
				const credentials = new Credentials(
					credential as INodeCredentialsDetails,
					credential.type,
					credential.nodesAccess,
				);

				credentials.setData(decryptedDataOriginal, encryptionKey);
				const newCredentialsData = credentials.getDataToSave() as unknown as ICredentialsDb;

				// Add special database related data
				newCredentialsData.updatedAt = new Date();

				// Update the credentials in DB
				await Db.collections.Credentials.update(credentialId, newCredentialsData);

				LoggerProxy.verbose('OAuth1 authorization successful for new credential', {
					userId: req.user.id,
					credentialId,
				});

				return returnUri;
			}),
		);

		// Verify and store app code. Generate access tokens and store for respective credential.
		this.app.get(
			`/${this.restEndpoint}/oauth1-credential/callback`,
			async (req: OAuthRequest.OAuth1Credential.Callback, res: express.Response) => {
				try {
					const { oauth_verifier, oauth_token, cid: credentialId } = req.query;

					if (!oauth_verifier || !oauth_token) {
						const errorResponse = new ResponseHelper.ServiceUnavailableError(
							`Insufficient parameters for OAuth1 callback. Received following query parameters: ${JSON.stringify(
								req.query,
							)}`,
						);
						LoggerProxy.error(
							'OAuth1 callback failed because of insufficient parameters received',
							{
								userId: req.user?.id,
								credentialId,
							},
						);
						return ResponseHelper.sendErrorResponse(res, errorResponse);
					}

					const credential = await getCredentialWithoutUser(credentialId);

					if (!credential) {
						LoggerProxy.error('OAuth1 callback failed because of insufficient user permissions', {
							userId: req.user?.id,
							credentialId,
						});
						const errorResponse = new ResponseHelper.NotFoundError(
							RESPONSE_ERROR_MESSAGES.NO_CREDENTIAL,
						);
						return ResponseHelper.sendErrorResponse(res, errorResponse);
					}

					let encryptionKey: string;
					try {
						encryptionKey = await UserSettings.getEncryptionKey();
					} catch (error) {
						throw new ResponseHelper.InternalServerError(error.message);
					}

					const mode: WorkflowExecuteMode = 'internal';
					const timezone = config.getEnv('generic.timezone');
					const credentialsHelper = new CredentialsHelper(encryptionKey);
					const decryptedDataOriginal = await credentialsHelper.getDecrypted(
						credential as INodeCredentialsDetails,
						credential.type,
						mode,
						timezone,
						true,
					);
					const oauthCredentials = credentialsHelper.applyDefaultsAndOverwrites(
						decryptedDataOriginal,
						credential.type,
						mode,
						timezone,
					);

					const options: AxiosRequestConfig = {
						method: 'POST',
						url: oauthCredentials.accessTokenUrl as string,
						params: {
							oauth_token,
							oauth_verifier,
						},
					};

					let oauthToken;

					try {
						oauthToken = await axios.request(options);
					} catch (error) {
						LoggerProxy.error('Unable to fetch tokens for OAuth1 callback', {
							userId: req.user?.id,
							credentialId,
						});
						const errorResponse = new ResponseHelper.NotFoundError('Unable to get access tokens!');
						return ResponseHelper.sendErrorResponse(res, errorResponse);
					}

					// Response comes as x-www-form-urlencoded string so convert it to JSON

					const paramParser = new URLSearchParams(oauthToken.data);

					const oauthTokenJson = Object.fromEntries(paramParser.entries());

					decryptedDataOriginal.oauthTokenData = oauthTokenJson;

					const credentials = new Credentials(
						credential as INodeCredentialsDetails,
						credential.type,
						credential.nodesAccess,
					);
					credentials.setData(decryptedDataOriginal, encryptionKey);
					const newCredentialsData = credentials.getDataToSave() as unknown as ICredentialsDb;
					// Add special database related data
					newCredentialsData.updatedAt = new Date();
					// Save the credentials in DB
					await Db.collections.Credentials.update(credentialId, newCredentialsData);

					LoggerProxy.verbose('OAuth1 callback successful for new credential', {
						userId: req.user?.id,
						credentialId,
					});
					res.sendFile(pathResolve(TEMPLATES_DIR, 'oauth-callback.html'));
				} catch (error) {
					LoggerProxy.error('OAuth1 callback failed because of insufficient user permissions', {
						userId: req.user?.id,
						credentialId: req.query.cid,
					});
					// Error response
					return ResponseHelper.sendErrorResponse(res, error);
				}
			},
		);

		// ----------------------------------------
		// OAuth2-Credential
		// ----------------------------------------

		this.app.use(`/${this.restEndpoint}/oauth2-credential`, oauth2CredentialController);

		// ----------------------------------------
		// Executions
		// ----------------------------------------

		this.app.use(`/${this.restEndpoint}/executions`, executionsController);

		// ----------------------------------------
		// Executing Workflows
		// ----------------------------------------

		// Returns all the currently working executions
		this.app.get(
			`/${this.restEndpoint}/executions-current`,
			ResponseHelper.send(
				async (req: ExecutionRequest.GetAllCurrent): Promise<IExecutionsSummary[]> => {
					if (config.getEnv('executions.mode') === 'queue') {
						const queue = Container.get(Queue);
						const currentJobs = await queue.getJobs(['active', 'waiting']);

						const currentlyRunningQueueIds = currentJobs.map((job) => job.data.executionId);

						const currentlyRunningManualExecutions =
							this.activeExecutionsInstance.getActiveExecutions();
						const manualExecutionIds = currentlyRunningManualExecutions.map(
							(execution) => execution.id,
						);

						const currentlyRunningExecutionIds =
							currentlyRunningQueueIds.concat(manualExecutionIds);

						if (!currentlyRunningExecutionIds.length) return [];

						const findOptions: FindManyOptions<ExecutionEntity> & {
							where: FindOptionsWhere<ExecutionEntity>;
						} = {
							select: ['id', 'workflowId', 'mode', 'retryOf', 'startedAt', 'stoppedAt', 'status'],
							order: { id: 'DESC' },
							where: {
								id: In(currentlyRunningExecutionIds),
								status: Not(In(['finished', 'stopped', 'failed', 'crashed'] as ExecutionStatus[])),
							},
						};

						const sharedWorkflowIds = await getSharedWorkflowIds(req.user);

						if (!sharedWorkflowIds.length) return [];

						if (req.query.filter) {
							const { workflowId, status, finished } = jsonParse<any>(req.query.filter);
							if (workflowId && sharedWorkflowIds.includes(workflowId)) {
								Object.assign(findOptions.where, { workflowId });
							} else {
								Object.assign(findOptions.where, { workflowId: In(sharedWorkflowIds) });
							}
							if (status) {
								Object.assign(findOptions.where, { status: In(status) });
							}
							if (finished) {
								Object.assign(findOptions.where, { finished });
							}
						} else {
							Object.assign(findOptions.where, { workflowId: In(sharedWorkflowIds) });
						}

						const executions = await Container.get(ExecutionRepository).findMultipleExecutions(
							findOptions,
						);

						if (!executions.length) return [];

						return executions.map((execution) => {
							if (!execution.status) {
								execution.status = getStatusUsingPreviousExecutionStatusMethod(execution);
							}
							return {
								id: execution.id,
								workflowId: execution.workflowId,
								mode: execution.mode,
								retryOf: execution.retryOf !== null ? execution.retryOf : undefined,
								startedAt: new Date(execution.startedAt),
								status: execution.status ?? null,
								stoppedAt: execution.stoppedAt ?? null,
							} as IExecutionsSummary;
						});
					}

					const executingWorkflows = this.activeExecutionsInstance.getActiveExecutions();

					const returnData: IExecutionsSummary[] = [];

					const filter = req.query.filter ? jsonParse<any>(req.query.filter) : {};

					const sharedWorkflowIds = await getSharedWorkflowIds(req.user);

					for (const data of executingWorkflows) {
						if (
							(filter.workflowId !== undefined && filter.workflowId !== data.workflowId) ||
							(data.workflowId !== undefined && !sharedWorkflowIds.includes(data.workflowId))
						) {
							continue;
						}

						returnData.push({
							id: data.id,
							workflowId: data.workflowId === undefined ? '' : data.workflowId,
							mode: data.mode,
							retryOf: data.retryOf,
							startedAt: new Date(data.startedAt),
							status: data.status,
						});
					}

					returnData.sort((a, b) => Number(b.id) - Number(a.id));

					return returnData;
				},
			),
		);

		// Forces the execution to stop
		this.app.post(
			`/${this.restEndpoint}/executions-current/:id/stop`,
			ResponseHelper.send(async (req: ExecutionRequest.Stop): Promise<IExecutionsStopData> => {
				const { id: executionId } = req.params;

				const sharedWorkflowIds = await getSharedWorkflowIds(req.user);

				if (!sharedWorkflowIds.length) {
					throw new ResponseHelper.NotFoundError('Execution not found');
				}

				const fullExecutionData = await Container.get(ExecutionRepository).findSingleExecution(
					executionId,
					{
						where: {
							workflowId: In(sharedWorkflowIds),
						},
					},
				);

				if (!fullExecutionData) {
					throw new ResponseHelper.NotFoundError('Execution not found');
				}

				if (config.getEnv('executions.mode') === 'queue') {
					// Manual executions should still be stoppable, so
					// try notifying the `activeExecutions` to stop it.
					const result = await this.activeExecutionsInstance.stopExecution(req.params.id);

					if (result === undefined) {
						// If active execution could not be found check if it is a waiting one
						try {
							return await this.waitTracker.stopExecution(req.params.id);
						} catch (error) {
							// Ignore, if it errors as then it is probably a currently running
							// execution
						}
					} else {
						return {
							mode: result.mode,
							startedAt: new Date(result.startedAt),
							stoppedAt: result.stoppedAt ? new Date(result.stoppedAt) : undefined,
							finished: result.finished,
							status: result.status,
						} as IExecutionsStopData;
					}

					const queue = Container.get(Queue);
					const currentJobs = await queue.getJobs(['active', 'waiting']);

					const job = currentJobs.find((job) => job.data.executionId === req.params.id);

					if (!job) {
						throw new Error(`Could not stop "${req.params.id}" as it is no longer in queue.`);
					} else {
						await queue.stopJob(job);
					}

					const returnData: IExecutionsStopData = {
						mode: fullExecutionData.mode,
						startedAt: new Date(fullExecutionData.startedAt),
						stoppedAt: fullExecutionData.stoppedAt
							? new Date(fullExecutionData.stoppedAt)
							: undefined,
						finished: fullExecutionData.finished,
						status: fullExecutionData.status,
					};

					return returnData;
				}

				// Stop the execution and wait till it is done and we got the data
				const result = await this.activeExecutionsInstance.stopExecution(executionId);

				let returnData: IExecutionsStopData;
				if (result === undefined) {
					// If active execution could not be found check if it is a waiting one
					returnData = await this.waitTracker.stopExecution(executionId);
				} else {
					returnData = {
						mode: result.mode,
						startedAt: new Date(result.startedAt),
						stoppedAt: result.stoppedAt ? new Date(result.stoppedAt) : undefined,
						finished: result.finished,
						status: result.status,
					};
				}

				return returnData;
			}),
		);

		// ----------------------------------------
		// Options
		// ----------------------------------------

		// Returns all the available timezones
		this.app.get(
			`/${this.restEndpoint}/options/timezones`,
			ResponseHelper.send(async (req: express.Request, res: express.Response): Promise<object> => {
				return timezones;
			}),
		);

		// ----------------------------------------
		// Binary data
		// ----------------------------------------

		// Download binary
		this.app.get(
			`/${this.restEndpoint}/data/:path`,
			async (req: BinaryDataRequest, res: express.Response): Promise<void> => {
				// TODO UM: check if this needs permission check for UM
				const identifier = req.params.path;
				const binaryDataManager = BinaryDataManager.getInstance();
				try {
					const binaryPath = binaryDataManager.getBinaryPath(identifier);
					let { mode, fileName, mimeType } = req.query;
					if (!fileName || !mimeType) {
						try {
							const metadata = await binaryDataManager.getBinaryMetadata(identifier);
							fileName = metadata.fileName;
							mimeType = metadata.mimeType;
							res.setHeader('Content-Length', metadata.fileSize);
						} catch {}
					}
					if (mimeType) res.setHeader('Content-Type', mimeType);
					if (mode === 'download') {
						res.setHeader('Content-Disposition', `attachment; filename="${fileName}"`);
					}
					res.sendFile(binaryPath);
				} catch (error) {
					if (error instanceof FileNotFoundError) res.writeHead(404).end();
					else throw error;
				}
			},
		);

		// ----------------------------------------
		// Settings
		// ----------------------------------------

		// Returns the current settings for the UI
		this.app.get(
			`/${this.restEndpoint}/settings`,
			ResponseHelper.send(
				async (req: express.Request, res: express.Response): Promise<IN8nUISettings> => {
					void Container.get(InternalHooks).onFrontendSettingsAPI(req.headers.sessionid as string);

					return this.getSettingsForFrontend();
				},
			),
		);

		// ----------------------------------------
		// EventBus Setup
		// ----------------------------------------

		if (!eventBus.isInitialized) {
			await eventBus.initialize();
		}

		// ----------------------------------------
		// Webhooks
		// ----------------------------------------

		if (!config.getEnv('endpoints.disableProductionWebhooksOnMainProcess')) {
			this.setupWebhookEndpoint();
			this.setupWaitingWebhookEndpoint();
		}

		this.setupTestWebhookEndpoint();

		if (this.endpointPresetCredentials !== '') {
			// POST endpoint to set preset credentials
			this.app.post(
				`/${this.endpointPresetCredentials}`,
				async (req: express.Request, res: express.Response) => {
					if (!this.presetCredentialsLoaded) {
						const body = req.body as ICredentialsOverwrite;

						if (req.headers['content-type'] !== 'application/json') {
							ResponseHelper.sendErrorResponse(
								res,
								new Error(
									'Body must be a valid JSON, make sure the content-type is application/json',
								),
							);
							return;
						}

						CredentialsOverwrites().setData(body);

						await this.loadNodesAndCredentials.generateTypesForFrontend();

						this.presetCredentialsLoaded = true;

						ResponseHelper.sendSuccessResponse(res, { success: true }, true, 200);
					} else {
						ResponseHelper.sendErrorResponse(res, new Error('Preset credentials can be set once'));
					}
				},
			);
		}

		if (!config.getEnv('endpoints.disableUi')) {
			const staticOptions: ServeStaticOptions = {
				cacheControl: false,
				setHeaders: (res: express.Response, path: string) => {
					const isIndex = path === pathJoin(GENERATED_STATIC_DIR, 'index.html');
					const cacheControl = isIndex
						? 'no-cache, no-store, must-revalidate'
						: 'max-age=86400, immutable';
					res.header('Cache-Control', cacheControl);
				},
			};

			const serveIcons: express.RequestHandler = async (req, res) => {
				let { scope, packageName } = req.params;
				if (scope) packageName = `@${scope}/${packageName}`;
				const loader = this.loadNodesAndCredentials.loaders[packageName];
				if (loader) {
					const pathPrefix = `/icons/${packageName}/`;
					const filePath = pathResolve(
						loader.directory,
						req.originalUrl.substring(pathPrefix.length),
					);
					if (pathRelative(loader.directory, filePath).includes('..')) {
						return res.status(404).end();
					}
					try {
						await fsAccess(filePath);
						return res.sendFile(filePath);
					} catch {}
				}

				res.sendStatus(404);
			};

			this.app.use('/icons/@:scope/:packageName/*/*.(svg|png)', serveIcons);
			this.app.use('/icons/:packageName/*/*.(svg|png)', serveIcons);

			this.app.use(
				'/',
				express.static(GENERATED_STATIC_DIR),
				express.static(EDITOR_UI_DIST_DIR, staticOptions),
			);

			const startTime = new Date().toUTCString();
			this.app.use('/index.html', (req, res, next) => {
				res.setHeader('Last-Modified', startTime);
				next();
			});
		} else {
			this.app.use('/', express.static(GENERATED_STATIC_DIR));
		}
	}

	protected setupPushServer(): void {
		const { restEndpoint, server, app } = this;
		setupPushServer(restEndpoint, server, app);
	}
}<|MERGE_RESOLUTION|>--- conflicted
+++ resolved
@@ -260,15 +260,8 @@
 				config.getEnv('personalization.enabled') && config.getEnv('diagnostics.enabled'),
 			defaultLocale: config.getEnv('defaultLocale'),
 			userManagement: {
-<<<<<<< HEAD
 				quota: Container.get(License).getUsersLimit(),
-				showSetupOnFirstLoad:
-					config.getEnv('userManagement.disabled') === false &&
-					config.getEnv('userManagement.isInstanceOwnerSetUp') === false &&
-					config.getEnv('userManagement.skipInstanceOwnerSetup') === false,
-=======
 				showSetupOnFirstLoad: config.getEnv('userManagement.isInstanceOwnerSetUp') === false,
->>>>>>> 20737b53
 				smtpSetup: isEmailSetUp(),
 				authenticationMethod: getCurrentAuthenticationMethod(),
 			},
@@ -388,10 +381,6 @@
 			},
 			deploymentType: config.getEnv('deployment.type'),
 			binaryDataMode: binaryDataConfig.mode,
-<<<<<<< HEAD
-			n8n_multi_user_allowed: true,
-=======
->>>>>>> 20737b53
 			smtp_set_up: config.getEnv('userManagement.emails.mode') === 'smtp',
 			ldap_allowed: isLdapCurrentAuthenticationMethod(),
 			saml_enabled: isSamlCurrentAuthenticationMethod(),
@@ -420,10 +409,7 @@
 	getSettingsForFrontend(): IN8nUISettings {
 		// refresh user management status
 		Object.assign(this.frontendSettings.userManagement, {
-<<<<<<< HEAD
 			quota: Container.get(License).getUsersLimit(),
-=======
->>>>>>> 20737b53
 			authenticationMethod: getCurrentAuthenticationMethod(),
 			showSetupOnFirstLoad:
 				config.getEnv('userManagement.isInstanceOwnerSetUp') === false &&
