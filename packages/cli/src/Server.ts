import * as express from 'express';
import {
	readFileSync,
} from 'fs';
import {
	dirname as pathDirname,
	join as pathJoin,
	resolve as pathResolve,
} from 'path';
import {
	getConnection,
	getConnectionManager,
	In,
} from 'typeorm';
import * as bodyParser from 'body-parser';
require('body-parser-xml')(bodyParser);
import * as history from 'connect-history-api-fallback';
import * as _ from 'lodash';
import * as clientOAuth2 from 'client-oauth2';
import * as clientOAuth1 from 'oauth-1.0a';
import { RequestOptions } from 'oauth-1.0a';
import * as csrf from 'csrf';
import * as requestPromise from 'request-promise-native';
import { createHmac } from 'crypto';
import { compare } from 'bcryptjs';
import * as promClient from 'prom-client';

import {
	ActiveExecutions,
	ActiveWorkflowRunner,
	CredentialsHelper,
	CredentialsOverwrites,
	CredentialTypes,
	Db,
	ExternalHooks,
	GenericHelpers,
	IActivationError,
	ICredentialsDb,
	ICredentialsDecryptedDb,
	ICredentialsDecryptedResponse,
	ICredentialsOverwrite,
	ICredentialsResponse,
	ICustomRequest,
	IExecutionDeleteFilter,
	IExecutionFlatted,
	IExecutionFlattedDb,
	IExecutionFlattedResponse,
	IExecutionPushResponse,
	IExecutionResponse,
	IExecutionsListResponse,
	IExecutionsStopData,
	IExecutionsSummary,
	IExternalHooksClass,
	IN8nUISettings,
	IPackageVersions,
	IWorkflowBase,
	IWorkflowExecutionDataProcess,
	IWorkflowResponse,
	IWorkflowShortResponse,
	LoadNodesAndCredentials,
	NodeTypes,
	Push,
	ResponseHelper,
	TestWebhooks,
	WebhookHelpers,
	WebhookServer,
	WorkflowCredentials,
	WorkflowExecuteAdditionalData,
	WorkflowRunner,
<<<<<<< HEAD
	GenericHelpers,
	CredentialsOverwrites,
	ICredentialsOverwrite,
	LoadNodesAndCredentials,
=======
>>>>>>> 928059c4
} from './';

import {
	Credentials,
	LoadNodeParameterOptions,
	UserSettings,
} from 'n8n-core';

import {
	ICredentialsEncrypted,
	ICredentialType,
	IDataObject,
	INodeCredentials,
	INodeParameters,
	INodePropertyOptions,
	INodeTypeDescription,
	IRunData,
	IWorkflowCredentials,
	Workflow,
	WorkflowExecuteMode,
} from 'n8n-workflow';

import {
	FindManyOptions,
	FindOneOptions,
	LessThanOrEqual,
	Not,
} from 'typeorm';

import * as basicAuth from 'basic-auth';
import * as compression from 'compression';
import * as config from '../config';
import * as jwt from 'jsonwebtoken';
import * as jwks from 'jwks-rsa';
// @ts-ignore
import * as timezones from 'google-timezones-json';
import * as parseUrl from 'parseurl';
import * as querystring from 'querystring';
import * as Queue from '../src/Queue';
import { OptionsWithUrl } from 'request-promise-native';
import { Registry } from 'prom-client';

class App {

	app: express.Application;
	activeWorkflowRunner: ActiveWorkflowRunner.ActiveWorkflowRunner;
	testWebhooks: TestWebhooks.TestWebhooks;
	endpointWebhook: string;
	endpointWebhookTest: string;
	endpointPresetCredentials: string;
	externalHooks: IExternalHooksClass;
	saveDataErrorExecution: string;
	saveDataSuccessExecution: string;
	saveManualExecutions: boolean;
	executionTimeout: number;
	maxExecutionTimeout: number;
	timezone: string;
	activeExecutionsInstance: ActiveExecutions.ActiveExecutions;
	push: Push.Push;
	versions: IPackageVersions | undefined;
	restEndpoint: string;
	frontendSettings: IN8nUISettings;
	protocol: string;
	sslKey: string;
	sslCert: string;

	presetCredentialsLoaded: boolean;

	constructor() {
		this.app = express();

		this.endpointWebhook = config.get('endpoints.webhook') as string;
		this.endpointWebhookTest = config.get('endpoints.webhookTest') as string;
		this.saveDataErrorExecution = config.get('executions.saveDataOnError') as string;
		this.saveDataSuccessExecution = config.get('executions.saveDataOnSuccess') as string;
		this.saveManualExecutions = config.get('executions.saveDataManualExecutions') as boolean;
		this.executionTimeout = config.get('executions.timeout') as number;
		this.maxExecutionTimeout = config.get('executions.maxTimeout') as number;
		this.timezone = config.get('generic.timezone') as string;
		this.restEndpoint = config.get('endpoints.rest') as string;

		this.activeWorkflowRunner = ActiveWorkflowRunner.getInstance();
		this.testWebhooks = TestWebhooks.getInstance();
		this.push = Push.getInstance();

		this.activeExecutionsInstance = ActiveExecutions.getInstance();

		this.protocol = config.get('protocol');
		this.sslKey = config.get('ssl_key');
		this.sslCert = config.get('ssl_cert');

		this.externalHooks = ExternalHooks();

		this.presetCredentialsLoaded = false;
		this.endpointPresetCredentials = config.get('credentials.overwrite.endpoint') as string;
<<<<<<< HEAD
=======

		const urlBaseWebhook = WebhookHelpers.getWebhookBaseUrl();

		this.frontendSettings = {
			endpointWebhook: this.endpointWebhook,
			endpointWebhookTest: this.endpointWebhookTest,
			saveDataErrorExecution: this.saveDataErrorExecution,
			saveDataSuccessExecution: this.saveDataSuccessExecution,
			saveManualExecutions: this.saveManualExecutions,
			executionTimeout: this.executionTimeout,
			maxExecutionTimeout: this.maxExecutionTimeout,
			timezone: this.timezone,
			urlBaseWebhook,
			versionCli: '',
			oauthCallbackUrls: {
				'oauth1': urlBaseWebhook + `${this.restEndpoint}/oauth1-credential/callback`,
				'oauth2': urlBaseWebhook + `${this.restEndpoint}/oauth2-credential/callback`,
			},
		};
>>>>>>> 928059c4
	}


	/**
	 * Returns the current epoch time
	 *
	 * @returns {number}
	 * @memberof App
	 */
	getCurrentDate(): Date {
		return new Date();
	}


	async config(): Promise<void> {

		const enableMetrics = config.get('endpoints.metrics.enable') as boolean;
		let register: Registry;

		if (enableMetrics === true) {
			const prefix = config.get('endpoints.metrics.prefix') as string;
			register = new promClient.Registry();
			register.setDefaultLabels({ prefix });
			promClient.collectDefaultMetrics({ register });
		}

		this.versions = await GenericHelpers.getVersions();
		this.frontendSettings.versionCli = this.versions.cli;

		await this.externalHooks.run('frontend.settings', [this.frontendSettings]);

		const excludeEndpoints = config.get('security.excludeEndpoints') as string;

		const ignoredEndpoints = ['healthz', 'metrics', this.endpointWebhook, this.endpointWebhookTest, this.endpointPresetCredentials];
		ignoredEndpoints.push.apply(ignoredEndpoints, excludeEndpoints.split(':'));

		const authIgnoreRegex = new RegExp(`^\/(${_(ignoredEndpoints).compact().join('|')})\/?.*$`);

		// Check for basic auth credentials if activated
		const basicAuthActive = config.get('security.basicAuth.active') as boolean;
		if (basicAuthActive === true) {
			const basicAuthUser = await GenericHelpers.getConfigValue('security.basicAuth.user') as string;
			if (basicAuthUser === '') {
				throw new Error('Basic auth is activated but no user got defined. Please set one!');
			}

			const basicAuthPassword = await GenericHelpers.getConfigValue('security.basicAuth.password') as string;
			if (basicAuthPassword === '') {
				throw new Error('Basic auth is activated but no password got defined. Please set one!');
			}

			const basicAuthHashEnabled = await GenericHelpers.getConfigValue('security.basicAuth.hash') as boolean;

			let validPassword: null | string = null;

			this.app.use(async (req: express.Request, res: express.Response, next: express.NextFunction) => {
				if (req.url.match(authIgnoreRegex)) {
					return next();
				}
				const realm = 'n8n - Editor UI';
				const basicAuthData = basicAuth(req);

				if (basicAuthData === undefined) {
					// Authorization data is missing
					return ResponseHelper.basicAuthAuthorizationError(res, realm, 'Authorization is required!');
				}

				if (basicAuthData.name === basicAuthUser) {
					if (basicAuthHashEnabled === true) {
						if (validPassword === null && await compare(basicAuthData.pass, basicAuthPassword)) {
							// Password is valid so save for future requests
							validPassword = basicAuthData.pass;
						}

						if (validPassword === basicAuthData.pass && validPassword !== null) {
							// Provided hash is correct
							return next();
						}
					} else {
						if (basicAuthData.pass === basicAuthPassword) {
							// Provided password is correct
							return next();
						}
					}
				}

				// Provided authentication data is wrong
				return ResponseHelper.basicAuthAuthorizationError(res, realm, 'Authorization data is wrong!');
			});
		}

		// Check for and validate JWT if configured
		const jwtAuthActive = config.get('security.jwtAuth.active') as boolean;
		if (jwtAuthActive === true) {
			const jwtAuthHeader = await GenericHelpers.getConfigValue('security.jwtAuth.jwtHeader') as string;
			if (jwtAuthHeader === '') {
				throw new Error('JWT auth is activated but no request header was defined. Please set one!');
			}
			const jwksUri = await GenericHelpers.getConfigValue('security.jwtAuth.jwksUri') as string;
			if (jwksUri === '') {
				throw new Error('JWT auth is activated but no JWK Set URI was defined. Please set one!');
			}
			const jwtHeaderValuePrefix = await GenericHelpers.getConfigValue('security.jwtAuth.jwtHeaderValuePrefix') as string;
			const jwtIssuer = await GenericHelpers.getConfigValue('security.jwtAuth.jwtIssuer') as string;
			const jwtNamespace = await GenericHelpers.getConfigValue('security.jwtAuth.jwtNamespace') as string;
			const jwtAllowedTenantKey = await GenericHelpers.getConfigValue('security.jwtAuth.jwtAllowedTenantKey') as string;
			const jwtAllowedTenant = await GenericHelpers.getConfigValue('security.jwtAuth.jwtAllowedTenant') as string;

			function isTenantAllowed(decodedToken: object): boolean {
				if (jwtNamespace === '' || jwtAllowedTenantKey === '' || jwtAllowedTenant === '') return true;
				else {
					for (const [k, v] of Object.entries(decodedToken)) {
						if (k === jwtNamespace) {
							for (const [kn, kv] of Object.entries(v)) {
								if (kn === jwtAllowedTenantKey && kv === jwtAllowedTenant) {
									return true;
								}
							}
						}
					}
				}
				return false;
			}

			this.app.use((req: express.Request, res: express.Response, next: express.NextFunction) => {
				if (req.url.match(authIgnoreRegex)) {
					return next();
				}

				let token = req.header(jwtAuthHeader) as string;
				if (token === undefined || token === '') {
					return ResponseHelper.jwtAuthAuthorizationError(res, "Missing token");
				}
				if (jwtHeaderValuePrefix !== '' && token.startsWith(jwtHeaderValuePrefix)) {
					token = token.replace(jwtHeaderValuePrefix + ' ', '').trimLeft();
				}

				const jwkClient = jwks({ cache: true, jwksUri });
				function getKey(header: any, callback: Function) { // tslint:disable-line:no-any
					jwkClient.getSigningKey(header.kid, (err: Error, key: any) => { // tslint:disable-line:no-any
						if (err) throw ResponseHelper.jwtAuthAuthorizationError(res, err.message);

						const signingKey = key.publicKey || key.rsaPublicKey;
						callback(null, signingKey);
					});
				}

				const jwtVerifyOptions: jwt.VerifyOptions = {
					issuer: jwtIssuer !== '' ? jwtIssuer : undefined,
					ignoreExpiration: false,
				};

				jwt.verify(token, getKey, jwtVerifyOptions, (err: jwt.VerifyErrors, decoded: object) => {
					if (err) ResponseHelper.jwtAuthAuthorizationError(res, 'Invalid token');
					else if (!isTenantAllowed(decoded)) ResponseHelper.jwtAuthAuthorizationError(res, 'Tenant not allowed');
					else next();
				});
			});
		}

		// Get push connections
		this.app.use((req: express.Request, res: express.Response, next: express.NextFunction) => {
			if (req.url.indexOf(`/${this.restEndpoint}/push`) === 0) {
				// TODO: Later also has to add some kind of authentication token
				if (req.query.sessionId === undefined) {
					next(new Error('The query parameter "sessionId" is missing!'));
					return;
				}

				this.push.add(req.query.sessionId as string, req, res);
				return;
			}
			next();
		});

		// Compress the response data
		this.app.use(compression());

		// Make sure that each request has the "parsedUrl" parameter
		this.app.use((req: express.Request, res: express.Response, next: express.NextFunction) => {
			(req as ICustomRequest).parsedUrl = parseUrl(req);
			// @ts-ignore
			req.rawBody = Buffer.from('', 'base64');
			next();
		});

		// Support application/json type post data
		this.app.use(bodyParser.json({
			limit: '16mb', verify: (req, res, buf) => {
				// @ts-ignore
				req.rawBody = buf;
			},
		}));

		// Support application/xml type post data
		// @ts-ignore
		this.app.use(bodyParser.xml({
			limit: '16mb', xmlParseOptions: {
				normalize: true,     // Trim whitespace inside text nodes
				normalizeTags: true, // Transform tags to lowercase
				explicitArray: false, // Only put properties in array if length > 1
			},
		}));

		this.app.use(bodyParser.text({
			limit: '16mb', verify: (req, res, buf) => {
				// @ts-ignore
				req.rawBody = buf;
			},
		}));

		// Make sure that Vue history mode works properly
		this.app.use(history({
			rewrites: [
				{
					from: new RegExp(`^\/(${this.restEndpoint}|healthz|metrics|css|js|${this.endpointWebhook}|${this.endpointWebhookTest})\/?.*$`),
					to: (context) => {
						return context.parsedUrl!.pathname!.toString();
					},
				},
			],
		}));

		//support application/x-www-form-urlencoded post data
		this.app.use(bodyParser.urlencoded({
			extended: false,
			verify: (req, res, buf) => {
				// @ts-ignore
				req.rawBody = buf;
			},
		}));

		if (process.env['NODE_ENV'] !== 'production') {
			this.app.use((req: express.Request, res: express.Response, next: express.NextFunction) => {
				// Allow access also from frontend when developing
				res.header('Access-Control-Allow-Origin', 'http://localhost:8080');
				res.header('Access-Control-Allow-Methods', 'GET, POST, OPTIONS, PUT, PATCH, DELETE');
				res.header('Access-Control-Allow-Headers', 'Origin, X-Requested-With, Content-Type, Accept, sessionid');
				next();
			});
		}


		this.app.use((req: express.Request, res: express.Response, next: express.NextFunction) => {
			if (Db.collections.Workflow === null) {
				const error = new ResponseHelper.ResponseError('Database is not ready!', undefined, 503);
				return ResponseHelper.sendErrorResponse(res, error);
			}

			next();
		});



		// ----------------------------------------
		// Healthcheck
		// ----------------------------------------


		// Does very basic health check
		this.app.get('/healthz', async (req: express.Request, res: express.Response) => {

			const connectionManager = getConnectionManager();

			if (connectionManager.connections.length === 0) {
				const error = new ResponseHelper.ResponseError('No Database connection found!', undefined, 503);
				return ResponseHelper.sendErrorResponse(res, error);
			}

			if (connectionManager.connections[0].isConnected === false) {
				// Connection is not active
				const error = new ResponseHelper.ResponseError('Database connection not active!', undefined, 503);
				return ResponseHelper.sendErrorResponse(res, error);
			}

			// Everything fine
			const responseData = {
				status: 'ok',
			};

			ResponseHelper.sendSuccessResponse(res, responseData, true, 200);
		});

		// ----------------------------------------
		// Metrics
		// ----------------------------------------
		if (enableMetrics === true) {
			this.app.get('/metrics', async (req: express.Request, res: express.Response) => {
				const response = await register.metrics();
				res.setHeader('Content-Type', register.contentType);
				ResponseHelper.sendSuccessResponse(res, response, true, 200);
			});
		}

		// ----------------------------------------
		// Workflow
		// ----------------------------------------


		// Creates a new workflow
		this.app.post(`/${this.restEndpoint}/workflows`, ResponseHelper.send(async (req: express.Request, res: express.Response): Promise<IWorkflowResponse> => {

			const newWorkflowData = req.body as IWorkflowBase;

			newWorkflowData.name = newWorkflowData.name.trim();
			newWorkflowData.createdAt = this.getCurrentDate();
			newWorkflowData.updatedAt = this.getCurrentDate();

			newWorkflowData.id = undefined;

			await this.externalHooks.run('workflow.create', [newWorkflowData]);

			// Save the workflow in DB
			const result = await Db.collections.Workflow!.save(newWorkflowData);

			// Convert to response format in which the id is a string
			(result as IWorkflowBase as IWorkflowResponse).id = result.id.toString();
			return result as IWorkflowBase as IWorkflowResponse;

		}));


		// Reads and returns workflow data from an URL
		this.app.get(`/${this.restEndpoint}/workflows/from-url`, ResponseHelper.send(async (req: express.Request, res: express.Response): Promise<IWorkflowResponse> => {
			if (req.query.url === undefined) {
				throw new ResponseHelper.ResponseError(`The parameter "url" is missing!`, undefined, 400);
			}
			if (!(req.query.url as string).match(/^http[s]?:\/\/.*\.json$/i)) {
				throw new ResponseHelper.ResponseError(`The parameter "url" is not valid! It does not seem to be a URL pointing to a n8n workflow JSON file.`, undefined, 400);
			}
			const data = await requestPromise.get(req.query.url as string);

			let workflowData: IWorkflowResponse | undefined;
			try {
				workflowData = JSON.parse(data);
			} catch (error) {
				throw new ResponseHelper.ResponseError(`The URL does not point to valid JSON file!`, undefined, 400);
			}

			// Do a very basic check if it is really a n8n-workflow-json
			if (workflowData === undefined || workflowData.nodes === undefined || !Array.isArray(workflowData.nodes) ||
				workflowData.connections === undefined || typeof workflowData.connections !== 'object' ||
				Array.isArray(workflowData.connections)) {
				throw new ResponseHelper.ResponseError(`The data in the file does not seem to be a n8n workflow JSON file!`, undefined, 400);
			}

			return workflowData;
		}));


		// Returns workflows
		this.app.get(`/${this.restEndpoint}/workflows`, ResponseHelper.send(async (req: express.Request, res: express.Response): Promise<IWorkflowShortResponse[]> => {
			const findQuery = {} as FindManyOptions;
			if (req.query.filter) {
				findQuery.where = JSON.parse(req.query.filter as string);
			}

			// Return only the fields we need
			findQuery.select = ['id', 'name', 'active', 'createdAt', 'updatedAt'];

			const results = await Db.collections.Workflow!.find(findQuery);

			for (const entry of results) {
				(entry as unknown as IWorkflowShortResponse).id = entry.id.toString();
			}

			return results as unknown as IWorkflowShortResponse[];
		}));


		// Returns a specific workflow
		this.app.get(`/${this.restEndpoint}/workflows/:id`, ResponseHelper.send(async (req: express.Request, res: express.Response): Promise<IWorkflowResponse | undefined> => {
			const result = await Db.collections.Workflow!.findOne(req.params.id);

			if (result === undefined) {
				return undefined;
			}

			// Convert to response format in which the id is a string
			(result as IWorkflowBase as IWorkflowResponse).id = result.id.toString();
			return result as IWorkflowBase as IWorkflowResponse;
		}));


		// Updates an existing workflow
		this.app.patch(`/${this.restEndpoint}/workflows/:id`, ResponseHelper.send(async (req: express.Request, res: express.Response): Promise<IWorkflowResponse> => {

			const newWorkflowData = req.body as IWorkflowBase;
			const id = req.params.id;

			await this.externalHooks.run('workflow.update', [newWorkflowData]);

			const isActive = await this.activeWorkflowRunner.isActive(id);

			if (isActive) {
				// When workflow gets saved always remove it as the triggers could have been
				// changed and so the changes would not take effect
				await this.activeWorkflowRunner.remove(id);
			}

			if (newWorkflowData.settings) {
				if (newWorkflowData.settings.timezone === 'DEFAULT') {
					// Do not save the default timezone
					delete newWorkflowData.settings.timezone;
				}
				if (newWorkflowData.settings.saveDataErrorExecution === 'DEFAULT') {
					// Do not save when default got set
					delete newWorkflowData.settings.saveDataErrorExecution;
				}
				if (newWorkflowData.settings.saveDataSuccessExecution === 'DEFAULT') {
					// Do not save when default got set
					delete newWorkflowData.settings.saveDataSuccessExecution;
				}
				if (newWorkflowData.settings.saveManualExecutions === 'DEFAULT') {
					// Do not save when default got set
					delete newWorkflowData.settings.saveManualExecutions;
				}
				if (parseInt(newWorkflowData.settings.executionTimeout as string, 10) === this.executionTimeout) {
					// Do not save when default got set
					delete newWorkflowData.settings.executionTimeout;
				}
			}

			newWorkflowData.updatedAt = this.getCurrentDate();

			await Db.collections.Workflow!.update(id, newWorkflowData);
			await this.externalHooks.run('workflow.afterUpdate', [newWorkflowData]);

			// We sadly get nothing back from "update". Neither if it updated a record
			// nor the new value. So query now the hopefully updated entry.
			const responseData = await Db.collections.Workflow!.findOne(id);

			if (responseData === undefined) {
				throw new ResponseHelper.ResponseError(`Workflow with id "${id}" could not be found to be updated.`, undefined, 400);
			}

			if (responseData.active === true) {
				// When the workflow is supposed to be active add it again
				try {
					await this.externalHooks.run('workflow.activate', [responseData]);

					await this.activeWorkflowRunner.add(id, isActive ? 'update' : 'activate');
				} catch (error) {
					// If workflow could not be activated set it again to inactive
					newWorkflowData.active = false;
					await Db.collections.Workflow!.update(id, newWorkflowData);

					// Also set it in the returned data
					responseData.active = false;

					// Now return the original error for UI to display
					throw error;
				}
			}

			// Convert to response format in which the id is a string
			(responseData as IWorkflowBase as IWorkflowResponse).id = responseData.id.toString();
			return responseData as IWorkflowBase as IWorkflowResponse;
		}));


		// Deletes a specific workflow
		this.app.delete(`/${this.restEndpoint}/workflows/:id`, ResponseHelper.send(async (req: express.Request, res: express.Response): Promise<boolean> => {
			const id = req.params.id;

			await this.externalHooks.run('workflow.delete', [id]);

			const isActive = await this.activeWorkflowRunner.isActive(id);

			if (isActive) {
				// Before deleting a workflow deactivate it
				await this.activeWorkflowRunner.remove(id);
			}

			await Db.collections.Workflow!.delete(id);
			await this.externalHooks.run('workflow.afterDelete', [id]);

			return true;
		}));


		this.app.post(`/${this.restEndpoint}/workflows/run`, ResponseHelper.send(async (req: express.Request, res: express.Response): Promise<IExecutionPushResponse> => {
			const workflowData = req.body.workflowData;
			const runData: IRunData | undefined = req.body.runData;
			const startNodes: string[] | undefined = req.body.startNodes;
			const destinationNode: string | undefined = req.body.destinationNode;
			const executionMode = 'manual';
			const activationMode = 'manual';

			const sessionId = GenericHelpers.getSessionId(req);

			// If webhooks nodes exist and are active we have to wait for till we receive a call
			if (runData === undefined || startNodes === undefined || startNodes.length === 0 || destinationNode === undefined) {
				const credentials = await WorkflowCredentials(workflowData.nodes);
				const additionalData = await WorkflowExecuteAdditionalData.getBase(credentials);
				const nodeTypes = NodeTypes();
				const workflowInstance = new Workflow({ id: workflowData.id, name: workflowData.name, nodes: workflowData.nodes, connections: workflowData.connections, active: false, nodeTypes, staticData: undefined, settings: workflowData.settings });
				const needsWebhook = await this.testWebhooks.needsWebhookData(workflowData, workflowInstance, additionalData, executionMode, activationMode, sessionId, destinationNode);
				if (needsWebhook === true) {
					return {
						waitingForWebhook: true,
					};
				}
			}

			// For manual testing always set to not active
			workflowData.active = false;

			const credentials = await WorkflowCredentials(workflowData.nodes);

			// Start the workflow
			const data: IWorkflowExecutionDataProcess = {
				credentials,
				destinationNode,
				executionMode,
				runData,
				sessionId,
				startNodes,
				workflowData,
			};
			const workflowRunner = new WorkflowRunner();
			const executionId = await workflowRunner.run(data);

			return {
				executionId,
			};
		}));


		// Returns parameter values which normally get loaded from an external API or
		// get generated dynamically
		this.app.get(`/${this.restEndpoint}/node-parameter-options`, ResponseHelper.send(async (req: express.Request, res: express.Response): Promise<INodePropertyOptions[]> => {
			const nodeType = req.query.nodeType as string;
			let credentials: INodeCredentials | undefined = undefined;
			const currentNodeParameters = JSON.parse('' + req.query.currentNodeParameters) as INodeParameters;
			if (req.query.credentials !== undefined) {
				credentials = JSON.parse(req.query.credentials as string);
			}
			const methodName = req.query.methodName as string;

			const nodeTypes = NodeTypes();

			const loadDataInstance = new LoadNodeParameterOptions(nodeType, nodeTypes, JSON.parse('' + req.query.currentNodeParameters), credentials!);

			const workflowData = loadDataInstance.getWorkflowData() as IWorkflowBase;
			const workflowCredentials = await WorkflowCredentials(workflowData.nodes);
			const additionalData = await WorkflowExecuteAdditionalData.getBase(workflowCredentials, currentNodeParameters);

			return loadDataInstance.getOptions(methodName, additionalData);
		}));


		// Returns all the node-types
		this.app.get(`/${this.restEndpoint}/node-types`, ResponseHelper.send(async (req: express.Request, res: express.Response): Promise<INodeTypeDescription[]> => {

			const returnData: INodeTypeDescription[] = [];

			const nodeTypes = NodeTypes();

			const allNodes = nodeTypes.getAll();

			allNodes.forEach((nodeData) => {
				// Make a copy of the object. If we don't do this, then when
				// The method below is called the properties are removed for good
				// This happens because nodes are returned as reference.
				const nodeInfo: INodeTypeDescription = { ...nodeData.description };
				if (req.query.includeProperties !== 'true') {
					// @ts-ignore
					delete nodeInfo.properties;
				}
				returnData.push(nodeInfo);
			});

			return returnData;
		}));


		// Returns node information baesd on namese
		this.app.post(`/${this.restEndpoint}/node-types`, ResponseHelper.send(async (req: express.Request, res: express.Response): Promise<INodeTypeDescription[]> => {
			const nodeNames = _.get(req, 'body.nodeNames', []) as string[];
			const nodeTypes = NodeTypes();

			return nodeNames.map(name => {
				try {
					return nodeTypes.getByName(name);
				} catch (e) {
					return undefined;
				}
			}).filter(nodeData => !!nodeData).map(nodeData => nodeData!.description);
		}));



		// ----------------------------------------
		// Node-Types
		// ----------------------------------------


		// Returns the node icon
		this.app.get([`/${this.restEndpoint}/node-icon/:nodeType`, `/${this.restEndpoint}/node-icon/:scope/:nodeType`], async (req: express.Request, res: express.Response): Promise<void> => {
			const nodeTypeName = `${req.params.scope ? `${req.params.scope}/` : ''}${req.params.nodeType}`;

			const nodeTypes = NodeTypes();
			const nodeType = nodeTypes.getByName(nodeTypeName);

			if (nodeType === undefined) {
				res.status(404).send('The nodeType is not known.');
				return;
			}

			if (nodeType.description.icon === undefined) {
				res.status(404).send('No icon found for node.');
				return;
			}

			if (!nodeType.description.icon.startsWith('file:')) {
				res.status(404).send('Node does not have a file icon.');
				return;
			}

			const filepath = nodeType.description.icon.substr(5);

			res.sendFile(filepath);
		});



		// ----------------------------------------
		// Active Workflows
		// ----------------------------------------


		// Returns the active workflow ids
		this.app.get(`/${this.restEndpoint}/active`, ResponseHelper.send(async (req: express.Request, res: express.Response): Promise<string[]> => {
			const activeWorkflows = await this.activeWorkflowRunner.getActiveWorkflows();
			return activeWorkflows.map(workflow => workflow.id.toString()) as string[];
		}));


		// Returns if the workflow with the given id had any activation errors
		this.app.get(`/${this.restEndpoint}/active/error/:id`, ResponseHelper.send(async (req: express.Request, res: express.Response): Promise<IActivationError | undefined> => {
			const id = req.params.id;
			return this.activeWorkflowRunner.getActivationError(id);
		}));



		// ----------------------------------------
		// Credentials
		// ----------------------------------------


		// Deletes a specific credential
		this.app.delete(`/${this.restEndpoint}/credentials/:id`, ResponseHelper.send(async (req: express.Request, res: express.Response): Promise<boolean> => {
			const id = req.params.id;

			await this.externalHooks.run('credentials.delete', [id]);

			await Db.collections.Credentials!.delete({ id });

			return true;
		}));

		// Creates new credentials
		this.app.post(`/${this.restEndpoint}/credentials`, ResponseHelper.send(async (req: express.Request, res: express.Response): Promise<ICredentialsResponse> => {
			const incomingData = req.body;

			if (!incomingData.name || incomingData.name.length < 3) {
				throw new ResponseHelper.ResponseError(`Credentials name must be at least 3 characters long.`, undefined, 400);
			}

			// Add the added date for node access permissions
			for (const nodeAccess of incomingData.nodesAccess) {
				nodeAccess.date = this.getCurrentDate();
			}

			const encryptionKey = await UserSettings.getEncryptionKey();
			if (encryptionKey === undefined) {
				throw new Error('No encryption key got found to encrypt the credentials!');
			}

			if (incomingData.name === '') {
				throw new Error('Credentials have to have a name set!');
			}

			// Check if credentials with the same name and type exist already
			const findQuery = {
				where: {
					name: incomingData.name,
					type: incomingData.type,
				},
			} as FindOneOptions;

			const checkResult = await Db.collections.Credentials!.findOne(findQuery);
			if (checkResult !== undefined) {
				throw new ResponseHelper.ResponseError(`Credentials with the same type and name exist already.`, undefined, 400);
			}

			// Encrypt the data
			const credentials = new Credentials(incomingData.name, incomingData.type, incomingData.nodesAccess);
			credentials.setData(incomingData.data, encryptionKey);
			const newCredentialsData = credentials.getDataToSave() as ICredentialsDb;

			await this.externalHooks.run('credentials.create', [newCredentialsData]);

			// Add special database related data
			newCredentialsData.createdAt = this.getCurrentDate();
			newCredentialsData.updatedAt = this.getCurrentDate();

			// TODO: also add user automatically depending on who is logged in, if anybody is logged in

			// Save the credentials in DB
			const result = await Db.collections.Credentials!.save(newCredentialsData);
			result.data = incomingData.data;

			// Convert to response format in which the id is a string
			(result as unknown as ICredentialsResponse).id = result.id.toString();
			return result as unknown as ICredentialsResponse;
		}));


		// Updates existing credentials
		this.app.patch(`/${this.restEndpoint}/credentials/:id`, ResponseHelper.send(async (req: express.Request, res: express.Response): Promise<ICredentialsResponse> => {
			const incomingData = req.body;

			const id = req.params.id;

			if (incomingData.name === '') {
				throw new Error('Credentials have to have a name set!');
			}

			// Add the date for newly added node access permissions
			for (const nodeAccess of incomingData.nodesAccess) {
				if (!nodeAccess.date) {
					nodeAccess.date = this.getCurrentDate();
				}
			}

			// Check if credentials with the same name and type exist already
			const findQuery = {
				where: {
					id: Not(id),
					name: incomingData.name,
					type: incomingData.type,
				},
			} as FindOneOptions;

			const checkResult = await Db.collections.Credentials!.findOne(findQuery);
			if (checkResult !== undefined) {
				throw new ResponseHelper.ResponseError(`Credentials with the same type and name exist already.`, undefined, 400);
			}

			const encryptionKey = await UserSettings.getEncryptionKey();
			if (encryptionKey === undefined) {
				throw new Error('No encryption key got found to encrypt the credentials!');
			}

			// Load the currently saved credentials to be able to persist some of the data if
			const result = await Db.collections.Credentials!.findOne(id);
			if (result === undefined) {
				throw new ResponseHelper.ResponseError(`Credentials with the id "${id}" do not exist.`, undefined, 400);
			}

			const currentlySavedCredentials = new Credentials(result.name, result.type, result.nodesAccess, result.data);
			const decryptedData = currentlySavedCredentials.getData(encryptionKey!);

			// Do not overwrite the oauth data else data like the access or refresh token would get lost
			// everytime anybody changes anything on the credentials even if it is just the name.
			if (decryptedData.oauthTokenData) {
				incomingData.data.oauthTokenData = decryptedData.oauthTokenData;
			}

			// Encrypt the data
			const credentials = new Credentials(incomingData.name, incomingData.type, incomingData.nodesAccess);
			credentials.setData(incomingData.data, encryptionKey);
			const newCredentialsData = credentials.getDataToSave() as unknown as ICredentialsDb;

			// Add special database related data
			newCredentialsData.updatedAt = this.getCurrentDate();

			await this.externalHooks.run('credentials.update', [newCredentialsData]);

			// Update the credentials in DB
			await Db.collections.Credentials!.update(id, newCredentialsData);

			// We sadly get nothing back from "update". Neither if it updated a record
			// nor the new value. So query now the hopefully updated entry.
			const responseData = await Db.collections.Credentials!.findOne(id);

			if (responseData === undefined) {
				throw new ResponseHelper.ResponseError(`Credentials with id "${id}" could not be found to be updated.`, undefined, 400);
			}

			// Remove the encrypted data as it is not needed in the frontend
			responseData.data = '';

			// Convert to response format in which the id is a string
			(responseData as unknown as ICredentialsResponse).id = responseData.id.toString();
			return responseData as unknown as ICredentialsResponse;
		}));


		// Returns specific credentials
		this.app.get(`/${this.restEndpoint}/credentials/:id`, ResponseHelper.send(async (req: express.Request, res: express.Response): Promise<ICredentialsDecryptedResponse | ICredentialsResponse | undefined> => {
			const findQuery = {} as FindManyOptions;

			// Make sure the variable has an expected value
			const includeData = ['true', true].includes(req.query.includeData as string);

			if (includeData !== true) {
				// Return only the fields we need
				findQuery.select = ['id', 'name', 'type', 'nodesAccess', 'createdAt', 'updatedAt'];
			}

			const result = await Db.collections.Credentials!.findOne(req.params.id);

			if (result === undefined) {
				return result;
			}

			let encryptionKey = undefined;
			if (includeData === true) {
				encryptionKey = await UserSettings.getEncryptionKey();
				if (encryptionKey === undefined) {
					throw new Error('No encryption key got found to decrypt the credentials!');
				}

				const credentials = new Credentials(result.name, result.type, result.nodesAccess, result.data);
				(result as ICredentialsDecryptedDb).data = credentials.getData(encryptionKey!);
			}

			(result as ICredentialsDecryptedResponse).id = result.id.toString();

			return result as ICredentialsDecryptedResponse;
		}));


		// Returns all the saved credentials
		this.app.get(`/${this.restEndpoint}/credentials`, ResponseHelper.send(async (req: express.Request, res: express.Response): Promise<ICredentialsResponse[]> => {
			const findQuery = {} as FindManyOptions;
			if (req.query.filter) {
				findQuery.where = JSON.parse(req.query.filter as string);
				if ((findQuery.where! as IDataObject).id !== undefined) {
					// No idea if multiple where parameters make db search
					// slower but to be sure that that is not the case we
					// remove all unnecessary fields in case the id is defined.
					findQuery.where = { id: (findQuery.where! as IDataObject).id };
				}
			}

			findQuery.select = ['id', 'name', 'type', 'nodesAccess', 'createdAt', 'updatedAt'];

			const results = await Db.collections.Credentials!.find(findQuery) as unknown as ICredentialsResponse[];

			let encryptionKey = undefined;

			const includeData = ['true', true].includes(req.query.includeData as string);
			if (includeData === true) {
				encryptionKey = await UserSettings.getEncryptionKey();
				if (encryptionKey === undefined) {
					throw new Error('No encryption key got found to decrypt the credentials!');
				}
			}

			let result;
			for (result of results) {
				(result as ICredentialsDecryptedResponse).id = result.id.toString();
			}

			return results;
		}));



		// ----------------------------------------
		// Credential-Types
		// ----------------------------------------


		// Returns all the credential types which are defined in the loaded n8n-modules
		this.app.get(`/${this.restEndpoint}/credential-types`, ResponseHelper.send(async (req: express.Request, res: express.Response): Promise<ICredentialType[]> => {

			const returnData: ICredentialType[] = [];

			const credentialTypes = CredentialTypes();

			credentialTypes.getAll().forEach((credentialData) => {
				returnData.push(credentialData);
			});

			return returnData;
		}));

		// ----------------------------------------
		// OAuth1-Credential/Auth
		// ----------------------------------------

		// Authorize OAuth Data
		this.app.get(`/${this.restEndpoint}/oauth1-credential/auth`, ResponseHelper.send(async (req: express.Request, res: express.Response): Promise<string> => {
			if (req.query.id === undefined) {
				res.status(500).send('Required credential id is missing!');
				return '';
			}

			const result = await Db.collections.Credentials!.findOne(req.query.id as string);
			if (result === undefined) {
				res.status(404).send('The credential is not known.');
				return '';
			}

			let encryptionKey = undefined;
			encryptionKey = await UserSettings.getEncryptionKey();
			if (encryptionKey === undefined) {
				res.status(500).send('No encryption key got found to decrypt the credentials!');
				return '';
			}

			// Decrypt the currently saved credentials
			const workflowCredentials: IWorkflowCredentials = {
				[result.type as string]: {
					[result.name as string]: result as ICredentialsEncrypted,
				},
			};
			const mode: WorkflowExecuteMode = 'internal';
			const credentialsHelper = new CredentialsHelper(workflowCredentials, encryptionKey);
			const decryptedDataOriginal = credentialsHelper.getDecrypted(result.name, result.type, mode, true);
			const oauthCredentials = credentialsHelper.applyDefaultsAndOverwrites(decryptedDataOriginal, result.type, mode);

			const signatureMethod = _.get(oauthCredentials, 'signatureMethod') as string;

			const oAuthOptions: clientOAuth1.Options = {
				consumer: {
					key: _.get(oauthCredentials, 'consumerKey') as string,
					secret: _.get(oauthCredentials, 'consumerSecret') as string,
				},
				signature_method: signatureMethod,
				hash_function(base, key) {
					const algorithm = (signatureMethod === 'HMAC-SHA1') ? 'sha1' : 'sha256';
					return createHmac(algorithm, key)
						.update(base)
						.digest('base64');
				},
			};

			const oauthRequestData = {
				oauth_callback: `${WebhookHelpers.getWebhookBaseUrl()}${this.restEndpoint}/oauth1-credential/callback?cid=${req.query.id}`,
			};

			await this.externalHooks.run('oauth1.authenticate', [oAuthOptions, oauthRequestData]);

			const oauth = new clientOAuth1(oAuthOptions);

			const options: RequestOptions = {
				method: 'POST',
				url: (_.get(oauthCredentials, 'requestTokenUrl') as string),
				data: oauthRequestData,
			};

			const data = oauth.toHeader(oauth.authorize(options as RequestOptions));

			//@ts-ignore
			options.headers = data;

			const response = await requestPromise(options);

			// Response comes as x-www-form-urlencoded string so convert it to JSON

			const responseJson = querystring.parse(response);

			const returnUri = `${_.get(oauthCredentials, 'authUrl')}?oauth_token=${responseJson.oauth_token}`;

			// Encrypt the data
			const credentials = new Credentials(result.name, result.type, result.nodesAccess);

			credentials.setData(decryptedDataOriginal, encryptionKey);
			const newCredentialsData = credentials.getDataToSave() as unknown as ICredentialsDb;

			// Add special database related data
			newCredentialsData.updatedAt = this.getCurrentDate();

			// Update the credentials in DB
			await Db.collections.Credentials!.update(req.query.id as string, newCredentialsData);

			return returnUri;
		}));

		// Verify and store app code. Generate access tokens and store for respective credential.
		this.app.get(`/${this.restEndpoint}/oauth1-credential/callback`, async (req: express.Request, res: express.Response) => {
			const { oauth_verifier, oauth_token, cid } = req.query;

			if (oauth_verifier === undefined || oauth_token === undefined) {
				const errorResponse = new ResponseHelper.ResponseError('Insufficient parameters for OAuth1 callback. Received following query parameters: ' + JSON.stringify(req.query), undefined, 503);
				return ResponseHelper.sendErrorResponse(res, errorResponse);
			}

			const result = await Db.collections.Credentials!.findOne(cid as any); // tslint:disable-line:no-any
			if (result === undefined) {
				const errorResponse = new ResponseHelper.ResponseError('The credential is not known.', undefined, 404);
				return ResponseHelper.sendErrorResponse(res, errorResponse);
			}

			let encryptionKey = undefined;
			encryptionKey = await UserSettings.getEncryptionKey();
			if (encryptionKey === undefined) {
				const errorResponse = new ResponseHelper.ResponseError('No encryption key got found to decrypt the credentials!', undefined, 503);
				return ResponseHelper.sendErrorResponse(res, errorResponse);
			}

			// Decrypt the currently saved credentials
			const workflowCredentials: IWorkflowCredentials = {
				[result.type as string]: {
					[result.name as string]: result as ICredentialsEncrypted,
				},
			};
			const mode: WorkflowExecuteMode = 'internal';
			const credentialsHelper = new CredentialsHelper(workflowCredentials, encryptionKey);
			const decryptedDataOriginal = credentialsHelper.getDecrypted(result.name, result.type, mode, true);
			const oauthCredentials = credentialsHelper.applyDefaultsAndOverwrites(decryptedDataOriginal, result.type, mode);

			const options: OptionsWithUrl = {
				method: 'POST',
				url: _.get(oauthCredentials, 'accessTokenUrl') as string,
				qs: {
					oauth_token,
					oauth_verifier,
				},
			};

			let oauthToken;

			try {
				oauthToken = await requestPromise(options);
			} catch (error) {
				const errorResponse = new ResponseHelper.ResponseError('Unable to get access tokens!', undefined, 404);
				return ResponseHelper.sendErrorResponse(res, errorResponse);
			}

			// Response comes as x-www-form-urlencoded string so convert it to JSON

			const oauthTokenJson = querystring.parse(oauthToken);

			decryptedDataOriginal.oauthTokenData = oauthTokenJson;

			const credentials = new Credentials(result.name, result.type, result.nodesAccess);
			credentials.setData(decryptedDataOriginal, encryptionKey);
			const newCredentialsData = credentials.getDataToSave() as unknown as ICredentialsDb;
			// Add special database related data
			newCredentialsData.updatedAt = this.getCurrentDate();
			// Save the credentials in DB
			await Db.collections.Credentials!.update(cid as any, newCredentialsData); // tslint:disable-line:no-any

			res.sendFile(pathResolve(__dirname, '../../templates/oauth-callback.html'));
		});


		// ----------------------------------------
		// OAuth2-Credential/Auth
		// ----------------------------------------


		// Authorize OAuth Data
		this.app.get(`/${this.restEndpoint}/oauth2-credential/auth`, ResponseHelper.send(async (req: express.Request, res: express.Response): Promise<string> => {
			if (req.query.id === undefined) {
				res.status(500).send('Required credential id is missing.');
				return '';
			}

			const result = await Db.collections.Credentials!.findOne(req.query.id as string);
			if (result === undefined) {
				res.status(404).send('The credential is not known.');
				return '';
			}

			let encryptionKey = undefined;
			encryptionKey = await UserSettings.getEncryptionKey();
			if (encryptionKey === undefined) {
				res.status(500).send('No encryption key got found to decrypt the credentials!');
				return '';
			}

			// Decrypt the currently saved credentials
			const workflowCredentials: IWorkflowCredentials = {
				[result.type as string]: {
					[result.name as string]: result as ICredentialsEncrypted,
				},
			};
			const mode: WorkflowExecuteMode = 'internal';
			const credentialsHelper = new CredentialsHelper(workflowCredentials, encryptionKey);
			const decryptedDataOriginal = credentialsHelper.getDecrypted(result.name, result.type, mode, true);
			const oauthCredentials = credentialsHelper.applyDefaultsAndOverwrites(decryptedDataOriginal, result.type, mode);

			const token = new csrf();
			// Generate a CSRF prevention token and send it as a OAuth2 state stringma/ERR
			const csrfSecret = token.secretSync();
			const state = {
				token: token.create(csrfSecret),
				cid: req.query.id,
			};
			const stateEncodedStr = Buffer.from(JSON.stringify(state)).toString('base64') as string;

			const oAuthOptions: clientOAuth2.Options = {
				clientId: _.get(oauthCredentials, 'clientId') as string,
				clientSecret: _.get(oauthCredentials, 'clientSecret', '') as string,
				accessTokenUri: _.get(oauthCredentials, 'accessTokenUrl', '') as string,
				authorizationUri: _.get(oauthCredentials, 'authUrl', '') as string,
				redirectUri: `${WebhookHelpers.getWebhookBaseUrl()}${this.restEndpoint}/oauth2-credential/callback`,
				scopes: _.split(_.get(oauthCredentials, 'scope', 'openid,') as string, ','),
				state: stateEncodedStr,
			};

			await this.externalHooks.run('oauth2.authenticate', [oAuthOptions]);

			const oAuthObj = new clientOAuth2(oAuthOptions);

			// Encrypt the data
			const credentials = new Credentials(result.name, result.type, result.nodesAccess);
			decryptedDataOriginal.csrfSecret = csrfSecret;

			credentials.setData(decryptedDataOriginal, encryptionKey);
			const newCredentialsData = credentials.getDataToSave() as unknown as ICredentialsDb;

			// Add special database related data
			newCredentialsData.updatedAt = this.getCurrentDate();

			// Update the credentials in DB
			await Db.collections.Credentials!.update(req.query.id as string, newCredentialsData);

			const authQueryParameters = _.get(oauthCredentials, 'authQueryParameters', '') as string;
			let returnUri = oAuthObj.code.getUri();

			// if scope uses comma, change it as the library always return then with spaces
			if ((_.get(oauthCredentials, 'scope') as string).includes(',')) {
				const data = querystring.parse(returnUri.split('?')[1] as string);
				data.scope = _.get(oauthCredentials, 'scope') as string;
				returnUri = `${_.get(oauthCredentials, 'authUrl', '')}?${querystring.stringify(data)}`;
			}

			if (authQueryParameters) {
				returnUri += '&' + authQueryParameters;
			}

			return returnUri;
		}));

		// ----------------------------------------
		// OAuth2-Credential/Callback
		// ----------------------------------------

		// Verify and store app code. Generate access tokens and store for respective credential.
		this.app.get(`/${this.restEndpoint}/oauth2-credential/callback`, async (req: express.Request, res: express.Response) => {

			// realmId it's currently just use for the quickbook OAuth2 flow
			const { code, state: stateEncoded } = req.query;

			if (code === undefined || stateEncoded === undefined) {
				const errorResponse = new ResponseHelper.ResponseError('Insufficient parameters for OAuth2 callback. Received following query parameters: ' + JSON.stringify(req.query), undefined, 503);
				return ResponseHelper.sendErrorResponse(res, errorResponse);
			}

			let state;
			try {
				state = JSON.parse(Buffer.from(stateEncoded as string, 'base64').toString());
			} catch (error) {
				const errorResponse = new ResponseHelper.ResponseError('Invalid state format returned', undefined, 503);
				return ResponseHelper.sendErrorResponse(res, errorResponse);
			}

			const result = await Db.collections.Credentials!.findOne(state.cid);
			if (result === undefined) {
				const errorResponse = new ResponseHelper.ResponseError('The credential is not known.', undefined, 404);
				return ResponseHelper.sendErrorResponse(res, errorResponse);
			}

			let encryptionKey = undefined;
			encryptionKey = await UserSettings.getEncryptionKey();
			if (encryptionKey === undefined) {
				const errorResponse = new ResponseHelper.ResponseError('No encryption key got found to decrypt the credentials!', undefined, 503);
				return ResponseHelper.sendErrorResponse(res, errorResponse);
			}

			// Decrypt the currently saved credentials
			const workflowCredentials: IWorkflowCredentials = {
				[result.type as string]: {
					[result.name as string]: result as ICredentialsEncrypted,
				},
			};
			const mode: WorkflowExecuteMode = 'internal';
			const credentialsHelper = new CredentialsHelper(workflowCredentials, encryptionKey);
			const decryptedDataOriginal = credentialsHelper.getDecrypted(result.name, result.type, mode, true);
			const oauthCredentials = credentialsHelper.applyDefaultsAndOverwrites(decryptedDataOriginal, result.type, mode);

			const token = new csrf();
			if (decryptedDataOriginal.csrfSecret === undefined || !token.verify(decryptedDataOriginal.csrfSecret as string, state.token)) {
				const errorResponse = new ResponseHelper.ResponseError('The OAuth2 callback state is invalid!', undefined, 404);
				return ResponseHelper.sendErrorResponse(res, errorResponse);
			}

			let options = {};

			const oAuth2Parameters = {
				clientId: _.get(oauthCredentials, 'clientId') as string,
				clientSecret: _.get(oauthCredentials, 'clientSecret', '') as string | undefined,
				accessTokenUri: _.get(oauthCredentials, 'accessTokenUrl', '') as string,
				authorizationUri: _.get(oauthCredentials, 'authUrl', '') as string,
				redirectUri: `${WebhookHelpers.getWebhookBaseUrl()}${this.restEndpoint}/oauth2-credential/callback`,
				scopes: _.split(_.get(oauthCredentials, 'scope', 'openid,') as string, ','),
			};

			if (_.get(oauthCredentials, 'authentication', 'header') as string === 'body') {
				options = {
					body: {
						client_id: _.get(oauthCredentials, 'clientId') as string,
						client_secret: _.get(oauthCredentials, 'clientSecret', '') as string,
					},
				};
				delete oAuth2Parameters.clientSecret;
			}

			await this.externalHooks.run('oauth2.callback', [oAuth2Parameters]);

			const oAuthObj = new clientOAuth2(oAuth2Parameters);

			const queryParameters = req.originalUrl.split('?').splice(1, 1).join('');

			const oauthToken = await oAuthObj.code.getToken(`${oAuth2Parameters.redirectUri}?${queryParameters}`, options);

			if (Object.keys(req.query).length > 2) {
				_.set(oauthToken.data, 'callbackQueryString', _.omit(req.query, 'state', 'code'));
			}

			if (oauthToken === undefined) {
				const errorResponse = new ResponseHelper.ResponseError('Unable to get access tokens!', undefined, 404);
				return ResponseHelper.sendErrorResponse(res, errorResponse);
			}

			if (decryptedDataOriginal.oauthTokenData) {
				// Only overwrite supplied data as some providers do for example just return the
				// refresh_token on the very first request and not on subsequent ones.
				Object.assign(decryptedDataOriginal.oauthTokenData, oauthToken.data);
			} else {
				// No data exists so simply set
				decryptedDataOriginal.oauthTokenData = oauthToken.data;
			}

			_.unset(decryptedDataOriginal, 'csrfSecret');

			const credentials = new Credentials(result.name, result.type, result.nodesAccess);
			credentials.setData(decryptedDataOriginal, encryptionKey);
			const newCredentialsData = credentials.getDataToSave() as unknown as ICredentialsDb;
			// Add special database related data
			newCredentialsData.updatedAt = this.getCurrentDate();
			// Save the credentials in DB
			await Db.collections.Credentials!.update(state.cid, newCredentialsData);

			res.sendFile(pathResolve(__dirname, '../../templates/oauth-callback.html'));
		});


		// ----------------------------------------
		// Executions
		// ----------------------------------------


		// Returns all finished executions
		this.app.get(`/${this.restEndpoint}/executions`, ResponseHelper.send(async (req: express.Request, res: express.Response): Promise<IExecutionsListResponse> => {
			let filter: any = {}; // tslint:disable-line:no-any

			if (req.query.filter) {
				filter = JSON.parse(req.query.filter as string);
			}

			let limit = 20;
			if (req.query.limit) {
				limit = parseInt(req.query.limit as string, 10);
			}

			const executingWorkflowIds: string[] = [];

			if (config.get('executions.mode') === 'queue') {
				const currentJobs = await Queue.getInstance().getJobs(['active', 'waiting']);
				executingWorkflowIds.push(...currentJobs.map(job => job.data.executionId) as string[]);
			}
			// We may have manual executions even with queue so we must account for these.
			executingWorkflowIds.push(...this.activeExecutionsInstance.getActiveExecutions().map(execution => execution.id.toString()) as string[]);

			const countFilter = JSON.parse(JSON.stringify(filter));
			countFilter.select = ['id'];
			countFilter.where = {id: Not(In(executingWorkflowIds))};

			const resultsQuery = await Db.collections.Execution!
				.createQueryBuilder("execution")
				.select([
					'execution.id',
					'execution.finished',
					'execution.mode',
					'execution.retryOf',
					'execution.retrySuccessId',
					'execution.startedAt',
					'execution.stoppedAt',
					'execution.workflowData',
				])
				.orderBy('execution.id', 'DESC')
				.take(limit);

			Object.keys(filter).forEach((filterField) => {
				resultsQuery.andWhere(`execution.${filterField} = :${filterField}`, {[filterField]: filter[filterField]});
			});
			if (req.query.lastId) {
				resultsQuery.andWhere(`execution.id < :lastId`, {lastId: req.query.lastId});
			}
			if (req.query.firstId) {
				resultsQuery.andWhere(`execution.id > :firstId`, {firstId: req.query.firstId});
			}
			if (executingWorkflowIds.length > 0) {
				resultsQuery.andWhere(`execution.id NOT IN (:...ids)`, {ids: executingWorkflowIds});
			}

			const resultsPromise = resultsQuery.getMany();

			const countPromise = Db.collections.Execution!.count(countFilter);

			const results: IExecutionFlattedDb[] = await resultsPromise;
			const count = await countPromise;

			const returnResults: IExecutionsSummary[] = [];

			for (const result of results) {
				returnResults.push({
					id: result.id!.toString(),
					finished: result.finished,
					mode: result.mode,
					retryOf: result.retryOf ? result.retryOf.toString() : undefined,
					retrySuccessId: result.retrySuccessId ? result.retrySuccessId.toString() : undefined,
					startedAt: result.startedAt,
					stoppedAt: result.stoppedAt,
					workflowId: result.workflowData!.id ? result.workflowData!.id!.toString() : '',
					workflowName: result.workflowData!.name,
				});
			}

			return {
				count,
				results: returnResults,
			};
		}));


		// Returns a specific execution
		this.app.get(`/${this.restEndpoint}/executions/:id`, ResponseHelper.send(async (req: express.Request, res: express.Response): Promise<IExecutionResponse | IExecutionFlattedResponse | undefined> => {
			const result = await Db.collections.Execution!.findOne(req.params.id);

			if (result === undefined) {
				return undefined;
			}

			if (req.query.unflattedResponse === 'true') {
				const fullExecutionData = ResponseHelper.unflattenExecutionData(result);
				return fullExecutionData as IExecutionResponse;
			} else {
				// Convert to response format in which the id is a string
				(result as IExecutionFlatted as IExecutionFlattedResponse).id = result.id.toString();
				return result as IExecutionFlatted as IExecutionFlattedResponse;
			}
		}));


		// Retries a failed execution
		this.app.post(`/${this.restEndpoint}/executions/:id/retry`, ResponseHelper.send(async (req: express.Request, res: express.Response): Promise<boolean> => {
			// Get the data to execute
			const fullExecutionDataFlatted = await Db.collections.Execution!.findOne(req.params.id);

			if (fullExecutionDataFlatted === undefined) {
				throw new ResponseHelper.ResponseError(`The execution with the id "${req.params.id}" does not exist.`, 404, 404);
			}

			const fullExecutionData = ResponseHelper.unflattenExecutionData(fullExecutionDataFlatted);

			if (fullExecutionData.finished === true) {
				throw new Error('The execution did succeed and can so not be retried.');
			}

			const executionMode = 'retry';

			const credentials = await WorkflowCredentials(fullExecutionData.workflowData.nodes);

			fullExecutionData.workflowData.active = false;

			// Start the workflow
			const data: IWorkflowExecutionDataProcess = {
				credentials,
				executionMode,
				executionData: fullExecutionData.data,
				retryOf: req.params.id,
				workflowData: fullExecutionData.workflowData,
			};

			const lastNodeExecuted = data!.executionData!.resultData.lastNodeExecuted as string | undefined;

			if (lastNodeExecuted) {
				// Remove the old error and the data of the last run of the node that it can be replaced
				delete data!.executionData!.resultData.error;
				const length = data!.executionData!.resultData.runData[lastNodeExecuted].length;
				if (length > 0 && data!.executionData!.resultData.runData[lastNodeExecuted][length - 1].error !== undefined) {
					// Remove results only if it is an error.
					// If we are retrying due to a crash, the information is simply success info from last node
					data!.executionData!.resultData.runData[lastNodeExecuted].pop();
					// Stack will determine what to run next
				}
			}

			if (req.body.loadWorkflow === true) {
				// Loads the currently saved workflow to execute instead of the
				// one saved at the time of the execution.
				const workflowId = fullExecutionData.workflowData.id;
				const workflowData = await Db.collections.Workflow!.findOne(workflowId) as IWorkflowBase;

				if (workflowData === undefined) {
					throw new Error(`The workflow with the ID "${workflowId}" could not be found and so the data not be loaded for the retry.`);
				}

				data.workflowData = workflowData;
				const nodeTypes = NodeTypes();
				const workflowInstance = new Workflow({ id: workflowData.id as string, name: workflowData.name, nodes: workflowData.nodes, connections: workflowData.connections, active: false, nodeTypes, staticData: undefined, settings: workflowData.settings });

				// Replace all of the nodes in the execution stack with the ones of the new workflow
				for (const stack of data!.executionData!.executionData!.nodeExecutionStack) {
					// Find the data of the last executed node in the new workflow
					const node = workflowInstance.getNode(stack.node.name);
					if (node === null) {
						throw new Error(`Could not find the node "${stack.node.name}" in workflow. It probably got deleted or renamed. Without it the workflow can sadly not be retried.`);
					}

					// Replace the node data in the stack that it really uses the current data
					stack.node = node;
				}
			}

			const workflowRunner = new WorkflowRunner();
			const executionId = await workflowRunner.run(data);

			const executionData = await this.activeExecutionsInstance.getPostExecutePromise(executionId);

			if (executionData === undefined) {
				throw new Error('The retry did not start for an unknown reason.');
			}

			return !!executionData.finished;
		}));


		// Delete Executions
		// INFORMATION: We use POST instead of DELETE to not run into any issues
		// with the query data getting to long
		this.app.post(`/${this.restEndpoint}/executions/delete`, ResponseHelper.send(async (req: express.Request, res: express.Response): Promise<void> => {
			const deleteData = req.body as IExecutionDeleteFilter;

			if (deleteData.deleteBefore !== undefined) {
				const filters = {
					startedAt: LessThanOrEqual(deleteData.deleteBefore),
				};
				if (deleteData.filters !== undefined) {
					Object.assign(filters, deleteData.filters);
				}

				await Db.collections.Execution!.delete(filters);
			} else if (deleteData.ids !== undefined) {
				// Deletes all executions with the given ids
				await Db.collections.Execution!.delete(deleteData.ids);
			} else {
				throw new Error('Required body-data "ids" or "deleteBefore" is missing!');
			}
		}));


		// ----------------------------------------
		// Executing Workflows
		// ----------------------------------------


		// Returns all the currently working executions
		this.app.get(`/${this.restEndpoint}/executions-current`, ResponseHelper.send(async (req: express.Request, res: express.Response): Promise<IExecutionsSummary[]> => {
			if (config.get('executions.mode') === 'queue') {
				const currentJobs = await Queue.getInstance().getJobs(['active', 'waiting']);

				const currentlyRunningQueueIds = currentJobs.map(job => job.data.executionId);

				const currentlyRunningManualExecutions = this.activeExecutionsInstance.getActiveExecutions();
				const manualExecutionIds = currentlyRunningManualExecutions.map(execution => execution.id);

				const currentlyRunningExecutionIds = currentlyRunningQueueIds.concat(manualExecutionIds);

				if (currentlyRunningExecutionIds.length === 0) {
					return [];
				}

				const resultsQuery = await Db.collections.Execution!
					.createQueryBuilder("execution")
					.select([
						'execution.id',
						'execution.workflowId',
						'execution.mode',
						'execution.retryOf',
						'execution.startedAt',
					])
					.orderBy('execution.id', 'DESC')
					.andWhere(`execution.id IN (:...ids)`, {ids: currentlyRunningExecutionIds});

				if (req.query.filter) {
					const filter = JSON.parse(req.query.filter as string);
					if (filter.workflowId !== undefined) {
						resultsQuery.andWhere('execution.workflowId = :workflowId', {workflowId: filter.workflowId});
					}
				}

				const results = await resultsQuery.getMany();

				return results.map(result => {
					return {
						id: result.id,
						workflowId: result.workflowId,
						mode: result.mode,
						retryOf: result.retryOf !== null ? result.retryOf : undefined,
						startedAt: new Date(result.startedAt),
					} as IExecutionsSummary;
				});
			} else {
				const executingWorkflows = this.activeExecutionsInstance.getActiveExecutions();

				const returnData: IExecutionsSummary[] = [];

				let filter: any = {}; // tslint:disable-line:no-any
				if (req.query.filter) {
					filter = JSON.parse(req.query.filter as string);
				}

				for (const data of executingWorkflows) {
					if (filter.workflowId !== undefined && filter.workflowId !== data.workflowId) {
						continue;
					}
					returnData.push(
						{
							id: data.id.toString(),
							workflowId: data.workflowId === undefined ? '' : data.workflowId.toString(),
							mode: data.mode,
							retryOf: data.retryOf,
							startedAt: new Date(data.startedAt),
						}
					);
				}

				return returnData;
			}
		}));

		// Forces the execution to stop
		this.app.post(`/${this.restEndpoint}/executions-current/:id/stop`, ResponseHelper.send(async (req: express.Request, res: express.Response): Promise<IExecutionsStopData> => {
			if (config.get('executions.mode') === 'queue') {
				// Manual executions should still be stoppable, so
				// try notifying the `activeExecutions` to stop it.
				const result = await this.activeExecutionsInstance.stopExecution(req.params.id);
				if (result !== undefined) {
					const returnData: IExecutionsStopData = {
						mode: result.mode,
						startedAt: new Date(result.startedAt),
						stoppedAt: result.stoppedAt ?  new Date(result.stoppedAt) : undefined,
						finished: result.finished,
					};

					return returnData;
				}

				const currentJobs = await Queue.getInstance().getJobs(['active', 'waiting']);

				const job = currentJobs.find(job => job.data.executionId.toString() === req.params.id);

				if (!job) {
					throw new Error(`Could not stop "${req.params.id}" as it is no longer in queue.`);
				} else {
					await Queue.getInstance().stopJob(job);
				}

				const executionDb = await Db.collections.Execution?.findOne(req.params.id) as IExecutionFlattedDb;
				const fullExecutionData = ResponseHelper.unflattenExecutionData(executionDb) as IExecutionResponse;

				const returnData: IExecutionsStopData = {
					mode: fullExecutionData.mode,
					startedAt: new Date(fullExecutionData.startedAt),
					stoppedAt: fullExecutionData.stoppedAt ? new Date(fullExecutionData.stoppedAt) : undefined,
					finished: fullExecutionData.finished,
				};

				return returnData;

			} else {
				const executionId = req.params.id;

				// Stopt he execution and wait till it is done and we got the data
				const result = await this.activeExecutionsInstance.stopExecution(executionId);

				if (result === undefined) {
					throw new Error(`The execution id "${executionId}" could not be found.`);
				}

				const returnData: IExecutionsStopData = {
					mode: result.mode,
					startedAt: new Date(result.startedAt),
					stoppedAt: result.stoppedAt ?  new Date(result.stoppedAt) : undefined,
					finished: result.finished,
				};

				return returnData;
			}
		}));


		// Removes a test webhook
		this.app.delete(`/${this.restEndpoint}/test-webhook/:id`, ResponseHelper.send(async (req: express.Request, res: express.Response): Promise<boolean> => {
			const workflowId = req.params.id;
			return this.testWebhooks.cancelTestWebhook(workflowId);
		}));



		// ----------------------------------------
		// Options
		// ----------------------------------------

		// Returns all the available timezones
		this.app.get(`/${this.restEndpoint}/options/timezones`, ResponseHelper.send(async (req: express.Request, res: express.Response): Promise<object> => {
			return timezones;
		}));




		// ----------------------------------------
		// Settings
		// ----------------------------------------


		// Returns the settings which are needed in the UI
		this.app.get(`/${this.restEndpoint}/settings`, ResponseHelper.send(async (req: express.Request, res: express.Response): Promise<IN8nUISettings> => {
			return this.frontendSettings;
		}));



		// ----------------------------------------
		// Webhooks
		// ----------------------------------------

		if (config.get('endpoints.disableProductionWebhooksOnMainProcess') !== true) {
			WebhookServer.registerProductionWebhooks.apply(this);
		}

		// HEAD webhook requests (test for UI)
		this.app.head(`/${this.endpointWebhookTest}/*`, async (req: express.Request, res: express.Response) => {
			// Cut away the "/webhook-test/" to get the registred part of the url
			const requestUrl = (req as ICustomRequest).parsedUrl!.pathname!.slice(this.endpointWebhookTest.length + 2);

			let response;
			try {
				response = await this.testWebhooks.callTestWebhook('HEAD', requestUrl, req, res);
			} catch (error) {
				ResponseHelper.sendErrorResponse(res, error);
				return;
			}

			if (response.noWebhookResponse === true) {
				// Nothing else to do as the response got already sent
				return;
			}

			ResponseHelper.sendSuccessResponse(res, response.data, true, response.responseCode);
		});

		// HEAD webhook requests (test for UI)
		this.app.options(`/${this.endpointWebhookTest}/*`, async (req: express.Request, res: express.Response) => {
			// Cut away the "/webhook-test/" to get the registred part of the url
			const requestUrl = (req as ICustomRequest).parsedUrl!.pathname!.slice(this.endpointWebhookTest.length + 2);

			let allowedMethods: string[];
			try {
				allowedMethods = await this.testWebhooks.getWebhookMethods(requestUrl);
				allowedMethods.push('OPTIONS');

				// Add custom "Allow" header to satisfy OPTIONS response.
				res.append('Allow', allowedMethods);
			} catch (error) {
				ResponseHelper.sendErrorResponse(res, error);
				return;
			}

			ResponseHelper.sendSuccessResponse(res, {}, true, 204);
		});

		// GET webhook requests (test for UI)
		this.app.get(`/${this.endpointWebhookTest}/*`, async (req: express.Request, res: express.Response) => {
			// Cut away the "/webhook-test/" to get the registred part of the url
			const requestUrl = (req as ICustomRequest).parsedUrl!.pathname!.slice(this.endpointWebhookTest.length + 2);

			let response;
			try {
				response = await this.testWebhooks.callTestWebhook('GET', requestUrl, req, res);
			} catch (error) {
				ResponseHelper.sendErrorResponse(res, error);
				return;
			}

			if (response.noWebhookResponse === true) {
				// Nothing else to do as the response got already sent
				return;
			}

			ResponseHelper.sendSuccessResponse(res, response.data, true, response.responseCode);
		});

		// POST webhook requests (test for UI)
		this.app.post(`/${this.endpointWebhookTest}/*`, async (req: express.Request, res: express.Response) => {
			// Cut away the "/webhook-test/" to get the registred part of the url
			const requestUrl = (req as ICustomRequest).parsedUrl!.pathname!.slice(this.endpointWebhookTest.length + 2);

			let response;
			try {
				response = await this.testWebhooks.callTestWebhook('POST', requestUrl, req, res);
			} catch (error) {
				ResponseHelper.sendErrorResponse(res, error);
				return;
			}

			if (response.noWebhookResponse === true) {
				// Nothing else to do as the response got already sent
				return;
			}

			ResponseHelper.sendSuccessResponse(res, response.data, true, response.responseCode);
		});


		if (this.endpointPresetCredentials !== '') {

			// POST endpoint to set preset credentials
			this.app.post(`/${this.endpointPresetCredentials}`, async (req: express.Request, res: express.Response) => {

				if (this.presetCredentialsLoaded === false) {

					const body = req.body as ICredentialsOverwrite;

					if (req.headers['content-type'] !== 'application/json') {
						ResponseHelper.sendErrorResponse(res, new Error('Body must be a valid JSON, make sure the content-type is application/json'));
						return;
					}

					const loadNodesAndCredentials = LoadNodesAndCredentials();

					const credentialsOverwrites = CredentialsOverwrites();

					await credentialsOverwrites.init(body);

					const credentialTypes = CredentialTypes();

					await credentialTypes.init(loadNodesAndCredentials.credentialTypes);

					this.presetCredentialsLoaded = true;

					ResponseHelper.sendSuccessResponse(res, { success: true }, true, 200);

				} else {
					ResponseHelper.sendErrorResponse(res, new Error('Preset credentials can be set once'));
				}
			});
		}

<<<<<<< HEAD
=======

		// Read the index file and replace the path placeholder
		const editorUiPath = require.resolve('n8n-editor-ui');
		const filePath = pathJoin(pathDirname(editorUiPath), 'dist', 'index.html');
		const n8nPath = config.get('path');

		let readIndexFile = readFileSync(filePath, 'utf8');
		readIndexFile = readIndexFile.replace(/\/%BASE_PATH%\//g, n8nPath);
		readIndexFile = readIndexFile.replace(/\/favicon.ico/g, `${n8nPath}favicon.ico`);

		// Serve the altered index.html file separately
		this.app.get(`/index.html`, async (req: express.Request, res: express.Response) => {
			res.send(readIndexFile);
		});

>>>>>>> 928059c4
		// Serve the website
		const startTime = (new Date()).toUTCString();
		this.app.use('/', express.static(pathJoin(pathDirname(editorUiPath), 'dist'), {
			index: 'index.html',
			setHeaders: (res, path) => {
				if (res.req && res.req.url === '/index.html') {
					// Set last modified date manually to n8n start time so
					// that it hopefully refreshes the page when a new version
					// got used
					res.setHeader('Last-Modified', startTime);
				}
			},
		}));
	}

}

export async function start(): Promise<void> {
	const PORT = config.get('port');
	const ADDRESS = config.get('listen_address');

	const app = new App();

	await app.config();

	let server;

	if (app.protocol === 'https' && app.sslKey && app.sslCert) {
		const https = require('https');
		const privateKey = readFileSync(app.sslKey, 'utf8');
		const cert = readFileSync(app.sslCert, 'utf8');
		const credentials = { key: privateKey, cert };
		server = https.createServer(credentials, app.app);
	} else {
		const http = require('http');
		server = http.createServer(app.app);
	}

	server.listen(PORT, ADDRESS, async () => {
		const versions = await GenericHelpers.getVersions();
		console.log(`n8n ready on ${ADDRESS}, port ${PORT}`);
		console.log(`Version: ${versions.cli}`);

		await app.externalHooks.run('n8n.ready', [app]);
	});
}<|MERGE_RESOLUTION|>--- conflicted
+++ resolved
@@ -67,13 +67,6 @@
 	WorkflowCredentials,
 	WorkflowExecuteAdditionalData,
 	WorkflowRunner,
-<<<<<<< HEAD
-	GenericHelpers,
-	CredentialsOverwrites,
-	ICredentialsOverwrite,
-	LoadNodesAndCredentials,
-=======
->>>>>>> 928059c4
 } from './';
 
 import {
@@ -169,8 +162,6 @@
 
 		this.presetCredentialsLoaded = false;
 		this.endpointPresetCredentials = config.get('credentials.overwrite.endpoint') as string;
-<<<<<<< HEAD
-=======
 
 		const urlBaseWebhook = WebhookHelpers.getWebhookBaseUrl();
 
@@ -190,7 +181,6 @@
 				'oauth2': urlBaseWebhook + `${this.restEndpoint}/oauth2-credential/callback`,
 			},
 		};
->>>>>>> 928059c4
 	}
 
 
@@ -1964,8 +1954,6 @@
 			});
 		}
 
-<<<<<<< HEAD
-=======
 
 		// Read the index file and replace the path placeholder
 		const editorUiPath = require.resolve('n8n-editor-ui');
@@ -1981,7 +1969,6 @@
 			res.send(readIndexFile);
 		});
 
->>>>>>> 928059c4
 		// Serve the website
 		const startTime = (new Date()).toUTCString();
 		this.app.use('/', express.static(pathJoin(pathDirname(editorUiPath), 'dist'), {
