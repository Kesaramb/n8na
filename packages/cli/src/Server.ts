import * as express from 'express';
import {
	readFileSync,
} from 'fs';
import {
	dirname as pathDirname,
	join as pathJoin,
	resolve as pathResolve,
} from 'path';
import {
	getConnectionManager,
	In,
} from 'typeorm';
import * as bodyParser from 'body-parser';
require('body-parser-xml')(bodyParser);
import * as history from 'connect-history-api-fallback';
import * as _ from 'lodash';
import * as clientOAuth2 from 'client-oauth2';
import * as clientOAuth1 from 'oauth-1.0a';
import { RequestOptions } from 'oauth-1.0a';
import * as csrf from 'csrf';
import * as requestPromise from 'request-promise-native';
import { createHmac } from 'crypto';
import { compare } from '@node-rs/bcrypt';
import * as promClient from 'prom-client';

import {
	ActiveExecutions,
	ActiveWorkflowRunner,
	CredentialsHelper,
	CredentialsOverwrites,
	CredentialTypes,
	Db,
	ExternalHooks,
	GenericHelpers,
	IActivationError,
	ICredentialsDb,
	ICredentialsDecryptedDb,
	ICredentialsDecryptedResponse,
	ICredentialsOverwrite,
	ICredentialsResponse,
	ICustomRequest,
	IExecutionDeleteFilter,
	IExecutionFlatted,
	IExecutionFlattedDb,
	IExecutionFlattedResponse,
	IExecutionPushResponse,
	IExecutionResponse,
	IExecutionsListResponse,
	IExecutionsStopData,
	IExecutionsSummary,
	IExternalHooksClass,
	IN8nUISettings,
	IPackageVersions,
	IWorkflowExecutionDataProcess,
	LoadNodesAndCredentials,
	NodeTypes,
	Push,
	ResponseHelper,
	TestWebhooks,
	WebhookHelpers,
	WebhookServer,
	WorkflowCredentials,
	WorkflowExecuteAdditionalData,
	WorkflowRunner,
} from './';

import {
	Credentials,
	LoadNodeParameterOptions,
	UserSettings,
} from 'n8n-core';

import {
	ICredentialsEncrypted,
	ICredentialType,
	IDataObject,
	INodeCredentials,
	INodeParameters,
	INodePropertyOptions,
	INodeTypeDescription,
	IRunData,
	IWorkflowBase,
	IWorkflowCredentials,
	Workflow,
	WorkflowExecuteMode,
} from 'n8n-workflow';

import {
	FindManyOptions,
	FindOneOptions,
	LessThanOrEqual,
	Not,
} from 'typeorm';

import * as basicAuth from 'basic-auth';
import * as compression from 'compression';
import * as config from '../config';
import * as jwt from 'jsonwebtoken';
import * as jwks from 'jwks-rsa';
// @ts-ignore
import * as timezones from 'google-timezones-json';
import * as parseUrl from 'parseurl';
import * as querystring from 'querystring';
import * as Queue from '../src/Queue';
import { OptionsWithUrl } from 'request-promise-native';
import { Registry } from 'prom-client';
<<<<<<< HEAD
import { ITagDb, IWorkflowRequest } from './Interfaces';

import * as TagHelpers from './TagHelpers';
=======
import { ICreateWorkflowRequest, IGetWorkflowsRequest, IShortTag, IShortWorkflow, IUpdateWorkflowRequest, UsageCount } from './Interfaces';

import * as TagHelpers from './TagHelpers';
import { TagEntity } from './databases/entities/TagEntity';
import { WorkflowEntity } from './databases/entities/WorkflowEntity';
>>>>>>> 7750fd77

class App {

	app: express.Application;
	activeWorkflowRunner: ActiveWorkflowRunner.ActiveWorkflowRunner;
	testWebhooks: TestWebhooks.TestWebhooks;
	endpointWebhook: string;
	endpointWebhookTest: string;
	endpointPresetCredentials: string;
	externalHooks: IExternalHooksClass;
	saveDataErrorExecution: string;
	saveDataSuccessExecution: string;
	saveManualExecutions: boolean;
	executionTimeout: number;
	maxExecutionTimeout: number;
	timezone: string;
	activeExecutionsInstance: ActiveExecutions.ActiveExecutions;
	push: Push.Push;
	versions: IPackageVersions | undefined;
	restEndpoint: string;
	frontendSettings: IN8nUISettings;
	protocol: string;
	sslKey: string;
	sslCert: string;
	payloadSizeMax: number;

	presetCredentialsLoaded: boolean;

	constructor() {
		this.app = express();

		this.endpointWebhook = config.get('endpoints.webhook') as string;
		this.endpointWebhookTest = config.get('endpoints.webhookTest') as string;
		this.saveDataErrorExecution = config.get('executions.saveDataOnError') as string;
		this.saveDataSuccessExecution = config.get('executions.saveDataOnSuccess') as string;
		this.saveManualExecutions = config.get('executions.saveDataManualExecutions') as boolean;
		this.executionTimeout = config.get('executions.timeout') as number;
		this.maxExecutionTimeout = config.get('executions.maxTimeout') as number;
		this.payloadSizeMax = config.get('endpoints.payloadSizeMax') as number;
		this.timezone = config.get('generic.timezone') as string;
		this.restEndpoint = config.get('endpoints.rest') as string;

		this.activeWorkflowRunner = ActiveWorkflowRunner.getInstance();
		this.testWebhooks = TestWebhooks.getInstance();
		this.push = Push.getInstance();

		this.activeExecutionsInstance = ActiveExecutions.getInstance();

		this.protocol = config.get('protocol');
		this.sslKey = config.get('ssl_key');
		this.sslCert = config.get('ssl_cert');

		this.externalHooks = ExternalHooks();

		this.presetCredentialsLoaded = false;
		this.endpointPresetCredentials = config.get('credentials.overwrite.endpoint') as string;

		const urlBaseWebhook = WebhookHelpers.getWebhookBaseUrl();

		this.frontendSettings = {
			endpointWebhook: this.endpointWebhook,
			endpointWebhookTest: this.endpointWebhookTest,
			saveDataErrorExecution: this.saveDataErrorExecution,
			saveDataSuccessExecution: this.saveDataSuccessExecution,
			saveManualExecutions: this.saveManualExecutions,
			executionTimeout: this.executionTimeout,
			maxExecutionTimeout: this.maxExecutionTimeout,
			timezone: this.timezone,
			urlBaseWebhook,
			versionCli: '',
			oauthCallbackUrls: {
				'oauth1': urlBaseWebhook + `${this.restEndpoint}/oauth1-credential/callback`,
				'oauth2': urlBaseWebhook + `${this.restEndpoint}/oauth2-credential/callback`,
			},
		};
	}


	/**
	 * Returns the current epoch time
	 *
	 * @returns {number}
	 * @memberof App
	 */
	getCurrentDate(): Date {
		return new Date();
	}


	async config(): Promise<void> {

		const enableMetrics = config.get('endpoints.metrics.enable') as boolean;
		let register: Registry;

		if (enableMetrics === true) {
			const prefix = config.get('endpoints.metrics.prefix') as string;
			register = new promClient.Registry();
			register.setDefaultLabels({ prefix });
			promClient.collectDefaultMetrics({ register });
		}

		this.versions = await GenericHelpers.getVersions();
		this.frontendSettings.versionCli = this.versions.cli;

		await this.externalHooks.run('frontend.settings', [this.frontendSettings]);

		const excludeEndpoints = config.get('security.excludeEndpoints') as string;

		const ignoredEndpoints = ['healthz', 'metrics', this.endpointWebhook, this.endpointWebhookTest, this.endpointPresetCredentials];
		ignoredEndpoints.push.apply(ignoredEndpoints, excludeEndpoints.split(':'));

		const authIgnoreRegex = new RegExp(`^\/(${_(ignoredEndpoints).compact().join('|')})\/?.*$`);

		// Check for basic auth credentials if activated
		const basicAuthActive = config.get('security.basicAuth.active') as boolean;
		if (basicAuthActive === true) {
			const basicAuthUser = await GenericHelpers.getConfigValue('security.basicAuth.user') as string;
			if (basicAuthUser === '') {
				throw new Error('Basic auth is activated but no user got defined. Please set one!');
			}

			const basicAuthPassword = await GenericHelpers.getConfigValue('security.basicAuth.password') as string;
			if (basicAuthPassword === '') {
				throw new Error('Basic auth is activated but no password got defined. Please set one!');
			}

			const basicAuthHashEnabled = await GenericHelpers.getConfigValue('security.basicAuth.hash') as boolean;

			let validPassword: null | string = null;

			this.app.use(async (req: express.Request, res: express.Response, next: express.NextFunction) => {
				if (req.url.match(authIgnoreRegex)) {
					return next();
				}
				const realm = 'n8n - Editor UI';
				const basicAuthData = basicAuth(req);

				if (basicAuthData === undefined) {
					// Authorization data is missing
					return ResponseHelper.basicAuthAuthorizationError(res, realm, 'Authorization is required!');
				}

				if (basicAuthData.name === basicAuthUser) {
					if (basicAuthHashEnabled === true) {
						if (validPassword === null && await compare(basicAuthData.pass, basicAuthPassword)) {
							// Password is valid so save for future requests
							validPassword = basicAuthData.pass;
						}

						if (validPassword === basicAuthData.pass && validPassword !== null) {
							// Provided hash is correct
							return next();
						}
					} else {
						if (basicAuthData.pass === basicAuthPassword) {
							// Provided password is correct
							return next();
						}
					}
				}

				// Provided authentication data is wrong
				return ResponseHelper.basicAuthAuthorizationError(res, realm, 'Authorization data is wrong!');
			});
		}

		// Check for and validate JWT if configured
		const jwtAuthActive = config.get('security.jwtAuth.active') as boolean;
		if (jwtAuthActive === true) {
			const jwtAuthHeader = await GenericHelpers.getConfigValue('security.jwtAuth.jwtHeader') as string;
			if (jwtAuthHeader === '') {
				throw new Error('JWT auth is activated but no request header was defined. Please set one!');
			}
			const jwksUri = await GenericHelpers.getConfigValue('security.jwtAuth.jwksUri') as string;
			if (jwksUri === '') {
				throw new Error('JWT auth is activated but no JWK Set URI was defined. Please set one!');
			}
			const jwtHeaderValuePrefix = await GenericHelpers.getConfigValue('security.jwtAuth.jwtHeaderValuePrefix') as string;
			const jwtIssuer = await GenericHelpers.getConfigValue('security.jwtAuth.jwtIssuer') as string;
			const jwtNamespace = await GenericHelpers.getConfigValue('security.jwtAuth.jwtNamespace') as string;
			const jwtAllowedTenantKey = await GenericHelpers.getConfigValue('security.jwtAuth.jwtAllowedTenantKey') as string;
			const jwtAllowedTenant = await GenericHelpers.getConfigValue('security.jwtAuth.jwtAllowedTenant') as string;

			function isTenantAllowed(decodedToken: object): boolean {
				if (jwtNamespace === '' || jwtAllowedTenantKey === '' || jwtAllowedTenant === '') return true;
				else {
					for (const [k, v] of Object.entries(decodedToken)) {
						if (k === jwtNamespace) {
							for (const [kn, kv] of Object.entries(v)) {
								if (kn === jwtAllowedTenantKey && kv === jwtAllowedTenant) {
									return true;
								}
							}
						}
					}
				}
				return false;
			}

			this.app.use((req: express.Request, res: express.Response, next: express.NextFunction) => {
				if (req.url.match(authIgnoreRegex)) {
					return next();
				}

				let token = req.header(jwtAuthHeader) as string;
				if (token === undefined || token === '') {
					return ResponseHelper.jwtAuthAuthorizationError(res, "Missing token");
				}
				if (jwtHeaderValuePrefix !== '' && token.startsWith(jwtHeaderValuePrefix)) {
					token = token.replace(jwtHeaderValuePrefix + ' ', '').trimLeft();
				}

				const jwkClient = jwks({ cache: true, jwksUri });
				function getKey(header: any, callback: Function) { // tslint:disable-line:no-any
					jwkClient.getSigningKey(header.kid, (err: Error, key: any) => { // tslint:disable-line:no-any
						if (err) throw ResponseHelper.jwtAuthAuthorizationError(res, err.message);

						const signingKey = key.publicKey || key.rsaPublicKey;
						callback(null, signingKey);
					});
				}

				const jwtVerifyOptions: jwt.VerifyOptions = {
					issuer: jwtIssuer !== '' ? jwtIssuer : undefined,
					ignoreExpiration: false,
				};

				jwt.verify(token, getKey, jwtVerifyOptions, (err: jwt.VerifyErrors, decoded: object) => {
					if (err) ResponseHelper.jwtAuthAuthorizationError(res, 'Invalid token');
					else if (!isTenantAllowed(decoded)) ResponseHelper.jwtAuthAuthorizationError(res, 'Tenant not allowed');
					else next();
				});
			});
		}

		// Get push connections
		this.app.use((req: express.Request, res: express.Response, next: express.NextFunction) => {
			if (req.url.indexOf(`/${this.restEndpoint}/push`) === 0) {
				// TODO: Later also has to add some kind of authentication token
				if (req.query.sessionId === undefined) {
					next(new Error('The query parameter "sessionId" is missing!'));
					return;
				}

				this.push.add(req.query.sessionId as string, req, res);
				return;
			}
			next();
		});

		// Compress the response data
		this.app.use(compression());

		// Make sure that each request has the "parsedUrl" parameter
		this.app.use((req: express.Request, res: express.Response, next: express.NextFunction) => {
			(req as ICustomRequest).parsedUrl = parseUrl(req);
			// @ts-ignore
			req.rawBody = Buffer.from('', 'base64');
			next();
		});

		// Support application/json type post data
		this.app.use(bodyParser.json({
			limit: this.payloadSizeMax + 'mb', verify: (req, res, buf) => {
				// @ts-ignore
				req.rawBody = buf;
			},
		}));

		// Support application/xml type post data
		// @ts-ignore
		this.app.use(bodyParser.xml({
			limit: this.payloadSizeMax + 'mb', xmlParseOptions: {
				normalize: true,     // Trim whitespace inside text nodes
				normalizeTags: true, // Transform tags to lowercase
				explicitArray: false, // Only put properties in array if length > 1
			},
		}));

		this.app.use(bodyParser.text({
			limit: this.payloadSizeMax + 'mb', verify: (req, res, buf) => {
				// @ts-ignore
				req.rawBody = buf;
			},
		}));

		// Make sure that Vue history mode works properly
		this.app.use(history({
			rewrites: [
				{
					from: new RegExp(`^\/(${this.restEndpoint}|healthz|metrics|css|js|${this.endpointWebhook}|${this.endpointWebhookTest})\/?.*$`),
					to: (context) => {
						return context.parsedUrl!.pathname!.toString();
					},
				},
			],
		}));

		//support application/x-www-form-urlencoded post data
		this.app.use(bodyParser.urlencoded({
			extended: false,
			verify: (req, res, buf) => {
				// @ts-ignore
				req.rawBody = buf;
			},
		}));

		if (process.env['NODE_ENV'] !== 'production') {
			this.app.use((req: express.Request, res: express.Response, next: express.NextFunction) => {
				// Allow access also from frontend when developing
				res.header('Access-Control-Allow-Origin', 'http://localhost:8080');
				res.header('Access-Control-Allow-Methods', 'GET, POST, OPTIONS, PUT, PATCH, DELETE');
				res.header('Access-Control-Allow-Headers', 'Origin, X-Requested-With, Content-Type, Accept, sessionid');
				next();
			});
		}


		this.app.use((req: express.Request, res: express.Response, next: express.NextFunction) => {
			if (Db.collections.Workflow === null) {
				const error = new ResponseHelper.ResponseError('Database is not ready!', undefined, 503);
				return ResponseHelper.sendErrorResponse(res, error);
			}

			next();
		});



		// ----------------------------------------
		// Healthcheck
		// ----------------------------------------


		// Does very basic health check
		this.app.get('/healthz', async (req: express.Request, res: express.Response) => {

			const connectionManager = getConnectionManager();

			if (connectionManager.connections.length === 0) {
				const error = new ResponseHelper.ResponseError('No Database connection found!', undefined, 503);
				return ResponseHelper.sendErrorResponse(res, error);
			}

			if (connectionManager.connections[0].isConnected === false) {
				// Connection is not active
				const error = new ResponseHelper.ResponseError('Database connection not active!', undefined, 503);
				return ResponseHelper.sendErrorResponse(res, error);
			}

			// Everything fine
			const responseData = {
				status: 'ok',
			};

			ResponseHelper.sendSuccessResponse(res, responseData, true, 200);
		});

		// ----------------------------------------
		// Metrics
		// ----------------------------------------
		if (enableMetrics === true) {
			this.app.get('/metrics', async (req: express.Request, res: express.Response) => {
				const response = await register.metrics();
				res.setHeader('Content-Type', register.contentType);
				ResponseHelper.sendSuccessResponse(res, response, true, 200);
			});
		}

		// ----------------------------------------
		// Workflow
		// ----------------------------------------


		// Creates a new workflow
<<<<<<< HEAD
		this.app.post(`/${this.restEndpoint}/workflows`, ResponseHelper.send(async (req: IWorkflowRequest, res: express.Response): Promise<IWorkflowResponse> => {
=======
		this.app.post(`/${this.restEndpoint}/workflows`, ResponseHelper.send(async (req: ICreateWorkflowRequest, res: express.Response): Promise<IShortWorkflow> => {
			const incomingData = req.body;
>>>>>>> 7750fd77

			const newWorkflow = new WorkflowEntity();
			newWorkflow.createdAt = this.getCurrentDate(); // TODO: Set at DB level
			newWorkflow.updatedAt = this.getCurrentDate(); // TODO: Set at DB level

			Object.assign(newWorkflow, incomingData);
			newWorkflow.name = incomingData.name.trim();

			await this.externalHooks.run('workflow.create', [incomingData]);

			const incomingTagOrder = [...incomingData.tags];

			if (incomingData.tags.length) {
				newWorkflow.tags = await Db.collections.Tag!.findByIds(incomingData.tags, { select: ['id', 'name'] });
			}

<<<<<<< HEAD
			const { tags } = req.body;

			const tagIds = tags;
			const workflowId = result.id as string;

			if (tagIds) {
				await TagHelpers.validateTags(tagIds);
				await TagHelpers.createRelations(workflowId, tagIds);

				const found = await Db.collections.Tag!.find({
					select: ['id', 'name'],
					where: { id: In(tagIds) },
				});

				const tagsResponse = TagHelpers.formatTagsResponse(found);

				result.tags = TagHelpers.sortByRequestOrder(tagsResponse, tagIds);
			}

			// Convert to response format in which the id is a string
			(result as IWorkflowBase as IWorkflowResponse).id = result.id.toString();
			return result as IWorkflowBase as IWorkflowResponse;
=======
			const savedWorkflow = await Db.collections.Workflow!.save(newWorkflow);
			savedWorkflow.tags = TagHelpers.sortByRequestOrder(savedWorkflow.tags, incomingTagOrder);
>>>>>>> 7750fd77

			return TagHelpers.shortenWorkflow(savedWorkflow);
		}));


		// Reads and returns workflow data from an URL
		this.app.get(`/${this.restEndpoint}/workflows/from-url`, ResponseHelper.send(async (req: express.Request, res: express.Response): Promise<IShortWorkflow> => {
			if (req.query.url === undefined) {
				throw new ResponseHelper.ResponseError(`The parameter "url" is missing!`, undefined, 400);
			}
			if (!(req.query.url as string).match(/^http[s]?:\/\/.*\.json$/i)) {
				throw new ResponseHelper.ResponseError(`The parameter "url" is not valid! It does not seem to be a URL pointing to a n8n workflow JSON file.`, undefined, 400);
			}
			const data = await requestPromise.get(req.query.url as string);

			let workflowData: IShortWorkflow | undefined;
			try {
				workflowData = JSON.parse(data);
			} catch (error) {
				throw new ResponseHelper.ResponseError(`The URL does not point to valid JSON file!`, undefined, 400);
			}

			// Do a very basic check if it is really a n8n-workflow-json
			if (workflowData === undefined || workflowData.nodes === undefined || !Array.isArray(workflowData.nodes) ||
				workflowData.connections === undefined || typeof workflowData.connections !== 'object' ||
				Array.isArray(workflowData.connections)) {
				throw new ResponseHelper.ResponseError(`The data in the file does not seem to be a n8n workflow JSON file!`, undefined, 400);
			}

			return workflowData;
		}));


		// Returns workflows
<<<<<<< HEAD
		this.app.get(`/${this.restEndpoint}/workflows`, ResponseHelper.send(async (req: express.Request, res: express.Response): Promise<IWorkflowShortResponse[]> => {
			const findQuery = {
				select: ['id', 'name', 'active', 'createdAt', 'updatedAt'],
				relations: ['tags'],
			} as FindManyOptions;
=======
		this.app.get(`/${this.restEndpoint}/workflows`, ResponseHelper.send(async (req: IGetWorkflowsRequest, res: express.Response) => {
			const findQuery: FindManyOptions<WorkflowEntity> = {
				select: ['id', 'name', 'active', 'createdAt', 'updatedAt'],
				relations: ['tags'],
			};
>>>>>>> 7750fd77

			if (req.query.filter) {
				findQuery.where = JSON.parse(req.query.filter);
			}

<<<<<<< HEAD
			const results = await Db.collections.Workflow!.find(findQuery);
			results.forEach(workflow => {
				if (workflow.tags) {
					workflow.tags = TagHelpers.formatTagsResponse(workflow.tags);
				}
			});
=======
			const workflows = await Db.collections.Workflow!.find(findQuery);
>>>>>>> 7750fd77

			return workflows.map(TagHelpers.shortenWorkflow);
		}));

		// Returns a specific workflow
		this.app.get(`/${this.restEndpoint}/workflows/:id`, ResponseHelper.send(async (req: express.Request, res: express.Response): Promise<IShortWorkflow | undefined> => {
			const workflow = await Db.collections.Workflow!.findOne(req.params.id, { relations: ['tags'] });

			if (workflow === undefined) {
				return undefined;
			}

<<<<<<< HEAD
			const foundTags = await TagHelpers.getWorkflowTags(req.params.id);
			console.log(foundTags);
			result.tags = foundTags.map(({ id, name }) => ({ id: id.toString(), name }));

			// Convert to response format in which the id is a string
			(result as IWorkflowBase as IWorkflowResponse).id = result.id.toString();
			return result as IWorkflowBase as IWorkflowResponse;
=======
			return TagHelpers.shortenWorkflow(workflow);
>>>>>>> 7750fd77
		}));


		// Updates an existing workflow
<<<<<<< HEAD
		this.app.patch(`/${this.restEndpoint}/workflows/:id`, ResponseHelper.send(async (req: IWorkflowRequest, res: express.Response): Promise<IWorkflowResponse> => {
			const { tags } = req.body;

			const tagIds = tags;

			if (tagIds) {
				await TagHelpers.validateTags(tagIds);
				await TagHelpers.validateRelations(req.params.id, tagIds);
			}

			const newWorkflowData = _.omit(req.body, ['tags']) as IWorkflowBase;
=======
		this.app.patch(`/${this.restEndpoint}/workflows/:id`, ResponseHelper.send(async (req: IUpdateWorkflowRequest, res: express.Response): Promise<IShortWorkflow> => {
			const { tags: newTags } = req.body;
			const incomingData = TagHelpers.omit('tags', req.body);
>>>>>>> 7750fd77

			const id = req.params.id;

			await this.externalHooks.run('workflow.update', [incomingData]);

			const isActive = await this.activeWorkflowRunner.isActive(id);

			if (isActive) {
				// When workflow gets saved always remove it as the triggers could have been
				// changed and so the changes would not take effect
				await this.activeWorkflowRunner.remove(id);
			}

			if (incomingData.settings) {
				if (incomingData.settings.timezone === 'DEFAULT') {
					// Do not save the default timezone
					delete incomingData.settings.timezone;
				}
				if (incomingData.settings.saveDataErrorExecution === 'DEFAULT') {
					// Do not save when default got set
					delete incomingData.settings.saveDataErrorExecution;
				}
				if (incomingData.settings.saveDataSuccessExecution === 'DEFAULT') {
					// Do not save when default got set
					delete incomingData.settings.saveDataSuccessExecution;
				}
				if (incomingData.settings.saveManualExecutions === 'DEFAULT') {
					// Do not save when default got set
					delete incomingData.settings.saveManualExecutions;
				}
				if (parseInt(incomingData.settings.executionTimeout as string, 10) === this.executionTimeout) {
					// Do not save when default got set
					delete incomingData.settings.executionTimeout;
				}
			}

			incomingData.updatedAt = this.getCurrentDate(); // TODO: Set at DB level

			await Db.collections.Workflow!.update(id, incomingData);

			await this.externalHooks.run('workflow.afterUpdate', [incomingData]);

			// We sadly get nothing back from "update". Neither if it updated a record
			// nor the new value. So query now the hopefully updated entry.
			const workflow = await Db.collections.Workflow!.findOne(id, { relations: ['tags'] });

			if (workflow === undefined) {
				throw new ResponseHelper.ResponseError(`Workflow with id "${id}" could not be found to be updated.`, undefined, 400);
			}

			if (workflow.active === true) {
				// When the workflow is supposed to be active add it again
				try {
					await this.externalHooks.run('workflow.activate', [workflow]);

					await this.activeWorkflowRunner.add(id, isActive ? 'update' : 'activate');
				} catch (error) {
					// If workflow could not be activated set it again to inactive
					incomingData.active = false;
					// @ts-ignore
					await Db.collections.Workflow!.update(id, incomingData);

					// Also set it in the returned data
					workflow.active = false;

					// Now return the original error for UI to display
					throw error;
				}
			}

<<<<<<< HEAD
			if (tagIds) {
				await TagHelpers.removeRelations(req.params.id);
				await TagHelpers.createRelations(req.params.id, tagIds);

				const found = await Db.collections.Tag!.find({
					select: ['id', 'name'],
					where: { id: In(tagIds) },
				});

				const tagsResponse = TagHelpers.formatTagsResponse(found);

				responseData.tags = TagHelpers.sortByRequestOrder(tagsResponse, tagIds);
			}

			// Convert to response format in which the id is a string
			(responseData as IWorkflowBase as IWorkflowResponse).id = responseData.id.toString();
			return responseData as IWorkflowBase as IWorkflowResponse;
=======
			if (newTags?.length) {
				const tablePrefix = config.get('database.tablePrefix');
				await TagHelpers.removeRelations(req.params.id, tablePrefix);
				await TagHelpers.createRelations(req.params.id, newTags, tablePrefix);

				workflow.tags = TagHelpers.sortByRequestOrder(workflow.tags, newTags);
			}

			return TagHelpers.shortenWorkflow(workflow);
>>>>>>> 7750fd77
		}));


		// Deletes a specific workflow
		this.app.delete(`/${this.restEndpoint}/workflows/:id`, ResponseHelper.send(async (req: express.Request, res: express.Response): Promise<boolean> => {
			const id = req.params.id;

			await this.externalHooks.run('workflow.delete', [id]);

			const isActive = await this.activeWorkflowRunner.isActive(id);

			if (isActive) {
				// Before deleting a workflow deactivate it
				await this.activeWorkflowRunner.remove(id);
			}

			await Db.collections.Workflow!.delete(id);
			await this.externalHooks.run('workflow.afterDelete', [id]);

			return true;
		}));

		this.app.post(`/${this.restEndpoint}/workflows/run`, ResponseHelper.send(async (req: express.Request, res: express.Response): Promise<IExecutionPushResponse> => {
			const workflowData = req.body.workflowData;
			const runData: IRunData | undefined = req.body.runData;
			const startNodes: string[] | undefined = req.body.startNodes;
			const destinationNode: string | undefined = req.body.destinationNode;
			const executionMode = 'manual';
			const activationMode = 'manual';

			const sessionId = GenericHelpers.getSessionId(req);

			// If webhooks nodes exist and are active we have to wait for till we receive a call
			if (runData === undefined || startNodes === undefined || startNodes.length === 0 || destinationNode === undefined) {
				const credentials = await WorkflowCredentials(workflowData.nodes);
				const additionalData = await WorkflowExecuteAdditionalData.getBase(credentials);
				const nodeTypes = NodeTypes();
				const workflowInstance = new Workflow({ id: workflowData.id, name: workflowData.name, nodes: workflowData.nodes, connections: workflowData.connections, active: false, nodeTypes, staticData: undefined, settings: workflowData.settings });
				const needsWebhook = await this.testWebhooks.needsWebhookData(workflowData, workflowInstance, additionalData, executionMode, activationMode, sessionId, destinationNode);
				if (needsWebhook === true) {
					return {
						waitingForWebhook: true,
					};
				}
			}

			// For manual testing always set to not active
			workflowData.active = false;

			const credentials = await WorkflowCredentials(workflowData.nodes);

			// Start the workflow
			const data: IWorkflowExecutionDataProcess = {
				credentials,
				destinationNode,
				executionMode,
				runData,
				sessionId,
				startNodes,
				workflowData,
			};
			const workflowRunner = new WorkflowRunner();
			const executionId = await workflowRunner.run(data);

			return {
				executionId,
			};
		}));

		// Retrieves all tags, with or without usage count
<<<<<<< HEAD
		this.app.get(`/${this.restEndpoint}/tags`, ResponseHelper.send(async (req: express.Request, res: express.Response): Promise<ITagDb[] | Array<{ id: string, name: string, usageCount?: number }>> => {
			if (req.query.withUsageCount === 'true') {
				const foundTags = await TagHelpers.getAllTagsWithUsageCount();
				return foundTags.map(({ id, name, usageCount }) => ({ id: id.toString(), name, usageCount }));
			}

			const foundTags = await Db.collections.Tag!.find({ select: ['id', 'name'] });
			return foundTags.map(({ id, name }) => ({ id: id.toString(), name }));
		}));

		// Creates a tag
		this.app.post(`/${this.restEndpoint}/tags`, ResponseHelper.send(async (req: express.Request, res: express.Response): Promise<{ id: string, name: string }> => {
			const { name } = req.body;
			await TagHelpers.validateName(name);

			const newTag: Partial<ITagDb> = {
				name,
				createdAt: this.getCurrentDate(),
				updatedAt: this.getCurrentDate(),
			};

			const { id } = await Db.collections.Tag!.save(newTag);

			return { id: id.toString(), name };
		}));

		// Deletes a tag
		this.app.delete(`/${this.restEndpoint}/tags/:id`, ResponseHelper.send(async (req: express.Request, res: express.Response): Promise<boolean> => {
			const { id } = req.params;
			await TagHelpers.exists(id);
			await Db.collections.Tag!.delete({ id });
			return true;
		}));

		// Updates a tag
		this.app.patch(`/${this.restEndpoint}/tags/:id`, ResponseHelper.send(async (req: express.Request, res: express.Response): Promise<{ id: string, name: string }> => {
			const { name } = req.body;
			await TagHelpers.validateName(name);

			const { id } = req.params;
			await TagHelpers.exists(id);

			const updatedTag: Partial<ITagDb> = {
=======
		this.app.get(`/${this.restEndpoint}/tags`, ResponseHelper.send(async (req: express.Request, res: express.Response): Promise<IShortTag[] | Array<IShortTag & UsageCount>> => {
			if (req.query.withUsageCount === 'true') {
				const tablePrefix = config.get('database.tablePrefix');
				const tagsWithCountDb = await TagHelpers.getTagsWithCountDb(tablePrefix);
				return tagsWithCountDb.map(({ id, ...rest }) => ({ id: id.toString(), ...rest }));
			}

			const tags = await Db.collections.Tag!.find({ select: ['id', 'name'] });

			return tags.map(TagHelpers.shortenTag);
		}));

		// Creates a tag
		this.app.post(`/${this.restEndpoint}/tags`, ResponseHelper.send(async (req: express.Request, res: express.Response) => {
			const newTag = new TagEntity();
			newTag.name = req.body.name;
			newTag.createdAt = this.getCurrentDate(); // TODO: Set at DB level
			newTag.updatedAt = this.getCurrentDate(); // TODO: Set at DB level

			await TagHelpers.validateTag(newTag);

			return await Db.collections.Tag!.save(newTag);
		}));

		// Updates a tag
		this.app.patch(`/${this.restEndpoint}/tags/:id`, ResponseHelper.send(async (req: express.Request, res: express.Response): Promise<IShortTag> => {
			const { name } = req.body;
			const { id } = req.params;

			const updatedTag: Partial<TagEntity> = {
>>>>>>> 7750fd77
				name,
				updatedAt: this.getCurrentDate(),
			};

<<<<<<< HEAD
			await Db.collections.Tag!.update(id, updatedTag);

			return { id, name };
		}));
=======
			await Db.collections.Tag!.update(id, updatedTag); // update returns nothing

			return { id, name };
		}));

		// Deletes a tag
		this.app.delete(`/${this.restEndpoint}/tags/:id`, ResponseHelper.send(async (req: express.Request, res: express.Response): Promise<boolean> => {
			const id = Number(req.params.id);
			await Db.collections.Tag!.delete({ id });
			return true;
		}));
>>>>>>> 7750fd77

		// Returns parameter values which normally get loaded from an external API or
		// get generated dynamically
		this.app.get(`/${this.restEndpoint}/node-parameter-options`, ResponseHelper.send(async (req: express.Request, res: express.Response): Promise<INodePropertyOptions[]> => {
			const nodeType = req.query.nodeType as string;
			let credentials: INodeCredentials | undefined = undefined;
			const currentNodeParameters = JSON.parse('' + req.query.currentNodeParameters) as INodeParameters;
			if (req.query.credentials !== undefined) {
				credentials = JSON.parse(req.query.credentials as string);
			}
			const methodName = req.query.methodName as string;

			const nodeTypes = NodeTypes();

			const loadDataInstance = new LoadNodeParameterOptions(nodeType, nodeTypes, JSON.parse('' + req.query.currentNodeParameters), credentials!);

			const workflowData = loadDataInstance.getWorkflowData() as IWorkflowBase;
			const workflowCredentials = await WorkflowCredentials(workflowData.nodes);
			const additionalData = await WorkflowExecuteAdditionalData.getBase(workflowCredentials, currentNodeParameters);

			return loadDataInstance.getOptions(methodName, additionalData);
		}));


		// Returns all the node-types
		this.app.get(`/${this.restEndpoint}/node-types`, ResponseHelper.send(async (req: express.Request, res: express.Response): Promise<INodeTypeDescription[]> => {

			const returnData: INodeTypeDescription[] = [];

			const nodeTypes = NodeTypes();

			const allNodes = nodeTypes.getAll();

			allNodes.forEach((nodeData) => {
				// Make a copy of the object. If we don't do this, then when
				// The method below is called the properties are removed for good
				// This happens because nodes are returned as reference.
				const nodeInfo: INodeTypeDescription = { ...nodeData.description };
				if (req.query.includeProperties !== 'true') {
					// @ts-ignore
					delete nodeInfo.properties;
				}
				returnData.push(nodeInfo);
			});

			return returnData;
		}));


		// Returns node information baesd on namese
		this.app.post(`/${this.restEndpoint}/node-types`, ResponseHelper.send(async (req: express.Request, res: express.Response): Promise<INodeTypeDescription[]> => {
			const nodeNames = _.get(req, 'body.nodeNames', []) as string[];
			const nodeTypes = NodeTypes();

			return nodeNames.map(name => {
				try {
					return nodeTypes.getByName(name);
				} catch (e) {
					return undefined;
				}
			}).filter(nodeData => !!nodeData).map(nodeData => nodeData!.description);
		}));



		// ----------------------------------------
		// Node-Types
		// ----------------------------------------


		// Returns the node icon
		this.app.get([`/${this.restEndpoint}/node-icon/:nodeType`, `/${this.restEndpoint}/node-icon/:scope/:nodeType`], async (req: express.Request, res: express.Response): Promise<void> => {
			const nodeTypeName = `${req.params.scope ? `${req.params.scope}/` : ''}${req.params.nodeType}`;

			const nodeTypes = NodeTypes();
			const nodeType = nodeTypes.getByName(nodeTypeName);

			if (nodeType === undefined) {
				res.status(404).send('The nodeType is not known.');
				return;
			}

			if (nodeType.description.icon === undefined) {
				res.status(404).send('No icon found for node.');
				return;
			}

			if (!nodeType.description.icon.startsWith('file:')) {
				res.status(404).send('Node does not have a file icon.');
				return;
			}

			const filepath = nodeType.description.icon.substr(5);

			res.sendFile(filepath);
		});



		// ----------------------------------------
		// Active Workflows
		// ----------------------------------------


		// Returns the active workflow ids
		this.app.get(`/${this.restEndpoint}/active`, ResponseHelper.send(async (req: express.Request, res: express.Response): Promise<string[]> => {
			const activeWorkflows = await this.activeWorkflowRunner.getActiveWorkflows();
			return activeWorkflows.map(workflow => workflow.id.toString()) as string[];
		}));


		// Returns if the workflow with the given id had any activation errors
		this.app.get(`/${this.restEndpoint}/active/error/:id`, ResponseHelper.send(async (req: express.Request, res: express.Response): Promise<IActivationError | undefined> => {
			const id = req.params.id;
			return this.activeWorkflowRunner.getActivationError(id);
		}));



		// ----------------------------------------
		// Credentials
		// ----------------------------------------


		// Deletes a specific credential
		this.app.delete(`/${this.restEndpoint}/credentials/:id`, ResponseHelper.send(async (req: express.Request, res: express.Response): Promise<boolean> => {
			const id = req.params.id;

			await this.externalHooks.run('credentials.delete', [id]);

			await Db.collections.Credentials!.delete({ id });

			return true;
		}));

		// Creates new credentials
		this.app.post(`/${this.restEndpoint}/credentials`, ResponseHelper.send(async (req: express.Request, res: express.Response): Promise<ICredentialsResponse> => {
			const incomingData = req.body;

			if (!incomingData.name || incomingData.name.length < 3) {
				throw new ResponseHelper.ResponseError(`Credentials name must be at least 3 characters long.`, undefined, 400);
			}

			// Add the added date for node access permissions
			for (const nodeAccess of incomingData.nodesAccess) {
				nodeAccess.date = this.getCurrentDate();
			}

			const encryptionKey = await UserSettings.getEncryptionKey();
			if (encryptionKey === undefined) {
				throw new Error('No encryption key got found to encrypt the credentials!');
			}

			if (incomingData.name === '') {
				throw new Error('Credentials have to have a name set!');
			}

			// Check if credentials with the same name and type exist already
			const findQuery = {
				where: {
					name: incomingData.name,
					type: incomingData.type,
				},
			} as FindOneOptions;

			const checkResult = await Db.collections.Credentials!.findOne(findQuery);
			if (checkResult !== undefined) {
				throw new ResponseHelper.ResponseError(`Credentials with the same type and name exist already.`, undefined, 400);
			}

			// Encrypt the data
			const credentials = new Credentials(incomingData.name, incomingData.type, incomingData.nodesAccess);
			credentials.setData(incomingData.data, encryptionKey);
			const newCredentialsData = credentials.getDataToSave() as ICredentialsDb;

			await this.externalHooks.run('credentials.create', [newCredentialsData]);

			// Add special database related data
			newCredentialsData.createdAt = this.getCurrentDate();
			newCredentialsData.updatedAt = this.getCurrentDate();

			// TODO: also add user automatically depending on who is logged in, if anybody is logged in

			// Save the credentials in DB
			const result = await Db.collections.Credentials!.save(newCredentialsData);
			result.data = incomingData.data;

			// Convert to response format in which the id is a string
			(result as unknown as ICredentialsResponse).id = result.id.toString();
			return result as unknown as ICredentialsResponse;
		}));


		// Updates existing credentials
		this.app.patch(`/${this.restEndpoint}/credentials/:id`, ResponseHelper.send(async (req: express.Request, res: express.Response): Promise<ICredentialsResponse> => {
			const incomingData = req.body;

			const id = req.params.id;

			if (incomingData.name === '') {
				throw new Error('Credentials have to have a name set!');
			}

			// Add the date for newly added node access permissions
			for (const nodeAccess of incomingData.nodesAccess) {
				if (!nodeAccess.date) {
					nodeAccess.date = this.getCurrentDate();
				}
			}

			// Check if credentials with the same name and type exist already
			const findQuery = {
				where: {
					id: Not(id),
					name: incomingData.name,
					type: incomingData.type,
				},
			} as FindOneOptions;

			const checkResult = await Db.collections.Credentials!.findOne(findQuery);
			if (checkResult !== undefined) {
				throw new ResponseHelper.ResponseError(`Credentials with the same type and name exist already.`, undefined, 400);
			}

			const encryptionKey = await UserSettings.getEncryptionKey();
			if (encryptionKey === undefined) {
				throw new Error('No encryption key got found to encrypt the credentials!');
			}

			// Load the currently saved credentials to be able to persist some of the data if
			const result = await Db.collections.Credentials!.findOne(id);
			if (result === undefined) {
				throw new ResponseHelper.ResponseError(`Credentials with the id "${id}" do not exist.`, undefined, 400);
			}

			const currentlySavedCredentials = new Credentials(result.name, result.type, result.nodesAccess, result.data);
			const decryptedData = currentlySavedCredentials.getData(encryptionKey!);

			// Do not overwrite the oauth data else data like the access or refresh token would get lost
			// everytime anybody changes anything on the credentials even if it is just the name.
			if (decryptedData.oauthTokenData) {
				incomingData.data.oauthTokenData = decryptedData.oauthTokenData;
			}

			// Encrypt the data
			const credentials = new Credentials(incomingData.name, incomingData.type, incomingData.nodesAccess);
			credentials.setData(incomingData.data, encryptionKey);
			const newCredentialsData = credentials.getDataToSave() as unknown as ICredentialsDb;

			// Add special database related data
			newCredentialsData.updatedAt = this.getCurrentDate();

			await this.externalHooks.run('credentials.update', [newCredentialsData]);

			// Update the credentials in DB
			await Db.collections.Credentials!.update(id, newCredentialsData);

			// We sadly get nothing back from "update". Neither if it updated a record
			// nor the new value. So query now the hopefully updated entry.
			const responseData = await Db.collections.Credentials!.findOne(id);

			if (responseData === undefined) {
				throw new ResponseHelper.ResponseError(`Credentials with id "${id}" could not be found to be updated.`, undefined, 400);
			}

			// Remove the encrypted data as it is not needed in the frontend
			responseData.data = '';

			// Convert to response format in which the id is a string
			(responseData as unknown as ICredentialsResponse).id = responseData.id.toString();
			return responseData as unknown as ICredentialsResponse;
		}));


		// Returns specific credentials
		this.app.get(`/${this.restEndpoint}/credentials/:id`, ResponseHelper.send(async (req: express.Request, res: express.Response): Promise<ICredentialsDecryptedResponse | ICredentialsResponse | undefined> => {
			const findQuery = {} as FindManyOptions;

			// Make sure the variable has an expected value
			const includeData = ['true', true].includes(req.query.includeData as string);

			if (includeData !== true) {
				// Return only the fields we need
				findQuery.select = ['id', 'name', 'type', 'nodesAccess', 'createdAt', 'updatedAt'];
			}

			const result = await Db.collections.Credentials!.findOne(req.params.id);

			if (result === undefined) {
				return result;
			}

			let encryptionKey = undefined;
			if (includeData === true) {
				encryptionKey = await UserSettings.getEncryptionKey();
				if (encryptionKey === undefined) {
					throw new Error('No encryption key got found to decrypt the credentials!');
				}

				const credentials = new Credentials(result.name, result.type, result.nodesAccess, result.data);
				(result as ICredentialsDecryptedDb).data = credentials.getData(encryptionKey!);
			}

			(result as ICredentialsDecryptedResponse).id = result.id.toString();

			return result as ICredentialsDecryptedResponse;
		}));


		// Returns all the saved credentials
		this.app.get(`/${this.restEndpoint}/credentials`, ResponseHelper.send(async (req: express.Request, res: express.Response): Promise<ICredentialsResponse[]> => {
			const findQuery = {} as FindManyOptions;
			if (req.query.filter) {
				findQuery.where = JSON.parse(req.query.filter as string);
				if ((findQuery.where! as IDataObject).id !== undefined) {
					// No idea if multiple where parameters make db search
					// slower but to be sure that that is not the case we
					// remove all unnecessary fields in case the id is defined.
					findQuery.where = { id: (findQuery.where! as IDataObject).id };
				}
			}

			findQuery.select = ['id', 'name', 'type', 'nodesAccess', 'createdAt', 'updatedAt'];

			const results = await Db.collections.Credentials!.find(findQuery) as unknown as ICredentialsResponse[];

			let encryptionKey = undefined;

			const includeData = ['true', true].includes(req.query.includeData as string);
			if (includeData === true) {
				encryptionKey = await UserSettings.getEncryptionKey();
				if (encryptionKey === undefined) {
					throw new Error('No encryption key got found to decrypt the credentials!');
				}
			}

			let result;
			for (result of results) {
				(result as ICredentialsDecryptedResponse).id = result.id.toString();
			}

			return results;
		}));



		// ----------------------------------------
		// Credential-Types
		// ----------------------------------------


		// Returns all the credential types which are defined in the loaded n8n-modules
		this.app.get(`/${this.restEndpoint}/credential-types`, ResponseHelper.send(async (req: express.Request, res: express.Response): Promise<ICredentialType[]> => {

			const returnData: ICredentialType[] = [];

			const credentialTypes = CredentialTypes();

			credentialTypes.getAll().forEach((credentialData) => {
				returnData.push(credentialData);
			});

			return returnData;
		}));

		// ----------------------------------------
		// OAuth1-Credential/Auth
		// ----------------------------------------

		// Authorize OAuth Data
		this.app.get(`/${this.restEndpoint}/oauth1-credential/auth`, ResponseHelper.send(async (req: express.Request, res: express.Response): Promise<string> => {
			if (req.query.id === undefined) {
				res.status(500).send('Required credential id is missing!');
				return '';
			}

			const result = await Db.collections.Credentials!.findOne(req.query.id as string);
			if (result === undefined) {
				res.status(404).send('The credential is not known.');
				return '';
			}

			let encryptionKey = undefined;
			encryptionKey = await UserSettings.getEncryptionKey();
			if (encryptionKey === undefined) {
				res.status(500).send('No encryption key got found to decrypt the credentials!');
				return '';
			}

			// Decrypt the currently saved credentials
			const workflowCredentials: IWorkflowCredentials = {
				[result.type as string]: {
					[result.name as string]: result as ICredentialsEncrypted,
				},
			};
			const mode: WorkflowExecuteMode = 'internal';
			const credentialsHelper = new CredentialsHelper(workflowCredentials, encryptionKey);
			const decryptedDataOriginal = credentialsHelper.getDecrypted(result.name, result.type, mode, true);
			const oauthCredentials = credentialsHelper.applyDefaultsAndOverwrites(decryptedDataOriginal, result.type, mode);

			const signatureMethod = _.get(oauthCredentials, 'signatureMethod') as string;

			const oAuthOptions: clientOAuth1.Options = {
				consumer: {
					key: _.get(oauthCredentials, 'consumerKey') as string,
					secret: _.get(oauthCredentials, 'consumerSecret') as string,
				},
				signature_method: signatureMethod,
				hash_function(base, key) {
					const algorithm = (signatureMethod === 'HMAC-SHA1') ? 'sha1' : 'sha256';
					return createHmac(algorithm, key)
						.update(base)
						.digest('base64');
				},
			};

			const oauthRequestData = {
				oauth_callback: `${WebhookHelpers.getWebhookBaseUrl()}${this.restEndpoint}/oauth1-credential/callback?cid=${req.query.id}`,
			};

			await this.externalHooks.run('oauth1.authenticate', [oAuthOptions, oauthRequestData]);

			const oauth = new clientOAuth1(oAuthOptions);

			const options: RequestOptions = {
				method: 'POST',
				url: (_.get(oauthCredentials, 'requestTokenUrl') as string),
				data: oauthRequestData,
			};

			const data = oauth.toHeader(oauth.authorize(options as RequestOptions));

			//@ts-ignore
			options.headers = data;

			const response = await requestPromise(options);

			// Response comes as x-www-form-urlencoded string so convert it to JSON

			const responseJson = querystring.parse(response);

			const returnUri = `${_.get(oauthCredentials, 'authUrl')}?oauth_token=${responseJson.oauth_token}`;

			// Encrypt the data
			const credentials = new Credentials(result.name, result.type, result.nodesAccess);

			credentials.setData(decryptedDataOriginal, encryptionKey);
			const newCredentialsData = credentials.getDataToSave() as unknown as ICredentialsDb;

			// Add special database related data
			newCredentialsData.updatedAt = this.getCurrentDate();

			// Update the credentials in DB
			await Db.collections.Credentials!.update(req.query.id as string, newCredentialsData);

			return returnUri;
		}));

		// Verify and store app code. Generate access tokens and store for respective credential.
		this.app.get(`/${this.restEndpoint}/oauth1-credential/callback`, async (req: express.Request, res: express.Response) => {
			const { oauth_verifier, oauth_token, cid } = req.query;

			if (oauth_verifier === undefined || oauth_token === undefined) {
				const errorResponse = new ResponseHelper.ResponseError('Insufficient parameters for OAuth1 callback. Received following query parameters: ' + JSON.stringify(req.query), undefined, 503);
				return ResponseHelper.sendErrorResponse(res, errorResponse);
			}

			const result = await Db.collections.Credentials!.findOne(cid as any); // tslint:disable-line:no-any
			if (result === undefined) {
				const errorResponse = new ResponseHelper.ResponseError('The credential is not known.', undefined, 404);
				return ResponseHelper.sendErrorResponse(res, errorResponse);
			}

			let encryptionKey = undefined;
			encryptionKey = await UserSettings.getEncryptionKey();
			if (encryptionKey === undefined) {
				const errorResponse = new ResponseHelper.ResponseError('No encryption key got found to decrypt the credentials!', undefined, 503);
				return ResponseHelper.sendErrorResponse(res, errorResponse);
			}

			// Decrypt the currently saved credentials
			const workflowCredentials: IWorkflowCredentials = {
				[result.type as string]: {
					[result.name as string]: result as ICredentialsEncrypted,
				},
			};
			const mode: WorkflowExecuteMode = 'internal';
			const credentialsHelper = new CredentialsHelper(workflowCredentials, encryptionKey);
			const decryptedDataOriginal = credentialsHelper.getDecrypted(result.name, result.type, mode, true);
			const oauthCredentials = credentialsHelper.applyDefaultsAndOverwrites(decryptedDataOriginal, result.type, mode);

			const options: OptionsWithUrl = {
				method: 'POST',
				url: _.get(oauthCredentials, 'accessTokenUrl') as string,
				qs: {
					oauth_token,
					oauth_verifier,
				},
			};

			let oauthToken;

			try {
				oauthToken = await requestPromise(options);
			} catch (error) {
				const errorResponse = new ResponseHelper.ResponseError('Unable to get access tokens!', undefined, 404);
				return ResponseHelper.sendErrorResponse(res, errorResponse);
			}

			// Response comes as x-www-form-urlencoded string so convert it to JSON

			const oauthTokenJson = querystring.parse(oauthToken);

			decryptedDataOriginal.oauthTokenData = oauthTokenJson;

			const credentials = new Credentials(result.name, result.type, result.nodesAccess);
			credentials.setData(decryptedDataOriginal, encryptionKey);
			const newCredentialsData = credentials.getDataToSave() as unknown as ICredentialsDb;
			// Add special database related data
			newCredentialsData.updatedAt = this.getCurrentDate();
			// Save the credentials in DB
			await Db.collections.Credentials!.update(cid as any, newCredentialsData); // tslint:disable-line:no-any

			res.sendFile(pathResolve(__dirname, '../../templates/oauth-callback.html'));
		});


		// ----------------------------------------
		// OAuth2-Credential/Auth
		// ----------------------------------------


		// Authorize OAuth Data
		this.app.get(`/${this.restEndpoint}/oauth2-credential/auth`, ResponseHelper.send(async (req: express.Request, res: express.Response): Promise<string> => {
			if (req.query.id === undefined) {
				res.status(500).send('Required credential id is missing.');
				return '';
			}

			const result = await Db.collections.Credentials!.findOne(req.query.id as string);
			if (result === undefined) {
				res.status(404).send('The credential is not known.');
				return '';
			}

			let encryptionKey = undefined;
			encryptionKey = await UserSettings.getEncryptionKey();
			if (encryptionKey === undefined) {
				res.status(500).send('No encryption key got found to decrypt the credentials!');
				return '';
			}

			// Decrypt the currently saved credentials
			const workflowCredentials: IWorkflowCredentials = {
				[result.type as string]: {
					[result.name as string]: result as ICredentialsEncrypted,
				},
			};
			const mode: WorkflowExecuteMode = 'internal';
			const credentialsHelper = new CredentialsHelper(workflowCredentials, encryptionKey);
			const decryptedDataOriginal = credentialsHelper.getDecrypted(result.name, result.type, mode, true);
			const oauthCredentials = credentialsHelper.applyDefaultsAndOverwrites(decryptedDataOriginal, result.type, mode);

			const token = new csrf();
			// Generate a CSRF prevention token and send it as a OAuth2 state stringma/ERR
			const csrfSecret = token.secretSync();
			const state = {
				token: token.create(csrfSecret),
				cid: req.query.id,
			};
			const stateEncodedStr = Buffer.from(JSON.stringify(state)).toString('base64') as string;

			const oAuthOptions: clientOAuth2.Options = {
				clientId: _.get(oauthCredentials, 'clientId') as string,
				clientSecret: _.get(oauthCredentials, 'clientSecret', '') as string,
				accessTokenUri: _.get(oauthCredentials, 'accessTokenUrl', '') as string,
				authorizationUri: _.get(oauthCredentials, 'authUrl', '') as string,
				redirectUri: `${WebhookHelpers.getWebhookBaseUrl()}${this.restEndpoint}/oauth2-credential/callback`,
				scopes: _.split(_.get(oauthCredentials, 'scope', 'openid,') as string, ','),
				state: stateEncodedStr,
			};

			await this.externalHooks.run('oauth2.authenticate', [oAuthOptions]);

			const oAuthObj = new clientOAuth2(oAuthOptions);

			// Encrypt the data
			const credentials = new Credentials(result.name, result.type, result.nodesAccess);
			decryptedDataOriginal.csrfSecret = csrfSecret;

			credentials.setData(decryptedDataOriginal, encryptionKey);
			const newCredentialsData = credentials.getDataToSave() as unknown as ICredentialsDb;

			// Add special database related data
			newCredentialsData.updatedAt = this.getCurrentDate();

			// Update the credentials in DB
			await Db.collections.Credentials!.update(req.query.id as string, newCredentialsData);

			const authQueryParameters = _.get(oauthCredentials, 'authQueryParameters', '') as string;
			let returnUri = oAuthObj.code.getUri();

			// if scope uses comma, change it as the library always return then with spaces
			if ((_.get(oauthCredentials, 'scope') as string).includes(',')) {
				const data = querystring.parse(returnUri.split('?')[1] as string);
				data.scope = _.get(oauthCredentials, 'scope') as string;
				returnUri = `${_.get(oauthCredentials, 'authUrl', '')}?${querystring.stringify(data)}`;
			}

			if (authQueryParameters) {
				returnUri += '&' + authQueryParameters;
			}

			return returnUri;
		}));

		// ----------------------------------------
		// OAuth2-Credential/Callback
		// ----------------------------------------

		// Verify and store app code. Generate access tokens and store for respective credential.
		this.app.get(`/${this.restEndpoint}/oauth2-credential/callback`, async (req: express.Request, res: express.Response) => {

			// realmId it's currently just use for the quickbook OAuth2 flow
			const { code, state: stateEncoded } = req.query;

			if (code === undefined || stateEncoded === undefined) {
				const errorResponse = new ResponseHelper.ResponseError('Insufficient parameters for OAuth2 callback. Received following query parameters: ' + JSON.stringify(req.query), undefined, 503);
				return ResponseHelper.sendErrorResponse(res, errorResponse);
			}

			let state;
			try {
				state = JSON.parse(Buffer.from(stateEncoded as string, 'base64').toString());
			} catch (error) {
				const errorResponse = new ResponseHelper.ResponseError('Invalid state format returned', undefined, 503);
				return ResponseHelper.sendErrorResponse(res, errorResponse);
			}

			const result = await Db.collections.Credentials!.findOne(state.cid);
			if (result === undefined) {
				const errorResponse = new ResponseHelper.ResponseError('The credential is not known.', undefined, 404);
				return ResponseHelper.sendErrorResponse(res, errorResponse);
			}

			let encryptionKey = undefined;
			encryptionKey = await UserSettings.getEncryptionKey();
			if (encryptionKey === undefined) {
				const errorResponse = new ResponseHelper.ResponseError('No encryption key got found to decrypt the credentials!', undefined, 503);
				return ResponseHelper.sendErrorResponse(res, errorResponse);
			}

			// Decrypt the currently saved credentials
			const workflowCredentials: IWorkflowCredentials = {
				[result.type as string]: {
					[result.name as string]: result as ICredentialsEncrypted,
				},
			};
			const mode: WorkflowExecuteMode = 'internal';
			const credentialsHelper = new CredentialsHelper(workflowCredentials, encryptionKey);
			const decryptedDataOriginal = credentialsHelper.getDecrypted(result.name, result.type, mode, true);
			const oauthCredentials = credentialsHelper.applyDefaultsAndOverwrites(decryptedDataOriginal, result.type, mode);

			const token = new csrf();
			if (decryptedDataOriginal.csrfSecret === undefined || !token.verify(decryptedDataOriginal.csrfSecret as string, state.token)) {
				const errorResponse = new ResponseHelper.ResponseError('The OAuth2 callback state is invalid!', undefined, 404);
				return ResponseHelper.sendErrorResponse(res, errorResponse);
			}

			let options = {};

			const oAuth2Parameters = {
				clientId: _.get(oauthCredentials, 'clientId') as string,
				clientSecret: _.get(oauthCredentials, 'clientSecret', '') as string | undefined,
				accessTokenUri: _.get(oauthCredentials, 'accessTokenUrl', '') as string,
				authorizationUri: _.get(oauthCredentials, 'authUrl', '') as string,
				redirectUri: `${WebhookHelpers.getWebhookBaseUrl()}${this.restEndpoint}/oauth2-credential/callback`,
				scopes: _.split(_.get(oauthCredentials, 'scope', 'openid,') as string, ','),
			};

			if (_.get(oauthCredentials, 'authentication', 'header') as string === 'body') {
				options = {
					body: {
						client_id: _.get(oauthCredentials, 'clientId') as string,
						client_secret: _.get(oauthCredentials, 'clientSecret', '') as string,
					},
				};
				delete oAuth2Parameters.clientSecret;
			}

			await this.externalHooks.run('oauth2.callback', [oAuth2Parameters]);

			const oAuthObj = new clientOAuth2(oAuth2Parameters);

			const queryParameters = req.originalUrl.split('?').splice(1, 1).join('');

			const oauthToken = await oAuthObj.code.getToken(`${oAuth2Parameters.redirectUri}?${queryParameters}`, options);

			if (Object.keys(req.query).length > 2) {
				_.set(oauthToken.data, 'callbackQueryString', _.omit(req.query, 'state', 'code'));
			}

			if (oauthToken === undefined) {
				const errorResponse = new ResponseHelper.ResponseError('Unable to get access tokens!', undefined, 404);
				return ResponseHelper.sendErrorResponse(res, errorResponse);
			}

			if (decryptedDataOriginal.oauthTokenData) {
				// Only overwrite supplied data as some providers do for example just return the
				// refresh_token on the very first request and not on subsequent ones.
				Object.assign(decryptedDataOriginal.oauthTokenData, oauthToken.data);
			} else {
				// No data exists so simply set
				decryptedDataOriginal.oauthTokenData = oauthToken.data;
			}

			_.unset(decryptedDataOriginal, 'csrfSecret');

			const credentials = new Credentials(result.name, result.type, result.nodesAccess);
			credentials.setData(decryptedDataOriginal, encryptionKey);
			const newCredentialsData = credentials.getDataToSave() as unknown as ICredentialsDb;
			// Add special database related data
			newCredentialsData.updatedAt = this.getCurrentDate();
			// Save the credentials in DB
			await Db.collections.Credentials!.update(state.cid, newCredentialsData);

			res.sendFile(pathResolve(__dirname, '../../templates/oauth-callback.html'));
		});


		// ----------------------------------------
		// Executions
		// ----------------------------------------


		// Returns all finished executions
		this.app.get(`/${this.restEndpoint}/executions`, ResponseHelper.send(async (req: express.Request, res: express.Response): Promise<IExecutionsListResponse> => {
			let filter: any = {}; // tslint:disable-line:no-any

			if (req.query.filter) {
				filter = JSON.parse(req.query.filter as string);
			}

			let limit = 20;
			if (req.query.limit) {
				limit = parseInt(req.query.limit as string, 10);
			}

			const executingWorkflowIds: string[] = [];

			if (config.get('executions.mode') === 'queue') {
				const currentJobs = await Queue.getInstance().getJobs(['active', 'waiting']);
				executingWorkflowIds.push(...currentJobs.map(job => job.data.executionId) as string[]);
			}
			// We may have manual executions even with queue so we must account for these.
			executingWorkflowIds.push(...this.activeExecutionsInstance.getActiveExecutions().map(execution => execution.id.toString()) as string[]);

			const countFilter = JSON.parse(JSON.stringify(filter));
			countFilter.select = ['id'];
			countFilter.where = {id: Not(In(executingWorkflowIds))};

			const resultsQuery = await Db.collections.Execution!
				.createQueryBuilder("execution")
				.select([
					'execution.id',
					'execution.finished',
					'execution.mode',
					'execution.retryOf',
					'execution.retrySuccessId',
					'execution.startedAt',
					'execution.stoppedAt',
					'execution.workflowData',
				])
				.orderBy('execution.id', 'DESC')
				.take(limit);

			Object.keys(filter).forEach((filterField) => {
				resultsQuery.andWhere(`execution.${filterField} = :${filterField}`, {[filterField]: filter[filterField]});
			});
			if (req.query.lastId) {
				resultsQuery.andWhere(`execution.id < :lastId`, {lastId: req.query.lastId});
			}
			if (req.query.firstId) {
				resultsQuery.andWhere(`execution.id > :firstId`, {firstId: req.query.firstId});
			}
			if (executingWorkflowIds.length > 0) {
				resultsQuery.andWhere(`execution.id NOT IN (:...ids)`, {ids: executingWorkflowIds});
			}

			const resultsPromise = resultsQuery.getMany();

			const countPromise = Db.collections.Execution!.count(countFilter);

			const results: IExecutionFlattedDb[] = await resultsPromise;
			const count = await countPromise;

			const returnResults: IExecutionsSummary[] = [];

			for (const result of results) {
				returnResults.push({
					id: result.id!.toString(),
					finished: result.finished,
					mode: result.mode,
					retryOf: result.retryOf ? result.retryOf.toString() : undefined,
					retrySuccessId: result.retrySuccessId ? result.retrySuccessId.toString() : undefined,
					startedAt: result.startedAt,
					stoppedAt: result.stoppedAt,
					workflowId: result.workflowData!.id ? result.workflowData!.id!.toString() : '',
					workflowName: result.workflowData!.name,
				});
			}

			return {
				count,
				results: returnResults,
			};
		}));


		// Returns a specific execution
		this.app.get(`/${this.restEndpoint}/executions/:id`, ResponseHelper.send(async (req: express.Request, res: express.Response): Promise<IExecutionResponse | IExecutionFlattedResponse | undefined> => {
			const result = await Db.collections.Execution!.findOne(req.params.id);

			if (result === undefined) {
				return undefined;
			}

			if (req.query.unflattedResponse === 'true') {
				const fullExecutionData = ResponseHelper.unflattenExecutionData(result);
				return fullExecutionData as IExecutionResponse;
			} else {
				// Convert to response format in which the id is a string
				(result as IExecutionFlatted as IExecutionFlattedResponse).id = result.id.toString();
				return result as IExecutionFlatted as IExecutionFlattedResponse;
			}
		}));


		// Retries a failed execution
		this.app.post(`/${this.restEndpoint}/executions/:id/retry`, ResponseHelper.send(async (req: express.Request, res: express.Response): Promise<boolean> => {
			// Get the data to execute
			const fullExecutionDataFlatted = await Db.collections.Execution!.findOne(req.params.id);

			if (fullExecutionDataFlatted === undefined) {
				throw new ResponseHelper.ResponseError(`The execution with the id "${req.params.id}" does not exist.`, 404, 404);
			}

			const fullExecutionData = ResponseHelper.unflattenExecutionData(fullExecutionDataFlatted);

			if (fullExecutionData.finished === true) {
				throw new Error('The execution did succeed and can so not be retried.');
			}

			const executionMode = 'retry';

			const credentials = await WorkflowCredentials(fullExecutionData.workflowData.nodes);

			fullExecutionData.workflowData.active = false;

			// Start the workflow
			const data: IWorkflowExecutionDataProcess = {
				credentials,
				executionMode,
				executionData: fullExecutionData.data,
				retryOf: req.params.id,
				workflowData: fullExecutionData.workflowData,
			};

			const lastNodeExecuted = data!.executionData!.resultData.lastNodeExecuted as string | undefined;

			if (lastNodeExecuted) {
				// Remove the old error and the data of the last run of the node that it can be replaced
				delete data!.executionData!.resultData.error;
				const length = data!.executionData!.resultData.runData[lastNodeExecuted].length;
				if (length > 0 && data!.executionData!.resultData.runData[lastNodeExecuted][length - 1].error !== undefined) {
					// Remove results only if it is an error.
					// If we are retrying due to a crash, the information is simply success info from last node
					data!.executionData!.resultData.runData[lastNodeExecuted].pop();
					// Stack will determine what to run next
				}
			}

			if (req.body.loadWorkflow === true) {
				// Loads the currently saved workflow to execute instead of the
				// one saved at the time of the execution.
				const workflowId = fullExecutionData.workflowData.id;
				const workflowData = await Db.collections.Workflow!.findOne(workflowId) as IWorkflowBase;

				if (workflowData === undefined) {
					throw new Error(`The workflow with the ID "${workflowId}" could not be found and so the data not be loaded for the retry.`);
				}

				data.workflowData = workflowData;
				const nodeTypes = NodeTypes();
				const workflowInstance = new Workflow({ id: workflowData.id as string, name: workflowData.name, nodes: workflowData.nodes, connections: workflowData.connections, active: false, nodeTypes, staticData: undefined, settings: workflowData.settings });

				// Replace all of the nodes in the execution stack with the ones of the new workflow
				for (const stack of data!.executionData!.executionData!.nodeExecutionStack) {
					// Find the data of the last executed node in the new workflow
					const node = workflowInstance.getNode(stack.node.name);
					if (node === null) {
						throw new Error(`Could not find the node "${stack.node.name}" in workflow. It probably got deleted or renamed. Without it the workflow can sadly not be retried.`);
					}

					// Replace the node data in the stack that it really uses the current data
					stack.node = node;
				}
			}

			const workflowRunner = new WorkflowRunner();
			const executionId = await workflowRunner.run(data);

			const executionData = await this.activeExecutionsInstance.getPostExecutePromise(executionId);

			if (executionData === undefined) {
				throw new Error('The retry did not start for an unknown reason.');
			}

			return !!executionData.finished;
		}));


		// Delete Executions
		// INFORMATION: We use POST instead of DELETE to not run into any issues
		// with the query data getting to long
		this.app.post(`/${this.restEndpoint}/executions/delete`, ResponseHelper.send(async (req: express.Request, res: express.Response): Promise<void> => {
			const deleteData = req.body as IExecutionDeleteFilter;

			if (deleteData.deleteBefore !== undefined) {
				const filters = {
					startedAt: LessThanOrEqual(deleteData.deleteBefore),
				};
				if (deleteData.filters !== undefined) {
					Object.assign(filters, deleteData.filters);
				}

				await Db.collections.Execution!.delete(filters);
			} else if (deleteData.ids !== undefined) {
				// Deletes all executions with the given ids
				await Db.collections.Execution!.delete(deleteData.ids);
			} else {
				throw new Error('Required body-data "ids" or "deleteBefore" is missing!');
			}
		}));


		// ----------------------------------------
		// Executing Workflows
		// ----------------------------------------


		// Returns all the currently working executions
		this.app.get(`/${this.restEndpoint}/executions-current`, ResponseHelper.send(async (req: express.Request, res: express.Response): Promise<IExecutionsSummary[]> => {
			if (config.get('executions.mode') === 'queue') {
				const currentJobs = await Queue.getInstance().getJobs(['active', 'waiting']);

				const currentlyRunningQueueIds = currentJobs.map(job => job.data.executionId);

				const currentlyRunningManualExecutions = this.activeExecutionsInstance.getActiveExecutions();
				const manualExecutionIds = currentlyRunningManualExecutions.map(execution => execution.id);

				const currentlyRunningExecutionIds = currentlyRunningQueueIds.concat(manualExecutionIds);

				if (currentlyRunningExecutionIds.length === 0) {
					return [];
				}

				const resultsQuery = await Db.collections.Execution!
					.createQueryBuilder("execution")
					.select([
						'execution.id',
						'execution.workflowId',
						'execution.mode',
						'execution.retryOf',
						'execution.startedAt',
					])
					.orderBy('execution.id', 'DESC')
					.andWhere(`execution.id IN (:...ids)`, {ids: currentlyRunningExecutionIds});

				if (req.query.filter) {
					const filter = JSON.parse(req.query.filter as string);
					if (filter.workflowId !== undefined) {
						resultsQuery.andWhere('execution.workflowId = :workflowId', {workflowId: filter.workflowId});
					}
				}

				const results = await resultsQuery.getMany();

				return results.map(result => {
					return {
						id: result.id,
						workflowId: result.workflowId,
						mode: result.mode,
						retryOf: result.retryOf !== null ? result.retryOf : undefined,
						startedAt: new Date(result.startedAt),
					} as IExecutionsSummary;
				});
			} else {
				const executingWorkflows = this.activeExecutionsInstance.getActiveExecutions();

				const returnData: IExecutionsSummary[] = [];

				let filter: any = {}; // tslint:disable-line:no-any
				if (req.query.filter) {
					filter = JSON.parse(req.query.filter as string);
				}

				for (const data of executingWorkflows) {
					if (filter.workflowId !== undefined && filter.workflowId !== data.workflowId) {
						continue;
					}
					returnData.push(
						{
							id: data.id.toString(),
							workflowId: data.workflowId === undefined ? '' : data.workflowId.toString(),
							mode: data.mode,
							retryOf: data.retryOf,
							startedAt: new Date(data.startedAt),
						}
					);
				}

				return returnData;
			}
		}));

		// Forces the execution to stop
		this.app.post(`/${this.restEndpoint}/executions-current/:id/stop`, ResponseHelper.send(async (req: express.Request, res: express.Response): Promise<IExecutionsStopData> => {
			if (config.get('executions.mode') === 'queue') {
				// Manual executions should still be stoppable, so
				// try notifying the `activeExecutions` to stop it.
				const result = await this.activeExecutionsInstance.stopExecution(req.params.id);
				if (result !== undefined) {
					const returnData: IExecutionsStopData = {
						mode: result.mode,
						startedAt: new Date(result.startedAt),
						stoppedAt: result.stoppedAt ?  new Date(result.stoppedAt) : undefined,
						finished: result.finished,
					};

					return returnData;
				}

				const currentJobs = await Queue.getInstance().getJobs(['active', 'waiting']);

				const job = currentJobs.find(job => job.data.executionId.toString() === req.params.id);

				if (!job) {
					throw new Error(`Could not stop "${req.params.id}" as it is no longer in queue.`);
				} else {
					await Queue.getInstance().stopJob(job);
				}

				const executionDb = await Db.collections.Execution?.findOne(req.params.id) as IExecutionFlattedDb;
				const fullExecutionData = ResponseHelper.unflattenExecutionData(executionDb) as IExecutionResponse;

				const returnData: IExecutionsStopData = {
					mode: fullExecutionData.mode,
					startedAt: new Date(fullExecutionData.startedAt),
					stoppedAt: fullExecutionData.stoppedAt ? new Date(fullExecutionData.stoppedAt) : undefined,
					finished: fullExecutionData.finished,
				};

				return returnData;

			} else {
				const executionId = req.params.id;

				// Stopt he execution and wait till it is done and we got the data
				const result = await this.activeExecutionsInstance.stopExecution(executionId);

				if (result === undefined) {
					throw new Error(`The execution id "${executionId}" could not be found.`);
				}

				const returnData: IExecutionsStopData = {
					mode: result.mode,
					startedAt: new Date(result.startedAt),
					stoppedAt: result.stoppedAt ?  new Date(result.stoppedAt) : undefined,
					finished: result.finished,
				};

				return returnData;
			}
		}));


		// Removes a test webhook
		this.app.delete(`/${this.restEndpoint}/test-webhook/:id`, ResponseHelper.send(async (req: express.Request, res: express.Response): Promise<boolean> => {
			const workflowId = req.params.id;
			return this.testWebhooks.cancelTestWebhook(workflowId);
		}));



		// ----------------------------------------
		// Options
		// ----------------------------------------

		// Returns all the available timezones
		this.app.get(`/${this.restEndpoint}/options/timezones`, ResponseHelper.send(async (req: express.Request, res: express.Response): Promise<object> => {
			return timezones;
		}));




		// ----------------------------------------
		// Settings
		// ----------------------------------------


		// Returns the settings which are needed in the UI
		this.app.get(`/${this.restEndpoint}/settings`, ResponseHelper.send(async (req: express.Request, res: express.Response): Promise<IN8nUISettings> => {
			return this.frontendSettings;
		}));



		// ----------------------------------------
		// Webhooks
		// ----------------------------------------

		if (config.get('endpoints.disableProductionWebhooksOnMainProcess') !== true) {
			WebhookServer.registerProductionWebhooks.apply(this);
		}

		// HEAD webhook requests (test for UI)
		this.app.head(`/${this.endpointWebhookTest}/*`, async (req: express.Request, res: express.Response) => {
			// Cut away the "/webhook-test/" to get the registred part of the url
			const requestUrl = (req as ICustomRequest).parsedUrl!.pathname!.slice(this.endpointWebhookTest.length + 2);

			let response;
			try {
				response = await this.testWebhooks.callTestWebhook('HEAD', requestUrl, req, res);
			} catch (error) {
				ResponseHelper.sendErrorResponse(res, error);
				return;
			}

			if (response.noWebhookResponse === true) {
				// Nothing else to do as the response got already sent
				return;
			}

			ResponseHelper.sendSuccessResponse(res, response.data, true, response.responseCode);
		});

		// HEAD webhook requests (test for UI)
		this.app.options(`/${this.endpointWebhookTest}/*`, async (req: express.Request, res: express.Response) => {
			// Cut away the "/webhook-test/" to get the registred part of the url
			const requestUrl = (req as ICustomRequest).parsedUrl!.pathname!.slice(this.endpointWebhookTest.length + 2);

			let allowedMethods: string[];
			try {
				allowedMethods = await this.testWebhooks.getWebhookMethods(requestUrl);
				allowedMethods.push('OPTIONS');

				// Add custom "Allow" header to satisfy OPTIONS response.
				res.append('Allow', allowedMethods);
			} catch (error) {
				ResponseHelper.sendErrorResponse(res, error);
				return;
			}

			ResponseHelper.sendSuccessResponse(res, {}, true, 204);
		});

		// GET webhook requests (test for UI)
		this.app.get(`/${this.endpointWebhookTest}/*`, async (req: express.Request, res: express.Response) => {
			// Cut away the "/webhook-test/" to get the registred part of the url
			const requestUrl = (req as ICustomRequest).parsedUrl!.pathname!.slice(this.endpointWebhookTest.length + 2);

			let response;
			try {
				response = await this.testWebhooks.callTestWebhook('GET', requestUrl, req, res);
			} catch (error) {
				ResponseHelper.sendErrorResponse(res, error);
				return;
			}

			if (response.noWebhookResponse === true) {
				// Nothing else to do as the response got already sent
				return;
			}

			ResponseHelper.sendSuccessResponse(res, response.data, true, response.responseCode);
		});

		// POST webhook requests (test for UI)
		this.app.post(`/${this.endpointWebhookTest}/*`, async (req: express.Request, res: express.Response) => {
			// Cut away the "/webhook-test/" to get the registred part of the url
			const requestUrl = (req as ICustomRequest).parsedUrl!.pathname!.slice(this.endpointWebhookTest.length + 2);

			let response;
			try {
				response = await this.testWebhooks.callTestWebhook('POST', requestUrl, req, res);
			} catch (error) {
				ResponseHelper.sendErrorResponse(res, error);
				return;
			}

			if (response.noWebhookResponse === true) {
				// Nothing else to do as the response got already sent
				return;
			}

			ResponseHelper.sendSuccessResponse(res, response.data, true, response.responseCode);
		});


		if (this.endpointPresetCredentials !== '') {

			// POST endpoint to set preset credentials
			this.app.post(`/${this.endpointPresetCredentials}`, async (req: express.Request, res: express.Response) => {

				if (this.presetCredentialsLoaded === false) {

					const body = req.body as ICredentialsOverwrite;

					if (req.headers['content-type'] !== 'application/json') {
						ResponseHelper.sendErrorResponse(res, new Error('Body must be a valid JSON, make sure the content-type is application/json'));
						return;
					}

					const loadNodesAndCredentials = LoadNodesAndCredentials();

					const credentialsOverwrites = CredentialsOverwrites();

					await credentialsOverwrites.init(body);

					const credentialTypes = CredentialTypes();

					await credentialTypes.init(loadNodesAndCredentials.credentialTypes);

					this.presetCredentialsLoaded = true;

					ResponseHelper.sendSuccessResponse(res, { success: true }, true, 200);

				} else {
					ResponseHelper.sendErrorResponse(res, new Error('Preset credentials can be set once'));
				}
			});
		}


		// Read the index file and replace the path placeholder
		const editorUiPath = require.resolve('n8n-editor-ui');
		const filePath = pathJoin(pathDirname(editorUiPath), 'dist', 'index.html');
		const n8nPath = config.get('path');

		let readIndexFile = readFileSync(filePath, 'utf8');
		readIndexFile = readIndexFile.replace(/\/%BASE_PATH%\//g, n8nPath);
		readIndexFile = readIndexFile.replace(/\/favicon.ico/g, `${n8nPath}favicon.ico`);

		// Serve the altered index.html file separately
		this.app.get(`/index.html`, async (req: express.Request, res: express.Response) => {
			res.send(readIndexFile);
		});

		// Serve the website
		const startTime = (new Date()).toUTCString();
		this.app.use('/', express.static(pathJoin(pathDirname(editorUiPath), 'dist'), {
			index: 'index.html',
			setHeaders: (res, path) => {
				if (res.req && res.req.url === '/index.html') {
					// Set last modified date manually to n8n start time so
					// that it hopefully refreshes the page when a new version
					// got used
					res.setHeader('Last-Modified', startTime);
				}
			},
		}));
	}

}

export async function start(): Promise<void> {
	const PORT = config.get('port');
	const ADDRESS = config.get('listen_address');

	const app = new App();

	await app.config();

	let server;

	if (app.protocol === 'https' && app.sslKey && app.sslCert) {
		const https = require('https');
		const privateKey = readFileSync(app.sslKey, 'utf8');
		const cert = readFileSync(app.sslCert, 'utf8');
		const credentials = { key: privateKey, cert };
		server = https.createServer(credentials, app.app);
	} else {
		const http = require('http');
		server = http.createServer(app.app);
	}

	server.listen(PORT, ADDRESS, async () => {
		const versions = await GenericHelpers.getVersions();
		console.log(`n8n ready on ${ADDRESS}, port ${PORT}`);
		console.log(`Version: ${versions.cli}`);

		await app.externalHooks.run('n8n.ready', [app]);
	});
}<|MERGE_RESOLUTION|>--- conflicted
+++ resolved
@@ -105,17 +105,11 @@
 import * as Queue from '../src/Queue';
 import { OptionsWithUrl } from 'request-promise-native';
 import { Registry } from 'prom-client';
-<<<<<<< HEAD
-import { ITagDb, IWorkflowRequest } from './Interfaces';
-
-import * as TagHelpers from './TagHelpers';
-=======
 import { ICreateWorkflowRequest, IGetWorkflowsRequest, IShortTag, IShortWorkflow, IUpdateWorkflowRequest, UsageCount } from './Interfaces';
 
 import * as TagHelpers from './TagHelpers';
 import { TagEntity } from './databases/entities/TagEntity';
 import { WorkflowEntity } from './databases/entities/WorkflowEntity';
->>>>>>> 7750fd77
 
 class App {
 
@@ -491,12 +485,8 @@
 
 
 		// Creates a new workflow
-<<<<<<< HEAD
-		this.app.post(`/${this.restEndpoint}/workflows`, ResponseHelper.send(async (req: IWorkflowRequest, res: express.Response): Promise<IWorkflowResponse> => {
-=======
 		this.app.post(`/${this.restEndpoint}/workflows`, ResponseHelper.send(async (req: ICreateWorkflowRequest, res: express.Response): Promise<IShortWorkflow> => {
 			const incomingData = req.body;
->>>>>>> 7750fd77
 
 			const newWorkflow = new WorkflowEntity();
 			newWorkflow.createdAt = this.getCurrentDate(); // TODO: Set at DB level
@@ -513,33 +503,8 @@
 				newWorkflow.tags = await Db.collections.Tag!.findByIds(incomingData.tags, { select: ['id', 'name'] });
 			}
 
-<<<<<<< HEAD
-			const { tags } = req.body;
-
-			const tagIds = tags;
-			const workflowId = result.id as string;
-
-			if (tagIds) {
-				await TagHelpers.validateTags(tagIds);
-				await TagHelpers.createRelations(workflowId, tagIds);
-
-				const found = await Db.collections.Tag!.find({
-					select: ['id', 'name'],
-					where: { id: In(tagIds) },
-				});
-
-				const tagsResponse = TagHelpers.formatTagsResponse(found);
-
-				result.tags = TagHelpers.sortByRequestOrder(tagsResponse, tagIds);
-			}
-
-			// Convert to response format in which the id is a string
-			(result as IWorkflowBase as IWorkflowResponse).id = result.id.toString();
-			return result as IWorkflowBase as IWorkflowResponse;
-=======
 			const savedWorkflow = await Db.collections.Workflow!.save(newWorkflow);
 			savedWorkflow.tags = TagHelpers.sortByRequestOrder(savedWorkflow.tags, incomingTagOrder);
->>>>>>> 7750fd77
 
 			return TagHelpers.shortenWorkflow(savedWorkflow);
 		}));
@@ -574,34 +539,17 @@
 
 
 		// Returns workflows
-<<<<<<< HEAD
-		this.app.get(`/${this.restEndpoint}/workflows`, ResponseHelper.send(async (req: express.Request, res: express.Response): Promise<IWorkflowShortResponse[]> => {
-			const findQuery = {
-				select: ['id', 'name', 'active', 'createdAt', 'updatedAt'],
-				relations: ['tags'],
-			} as FindManyOptions;
-=======
 		this.app.get(`/${this.restEndpoint}/workflows`, ResponseHelper.send(async (req: IGetWorkflowsRequest, res: express.Response) => {
 			const findQuery: FindManyOptions<WorkflowEntity> = {
 				select: ['id', 'name', 'active', 'createdAt', 'updatedAt'],
 				relations: ['tags'],
 			};
->>>>>>> 7750fd77
 
 			if (req.query.filter) {
 				findQuery.where = JSON.parse(req.query.filter);
 			}
 
-<<<<<<< HEAD
-			const results = await Db.collections.Workflow!.find(findQuery);
-			results.forEach(workflow => {
-				if (workflow.tags) {
-					workflow.tags = TagHelpers.formatTagsResponse(workflow.tags);
-				}
-			});
-=======
 			const workflows = await Db.collections.Workflow!.find(findQuery);
->>>>>>> 7750fd77
 
 			return workflows.map(TagHelpers.shortenWorkflow);
 		}));
@@ -614,38 +562,14 @@
 				return undefined;
 			}
 
-<<<<<<< HEAD
-			const foundTags = await TagHelpers.getWorkflowTags(req.params.id);
-			console.log(foundTags);
-			result.tags = foundTags.map(({ id, name }) => ({ id: id.toString(), name }));
-
-			// Convert to response format in which the id is a string
-			(result as IWorkflowBase as IWorkflowResponse).id = result.id.toString();
-			return result as IWorkflowBase as IWorkflowResponse;
-=======
 			return TagHelpers.shortenWorkflow(workflow);
->>>>>>> 7750fd77
 		}));
 
 
 		// Updates an existing workflow
-<<<<<<< HEAD
-		this.app.patch(`/${this.restEndpoint}/workflows/:id`, ResponseHelper.send(async (req: IWorkflowRequest, res: express.Response): Promise<IWorkflowResponse> => {
-			const { tags } = req.body;
-
-			const tagIds = tags;
-
-			if (tagIds) {
-				await TagHelpers.validateTags(tagIds);
-				await TagHelpers.validateRelations(req.params.id, tagIds);
-			}
-
-			const newWorkflowData = _.omit(req.body, ['tags']) as IWorkflowBase;
-=======
 		this.app.patch(`/${this.restEndpoint}/workflows/:id`, ResponseHelper.send(async (req: IUpdateWorkflowRequest, res: express.Response): Promise<IShortWorkflow> => {
 			const { tags: newTags } = req.body;
 			const incomingData = TagHelpers.omit('tags', req.body);
->>>>>>> 7750fd77
 
 			const id = req.params.id;
 
@@ -716,25 +640,6 @@
 				}
 			}
 
-<<<<<<< HEAD
-			if (tagIds) {
-				await TagHelpers.removeRelations(req.params.id);
-				await TagHelpers.createRelations(req.params.id, tagIds);
-
-				const found = await Db.collections.Tag!.find({
-					select: ['id', 'name'],
-					where: { id: In(tagIds) },
-				});
-
-				const tagsResponse = TagHelpers.formatTagsResponse(found);
-
-				responseData.tags = TagHelpers.sortByRequestOrder(tagsResponse, tagIds);
-			}
-
-			// Convert to response format in which the id is a string
-			(responseData as IWorkflowBase as IWorkflowResponse).id = responseData.id.toString();
-			return responseData as IWorkflowBase as IWorkflowResponse;
-=======
 			if (newTags?.length) {
 				const tablePrefix = config.get('database.tablePrefix');
 				await TagHelpers.removeRelations(req.params.id, tablePrefix);
@@ -744,7 +649,6 @@
 			}
 
 			return TagHelpers.shortenWorkflow(workflow);
->>>>>>> 7750fd77
 		}));
 
 
@@ -815,51 +719,6 @@
 		}));
 
 		// Retrieves all tags, with or without usage count
-<<<<<<< HEAD
-		this.app.get(`/${this.restEndpoint}/tags`, ResponseHelper.send(async (req: express.Request, res: express.Response): Promise<ITagDb[] | Array<{ id: string, name: string, usageCount?: number }>> => {
-			if (req.query.withUsageCount === 'true') {
-				const foundTags = await TagHelpers.getAllTagsWithUsageCount();
-				return foundTags.map(({ id, name, usageCount }) => ({ id: id.toString(), name, usageCount }));
-			}
-
-			const foundTags = await Db.collections.Tag!.find({ select: ['id', 'name'] });
-			return foundTags.map(({ id, name }) => ({ id: id.toString(), name }));
-		}));
-
-		// Creates a tag
-		this.app.post(`/${this.restEndpoint}/tags`, ResponseHelper.send(async (req: express.Request, res: express.Response): Promise<{ id: string, name: string }> => {
-			const { name } = req.body;
-			await TagHelpers.validateName(name);
-
-			const newTag: Partial<ITagDb> = {
-				name,
-				createdAt: this.getCurrentDate(),
-				updatedAt: this.getCurrentDate(),
-			};
-
-			const { id } = await Db.collections.Tag!.save(newTag);
-
-			return { id: id.toString(), name };
-		}));
-
-		// Deletes a tag
-		this.app.delete(`/${this.restEndpoint}/tags/:id`, ResponseHelper.send(async (req: express.Request, res: express.Response): Promise<boolean> => {
-			const { id } = req.params;
-			await TagHelpers.exists(id);
-			await Db.collections.Tag!.delete({ id });
-			return true;
-		}));
-
-		// Updates a tag
-		this.app.patch(`/${this.restEndpoint}/tags/:id`, ResponseHelper.send(async (req: express.Request, res: express.Response): Promise<{ id: string, name: string }> => {
-			const { name } = req.body;
-			await TagHelpers.validateName(name);
-
-			const { id } = req.params;
-			await TagHelpers.exists(id);
-
-			const updatedTag: Partial<ITagDb> = {
-=======
 		this.app.get(`/${this.restEndpoint}/tags`, ResponseHelper.send(async (req: express.Request, res: express.Response): Promise<IShortTag[] | Array<IShortTag & UsageCount>> => {
 			if (req.query.withUsageCount === 'true') {
 				const tablePrefix = config.get('database.tablePrefix');
@@ -890,17 +749,10 @@
 			const { id } = req.params;
 
 			const updatedTag: Partial<TagEntity> = {
->>>>>>> 7750fd77
 				name,
 				updatedAt: this.getCurrentDate(),
 			};
 
-<<<<<<< HEAD
-			await Db.collections.Tag!.update(id, updatedTag);
-
-			return { id, name };
-		}));
-=======
 			await Db.collections.Tag!.update(id, updatedTag); // update returns nothing
 
 			return { id, name };
@@ -912,7 +764,6 @@
 			await Db.collections.Tag!.delete({ id });
 			return true;
 		}));
->>>>>>> 7750fd77
 
 		// Returns parameter values which normally get loaded from an external API or
 		// get generated dynamically
