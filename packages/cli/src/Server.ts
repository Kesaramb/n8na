--- conflicted
+++ resolved
@@ -313,16 +313,11 @@
 			userManagement: {
 				enabled:
 					config.get('userManagement.disabled') === false ||
-<<<<<<< HEAD
-					config.get('userManagement.hasOwner') === true,
+					config.get('userManagement.isInstanceOwnerSetUp') === true,
 				showSetupOnFirstLoad:
 					config.get('userManagement.disabled') === false &&
-					config.get('userManagement.hasOwner') === false &&
+					config.get('userManagement.isInstanceOwnerSetUp') === false &&
 					config.get('userManagement.skipInstanceOwnerSetup') === false,
-=======
-					config.get('userManagement.isInstanceOwnerSetUp') === true,
-				// showSetupOnFirstLoad: config.get('userManagement.disabled') === false, // && config.get('userManagement.skipOwnerSetup') === true
->>>>>>> b39af7e4
 				smtpSetup: config.get('userManagement.emails.mode') === 'smtp',
 			},
 			workflowTagsDisabled: config.get('workflowTagsDisabled'),
