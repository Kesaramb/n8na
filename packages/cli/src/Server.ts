--- conflicted
+++ resolved
@@ -50,11 +50,8 @@
 	ICredentialTypes,
 	ExecutionStatus,
 	IExecutionsSummary,
-<<<<<<< HEAD
 	ResourceMapperFields,
-=======
 	IN8nUISettings,
->>>>>>> 9c94050d
 } from 'n8n-workflow';
 import { LoggerProxy, jsonParse } from 'n8n-workflow';
 
