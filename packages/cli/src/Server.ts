--- conflicted
+++ resolved
@@ -486,7 +486,6 @@
 
 		const controllers: object[] = [
 			new EventBusController(),
-<<<<<<< HEAD
 			new AuthController({
 				config,
 				internalHooks,
@@ -505,11 +504,6 @@
 				internalHooks,
 				logger,
 			}),
-=======
-			new AuthController({ config, internalHooks, repositories, logger, postHog }),
-			new OwnerController({ config, internalHooks, repositories, logger, postHog }),
-			new MeController({ externalHooks, internalHooks, repositories, logger }),
->>>>>>> 7b968202
 			new NodeTypesController({ config, nodeTypes }),
 			new PasswordResetController({
 				config,
