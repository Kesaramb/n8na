--- conflicted
+++ resolved
@@ -158,11 +158,8 @@
 import { SamlController } from './sso/saml/routes/saml.controller.ee';
 import { SamlService } from './sso/saml/saml.service.ee';
 import { LdapManager } from './Ldap/LdapManager.ee';
-<<<<<<< HEAD
+import { MessageEventBus } from '@/eventbus';
 import { EnvironmentManager } from './Environment/EnvironmentManager.ee';
-=======
-import { MessageEventBus } from '@/eventbus';
->>>>>>> 6c35ffa8
 
 const exec = promisify(callbackExec);
 
