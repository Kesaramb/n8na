--- conflicted
+++ resolved
@@ -170,10 +170,6 @@
 import { ExecutionEntity } from './databases/entities/ExecutionEntity';
 import { SharedWorkflow } from './databases/entities/SharedWorkflow';
 import { AUTH_COOKIE_NAME, RESPONSE_ERROR_MESSAGES } from './constants';
-<<<<<<< HEAD
-// import { credentialsEndpoints } from './api/namespaces/credentials';
-=======
->>>>>>> b39af7e4
 import { credentialsController } from './api/credentials.api';
 
 require('body-parser-xml')(bodyParser);
@@ -1573,15 +1569,6 @@
 		);
 
 		// ----------------------------------------
-<<<<<<< HEAD
-		// Credentials
-		// ----------------------------------------
-
-		// credentialsEndpoints.apply(this);
-
-		// ----------------------------------------
-=======
->>>>>>> b39af7e4
 		// Credential-Types
 		// ----------------------------------------
 
