--- conflicted
+++ resolved
@@ -315,13 +315,8 @@
 			userManagement: {
 				enabled:
 					config.get('userManagement.disabled') === false ||
-<<<<<<< HEAD
 					config.get('userManagement.isInstanceOwnerSetUp') === true,
-				showSetupOnFirstLoad: !config.get('userManagement.hasOwner'),
-=======
-					config.get('userManagement.hasOwner') === true,
 				// showSetupOnFirstLoad: config.get('userManagement.disabled') === false, // && config.get('userManagement.skipOwnerSetup') === true
->>>>>>> 97051652
 				smtpSetup: config.get('userManagement.emails.mode') === 'smtp',
 			},
 			workflowTagsDisabled: config.get('workflowTagsDisabled'),
