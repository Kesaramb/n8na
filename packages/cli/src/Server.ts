/* eslint-disable @typescript-eslint/no-unsafe-argument */
/* eslint-disable @typescript-eslint/no-unnecessary-boolean-literal-compare */
/* eslint-disable @typescript-eslint/no-unnecessary-type-assertion */
/* eslint-disable prefer-const */
/* eslint-disable @typescript-eslint/no-shadow */
/* eslint-disable @typescript-eslint/no-unsafe-return */
/* eslint-disable @typescript-eslint/no-unused-vars */
/* eslint-disable @typescript-eslint/no-unsafe-member-access */
/* eslint-disable @typescript-eslint/no-unsafe-assignment */
import assert from 'assert';
import { exec as callbackExec } from 'child_process';
import { access as fsAccess } from 'fs/promises';
import os from 'os';
import { join as pathJoin, resolve as pathResolve, relative as pathRelative } from 'path';
import { createHmac } from 'crypto';
import { promisify } from 'util';
import cookieParser from 'cookie-parser';
import express from 'express';
import { engine as expressHandlebars } from 'express-handlebars';
import type { ServeStaticOptions } from 'serve-static';
import type { FindManyOptions, FindOptionsWhere } from 'typeorm';
import { Not, In } from 'typeorm';
import type { AxiosRequestConfig } from 'axios';
import axios from 'axios';
import type { RequestOptions } from 'oauth-1.0a';
import clientOAuth1 from 'oauth-1.0a';

import {
	BinaryDataManager,
	Credentials,
	LoadMappingOptions,
	LoadNodeParameterOptions,
	LoadNodeListSearch,
	UserSettings,
	FileNotFoundError,
} from 'n8n-core';

import type {
	INodeCredentials,
	INodeCredentialsDetails,
	INodeListSearchResult,
	INodeParameters,
	INodePropertyOptions,
	INodeTypeNameVersion,
	ITelemetrySettings,
	WorkflowExecuteMode,
	ICredentialTypes,
	ExecutionStatus,
	IExecutionsSummary,
	ResourceMapperFields,
	IN8nUISettings,
} from 'n8n-workflow';
import { LoggerProxy, jsonParse } from 'n8n-workflow';

// @ts-ignore
import timezones from 'google-timezones-json';
import history from 'connect-history-api-fallback';

import config from '@/config';
import { Queue } from '@/Queue';
import { getSharedWorkflowIds } from '@/WorkflowHelpers';

import { workflowsController } from '@/workflows/workflows.controller';
import {
	EDITOR_UI_DIST_DIR,
	GENERATED_STATIC_DIR,
	inDevelopment,
	inE2ETests,
	LICENSE_FEATURES,
	N8N_VERSION,
	RESPONSE_ERROR_MESSAGES,
	TEMPLATES_DIR,
} from '@/constants';
import { credentialsController } from '@/credentials/credentials.controller';
import { oauth2CredentialController } from '@/credentials/oauth2Credential.api';
import type {
	BinaryDataRequest,
	CurlHelper,
	ExecutionRequest,
	NodeListSearchRequest,
	NodeParameterOptionsRequest,
	OAuthRequest,
	ResourceMapperRequest,
	WorkflowRequest,
} from '@/requests';
import { registerController } from '@/decorators';
import {
	AuthController,
	LdapController,
	MeController,
	MFAController,
	NodesController,
	NodeTypesController,
	OwnerController,
	PasswordResetController,
	TagsController,
	TranslationController,
	UsersController,
	WorkflowStatisticsController,
} from '@/controllers';

import { executionsController } from '@/executions/executions.controller';
import { isApiEnabled, loadPublicApiVersions } from '@/PublicApi';
import {
	getInstanceBaseUrl,
	isEmailSetUp,
	isSharingEnabled,
	whereClause,
} from '@/UserManagement/UserManagementHelper';
import { UserManagementMailer } from '@/UserManagement/email';
import * as Db from '@/Db';
import type {
	ICredentialsDb,
	ICredentialsOverwrite,
	IDiagnosticInfo,
	IExecutionsStopData,
} from '@/Interfaces';
import { ActiveExecutions } from '@/ActiveExecutions';
import {
	CredentialsHelper,
	getCredentialForUser,
	getCredentialWithoutUser,
} from '@/CredentialsHelper';
import { CredentialsOverwrites } from '@/CredentialsOverwrites';
import { CredentialTypes } from '@/CredentialTypes';
import { LoadNodesAndCredentials } from '@/LoadNodesAndCredentials';
import { NodeTypes } from '@/NodeTypes';
import * as ResponseHelper from '@/ResponseHelper';
import { WaitTracker } from '@/WaitTracker';
import * as WebhookHelpers from '@/WebhookHelpers';
import * as WorkflowExecuteAdditionalData from '@/WorkflowExecuteAdditionalData';
import { toHttpNodeParameters } from '@/CurlConverterHelper';
import { EventBusController } from '@/eventbus/eventBus.controller';
import { isLogStreamingEnabled } from '@/eventbus/MessageEventBus/MessageEventBusHelper';
import { licenseController } from './license/license.controller';
import { Push, setupPushServer, setupPushHandler } from '@/push';
import { setupAuthMiddlewares } from './middlewares';
import {
	getLdapLoginLabel,
	handleLdapInit,
	isLdapEnabled,
	isLdapLoginEnabled,
} from './Ldap/helpers';
import { AbstractServer } from './AbstractServer';
import { PostHogClient } from './posthog';
import { eventBus } from './eventbus';
import { Container } from 'typedi';
import { InternalHooks } from './InternalHooks';
import { License } from './License';
import {
	getStatusUsingPreviousExecutionStatusMethod,
	isAdvancedExecutionFiltersEnabled,
	isDebugInEditorLicensed,
} from './executions/executionHelpers';
import { getSamlLoginLabel, isSamlLoginEnabled, isSamlLicensed } from './sso/saml/samlHelpers';
import { SamlController } from './sso/saml/routes/saml.controller.ee';
import { SamlService } from './sso/saml/saml.service.ee';
import { variablesController } from './environments/variables/variables.controller';
import { LdapManager } from './Ldap/LdapManager.ee';
import { getVariablesLimit, isVariablesEnabled } from '@/environments/variables/enviromentHelpers';
import {
	getCurrentAuthenticationMethod,
	isLdapCurrentAuthenticationMethod,
	isSamlCurrentAuthenticationMethod,
} from './sso/ssoHelpers';
import { isSourceControlLicensed } from '@/environments/sourceControl/sourceControlHelper.ee';
import { SourceControlService } from '@/environments/sourceControl/sourceControl.service.ee';
import { SourceControlController } from '@/environments/sourceControl/sourceControl.controller.ee';
import { ExecutionRepository } from '@db/repositories';
import type { ExecutionEntity } from '@db/entities/ExecutionEntity';
import { JwtService } from './services/jwt.service';
import { TOTPService } from './Mfa/totp.service';
import { MfaService } from './Mfa/mfa.service';
import { handleMfaDisable, isMfaFeatureEnabled } from './Mfa/helpers';
import { RoleService } from './services/role.service';

const exec = promisify(callbackExec);

export class Server extends AbstractServer {
	endpointPresetCredentials: string;

	waitTracker: WaitTracker;

	activeExecutionsInstance: ActiveExecutions;

	frontendSettings: IN8nUISettings;

	presetCredentialsLoaded: boolean;

	loadNodesAndCredentials: LoadNodesAndCredentials;

	nodeTypes: NodeTypes;

	credentialTypes: ICredentialTypes;

	postHog: PostHogClient;

	push: Push;

	constructor() {
		super('main');

		this.app.engine('handlebars', expressHandlebars({ defaultLayout: false }));
		this.app.set('view engine', 'handlebars');
		this.app.set('views', TEMPLATES_DIR);

		this.testWebhooksEnabled = true;
		this.webhooksEnabled = !config.getEnv('endpoints.disableProductionWebhooksOnMainProcess');

		const urlBaseWebhook = WebhookHelpers.getWebhookBaseUrl();
		const telemetrySettings: ITelemetrySettings = {
			enabled: config.getEnv('diagnostics.enabled'),
		};

		if (telemetrySettings.enabled) {
			const conf = config.getEnv('diagnostics.config.frontend');
			const [key, url] = conf.split(';');

			if (!key || !url) {
				LoggerProxy.warn('Diagnostics frontend config is invalid');
				telemetrySettings.enabled = false;
			}

			telemetrySettings.config = { key, url };
		}

		// Define it here to avoid calling the function multiple times
		const instanceBaseUrl = getInstanceBaseUrl();

		this.frontendSettings = {
			endpointWebhook: this.endpointWebhook,
			endpointWebhookTest: this.endpointWebhookTest,
			saveDataErrorExecution: config.getEnv('executions.saveDataOnError'),
			saveDataSuccessExecution: config.getEnv('executions.saveDataOnSuccess'),
			saveManualExecutions: config.getEnv('executions.saveDataManualExecutions'),
			executionTimeout: config.getEnv('executions.timeout'),
			maxExecutionTimeout: config.getEnv('executions.maxTimeout'),
			workflowCallerPolicyDefaultOption: config.getEnv('workflows.callerPolicyDefaultOption'),
			timezone: this.timezone,
			urlBaseWebhook,
			urlBaseEditor: instanceBaseUrl,
			versionCli: '',
			oauthCallbackUrls: {
				oauth1: `${instanceBaseUrl}/${this.restEndpoint}/oauth1-credential/callback`,
				oauth2: `${instanceBaseUrl}/${this.restEndpoint}/oauth2-credential/callback`,
			},
			versionNotifications: {
				enabled: config.getEnv('versionNotifications.enabled'),
				endpoint: config.getEnv('versionNotifications.endpoint'),
				infoUrl: config.getEnv('versionNotifications.infoUrl'),
			},
			instanceId: '',
			telemetry: telemetrySettings,
			posthog: {
				enabled: config.getEnv('diagnostics.enabled'),
				apiHost: config.getEnv('diagnostics.config.posthog.apiHost'),
				apiKey: config.getEnv('diagnostics.config.posthog.apiKey'),
				autocapture: false,
				disableSessionRecording: config.getEnv(
					'diagnostics.config.posthog.disableSessionRecording',
				),
				debug: config.getEnv('logs.level') === 'debug',
			},
			personalizationSurveyEnabled:
				config.getEnv('personalization.enabled') && config.getEnv('diagnostics.enabled'),
			defaultLocale: config.getEnv('defaultLocale'),
			userManagement: {
				quota: Container.get(License).getUsersLimit(),
				showSetupOnFirstLoad: config.getEnv('userManagement.isInstanceOwnerSetUp') === false,
				smtpSetup: isEmailSetUp(),
				authenticationMethod: getCurrentAuthenticationMethod(),
			},
			sso: {
				saml: {
					loginEnabled: false,
					loginLabel: '',
				},
				ldap: {
					loginEnabled: false,
					loginLabel: '',
				},
			},
			publicApi: {
				enabled: isApiEnabled(),
				latestVersion: 1,
				path: config.getEnv('publicApi.path'),
				swaggerUi: {
					enabled: !config.getEnv('publicApi.swaggerUi.disabled'),
				},
			},
			workflowTagsDisabled: config.getEnv('workflowTagsDisabled'),
			logLevel: config.getEnv('logs.level'),
			hiringBannerEnabled: config.getEnv('hiringBanner.enabled'),
			templates: {
				enabled: config.getEnv('templates.enabled'),
				host: config.getEnv('templates.host'),
			},
			onboardingCallPromptEnabled: config.getEnv('onboardingCallPrompt.enabled'),
			executionMode: config.getEnv('executions.mode'),
			pushBackend: config.getEnv('push.backend'),
			communityNodesEnabled: config.getEnv('nodes.communityPackages.enabled'),
			deployment: {
				type: config.getEnv('deployment.type'),
			},
			isNpmAvailable: false,
			allowedModules: {
				builtIn: process.env.NODE_FUNCTION_ALLOW_BUILTIN?.split(',') ?? undefined,
				external: process.env.NODE_FUNCTION_ALLOW_EXTERNAL?.split(',') ?? undefined,
			},
			enterprise: {
				sharing: false,
				ldap: false,
				saml: false,
				logStreaming: false,
				advancedExecutionFilters: false,
				variables: false,
				sourceControl: false,
				auditLogs: false,
				showNonProdBanner: false,
				debugInEditor: false,
			},
			mfa: {
				enabled: false,
			},
			hideUsagePage: config.getEnv('hideUsagePage'),
			license: {
				environment: config.getEnv('license.tenantId') === 1 ? 'production' : 'staging',
			},
			variables: {
				limit: 0,
			},
			banners: {
				dismissed: [],
			},
			ai: {
				enabled: config.getEnv('ai.enabled'),
			},
		};
	}

	async start() {
		this.loadNodesAndCredentials = Container.get(LoadNodesAndCredentials);
		this.credentialTypes = Container.get(CredentialTypes);
		this.nodeTypes = Container.get(NodeTypes);

		this.activeExecutionsInstance = Container.get(ActiveExecutions);
		this.waitTracker = Container.get(WaitTracker);
		this.postHog = Container.get(PostHogClient);

		this.presetCredentialsLoaded = false;
		this.endpointPresetCredentials = config.getEnv('credentials.overwrite.endpoint');

		this.push = Container.get(Push);

		await super.start();
		LoggerProxy.debug(`Server ID: ${this.uniqueInstanceId}`);

		const cpus = os.cpus();
		const binaryDataConfig = config.getEnv('binaryDataManager');
		const diagnosticInfo: IDiagnosticInfo = {
			databaseType: config.getEnv('database.type'),
			disableProductionWebhooksOnMainProcess: config.getEnv(
				'endpoints.disableProductionWebhooksOnMainProcess',
			),
			notificationsEnabled: config.getEnv('versionNotifications.enabled'),
			versionCli: N8N_VERSION,
			systemInfo: {
				os: {
					type: os.type(),
					version: os.version(),
				},
				memory: os.totalmem() / 1024,
				cpus: {
					count: cpus.length,
					model: cpus[0].model,
					speed: cpus[0].speed,
				},
			},
			executionVariables: {
				executions_process: config.getEnv('executions.process'),
				executions_mode: config.getEnv('executions.mode'),
				executions_timeout: config.getEnv('executions.timeout'),
				executions_timeout_max: config.getEnv('executions.maxTimeout'),
				executions_data_save_on_error: config.getEnv('executions.saveDataOnError'),
				executions_data_save_on_success: config.getEnv('executions.saveDataOnSuccess'),
				executions_data_save_on_progress: config.getEnv('executions.saveExecutionProgress'),
				executions_data_save_manual_executions: config.getEnv(
					'executions.saveDataManualExecutions',
				),
				executions_data_prune: config.getEnv('executions.pruneData'),
				executions_data_max_age: config.getEnv('executions.pruneDataMaxAge'),
				executions_data_prune_timeout: config.getEnv('executions.pruneDataTimeout'),
			},
			deploymentType: config.getEnv('deployment.type'),
			binaryDataMode: binaryDataConfig.mode,
			smtp_set_up: config.getEnv('userManagement.emails.mode') === 'smtp',
			ldap_allowed: isLdapCurrentAuthenticationMethod(),
			saml_enabled: isSamlCurrentAuthenticationMethod(),
		};

		if (inDevelopment && process.env.N8N_DEV_RELOAD === 'true') {
			const { reloadNodesAndCredentials } = await import('@/ReloadNodesAndCredentials');
			await reloadNodesAndCredentials(this.loadNodesAndCredentials, this.nodeTypes, this.push);
		}

		void Db.collections.Workflow.findOne({
			select: ['createdAt'],
			order: { createdAt: 'ASC' },
			where: {},
		}).then(async (workflow) =>
			Container.get(InternalHooks).onServerStarted(diagnosticInfo, workflow?.createdAt),
		);
	}

	/**
	 * Returns the current settings for the frontend
	 */
	getSettingsForFrontend(): IN8nUISettings {
		// Update all urls, in case `WEBHOOK_URL` was updated by `--tunnel`
		const instanceBaseUrl = getInstanceBaseUrl();
		this.frontendSettings.urlBaseWebhook = WebhookHelpers.getWebhookBaseUrl();
		this.frontendSettings.urlBaseEditor = instanceBaseUrl;
		this.frontendSettings.oauthCallbackUrls = {
			oauth1: `${instanceBaseUrl}/${this.restEndpoint}/oauth1-credential/callback`,
			oauth2: `${instanceBaseUrl}/${this.restEndpoint}/oauth2-credential/callback`,
		};

		// refresh user management status
		Object.assign(this.frontendSettings.userManagement, {
			quota: Container.get(License).getUsersLimit(),
			authenticationMethod: getCurrentAuthenticationMethod(),
			showSetupOnFirstLoad:
				config.getEnv('userManagement.isInstanceOwnerSetUp') === false &&
				config.getEnv('deployment.type').startsWith('desktop_') === false,
		});

		let dismissedBanners: string[] = [];

		try {
			dismissedBanners = config.getEnv('ui.banners.dismissed') ?? [];
		} catch {
			// not yet in DB
		}

		this.frontendSettings.banners.dismissed = dismissedBanners;

		// refresh enterprise status
		Object.assign(this.frontendSettings.enterprise, {
			sharing: isSharingEnabled(),
			logStreaming: isLogStreamingEnabled(),
			ldap: isLdapEnabled(),
			saml: isSamlLicensed(),
			advancedExecutionFilters: isAdvancedExecutionFiltersEnabled(),
			variables: isVariablesEnabled(),
			sourceControl: isSourceControlLicensed(),
			showNonProdBanner: Container.get(License).isFeatureEnabled(
				LICENSE_FEATURES.SHOW_NON_PROD_BANNER,
			),
			debugInEditor: isDebugInEditorLicensed(),
		});

		if (isLdapEnabled()) {
			Object.assign(this.frontendSettings.sso.ldap, {
				loginLabel: getLdapLoginLabel(),
				loginEnabled: isLdapLoginEnabled(),
			});
		}

		if (isSamlLicensed()) {
			Object.assign(this.frontendSettings.sso.saml, {
				loginLabel: getSamlLoginLabel(),
				loginEnabled: isSamlLoginEnabled(),
			});
		}

		if (isVariablesEnabled()) {
			this.frontendSettings.variables.limit = getVariablesLimit();
		}

		if (config.get('nodes.packagesMissing').length > 0) {
			this.frontendSettings.missingPackages = true;
		}

		this.frontendSettings.mfa.enabled = isMfaFeatureEnabled();

		return this.frontendSettings;
	}

	private async registerControllers(ignoredEndpoints: Readonly<string[]>) {
		const { app, externalHooks, activeWorkflowRunner, nodeTypes } = this;
		const repositories = Db.collections;
		setupAuthMiddlewares(app, ignoredEndpoints, this.restEndpoint);

		const encryptionKey = await UserSettings.getEncryptionKey();

		const logger = LoggerProxy;
		const internalHooks = Container.get(InternalHooks);
		const mailer = Container.get(UserManagementMailer);
		const postHog = this.postHog;
		const jwtService = Container.get(JwtService);
		const mfaService = new MfaService(repositories.User, new TOTPService(), encryptionKey);

		const controllers: object[] = [
			new EventBusController(),
<<<<<<< HEAD
			new AuthController({ config, internalHooks, repositories, logger, postHog, mfaService }),
			new OwnerController({ config, internalHooks, repositories, logger }),
			new MeController({ externalHooks, internalHooks, repositories, logger, mfaService }),
=======
			new AuthController({ config, internalHooks, repositories, logger, postHog }),
			new OwnerController({ config, internalHooks, repositories, logger, postHog }),
			new MeController({ externalHooks, internalHooks, repositories, logger }),
>>>>>>> 270946a9
			new NodeTypesController({ config, nodeTypes }),
			new PasswordResetController({
				config,
				externalHooks,
				internalHooks,
				mailer,
				repositories,
				logger,
				jwtService,
				mfaService,
			}),
			Container.get(TagsController),
			new TranslationController(config, this.credentialTypes),
			new UsersController({
				config,
				mailer,
				externalHooks,
				internalHooks,
				repositories,
				activeWorkflowRunner,
				logger,
				postHog,
				jwtService,
				roleService: Container.get(RoleService),
			}),
			Container.get(SamlController),
			Container.get(SourceControlController),
			Container.get(WorkflowStatisticsController),
		];

		if (isLdapEnabled()) {
			const { service, sync } = LdapManager.getInstance();
			controllers.push(new LdapController(service, sync, internalHooks));
		}

		if (config.getEnv('nodes.communityPackages.enabled')) {
			controllers.push(
				new NodesController(config, this.loadNodesAndCredentials, this.push, internalHooks),
			);
		}

		if (inE2ETests) {
			// eslint-disable-next-line @typescript-eslint/naming-convention
			const { E2EController } = await import('./controllers/e2e.controller');
			controllers.push(Container.get(E2EController));
		}

		if (isMfaFeatureEnabled()) {
			controllers.push(new MFAController(mfaService));
		}

		controllers.forEach((controller) => registerController(app, config, controller));
	}

	async configure(): Promise<void> {
		if (config.getEnv('endpoints.metrics.enable')) {
			// eslint-disable-next-line @typescript-eslint/naming-convention
			const { MetricsService } = await import('@/services/metrics.service');
			await Container.get(MetricsService).configureMetrics(this.app);
		}

		this.instanceId = await UserSettings.getInstanceId();

		this.frontendSettings.isNpmAvailable = await exec('npm --version')
			.then(() => true)
			.catch(() => false);

		this.frontendSettings.versionCli = N8N_VERSION;

		this.frontendSettings.instanceId = this.instanceId;

		await this.externalHooks.run('frontend.settings', [this.frontendSettings]);

		await this.postHog.init(this.frontendSettings.instanceId);

		const publicApiEndpoint = config.getEnv('publicApi.path');
		const excludeEndpoints = config.getEnv('security.excludeEndpoints');

		const ignoredEndpoints: Readonly<string[]> = [
			'assets',
			'healthz',
			'metrics',
			'e2e',
			this.endpointPresetCredentials,
			isApiEnabled() ? '' : publicApiEndpoint,
			...excludeEndpoints.split(':'),
		].filter((u) => !!u);

		assert(
			!ignoredEndpoints.includes(this.restEndpoint),
			`REST endpoint cannot be set to any of these values: ${ignoredEndpoints.join()} `,
		);

		// ----------------------------------------
		// Public API
		// ----------------------------------------

		if (isApiEnabled()) {
			const { apiRouters, apiLatestVersion } = await loadPublicApiVersions(publicApiEndpoint);
			this.app.use(...apiRouters);
			this.frontendSettings.publicApi.latestVersion = apiLatestVersion;
		}
		// Parse cookies for easier access
		this.app.use(cookieParser());

		const { restEndpoint, app } = this;
		setupPushHandler(restEndpoint, app);

		// Make sure that Vue history mode works properly
		this.app.use(
			history({
				rewrites: [
					{
						from: new RegExp(`^/(${[this.restEndpoint, ...ignoredEndpoints].join('|')})/?.*$`),
						to: (context) => {
							return context.parsedUrl.pathname!.toString();
						},
					},
				],
			}),
		);

		if (config.getEnv('executions.mode') === 'queue') {
			await Container.get(Queue).init();
		}

		await handleLdapInit();

		await handleMfaDisable();

		await this.registerControllers(ignoredEndpoints);

		await this.registerControllers(ignoredEndpoints);

		this.app.use(`/${this.restEndpoint}/credentials`, credentialsController);

		// ----------------------------------------
		// Workflow
		// ----------------------------------------
		this.app.use(`/${this.restEndpoint}/workflows`, workflowsController);

		// ----------------------------------------
		// License
		// ----------------------------------------
		this.app.use(`/${this.restEndpoint}/license`, licenseController);

		// ----------------------------------------
		// SAML
		// ----------------------------------------

		// initialize SamlService if it is licensed, even if not enabled, to
		// set up the initial environment
		try {
			await Container.get(SamlService).init();
		} catch (error) {
			LoggerProxy.warn(`SAML initialization failed: ${error.message}`);
		}

		// ----------------------------------------
		// Variables
		// ----------------------------------------

		this.app.use(`/${this.restEndpoint}/variables`, variablesController);

		// ----------------------------------------
		// Source Control
		// ----------------------------------------
		try {
			await Container.get(SourceControlService).init();
		} catch (error) {
			LoggerProxy.warn(`Source Control initialization failed: ${error.message}`);
		}

		// ----------------------------------------

		// Returns parameter values which normally get loaded from an external API or
		// get generated dynamically
		this.app.get(
			`/${this.restEndpoint}/node-parameter-options`,
			ResponseHelper.send(
				async (req: NodeParameterOptionsRequest): Promise<INodePropertyOptions[]> => {
					const nodeTypeAndVersion = jsonParse(
						req.query.nodeTypeAndVersion,
					) as INodeTypeNameVersion;

					const { path, methodName } = req.query;

					const currentNodeParameters = jsonParse(
						req.query.currentNodeParameters,
					) as INodeParameters;

					let credentials: INodeCredentials | undefined;

					if (req.query.credentials) {
						credentials = jsonParse(req.query.credentials);
					}

					const loadDataInstance = new LoadNodeParameterOptions(
						nodeTypeAndVersion,
						this.nodeTypes,
						path,
						currentNodeParameters,
						credentials,
					);

					const additionalData = await WorkflowExecuteAdditionalData.getBase(
						req.user.id,
						currentNodeParameters,
					);

					if (methodName) {
						return loadDataInstance.getOptionsViaMethodName(methodName, additionalData);
					}
					// @ts-ignore
					if (req.query.loadOptions) {
						return loadDataInstance.getOptionsViaRequestProperty(
							// @ts-ignore
							jsonParse(req.query.loadOptions as string),
							additionalData,
						);
					}

					return [];
				},
			),
		);

		// Returns parameter values which normally get loaded from an external API or
		// get generated dynamically
		this.app.get(
			`/${this.restEndpoint}/nodes-list-search`,
			ResponseHelper.send(
				async (
					req: NodeListSearchRequest,
					res: express.Response,
				): Promise<INodeListSearchResult | undefined> => {
					const nodeTypeAndVersion = jsonParse(
						req.query.nodeTypeAndVersion,
					) as INodeTypeNameVersion;

					const { path, methodName } = req.query;

					if (!req.query.currentNodeParameters) {
						throw new ResponseHelper.BadRequestError(
							'Parameter currentNodeParameters is required.',
						);
					}

					const currentNodeParameters = jsonParse(
						req.query.currentNodeParameters,
					) as INodeParameters;

					let credentials: INodeCredentials | undefined;

					if (req.query.credentials) {
						credentials = jsonParse(req.query.credentials);
					}

					const listSearchInstance = new LoadNodeListSearch(
						nodeTypeAndVersion,
						this.nodeTypes,
						path,
						currentNodeParameters,
						credentials,
					);

					const additionalData = await WorkflowExecuteAdditionalData.getBase(
						req.user.id,
						currentNodeParameters,
					);

					if (methodName) {
						return listSearchInstance.getOptionsViaMethodName(
							methodName,
							additionalData,
							req.query.filter,
							req.query.paginationToken,
						);
					}

					throw new ResponseHelper.BadRequestError('Parameter methodName is required.');
				},
			),
		);

		this.app.get(
			`/${this.restEndpoint}/get-mapping-fields`,
			ResponseHelper.send(
				async (
					req: ResourceMapperRequest,
					res: express.Response,
				): Promise<ResourceMapperFields | undefined> => {
					const nodeTypeAndVersion = jsonParse(
						req.query.nodeTypeAndVersion,
					) as INodeTypeNameVersion;

					const { path, methodName } = req.query;

					if (!req.query.currentNodeParameters) {
						throw new ResponseHelper.BadRequestError(
							'Parameter currentNodeParameters is required.',
						);
					}

					const currentNodeParameters = jsonParse(
						req.query.currentNodeParameters,
					) as INodeParameters;

					let credentials: INodeCredentials | undefined;

					if (req.query.credentials) {
						credentials = jsonParse(req.query.credentials);
					}

					const loadMappingOptionsInstance = new LoadMappingOptions(
						nodeTypeAndVersion,
						this.nodeTypes,
						path,
						currentNodeParameters,
						credentials,
					);

					const additionalData = await WorkflowExecuteAdditionalData.getBase(
						req.user.id,
						currentNodeParameters,
					);

					const fields = await loadMappingOptionsInstance.getOptionsViaMethodName(
						methodName,
						additionalData,
					);

					return fields;
				},
			),
		);

		// ----------------------------------------
		// Active Workflows
		// ----------------------------------------

		// Returns the active workflow ids
		this.app.get(
			`/${this.restEndpoint}/active`,
			ResponseHelper.send(async (req: WorkflowRequest.GetAllActive) => {
				return this.activeWorkflowRunner.getActiveWorkflows(req.user);
			}),
		);

		// Returns if the workflow with the given id had any activation errors
		this.app.get(
			`/${this.restEndpoint}/active/error/:id`,
			ResponseHelper.send(async (req: WorkflowRequest.GetAllActivationErrors) => {
				const { id: workflowId } = req.params;

				const shared = await Db.collections.SharedWorkflow.findOne({
					relations: ['workflow'],
					where: whereClause({
						user: req.user,
						entityType: 'workflow',
						entityId: workflowId,
					}),
				});

				if (!shared) {
					LoggerProxy.verbose('User attempted to access workflow errors without permissions', {
						workflowId,
						userId: req.user.id,
					});

					throw new ResponseHelper.BadRequestError(
						`Workflow with ID "${workflowId}" could not be found.`,
					);
				}

				return this.activeWorkflowRunner.getActivationError(workflowId);
			}),
		);

		// ----------------------------------------
		// curl-converter
		// ----------------------------------------
		this.app.post(
			`/${this.restEndpoint}/curl-to-json`,
			ResponseHelper.send(
				async (
					req: CurlHelper.ToJson,
					res: express.Response,
				): Promise<{ [key: string]: string }> => {
					const curlCommand = req.body.curlCommand ?? '';

					try {
						const parameters = toHttpNodeParameters(curlCommand);
						return ResponseHelper.flattenObject(parameters, 'parameters');
					} catch (e) {
						throw new ResponseHelper.BadRequestError('Invalid cURL command');
					}
				},
			),
		);

		// ----------------------------------------
		// OAuth1-Credential/Auth
		// ----------------------------------------

		// Authorize OAuth Data
		this.app.get(
			`/${this.restEndpoint}/oauth1-credential/auth`,
			ResponseHelper.send(async (req: OAuthRequest.OAuth1Credential.Auth): Promise<string> => {
				const { id: credentialId } = req.query;

				if (!credentialId) {
					LoggerProxy.error('OAuth1 credential authorization failed due to missing credential ID');
					throw new ResponseHelper.BadRequestError('Required credential ID is missing');
				}

				const credential = await getCredentialForUser(credentialId, req.user);

				if (!credential) {
					LoggerProxy.error(
						'OAuth1 credential authorization failed because the current user does not have the correct permissions',
						{ userId: req.user.id },
					);
					throw new ResponseHelper.NotFoundError(RESPONSE_ERROR_MESSAGES.NO_CREDENTIAL);
				}

				let encryptionKey: string;
				try {
					encryptionKey = await UserSettings.getEncryptionKey();
				} catch (error) {
					throw new ResponseHelper.InternalServerError(error.message);
				}

				const mode: WorkflowExecuteMode = 'internal';
				const timezone = config.getEnv('generic.timezone');
				const credentialsHelper = new CredentialsHelper(encryptionKey);
				const decryptedDataOriginal = await credentialsHelper.getDecrypted(
					credential as INodeCredentialsDetails,
					credential.type,
					mode,
					timezone,
					true,
				);

				const oauthCredentials = credentialsHelper.applyDefaultsAndOverwrites(
					decryptedDataOriginal,
					credential.type,
					mode,
					timezone,
				);

				const signatureMethod = oauthCredentials.signatureMethod as string;

				const oAuthOptions: clientOAuth1.Options = {
					consumer: {
						key: oauthCredentials.consumerKey as string,
						secret: oauthCredentials.consumerSecret as string,
					},
					signature_method: signatureMethod,
					// eslint-disable-next-line @typescript-eslint/naming-convention
					hash_function(base, key) {
						let algorithm: string;
						switch (signatureMethod) {
							case 'HMAC-SHA256':
								algorithm = 'sha256';
								break;
							case 'HMAC-SHA512':
								algorithm = 'sha512';
								break;
							default:
								algorithm = 'sha1';
								break;
						}

						return createHmac(algorithm, key).update(base).digest('base64');
					},
				};

				const oauthRequestData = {
					oauth_callback: `${WebhookHelpers.getWebhookBaseUrl()}${
						this.restEndpoint
					}/oauth1-credential/callback?cid=${credentialId}`,
				};

				await this.externalHooks.run('oauth1.authenticate', [oAuthOptions, oauthRequestData]);

				const oauth = new clientOAuth1(oAuthOptions);

				const options: RequestOptions = {
					method: 'POST',
					url: oauthCredentials.requestTokenUrl as string,
					data: oauthRequestData,
				};

				const data = oauth.toHeader(oauth.authorize(options));

				// @ts-ignore
				options.headers = data;

				const response = await axios.request(options as Partial<AxiosRequestConfig>);

				// Response comes as x-www-form-urlencoded string so convert it to JSON

				const paramsParser = new URLSearchParams(response.data);

				const responseJson = Object.fromEntries(paramsParser.entries());

				const returnUri = `${oauthCredentials.authUrl as string}?oauth_token=${
					responseJson.oauth_token
				}`;

				// Encrypt the data
				const credentials = new Credentials(
					credential as INodeCredentialsDetails,
					credential.type,
					credential.nodesAccess,
				);

				credentials.setData(decryptedDataOriginal, encryptionKey);
				const newCredentialsData = credentials.getDataToSave() as unknown as ICredentialsDb;

				// Add special database related data
				newCredentialsData.updatedAt = new Date();

				// Update the credentials in DB
				await Db.collections.Credentials.update(credentialId, newCredentialsData);

				LoggerProxy.verbose('OAuth1 authorization successful for new credential', {
					userId: req.user.id,
					credentialId,
				});

				return returnUri;
			}),
		);

		// Verify and store app code. Generate access tokens and store for respective credential.
		this.app.get(
			`/${this.restEndpoint}/oauth1-credential/callback`,
			async (req: OAuthRequest.OAuth1Credential.Callback, res: express.Response) => {
				try {
					const { oauth_verifier, oauth_token, cid: credentialId } = req.query;

					if (!oauth_verifier || !oauth_token) {
						const errorResponse = new ResponseHelper.ServiceUnavailableError(
							`Insufficient parameters for OAuth1 callback. Received following query parameters: ${JSON.stringify(
								req.query,
							)}`,
						);
						LoggerProxy.error(
							'OAuth1 callback failed because of insufficient parameters received',
							{
								userId: req.user?.id,
								credentialId,
							},
						);
						return ResponseHelper.sendErrorResponse(res, errorResponse);
					}

					const credential = await getCredentialWithoutUser(credentialId);

					if (!credential) {
						LoggerProxy.error('OAuth1 callback failed because of insufficient user permissions', {
							userId: req.user?.id,
							credentialId,
						});
						const errorResponse = new ResponseHelper.NotFoundError(
							RESPONSE_ERROR_MESSAGES.NO_CREDENTIAL,
						);
						return ResponseHelper.sendErrorResponse(res, errorResponse);
					}

					let encryptionKey: string;
					try {
						encryptionKey = await UserSettings.getEncryptionKey();
					} catch (error) {
						throw new ResponseHelper.InternalServerError(error.message);
					}

					const mode: WorkflowExecuteMode = 'internal';
					const timezone = config.getEnv('generic.timezone');
					const credentialsHelper = new CredentialsHelper(encryptionKey);
					const decryptedDataOriginal = await credentialsHelper.getDecrypted(
						credential as INodeCredentialsDetails,
						credential.type,
						mode,
						timezone,
						true,
					);
					const oauthCredentials = credentialsHelper.applyDefaultsAndOverwrites(
						decryptedDataOriginal,
						credential.type,
						mode,
						timezone,
					);

					const options: AxiosRequestConfig = {
						method: 'POST',
						url: oauthCredentials.accessTokenUrl as string,
						params: {
							oauth_token,
							oauth_verifier,
						},
					};

					let oauthToken;

					try {
						oauthToken = await axios.request(options);
					} catch (error) {
						LoggerProxy.error('Unable to fetch tokens for OAuth1 callback', {
							userId: req.user?.id,
							credentialId,
						});
						const errorResponse = new ResponseHelper.NotFoundError('Unable to get access tokens!');
						return ResponseHelper.sendErrorResponse(res, errorResponse);
					}

					// Response comes as x-www-form-urlencoded string so convert it to JSON

					const paramParser = new URLSearchParams(oauthToken.data);

					const oauthTokenJson = Object.fromEntries(paramParser.entries());

					decryptedDataOriginal.oauthTokenData = oauthTokenJson;

					const credentials = new Credentials(
						credential as INodeCredentialsDetails,
						credential.type,
						credential.nodesAccess,
					);
					credentials.setData(decryptedDataOriginal, encryptionKey);
					const newCredentialsData = credentials.getDataToSave() as unknown as ICredentialsDb;
					// Add special database related data
					newCredentialsData.updatedAt = new Date();
					// Save the credentials in DB
					await Db.collections.Credentials.update(credentialId, newCredentialsData);

					LoggerProxy.verbose('OAuth1 callback successful for new credential', {
						userId: req.user?.id,
						credentialId,
					});
					res.sendFile(pathResolve(TEMPLATES_DIR, 'oauth-callback.html'));
				} catch (error) {
					LoggerProxy.error('OAuth1 callback failed because of insufficient user permissions', {
						userId: req.user?.id,
						credentialId: req.query.cid,
					});
					// Error response
					return ResponseHelper.sendErrorResponse(res, error);
				}
			},
		);

		// ----------------------------------------
		// OAuth2-Credential
		// ----------------------------------------

		this.app.use(`/${this.restEndpoint}/oauth2-credential`, oauth2CredentialController);

		// ----------------------------------------
		// Executions
		// ----------------------------------------

		this.app.use(`/${this.restEndpoint}/executions`, executionsController);

		// ----------------------------------------
		// Executing Workflows
		// ----------------------------------------

		// Returns all the currently working executions
		this.app.get(
			`/${this.restEndpoint}/executions-current`,
			ResponseHelper.send(
				async (req: ExecutionRequest.GetAllCurrent): Promise<IExecutionsSummary[]> => {
					if (config.getEnv('executions.mode') === 'queue') {
						const queue = Container.get(Queue);
						const currentJobs = await queue.getJobs(['active', 'waiting']);

						const currentlyRunningQueueIds = currentJobs.map((job) => job.data.executionId);

						const currentlyRunningManualExecutions =
							this.activeExecutionsInstance.getActiveExecutions();
						const manualExecutionIds = currentlyRunningManualExecutions.map(
							(execution) => execution.id,
						);

						const currentlyRunningExecutionIds =
							currentlyRunningQueueIds.concat(manualExecutionIds);

						if (!currentlyRunningExecutionIds.length) return [];

						const findOptions: FindManyOptions<ExecutionEntity> & {
							where: FindOptionsWhere<ExecutionEntity>;
						} = {
							select: ['id', 'workflowId', 'mode', 'retryOf', 'startedAt', 'stoppedAt', 'status'],
							order: { id: 'DESC' },
							where: {
								id: In(currentlyRunningExecutionIds),
								status: Not(In(['finished', 'stopped', 'failed', 'crashed'] as ExecutionStatus[])),
							},
						};

						const sharedWorkflowIds = await getSharedWorkflowIds(req.user);

						if (!sharedWorkflowIds.length) return [];

						if (req.query.filter) {
							const { workflowId, status, finished } = jsonParse<any>(req.query.filter);
							if (workflowId && sharedWorkflowIds.includes(workflowId)) {
								Object.assign(findOptions.where, { workflowId });
							} else {
								Object.assign(findOptions.where, { workflowId: In(sharedWorkflowIds) });
							}
							if (status) {
								Object.assign(findOptions.where, { status: In(status) });
							}
							if (finished) {
								Object.assign(findOptions.where, { finished });
							}
						} else {
							Object.assign(findOptions.where, { workflowId: In(sharedWorkflowIds) });
						}

						const executions = await Container.get(ExecutionRepository).findMultipleExecutions(
							findOptions,
						);

						if (!executions.length) return [];

						return executions.map((execution) => {
							if (!execution.status) {
								execution.status = getStatusUsingPreviousExecutionStatusMethod(execution);
							}
							return {
								id: execution.id,
								workflowId: execution.workflowId,
								mode: execution.mode,
								retryOf: execution.retryOf !== null ? execution.retryOf : undefined,
								startedAt: new Date(execution.startedAt),
								status: execution.status ?? null,
								stoppedAt: execution.stoppedAt ?? null,
							} as IExecutionsSummary;
						});
					}

					const executingWorkflows = this.activeExecutionsInstance.getActiveExecutions();

					const returnData: IExecutionsSummary[] = [];

					const filter = req.query.filter ? jsonParse<any>(req.query.filter) : {};

					const sharedWorkflowIds = await getSharedWorkflowIds(req.user);

					for (const data of executingWorkflows) {
						if (
							(filter.workflowId !== undefined && filter.workflowId !== data.workflowId) ||
							(data.workflowId !== undefined && !sharedWorkflowIds.includes(data.workflowId))
						) {
							continue;
						}

						returnData.push({
							id: data.id,
							workflowId: data.workflowId === undefined ? '' : data.workflowId,
							mode: data.mode,
							retryOf: data.retryOf,
							startedAt: new Date(data.startedAt),
							status: data.status,
						});
					}

					returnData.sort((a, b) => Number(b.id) - Number(a.id));

					return returnData;
				},
			),
		);

		// Forces the execution to stop
		this.app.post(
			`/${this.restEndpoint}/executions-current/:id/stop`,
			ResponseHelper.send(async (req: ExecutionRequest.Stop): Promise<IExecutionsStopData> => {
				const { id: executionId } = req.params;

				const sharedWorkflowIds = await getSharedWorkflowIds(req.user);

				if (!sharedWorkflowIds.length) {
					throw new ResponseHelper.NotFoundError('Execution not found');
				}

				const fullExecutionData = await Container.get(ExecutionRepository).findSingleExecution(
					executionId,
					{
						where: {
							workflowId: In(sharedWorkflowIds),
						},
					},
				);

				if (!fullExecutionData) {
					throw new ResponseHelper.NotFoundError('Execution not found');
				}

				if (config.getEnv('executions.mode') === 'queue') {
					// Manual executions should still be stoppable, so
					// try notifying the `activeExecutions` to stop it.
					const result = await this.activeExecutionsInstance.stopExecution(req.params.id);

					if (result === undefined) {
						// If active execution could not be found check if it is a waiting one
						try {
							return await this.waitTracker.stopExecution(req.params.id);
						} catch (error) {
							// Ignore, if it errors as then it is probably a currently running
							// execution
						}
					} else {
						return {
							mode: result.mode,
							startedAt: new Date(result.startedAt),
							stoppedAt: result.stoppedAt ? new Date(result.stoppedAt) : undefined,
							finished: result.finished,
							status: result.status,
						} as IExecutionsStopData;
					}

					const queue = Container.get(Queue);
					const currentJobs = await queue.getJobs(['active', 'waiting']);

					const job = currentJobs.find((job) => job.data.executionId === req.params.id);

					if (!job) {
						throw new Error(`Could not stop "${req.params.id}" as it is no longer in queue.`);
					} else {
						await queue.stopJob(job);
					}

					const returnData: IExecutionsStopData = {
						mode: fullExecutionData.mode,
						startedAt: new Date(fullExecutionData.startedAt),
						stoppedAt: fullExecutionData.stoppedAt
							? new Date(fullExecutionData.stoppedAt)
							: undefined,
						finished: fullExecutionData.finished,
						status: fullExecutionData.status,
					};

					return returnData;
				}

				// Stop the execution and wait till it is done and we got the data
				const result = await this.activeExecutionsInstance.stopExecution(executionId);

				let returnData: IExecutionsStopData;
				if (result === undefined) {
					// If active execution could not be found check if it is a waiting one
					returnData = await this.waitTracker.stopExecution(executionId);
				} else {
					returnData = {
						mode: result.mode,
						startedAt: new Date(result.startedAt),
						stoppedAt: result.stoppedAt ? new Date(result.stoppedAt) : undefined,
						finished: result.finished,
						status: result.status,
					};
				}

				return returnData;
			}),
		);

		// ----------------------------------------
		// Options
		// ----------------------------------------

		// Returns all the available timezones
		this.app.get(
			`/${this.restEndpoint}/options/timezones`,
			ResponseHelper.send(async (req: express.Request, res: express.Response): Promise<object> => {
				return timezones;
			}),
		);

		// ----------------------------------------
		// Binary data
		// ----------------------------------------

		// Download binary
		this.app.get(
			`/${this.restEndpoint}/data/:path`,
			async (req: BinaryDataRequest, res: express.Response): Promise<void> => {
				// TODO UM: check if this needs permission check for UM
				const identifier = req.params.path;
				const binaryDataManager = BinaryDataManager.getInstance();
				try {
					const binaryPath = binaryDataManager.getBinaryPath(identifier);
					let { mode, fileName, mimeType } = req.query;
					if (!fileName || !mimeType) {
						try {
							const metadata = await binaryDataManager.getBinaryMetadata(identifier);
							fileName = metadata.fileName;
							mimeType = metadata.mimeType;
							res.setHeader('Content-Length', metadata.fileSize);
						} catch {}
					}
					if (mimeType) res.setHeader('Content-Type', mimeType);
					if (mode === 'download') {
						res.setHeader('Content-Disposition', `attachment; filename="${fileName}"`);
					}
					res.sendFile(binaryPath);
				} catch (error) {
					if (error instanceof FileNotFoundError) res.writeHead(404).end();
					else throw error;
				}
			},
		);

		// ----------------------------------------
		// Settings
		// ----------------------------------------

		// Returns the current settings for the UI
		this.app.get(
			`/${this.restEndpoint}/settings`,
			ResponseHelper.send(
				async (req: express.Request, res: express.Response): Promise<IN8nUISettings> => {
					void Container.get(InternalHooks).onFrontendSettingsAPI(req.headers.sessionid as string);

					return this.getSettingsForFrontend();
				},
			),
		);

		// ----------------------------------------
		// EventBus Setup
		// ----------------------------------------

		if (!eventBus.isInitialized) {
			await eventBus.initialize();
		}

		if (this.endpointPresetCredentials !== '') {
			// POST endpoint to set preset credentials
			this.app.post(
				`/${this.endpointPresetCredentials}`,
				async (req: express.Request, res: express.Response) => {
					if (!this.presetCredentialsLoaded) {
						const body = req.body as ICredentialsOverwrite;

						if (req.contentType !== 'application/json') {
							ResponseHelper.sendErrorResponse(
								res,
								new Error(
									'Body must be a valid JSON, make sure the content-type is application/json',
								),
							);
							return;
						}

						CredentialsOverwrites().setData(body);

						await this.loadNodesAndCredentials.generateTypesForFrontend();

						this.presetCredentialsLoaded = true;

						ResponseHelper.sendSuccessResponse(res, { success: true }, true, 200);
					} else {
						ResponseHelper.sendErrorResponse(res, new Error('Preset credentials can be set once'));
					}
				},
			);
		}

		if (!config.getEnv('endpoints.disableUi')) {
			const staticOptions: ServeStaticOptions = {
				cacheControl: false,
				setHeaders: (res: express.Response, path: string) => {
					const isIndex = path === pathJoin(GENERATED_STATIC_DIR, 'index.html');
					const cacheControl = isIndex
						? 'no-cache, no-store, must-revalidate'
						: 'max-age=86400, immutable';
					res.header('Cache-Control', cacheControl);
				},
			};

			const serveIcons: express.RequestHandler = async (req, res) => {
				let { scope, packageName } = req.params;
				if (scope) packageName = `@${scope}/${packageName}`;
				const loader = this.loadNodesAndCredentials.loaders[packageName];
				if (loader) {
					const pathPrefix = `/icons/${packageName}/`;
					const filePath = pathResolve(
						loader.directory,
						req.originalUrl.substring(pathPrefix.length),
					);
					if (pathRelative(loader.directory, filePath).includes('..')) {
						return res.status(404).end();
					}
					try {
						await fsAccess(filePath);
						return res.sendFile(filePath);
					} catch {}
				}

				res.sendStatus(404);
			};

			this.app.use('/icons/@:scope/:packageName/*/*.(svg|png)', serveIcons);
			this.app.use('/icons/:packageName/*/*.(svg|png)', serveIcons);

			this.app.use(
				'/',
				express.static(GENERATED_STATIC_DIR),
				express.static(EDITOR_UI_DIST_DIR, staticOptions),
			);

			const startTime = new Date().toUTCString();
			this.app.use('/index.html', (req, res, next) => {
				res.setHeader('Last-Modified', startTime);
				next();
			});
		} else {
			this.app.use('/', express.static(GENERATED_STATIC_DIR));
		}
	}

	protected setupPushServer(): void {
		const { restEndpoint, server, app } = this;
		setupPushServer(restEndpoint, server, app);
	}
}<|MERGE_RESOLUTION|>--- conflicted
+++ resolved
@@ -502,15 +502,9 @@
 
 		const controllers: object[] = [
 			new EventBusController(),
-<<<<<<< HEAD
 			new AuthController({ config, internalHooks, repositories, logger, postHog, mfaService }),
-			new OwnerController({ config, internalHooks, repositories, logger }),
+			new OwnerController({ config, internalHooks, repositories, logger, postHog }),
 			new MeController({ externalHooks, internalHooks, repositories, logger, mfaService }),
-=======
-			new AuthController({ config, internalHooks, repositories, logger, postHog }),
-			new OwnerController({ config, internalHooks, repositories, logger, postHog }),
-			new MeController({ externalHooks, internalHooks, repositories, logger }),
->>>>>>> 270946a9
 			new NodeTypesController({ config, nodeTypes }),
 			new PasswordResetController({
 				config,
