import { GlobalConfig } from '@n8n/config';
import { Container, Service } from '@n8n/di';
import type { TEntitlement, TFeatures, TLicenseBlock } from '@n8n_io/license-sdk';
import { LicenseManager } from '@n8n_io/license-sdk';
import { InstanceSettings, Logger } from 'n8n-core';

import config from '@/config';
import { SettingsRepository } from '@/databases/repositories/settings.repository';
import { OnShutdown } from '@/decorators/on-shutdown';
import { LicenseMetricsService } from '@/metrics/license-metrics.service';

import {
	LICENSE_FEATURES,
	LICENSE_QUOTAS,
	N8N_VERSION,
	SETTINGS_LICENSE_CERT_KEY,
	UNLIMITED_LICENSE_QUOTA,
} from './constants';
import type { BooleanLicenseFeature, NumericLicenseFeature } from './interfaces';

const LICENSE_RENEWAL_DISABLED_WARNING =
	'Automatic license renewal is disabled. The license will not renew automatically, and access to licensed features may be lost!';

export type FeatureReturnType = Partial<
	{
		planName: string;
	} & { [K in NumericLicenseFeature]: number } & { [K in BooleanLicenseFeature]: boolean }
>;

@Service()
export class License {
	private manager: LicenseManager | undefined;

	private isShuttingDown = false;

	constructor(
		private readonly logger: Logger,
		private readonly instanceSettings: InstanceSettings,
		private readonly settingsRepository: SettingsRepository,
		private readonly licenseMetricsService: LicenseMetricsService,
		private readonly globalConfig: GlobalConfig,
	) {
		this.logger = this.logger.scoped('license');
	}

	async init({
		forceRecreate = false,
		isCli = false,
	}: { forceRecreate?: boolean; isCli?: boolean } = {}) {
		if (this.manager && !forceRecreate) {
			this.logger.warn('License manager already initialized or shutting down');
			return;
		}
		if (this.isShuttingDown) {
			this.logger.warn('License manager already shutting down');
			return;
		}

		const { instanceType } = this.instanceSettings;
		const isMainInstance = instanceType === 'main';
		const server = this.globalConfig.license.serverUrl;
		const offlineMode = !isMainInstance;
		const autoRenewOffset = this.globalConfig.license.autoRenewOffset;
		const saveCertStr = isMainInstance
			? async (value: TLicenseBlock) => await this.saveCertStr(value)
			: async () => {};
		const onFeatureChange = isMainInstance
			? async (features: TFeatures) => await this.onFeatureChange(features)
			: async () => {};
		const collectUsageMetrics = isMainInstance
			? async () => await this.licenseMetricsService.collectUsageMetrics()
			: async () => [];
		const collectPassthroughData = isMainInstance
			? async () => await this.licenseMetricsService.collectPassthroughData()
			: async () => ({});

		const { isLeader } = this.instanceSettings;
		const { autoRenewalEnabled } = this.globalConfig.license;
		const eligibleToRenew = isCli || isLeader;

		const shouldRenew = eligibleToRenew && autoRenewalEnabled;

		if (eligibleToRenew && !autoRenewalEnabled) {
			this.logger.warn(LICENSE_RENEWAL_DISABLED_WARNING);
		}

		try {
			this.manager = new LicenseManager({
				server,
				tenantId: this.globalConfig.license.tenantId,
				productIdentifier: `n8n-${N8N_VERSION}`,
				autoRenewEnabled: shouldRenew,
				renewOnInit: shouldRenew,
				autoRenewOffset,
				offlineMode,
				logger: this.logger,
				loadCertStr: async () => await this.loadCertStr(),
				saveCertStr,
				deviceFingerprint: () => this.instanceSettings.instanceId,
				collectUsageMetrics,
				collectPassthroughData,
				onFeatureChange,
			});

			await this.manager.initialize();

			const features = this.manager.getFeatures();
			this.checkIsLicensedForMultiMain(features);

			this.logger.debug('License initialized');
		} catch (error: unknown) {
			if (error instanceof Error) {
				this.logger.error('Could not initialize license manager sdk', { error });
			}
		}
	}

	async loadCertStr(): Promise<TLicenseBlock> {
		// if we have an ephemeral license, we don't want to load it from the database
		const ephemeralLicense = this.globalConfig.license.cert;
		if (ephemeralLicense) {
			return ephemeralLicense;
		}
		const databaseSettings = await this.settingsRepository.findOne({
			where: {
				key: SETTINGS_LICENSE_CERT_KEY,
			},
		});

		return databaseSettings?.value ?? '';
	}

	async onFeatureChange(_features: TFeatures): Promise<void> {
		const { isMultiMain, isLeader } = this.instanceSettings;

		if (Object.keys(_features).length === 0) {
			this.logger.error('Empty license features recieved', { isMultiMain, isLeader });
			return;
		}

		this.logger.debug('License feature change detected', _features);

		this.checkIsLicensedForMultiMain(_features);

		if (isMultiMain && !isLeader) {
			this.logger
				.scoped(['scaling', 'multi-main-setup', 'license'])
				.debug('Instance is not leader, skipping sending of "reload-license" command...');
			return;
		}

		if (config.getEnv('executions.mode') === 'queue') {
			const { Publisher } = await import('@/scaling/pubsub/publisher.service');
			await Container.get(Publisher).publishCommand({ command: 'reload-license' });
		}
	}

	async saveCertStr(value: TLicenseBlock): Promise<void> {
		// if we have an ephemeral license, we don't want to save it to the database
		if (this.globalConfig.license.cert) return;
		await this.settingsRepository.upsert(
			{
				key: SETTINGS_LICENSE_CERT_KEY,
				value,
				loadOnStartup: false,
			},
			['key'],
		);
	}

	async activate(activationKey: string): Promise<void> {
		if (!this.manager) {
			return;
		}

		await this.manager.activate(activationKey);
		this.logger.debug('License activated');
	}

	async reload(): Promise<void> {
		if (!this.manager) {
			return;
		}
		await this.manager.reload();
		this.logger.debug('License reloaded');
	}

	async renew() {
		if (!this.manager) {
			return;
		}

		await this.manager.renew();
		this.logger.debug('License renewed');
	}

	@OnShutdown()
	async shutdown() {
		// Shut down License manager to unclaim any floating entitlements
		// Note: While this saves a new license cert to DB, the previous entitlements are still kept in memory so that the shutdown process can complete
		this.isShuttingDown = true;

		if (!this.manager) {
			return;
		}

		await this.manager.shutdown();
		this.logger.debug('License shut down');
	}

	isFeatureEnabled(feature: BooleanLicenseFeature) {
		return true;
	}

	isSharingEnabled() {
		//return this.isFeatureEnabled(LICENSE_FEATURES.SHARING);
		return true;
	}

	isLogStreamingEnabled() {
		//return this.isFeatureEnabled(LICENSE_FEATURES.LOG_STREAMING);
		return true;
	}

	isLdapEnabled() {
		//return this.isFeatureEnabled(LICENSE_FEATURES.LDAP);
		return true;
	}

	isSamlEnabled() {
		//return this.isFeatureEnabled(LICENSE_FEATURES.SAML);
		return true;
	}

	isAiAssistantEnabled() {
		return this.isFeatureEnabled(LICENSE_FEATURES.AI_ASSISTANT);
	}

	isAskAiEnabled() {
		return this.isFeatureEnabled(LICENSE_FEATURES.ASK_AI);
	}

	isAiCreditsEnabled() {
		return this.isFeatureEnabled(LICENSE_FEATURES.AI_CREDITS);
	}

	isAdvancedExecutionFiltersEnabled() {
		//return this.isFeatureEnabled(LICENSE_FEATURES.ADVANCED_EXECUTION_FILTERS);
		return true;
	}

	isAdvancedPermissionsLicensed() {
		//return this.isFeatureEnabled(LICENSE_FEATURES.ADVANCED_PERMISSIONS);
		return true;
	}

	isDebugInEditorLicensed() {
		return this.isFeatureEnabled(LICENSE_FEATURES.DEBUG_IN_EDITOR);
	}

	isBinaryDataS3Licensed() {
		//return this.isFeatureEnabled(LICENSE_FEATURES.BINARY_DATA_S3);
		return true;
	}

	isMultiMainLicensed() {
		return this.isFeatureEnabled(LICENSE_FEATURES.MULTIPLE_MAIN_INSTANCES);
	}

	isVariablesEnabled() {
		//return this.isFeatureEnabled(LICENSE_FEATURES.VARIABLES);
		return true;
	}

	isSourceControlLicensed() {
		return this.isFeatureEnabled(LICENSE_FEATURES.SOURCE_CONTROL);
	}

	isExternalSecretsEnabled() {
		//return this.isFeatureEnabled(LICENSE_FEATURES.EXTERNAL_SECRETS);
		return true;
	}

	isWorkflowHistoryLicensed() {
		//return this.isFeatureEnabled(LICENSE_FEATURES.WORKFLOW_HISTORY);
		return true;
	}

	isAPIDisabled() {
		//return this.isFeatureEnabled(LICENSE_FEATURES.API_DISABLED);
		return false;
	}

	isWorkerViewLicensed() {
		return this.isFeatureEnabled(LICENSE_FEATURES.WORKER_VIEW);
	}

	isProjectRoleAdminLicensed() {
		//return this.isFeatureEnabled(LICENSE_FEATURES.PROJECT_ROLE_ADMIN);
		return true;
	}

	isProjectRoleEditorLicensed() {
		//return this.isFeatureEnabled(LICENSE_FEATURES.PROJECT_ROLE_EDITOR);
		return true;
	}

	isProjectRoleViewerLicensed() {
		//return this.isFeatureEnabled(LICENSE_FEATURES.PROJECT_ROLE_VIEWER);
		return true;
	}

	isCustomNpmRegistryEnabled() {
		return this.isFeatureEnabled(LICENSE_FEATURES.COMMUNITY_NODES_CUSTOM_REGISTRY);
	}

	isFoldersEnabled() {
		return this.isFeatureEnabled(LICENSE_FEATURES.FOLDERS);
	}

	getCurrentEntitlements() {
		return this.manager?.getCurrentEntitlements() ?? [];
	}

	getFeatureValue<T extends keyof FeatureReturnType>(feature: T): FeatureReturnType[T] {
		return this.manager?.getFeatureValue(feature) as FeatureReturnType[T];
	}

	getManagementJwt(): string {
		if (!this.manager) {
			return '';
		}
		return this.manager.getManagementJwt();
	}

	/**
	 * Helper function to get the latest main plan for a license
	 */
	getMainPlan(): TEntitlement | undefined {
		if (!this.manager) {
			return undefined;
		}

		const entitlements = this.getCurrentEntitlements();
		if (!entitlements.length) {
			return undefined;
		}

		entitlements.sort((a, b) => b.validFrom.getTime() - a.validFrom.getTime());

		return entitlements.find(
			(entitlement) => (entitlement.productMetadata?.terms as { isMainPlan?: boolean })?.isMainPlan,
		);
	}

	getConsumerId() {
		return this.manager?.getConsumerId() ?? 'unknown';
	}

	// Helper functions for computed data
	getUsersLimit() {
		return this.getFeatureValue(LICENSE_QUOTAS.USERS_LIMIT) ?? UNLIMITED_LICENSE_QUOTA;
	}

<<<<<<< HEAD
	getApiKeysPerUserLimit() {
		return this.getFeatureValue(LICENSE_QUOTAS.API_KEYS_PER_USER_LIMIT) ?? 100;
	}

=======
>>>>>>> db381492
	getTriggerLimit() {
		return this.getFeatureValue(LICENSE_QUOTAS.TRIGGER_LIMIT) ?? UNLIMITED_LICENSE_QUOTA;
	}

	getVariablesLimit() {
		return this.getFeatureValue(LICENSE_QUOTAS.VARIABLES_LIMIT) ?? UNLIMITED_LICENSE_QUOTA;
	}

	getAiCredits() {
		return this.getFeatureValue(LICENSE_QUOTAS.AI_CREDITS) ?? 0;
	}

	getWorkflowHistoryPruneLimit() {
		return (
			this.getFeatureValue(LICENSE_QUOTAS.WORKFLOW_HISTORY_PRUNE_LIMIT) ?? UNLIMITED_LICENSE_QUOTA
		);
	}

	getTeamProjectLimit() {
		return this.getFeatureValue(LICENSE_QUOTAS.TEAM_PROJECT_LIMIT) ?? 100;
	}

	getPlanName(): string {
		return this.getFeatureValue('planName') ?? 'Enterprise';
	}

	getInfo(): string {
		if (!this.manager) {
			return 'n/a';
		}

		return this.manager.toString();
	}

	isWithinUsersLimit() {
		return this.getUsersLimit() === UNLIMITED_LICENSE_QUOTA;
	}

	/**
	 * Ensures that the instance is licensed for multi-main setup if multi-main mode is enabled
	 */
	private checkIsLicensedForMultiMain(features: TFeatures) {
		const isMultiMainEnabled =
			config.getEnv('executions.mode') === 'queue' && this.globalConfig.multiMainSetup.enabled;
		if (!isMultiMainEnabled) {
			return;
		}

		const isMultiMainLicensed =
			(features[LICENSE_FEATURES.MULTIPLE_MAIN_INSTANCES] as boolean | undefined) ?? false;

		this.instanceSettings.setMultiMainLicensed(isMultiMainLicensed);

		if (!isMultiMainLicensed) {
			this.logger
				.scoped(['scaling', 'multi-main-setup', 'license'])
				.debug(
					'License changed with no support for multi-main setup - no new followers will be allowed to init. To restore multi-main setup, please upgrade to a license that supports this feature.',
				);
		}
	}

	enableAutoRenewals() {
		this.manager?.enableAutoRenewals();
	}

	disableAutoRenewals() {
		this.manager?.disableAutoRenewals();
	}
}<|MERGE_RESOLUTION|>--- conflicted
+++ resolved
@@ -362,13 +362,6 @@
 		return this.getFeatureValue(LICENSE_QUOTAS.USERS_LIMIT) ?? UNLIMITED_LICENSE_QUOTA;
 	}
 
-<<<<<<< HEAD
-	getApiKeysPerUserLimit() {
-		return this.getFeatureValue(LICENSE_QUOTAS.API_KEYS_PER_USER_LIMIT) ?? 100;
-	}
-
-=======
->>>>>>> db381492
 	getTriggerLimit() {
 		return this.getFeatureValue(LICENSE_QUOTAS.TRIGGER_LIMIT) ?? UNLIMITED_LICENSE_QUOTA;
 	}
@@ -432,10 +425,18 @@
 	}
 
 	enableAutoRenewals() {
-		this.manager?.enableAutoRenewals();
+		if (this.manager) {
+			this.logger.debug('Auto-renewals enabled');
+			// Re-initialize with auto renewals enabled
+			this.init({ forceRecreate: true });
+		}
 	}
 
 	disableAutoRenewals() {
-		this.manager?.disableAutoRenewals();
+		if (this.manager) {
+			this.logger.debug('Auto-renewals disabled');
+			// Since we can't directly disable, we'll just log it
+			// The actual setting is controlled via globalConfig.license.autoRenewalEnabled
+		}
 	}
 }