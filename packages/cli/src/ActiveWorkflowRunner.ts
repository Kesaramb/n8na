--- conflicted
+++ resolved
@@ -67,11 +67,8 @@
 import { WorkflowsService } from './workflows/workflows.services';
 import { webhookNotFoundErrorMessage } from './utils';
 import { In } from 'typeorm';
-<<<<<<< HEAD
 import { WebhookService } from './services/webhook.service';
-=======
 import { WebhookRepository } from '@db/repositories';
->>>>>>> 52aafe07
 
 const WEBHOOK_PROD_UNREGISTERED_HINT =
 	"The workflow must be active for a production URL to run successfully. You can activate the workflow using the toggle in the top-right of the editor. Note that unlike test URL calls, production URL calls aren't shown on the canvas (only in the executions list)";
@@ -200,69 +197,23 @@
 
 		path = path.endsWith('/') ? path.slice(0, -1) : path; // no trailing slash
 
-<<<<<<< HEAD
 		const webhook = await Container.get(WebhookService).findWebhook(httpMethod, path);
-=======
-		// Remove trailing slash
-		if (path.endsWith('/')) {
-			path = path.slice(0, -1);
-		}
-
-		let webhook = await this.webhookRepository.findOneBy({
-			webhookPath: path,
-			method: httpMethod,
-		});
-		let webhookId: string | undefined;
->>>>>>> 52aafe07
 
 		if (webhook === null) {
-<<<<<<< HEAD
 			throw new ResponseHelper.NotFoundError(
 				webhookNotFoundErrorMessage(path, httpMethod),
 				WEBHOOK_PROD_UNREGISTERED_HINT,
 			);
 		}
-=======
-			// check if a dynamic webhook path exists
-			const pathElements = path.split('/');
-			webhookId = pathElements.shift();
-			const dynamicWebhooks = await this.webhookRepository.findBy({
-				webhookId,
-				method: httpMethod,
-				pathLength: pathElements.length,
-			});
-			if (dynamicWebhooks === undefined || dynamicWebhooks.length === 0) {
-				// The requested webhook is not registered
-				throw new ResponseHelper.NotFoundError(
-					webhookNotFoundErrorMessage(path, httpMethod),
-					WEBHOOK_PROD_UNREGISTERED_HINT,
-				);
-			}
->>>>>>> 52aafe07
 
 		const pathSegments = path.split('/').slice(1);
 
-<<<<<<< HEAD
 		// @TODO: Refactor legacy code after testing
 		const webhookPath = webhook.webhookPath;
 		req.params = {}; // reset request parameters
 		webhook.webhookPath.split('/').forEach((segment, index) => {
 			if (segment.startsWith(':')) req.params[segment.slice(1)] = pathSegments[index];
 		});
-=======
-			// @ts-ignore
-
-			path = webhook.webhookPath;
-			// extracting params from path
-			// @ts-ignore
-			webhook.webhookPath.split('/').forEach((ele, index) => {
-				if (ele.startsWith(':')) {
-					// write params to req.params
-					req.params[ele.slice(1)] = pathElements[index];
-				}
-			});
-		}
->>>>>>> 52aafe07
 
 		const dbWorkflow = await Db.collections.Workflow.findOne({
 			where: { id: webhook.workflowId },
