--- conflicted
+++ resolved
@@ -249,20 +249,7 @@
 
 		const mode = 'internal';
 
-<<<<<<< HEAD
-		const ownerRelation = workflowData.shared
-			.filter((sw) => sw.role === 'workflow:owner')
-			.flatMap((sw) => sw.project.projectRelations)
-			.find((pr) => pr.role === 'project:personalOwner');
-
-		if (!ownerRelation) {
-			throw new ApplicationError(`Workflow ${workflowData.display()} has no owner`);
-		}
-
-		const additionalData = await WorkflowExecuteAdditionalData.getBase(ownerRelation.userId);
-=======
 		const additionalData = await WorkflowExecuteAdditionalData.getBase();
->>>>>>> c110191a
 
 		const webhooks = WebhookHelpers.getWorkflowWebhooks(workflow, additionalData, undefined, true);
 
@@ -580,20 +567,7 @@
 				);
 			}
 
-			const ownerRelation = dbWorkflow.shared
-				.filter((sw) => sw.role === 'workflow:owner')
-				.flatMap((sw) => sw.project.projectRelations)
-				.find((pr) => pr.role === 'project:personalOwner');
-
-			if (!ownerRelation) {
-				throw new WorkflowActivationError(`Workflow ${dbWorkflow.display()} has no owner`);
-			}
-
-<<<<<<< HEAD
-			const additionalData = await WorkflowExecuteAdditionalData.getBase(ownerRelation.userId);
-=======
 			const additionalData = await WorkflowExecuteAdditionalData.getBase();
->>>>>>> c110191a
 
 			if (shouldAddWebhooks) {
 				await this.addWebhooks(workflow, additionalData, 'trigger', activationMode);
