--- conflicted
+++ resolved
@@ -637,13 +637,8 @@
 				);
 
 				if (donePromise) {
-<<<<<<< HEAD
-					void executePromise.then((executionId) => {
-						ActiveExecutions.getInstance()
-=======
 					executePromise.then((executionId) => {
 						this.activeExecutions
->>>>>>> ee582cc3
 							.getPostExecutePromise(executionId)
 							.then(donePromise.resolve)
 							.catch(donePromise.reject);
@@ -699,13 +694,8 @@
 				);
 
 				if (donePromise) {
-<<<<<<< HEAD
-					void executePromise.then((executionId) => {
-						ActiveExecutions.getInstance()
-=======
 					executePromise.then((executionId) => {
 						this.activeExecutions
->>>>>>> ee582cc3
 							.getPostExecutePromise(executionId)
 							.then(donePromise.resolve)
 							.catch(donePromise.reject);
