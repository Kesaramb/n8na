import type { PushMessage } from '@n8n/api-types';
import type { Application } from 'express';
import { ServerResponse } from 'http';
import type { Server } from 'http';
import { InstanceSettings } from 'n8n-core';
import type { Socket } from 'net';
import { Container, Service } from 'typedi';
import { parse as parseUrl } from 'url';
import { Server as WSServer } from 'ws';

import { AuthService } from '@/auth/auth.service';
import config from '@/config';
import type { User } from '@/databases/entities/user';
import { OnShutdown } from '@/decorators/on-shutdown';
import { BadRequestError } from '@/errors/response-errors/bad-request.error';
import { Publisher } from '@/scaling/pubsub/publisher.service';
import { TypedEmitter } from '@/typed-emitter';

import { SSEPush } from './sse.push';
import type { OnPushMessage, PushResponse, SSEPushRequest, WebSocketPushRequest } from './types';
import { WebSocketPush } from './websocket.push';

type PushEvents = {
	editorUiConnected: string;
	message: OnPushMessage;
};

const useWebSockets = config.getEnv('push.backend') === 'websocket';

/**
 * Push service for uni- or bi-directional communication with frontend clients.
 * Uses either server-sent events (SSE, unidirectional from backend --> frontend)
 * or WebSocket (bidirectional backend <--> frontend) depending on the configuration.
 *
 * @emits message when a message is received from a client
 */
@Service()
export class Push extends TypedEmitter<PushEvents> {
	isBidirectional = useWebSockets;

	private backend = useWebSockets ? Container.get(WebSocketPush) : Container.get(SSEPush);

	constructor(
		private readonly instanceSettings: InstanceSettings,
		private readonly publisher: Publisher,
	) {
		super();

		if (useWebSockets) this.backend.on('message', (msg) => this.emit('message', msg));
	}

	getBackend() {
		return this.backend;
	}

	handleRequest(req: SSEPushRequest | WebSocketPushRequest, res: PushResponse) {
		const {
			ws,
			query: { pushRef },
			user,
		} = req;

		if (!pushRef) {
			if (ws) {
				ws.send('The query parameter "pushRef" is missing!');
				ws.close(1008);
				return;
			}
			throw new BadRequestError('The query parameter "pushRef" is missing!');
		}

		if (req.ws) {
			(this.backend as WebSocketPush).add(pushRef, user.id, req.ws);
		} else if (!useWebSockets) {
			(this.backend as SSEPush).add(pushRef, user.id, { req, res });
		} else {
			res.status(401).send('Unauthorized');
			return;
		}

		this.emit('editorUiConnected', pushRef);
	}

	broadcast(pushMsg: PushMessage) {
		this.backend.sendToAll(pushMsg);
	}

<<<<<<< HEAD
	/** Returns whether a given push ref is registered. */
	hasPushRef(pushRef: string) {
		return this.backend.hasPushRef(pushRef);
	}

	send<Type extends PushType>(type: Type, data: PushPayload<Type>, pushRef: string) {
		const { isWorker, isMultiMain } = this.instanceSettings;

		if (isWorker || (isMultiMain && !this.hasPushRef(pushRef))) {
			/**
			 * In scaling mode, in single- or multi-main setup, in a manual execution,
			 * a worker relays execution lifecycle events to all mains. Only the main
			 * who holds the session for the execution will push to the frontend who
			 * commissioned the execution.
			 *
			 * In scaling mode, in multi-main setup, in a manual webhook execution, if
			 * the main who handles a webhook is not the main who created the webhook,
			 * the handler main relays execution lifecycle events to all mains. Only
			 * the main who holds the session for the execution will push events to
			 * the frontend who commissioned the execution.
			 */
=======
	send(pushMsg: PushMessage, pushRef: string) {
		/**
		 * Multi-main setup: In a manual webhook execution, the main process that
		 * handles a webhook might not be the same as the main process that created
		 * the webhook. If so, the handler process commands the creator process to
		 * relay the former's execution lifecycle events to the creator's frontend.
		 */
		if (this.instanceSettings.isMultiMain && !this.backend.hasPushRef(pushRef)) {
>>>>>>> fe7fb41a
			void this.publisher.publishCommand({
				command: 'relay-execution-lifecycle-event',
				payload: { ...pushMsg, pushRef },
			});
			return;
		}

		this.backend.sendToOne(pushMsg, pushRef);
	}

	sendToUsers(pushMsg: PushMessage, userIds: Array<User['id']>) {
		this.backend.sendToUsers(pushMsg, userIds);
	}

	@OnShutdown()
	onShutdown() {
		this.backend.closeAllConnections();
	}
}

export const setupPushServer = (restEndpoint: string, server: Server, app: Application) => {
	if (useWebSockets) {
		const wsServer = new WSServer({ noServer: true });
		server.on('upgrade', (request: WebSocketPushRequest, socket: Socket, head) => {
			if (parseUrl(request.url).pathname === `/${restEndpoint}/push`) {
				wsServer.handleUpgrade(request, socket, head, (ws) => {
					request.ws = ws;

					const response = new ServerResponse(request);
					response.writeHead = (statusCode) => {
						if (statusCode > 200) ws.close();
						return response;
					};

					// @ts-ignore
					// eslint-disable-next-line @typescript-eslint/no-unsafe-call
					app.handle(request, response);
				});
			}
		});
	}
};

export const setupPushHandler = (restEndpoint: string, app: Application) => {
	const endpoint = `/${restEndpoint}/push`;
	const push = Container.get(Push);
	const authService = Container.get(AuthService);
	app.use(
		endpoint,
		// eslint-disable-next-line @typescript-eslint/unbound-method
		authService.authMiddleware,
		(req: SSEPushRequest | WebSocketPushRequest, res: PushResponse) => push.handleRequest(req, res),
	);
};<|MERGE_RESOLUTION|>--- conflicted
+++ resolved
@@ -85,38 +85,27 @@
 		this.backend.sendToAll(pushMsg);
 	}
 
-<<<<<<< HEAD
 	/** Returns whether a given push ref is registered. */
 	hasPushRef(pushRef: string) {
 		return this.backend.hasPushRef(pushRef);
 	}
 
-	send<Type extends PushType>(type: Type, data: PushPayload<Type>, pushRef: string) {
+	send(pushMsg: PushMessage, pushRef: string) {
 		const { isWorker, isMultiMain } = this.instanceSettings;
 
+		/**
+		 * In scaling mode, in single- or multi-main setup, in a manual execution,
+		 * a worker relays execution lifecycle events to all mains. Only the main
+		 * who holds the session for the execution will push to the frontend who
+		 * commissioned the execution.
+		 *
+		 * In scaling mode, in multi-main setup, in a manual webhook execution, if
+		 * the main who handles a webhook is not the main who created the webhook,
+		 * the handler main relays execution lifecycle events to all mains. Only
+		 * the main who holds the session for the execution will push events to
+		 * the frontend who commissioned the execution.
+		 */
 		if (isWorker || (isMultiMain && !this.hasPushRef(pushRef))) {
-			/**
-			 * In scaling mode, in single- or multi-main setup, in a manual execution,
-			 * a worker relays execution lifecycle events to all mains. Only the main
-			 * who holds the session for the execution will push to the frontend who
-			 * commissioned the execution.
-			 *
-			 * In scaling mode, in multi-main setup, in a manual webhook execution, if
-			 * the main who handles a webhook is not the main who created the webhook,
-			 * the handler main relays execution lifecycle events to all mains. Only
-			 * the main who holds the session for the execution will push events to
-			 * the frontend who commissioned the execution.
-			 */
-=======
-	send(pushMsg: PushMessage, pushRef: string) {
-		/**
-		 * Multi-main setup: In a manual webhook execution, the main process that
-		 * handles a webhook might not be the same as the main process that created
-		 * the webhook. If so, the handler process commands the creator process to
-		 * relay the former's execution lifecycle events to the creator's frontend.
-		 */
-		if (this.instanceSettings.isMultiMain && !this.backend.hasPushRef(pushRef)) {
->>>>>>> fe7fb41a
 			void this.publisher.publishCommand({
 				command: 'relay-execution-lifecycle-event',
 				payload: { ...pushMsg, pushRef },
