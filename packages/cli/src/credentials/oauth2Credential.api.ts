--- conflicted
+++ resolved
@@ -282,16 +282,12 @@
 				redirectUri: `${getInstanceBaseUrl()}/${restEndpoint}/oauth2-credential/callback`,
 				scopes: split(get(oauthCredentials, 'scope', 'openid,') as string, ','),
 			};
-<<<<<<< HEAD
-			if ((get(oauthCredentials, 'authentication', 'header') as string) === 'body') {
-=======
 
 			if (oauthCredentials.grantType === 'pkce') {
 				options = {
 					body: { code_verifier: decryptedDataOriginal.codeVerifier },
 				};
 			} else if ((get(oauthCredentials, 'authentication', 'header') as string) === 'body') {
->>>>>>> 25b92169
 				options = {
 					body: {
 						client_id: get(oauthCredentials, 'clientId') as string,
