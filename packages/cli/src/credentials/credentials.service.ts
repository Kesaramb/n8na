import type { CreateCredentialDto } from '@n8n/api-types';
import { Service } from '@n8n/di';
import type { Scope } from '@n8n/permissions';
// eslint-disable-next-line n8n-local-rules/misplaced-n8n-typeorm-import
import {
	In,
	type EntityManager,
	type FindOptionsRelations,
	type FindOptionsWhere,
} from '@n8n/typeorm';
import { CredentialDataError, Credentials, ErrorReporter, Logger } from 'n8n-core';
import type {
	ICredentialDataDecryptedObject,
	ICredentialsDecrypted,
	ICredentialType,
	INodeProperties,
} from 'n8n-workflow';
import { CREDENTIAL_EMPTY_VALUE, deepCopy, NodeHelpers, UnexpectedError } from 'n8n-workflow';

import { CREDENTIAL_BLANKING_VALUE } from '@/constants';
import { CredentialTypes } from '@/credential-types';
import { createCredentialsFromCredentialsEntity } from '@/credentials-helper';
import { CredentialsEntity } from '@/databases/entities/credentials-entity';
import type { Project } from '@/databases/entities/project';
import { SharedCredentials } from '@/databases/entities/shared-credentials';
import type { User } from '@/databases/entities/user';
import { CredentialsRepository } from '@/databases/repositories/credentials.repository';
import { ProjectRepository } from '@/databases/repositories/project.repository';
import { SharedCredentialsRepository } from '@/databases/repositories/shared-credentials.repository';
import { UserRepository } from '@/databases/repositories/user.repository';
import * as Db from '@/db';
import { BadRequestError } from '@/errors/response-errors/bad-request.error';
import { NotFoundError } from '@/errors/response-errors/not-found.error';
import { ExternalHooks } from '@/external-hooks';
import { validateEntity } from '@/generic-helpers';
import { userHasScopes } from '@/permissions.ee/check-access';
import type { CredentialRequest, ListQuery } from '@/requests';
import { CredentialsTester } from '@/services/credentials-tester.service';
import { OwnershipService } from '@/services/ownership.service';
import { ProjectService } from '@/services/project.service.ee';
import { RoleService } from '@/services/role.service';
import type { ICredentialsDb, ScopesField } from '@/types-db';

import { CredentialsFinderService } from './credentials-finder.service';

export type CredentialsGetSharedOptions =
	| { allowGlobalScope: true; globalScope: Scope }
	| { allowGlobalScope: false };

type CreateCredentialOptions = CreateCredentialDto & {
	isManaged: boolean;
};

@Service()
export class CredentialsService {
	constructor(
		private readonly credentialsRepository: CredentialsRepository,
		private readonly sharedCredentialsRepository: SharedCredentialsRepository,
		private readonly ownershipService: OwnershipService,
		private readonly logger: Logger,
		private readonly errorReporter: ErrorReporter,
		private readonly credentialsTester: CredentialsTester,
		private readonly externalHooks: ExternalHooks,
		private readonly credentialTypes: CredentialTypes,
		private readonly projectRepository: ProjectRepository,
		private readonly projectService: ProjectService,
		private readonly roleService: RoleService,
		private readonly userRepository: UserRepository,
		private readonly credentialsFinderService: CredentialsFinderService,
	) {}

	async getMany(
		user: User,
		{
			listQueryOptions = {},
			includeScopes = false,
			includeData = false,
			onlySharedWithMe = false,
		}: {
			listQueryOptions?: ListQuery.Options & { includeData?: boolean };
			includeScopes?: boolean;
			includeData?: boolean;
			onlySharedWithMe?: boolean;
		} = {},
	) {
		const returnAll = user.hasGlobalScope('credential:list');
		const isDefaultSelect = !listQueryOptions.select;
		const projectId =
			typeof listQueryOptions.filter?.projectId === 'string'
				? listQueryOptions.filter.projectId
				: undefined;

		if (includeData) {
			// We need the scopes to check if we're allowed to include the decrypted
			// data.
			// Only if the user has the `credential:update` scope the user is allowed
			// to get the data.
			includeScopes = true;
			listQueryOptions.includeData = true;
		}

		if (returnAll) {
			let project: Project | undefined;

			if (projectId) {
				try {
					project = await this.projectService.getProject(projectId);
				} catch {}
			}

			if (project?.type === 'personal') {
				listQueryOptions.filter = {
					...listQueryOptions.filter,
					withRole: 'credential:owner',
				};
			}

<<<<<<< HEAD
			if (onlySharedWithMe) {
				listQueryOptions.filter = {
					...listQueryOptions.filter,
					withRole: 'credential:user',
					user,
				};
			}

=======
>>>>>>> 154153d8
			let credentials = await this.credentialsRepository.findMany(listQueryOptions);

			if (isDefaultSelect) {
				// Since we're filtering using project ID as part of the relation,
				// we end up filtering out all the other relations, meaning that if
				// it's shared to a project, it won't be able to find the home project.
				// To solve this, we have to get all the relation now, even though
				// we're deleting them later.
				if (
					(listQueryOptions.filter?.shared as { projectId?: string })?.projectId ??
					onlySharedWithMe
				) {
					const relations = await this.sharedCredentialsRepository.getAllRelationsForCredentials(
						credentials.map((c) => c.id),
					);
					credentials.forEach((c) => {
						c.shared = relations.filter((r) => r.credentialsId === c.id);
					});
				}
				credentials = credentials.map((c) => this.ownershipService.addOwnedByAndSharedWith(c));
			}

			if (includeScopes) {
				const projectRelations = await this.projectService.getProjectRelationsForUser(user);
				credentials = credentials.map((c) => this.roleService.addScopes(c, user, projectRelations));
			}

			if (includeData) {
				credentials = credentials.map((c: CredentialsEntity & ScopesField) => {
					const data = c.scopes.includes('credential:update') ? this.decrypt(c) : undefined;
					// We never want to expose the oauthTokenData to the frontend, but it
					// expects it to check if the credential is already connected.
					if (data?.oauthTokenData) {
						data.oauthTokenData = true;
					}

					return {
						...c,
						data,
					} as unknown as CredentialsEntity;
				});
			}

			return credentials;
		}

		const ids = await this.credentialsFinderService.getCredentialIdsByUserAndRole([user.id], {
			scopes: ['credential:read'],
		});

		if (onlySharedWithMe) {
			listQueryOptions.filter = {
				...listQueryOptions.filter,
				withRole: 'credential:user',
				user,
			};
		}

		let credentials = await this.credentialsRepository.findMany(
			listQueryOptions,
			ids, // only accessible credentials
		);

		if (isDefaultSelect) {
			// Since we're filtering using project ID as part of the relation,
			// we end up filtering out all the other relations, meaning that if
			// it's shared to a project, it won't be able to find the home project.
			// To solve this, we have to get all the relation now, even though
			// we're deleting them later.
			if (
				(listQueryOptions.filter?.shared as { projectId?: string })?.projectId ??
				onlySharedWithMe
			) {
				const relations = await this.sharedCredentialsRepository.getAllRelationsForCredentials(
					credentials.map((c) => c.id),
				);
				credentials.forEach((c) => {
					c.shared = relations.filter((r) => r.credentialsId === c.id);
				});
			}

			credentials = credentials.map((c) => this.ownershipService.addOwnedByAndSharedWith(c));
		}

		if (includeScopes) {
			const projectRelations = await this.projectService.getProjectRelationsForUser(user);
			credentials = credentials.map((c) => this.roleService.addScopes(c, user, projectRelations));
		}

		if (includeData) {
			credentials = credentials.map((c: CredentialsEntity & ScopesField) => {
				return {
					...c,
					data: c.scopes.includes('credential:update') ? this.decrypt(c) : undefined,
				} as unknown as CredentialsEntity;
			});
		}

		return credentials;
	}

	/**
	 * @param user The user making the request
	 * @param options.workflowId The workflow that is being edited
	 * @param options.projectId The project owning the workflow This is useful
	 * for workflows that have not been saved yet.
	 */
	async getCredentialsAUserCanUseInAWorkflow(
		user: User,
		options: { workflowId: string } | { projectId: string },
	) {
		// necessary to get the scopes
		const projectRelations = await this.projectService.getProjectRelationsForUser(user);

		// get all credentials the user has access to
		const allCredentials = await this.credentialsFinderService.findCredentialsForUser(user, [
			'credential:read',
		]);

		// get all credentials the workflow or project has access to
		const allCredentialsForWorkflow =
			'workflowId' in options
				? (await this.findAllCredentialIdsForWorkflow(options.workflowId)).map((c) => c.id)
				: (await this.findAllCredentialIdsForProject(options.projectId)).map((c) => c.id);

		// the intersection of both is all credentials the user can use in this
		// workflow or project
		const intersection = allCredentials.filter((c) => allCredentialsForWorkflow.includes(c.id));

		return intersection
			.map((c) => this.roleService.addScopes(c, user, projectRelations))
			.map((c) => ({
				id: c.id,
				name: c.name,
				type: c.type,
				scopes: c.scopes,
				isManaged: c.isManaged,
			}));
	}

	async findAllCredentialIdsForWorkflow(workflowId: string): Promise<CredentialsEntity[]> {
		// If the workflow is owned by a personal project and the owner of the
		// project has global read permissions it can use all personal credentials.
		const user = await this.userRepository.findPersonalOwnerForWorkflow(workflowId);
		if (user?.hasGlobalScope('credential:read')) {
			return await this.credentialsRepository.findAllPersonalCredentials();
		}

		// Otherwise the workflow can only use credentials from projects it's part
		// of.
		return await this.credentialsRepository.findAllCredentialsForWorkflow(workflowId);
	}

	async findAllCredentialIdsForProject(projectId: string): Promise<CredentialsEntity[]> {
		// If this is a personal project and the owner of the project has global
		// read permissions then all workflows in that project can use all
		// credentials of all personal projects.
		const user = await this.userRepository.findPersonalOwnerForProject(projectId);
		if (user?.hasGlobalScope('credential:read')) {
			return await this.credentialsRepository.findAllPersonalCredentials();
		}

		// Otherwise only the credentials in this project can be used.
		return await this.credentialsRepository.findAllCredentialsForProject(projectId);
	}

	/**
	 * Retrieve the sharing that matches a user and a credential.
	 */
	// TODO: move to SharedCredentialsService
	async getSharing(
		user: User,
		credentialId: string,
		globalScopes: Scope[],
		relations: FindOptionsRelations<SharedCredentials> = { credentials: true },
	): Promise<SharedCredentials | null> {
		let where: FindOptionsWhere<SharedCredentials> = { credentialsId: credentialId };

		if (!user.hasGlobalScope(globalScopes, { mode: 'allOf' })) {
			where = {
				...where,
				role: 'credential:owner',
				project: {
					projectRelations: {
						role: 'project:personalOwner',
						userId: user.id,
					},
				},
			};
		}

		return await this.sharedCredentialsRepository.findOne({
			where,
			relations,
		});
	}

	async prepareUpdateData(
		data: CredentialRequest.CredentialProperties,
		decryptedData: ICredentialDataDecryptedObject,
	): Promise<CredentialsEntity> {
		const mergedData = deepCopy(data);
		if (mergedData.data) {
			mergedData.data = this.unredact(mergedData.data, decryptedData);
		}

		// This saves us a merge but requires some type casting. These
		// types are compatible for this case.
		const updateData = this.credentialsRepository.create(mergedData as ICredentialsDb);

		await validateEntity(updateData);

		// Do not overwrite the oauth data else data like the access or refresh token would get lost
		// every time anybody changes anything on the credentials even if it is just the name.
		if (decryptedData.oauthTokenData) {
			// @ts-ignore
			updateData.data.oauthTokenData = decryptedData.oauthTokenData;
		}
		return updateData;
	}

	createEncryptedData(credential: {
		id: string | null;
		name: string;
		type: string;
		data: ICredentialDataDecryptedObject;
	}): ICredentialsDb {
		const credentials = new Credentials(
			{ id: credential.id, name: credential.name },
			credential.type,
		);

		credentials.setData(credential.data);

		const newCredentialData = credentials.getDataToSave() as ICredentialsDb;

		// Add special database related data
		newCredentialData.updatedAt = new Date();

		return newCredentialData;
	}

	/**
	 * Decrypts the credentials data and redacts the content by default.
	 *
	 * If `includeRawData` is set to true it will not redact the data.
	 */
	decrypt(credential: CredentialsEntity, includeRawData = false) {
		const coreCredential = createCredentialsFromCredentialsEntity(credential);
		try {
			const data = coreCredential.getData();
			if (includeRawData) {
				return data;
			}
			return this.redact(data, credential);
		} catch (error) {
			if (error instanceof CredentialDataError) {
				this.errorReporter.error(error, {
					level: 'error',
					extra: { credentialId: credential.id },
					tags: { credentialType: credential.type },
				});
				return {};
			}
			throw error;
		}
	}

	async update(credentialId: string, newCredentialData: ICredentialsDb) {
		await this.externalHooks.run('credentials.update', [newCredentialData]);

		// Update the credentials in DB
		await this.credentialsRepository.update(credentialId, newCredentialData);

		// We sadly get nothing back from "update". Neither if it updated a record
		// nor the new value. So query now the updated entry.
		return await this.credentialsRepository.findOneBy({ id: credentialId });
	}

	async save(
		credential: CredentialsEntity,
		encryptedData: ICredentialsDb,
		user: User,
		projectId?: string,
	) {
		// To avoid side effects
		const newCredential = new CredentialsEntity();
		Object.assign(newCredential, credential, encryptedData);

		await this.externalHooks.run('credentials.create', [encryptedData]);

		const result = await Db.transaction(async (transactionManager) => {
			const savedCredential = await transactionManager.save<CredentialsEntity>(newCredential);

			savedCredential.data = newCredential.data;

			const project =
				projectId === undefined
					? await this.projectRepository.getPersonalProjectForUserOrFail(
							user.id,
							transactionManager,
						)
					: await this.projectService.getProjectWithScope(
							user,
							projectId,
							['credential:create'],
							transactionManager,
						);

			if (typeof projectId === 'string' && project === null) {
				throw new BadRequestError(
					"You don't have the permissions to save the credential in this project.",
				);
			}

			// Safe guard in case the personal project does not exist for whatever reason.
			if (project === null) {
				throw new UnexpectedError('No personal project found');
			}

			const newSharedCredential = this.sharedCredentialsRepository.create({
				role: 'credential:owner',
				credentials: savedCredential,
				projectId: project.id,
			});

			await transactionManager.save<SharedCredentials>(newSharedCredential);

			return savedCredential;
		});
		this.logger.debug('New credential created', {
			credentialId: newCredential.id,
			ownerId: user.id,
		});
		return result;
	}

	/**
	 * Deletes a credential.
	 *
	 * If the user does not have permission to delete the credential this does
	 * nothing and returns void.
	 */
	async delete(user: User, credentialId: string) {
		await this.externalHooks.run('credentials.delete', [credentialId]);

		const credential = await this.credentialsFinderService.findCredentialForUser(
			credentialId,
			user,
			['credential:delete'],
		);

		if (!credential) {
			return;
		}

		await this.credentialsRepository.remove(credential);
	}

	async test(userId: User['id'], credentials: ICredentialsDecrypted) {
		return await this.credentialsTester.testCredentials(userId, credentials.type, credentials);
	}

	// Take data and replace all sensitive values with a sentinel value.
	// This will replace password fields and oauth data.
	redact(data: ICredentialDataDecryptedObject, credential: CredentialsEntity) {
		const copiedData = deepCopy(data);

		let credType: ICredentialType;
		try {
			credType = this.credentialTypes.getByName(credential.type);
		} catch {
			// This _should_ only happen when testing. If it does happen in
			// production it means it's either a mangled credential or a
			// credential for a removed community node. Either way, there's
			// no way to know what to redact.
			return data;
		}

		const getExtendedProps = (type: ICredentialType) => {
			const props: INodeProperties[] = [];
			for (const e of type.extends ?? []) {
				const extendsType = this.credentialTypes.getByName(e);
				const extendedProps = getExtendedProps(extendsType);
				NodeHelpers.mergeNodeProperties(props, extendedProps);
			}
			NodeHelpers.mergeNodeProperties(props, type.properties);
			return props;
		};
		const properties = getExtendedProps(credType);

		for (const dataKey of Object.keys(copiedData)) {
			// The frontend only cares that this value isn't falsy.
			if (dataKey === 'oauthTokenData' || dataKey === 'csrfSecret') {
				if (copiedData[dataKey].toString().length > 0) {
					copiedData[dataKey] = CREDENTIAL_BLANKING_VALUE;
				} else {
					copiedData[dataKey] = CREDENTIAL_EMPTY_VALUE;
				}
				continue;
			}
			const prop = properties.find((v) => v.name === dataKey);
			if (!prop) {
				continue;
			}
			if (
				prop.typeOptions?.password &&
				(!(copiedData[dataKey] as string).startsWith('={{') || prop.noDataExpression)
			) {
				if (copiedData[dataKey].toString().length > 0) {
					copiedData[dataKey] = CREDENTIAL_BLANKING_VALUE;
				} else {
					copiedData[dataKey] = CREDENTIAL_EMPTY_VALUE;
				}
			}
		}

		return copiedData;
	}

	private unredactRestoreValues(unmerged: any, replacement: any) {
		// eslint-disable-next-line @typescript-eslint/no-unsafe-argument
		for (const [key, value] of Object.entries(unmerged)) {
			if (value === CREDENTIAL_BLANKING_VALUE || value === CREDENTIAL_EMPTY_VALUE) {
				// eslint-disable-next-line @typescript-eslint/no-unsafe-assignment, @typescript-eslint/no-unsafe-member-access
				unmerged[key] = replacement[key];
			} else if (
				typeof value === 'object' &&
				value !== null &&
				key in replacement &&
				// eslint-disable-next-line @typescript-eslint/no-unsafe-member-access
				typeof replacement[key] === 'object' &&
				// eslint-disable-next-line @typescript-eslint/no-unsafe-member-access
				replacement[key] !== null
			) {
				// eslint-disable-next-line @typescript-eslint/no-unsafe-member-access
				this.unredactRestoreValues(value, replacement[key]);
			}
		}
	}

	// Take unredacted data (probably from the DB) and merge it with
	// redacted data to create an unredacted version.
	unredact(
		redactedData: ICredentialDataDecryptedObject,
		savedData: ICredentialDataDecryptedObject,
	) {
		// Replace any blank sentinel values with their saved version
		const mergedData = deepCopy(redactedData);
		this.unredactRestoreValues(mergedData, savedData);
		return mergedData;
	}

	async getOne(user: User, credentialId: string, includeDecryptedData: boolean) {
		let sharing: SharedCredentials | null = null;
		let decryptedData: ICredentialDataDecryptedObject | null = null;

		sharing = includeDecryptedData
			? // Try to get the credential with `credential:update` scope, which
				// are required for decrypting the data.
				await this.getSharing(user, credentialId, [
					'credential:read',
					// TODO: Enable this once the scope exists and has been added to the
					// global:owner role.
					// 'credential:decrypt',
				])
			: null;

		if (sharing) {
			// Decrypt the data if we found the credential with the `credential:update`
			// scope.
			decryptedData = this.decrypt(sharing.credentials);
		} else {
			// Otherwise try to find them with only the `credential:read` scope. In
			// that case we return them without the decrypted data.
			sharing = await this.getSharing(user, credentialId, ['credential:read']);
		}

		if (!sharing) {
			throw new NotFoundError(`Credential with ID "${credentialId}" could not be found.`);
		}

		const { credentials: credential } = sharing;

		const { data: _, ...rest } = credential;

		if (decryptedData) {
			// We never want to expose the oauthTokenData to the frontend, but it
			// expects it to check if the credential is already connected.
			if (decryptedData?.oauthTokenData) {
				decryptedData.oauthTokenData = true;
			}
			return { data: decryptedData, ...rest };
		}
		return { ...rest };
	}

	async getCredentialScopes(user: User, credentialId: string): Promise<Scope[]> {
		const userProjectRelations = await this.projectService.getProjectRelationsForUser(user);
		const shared = await this.sharedCredentialsRepository.find({
			where: {
				projectId: In([...new Set(userProjectRelations.map((pr) => pr.projectId))]),
				credentialsId: credentialId,
			},
		});
		return this.roleService.combineResourceScopes('credential', user, shared, userProjectRelations);
	}

	/**
	 * Transfers all credentials owned by a project to another one.
	 * This has only been tested for personal projects. It may need to be amended
	 * for team projects.
	 **/
	async transferAll(fromProjectId: string, toProjectId: string, trx?: EntityManager) {
		trx = trx ?? this.credentialsRepository.manager;

		// Get all shared credentials for both projects.
		const allSharedCredentials = await trx.findBy(SharedCredentials, {
			projectId: In([fromProjectId, toProjectId]),
		});

		const sharedCredentialsOfFromProject = allSharedCredentials.filter(
			(sc) => sc.projectId === fromProjectId,
		);

		// For all credentials that the from-project owns transfer the ownership
		// to the to-project.
		// This will override whatever relationship the to-project already has to
		// the resources at the moment.
		const ownedCredentialIds = sharedCredentialsOfFromProject
			.filter((sc) => sc.role === 'credential:owner')
			.map((sc) => sc.credentialsId);

		await this.sharedCredentialsRepository.makeOwner(ownedCredentialIds, toProjectId, trx);

		// Delete the relationship to the from-project.
		await this.sharedCredentialsRepository.deleteByIds(ownedCredentialIds, fromProjectId, trx);

		// Transfer relationships that are not `credential:owner`.
		// This will NOT override whatever relationship the to-project already has
		// to the resource at the moment.
		const sharedCredentialIdsOfTransferee = allSharedCredentials
			.filter((sc) => sc.projectId === toProjectId)
			.map((sc) => sc.credentialsId);

		// All resources that are shared with the from-project, but not with the
		// to-project.
		const sharedCredentialsToTransfer = sharedCredentialsOfFromProject.filter(
			(sc) =>
				sc.role !== 'credential:owner' &&
				!sharedCredentialIdsOfTransferee.includes(sc.credentialsId),
		);

		await trx.insert(
			SharedCredentials,
			sharedCredentialsToTransfer.map((sc) => ({
				credentialsId: sc.credentialsId,
				projectId: toProjectId,
				role: sc.role,
			})),
		);
	}

	async replaceCredentialContentsForSharee(
		user: User,
		credential: CredentialsEntity,
		decryptedData: ICredentialDataDecryptedObject,
		mergedCredentials: ICredentialsDecrypted,
	) {
		// We may want to change this to 'credential:decrypt' if that gets added, but this
		// works for now. The only time we wouldn't want to do this is if the user
		// could actually be testing the credential before saving it, so this should cover
		// the cases we need it for.
		if (
			!(await userHasScopes(user, ['credential:update'], false, { credentialId: credential.id }))
		) {
			mergedCredentials.data = decryptedData;
		}
	}

	/**
	 * Create a new credential in user's account and return it along the scopes
	 * If a projectId is send, then it also binds the credential to that specific project
	 */
	async createUnmanagedCredential(dto: CreateCredentialDto, user: User) {
		return await this.createCredential({ ...dto, isManaged: false }, user);
	}

	/**
	 * Create a new managed credential in user's account and return it along the scopes.
	 * Managed credentials are managed by n8n and cannot be edited by the user.
	 */
	async createManagedCredential(dto: CreateCredentialDto, user: User) {
		return await this.createCredential({ ...dto, isManaged: true }, user);
	}

	private async createCredential(opts: CreateCredentialOptions, user: User) {
		const encryptedCredential = this.createEncryptedData({
			id: null,
			name: opts.name,
			type: opts.type,
			data: opts.data as ICredentialDataDecryptedObject,
		});

		const credentialEntity = this.credentialsRepository.create({
			...encryptedCredential,
			isManaged: opts.isManaged,
		});

		const { shared, ...credential } = await this.save(
			credentialEntity,
			encryptedCredential,
			user,
			opts.projectId,
		);

		const scopes = await this.getCredentialScopes(user, credential.id);

		return { ...credential, scopes };
	}
}<|MERGE_RESOLUTION|>--- conflicted
+++ resolved
@@ -115,7 +115,6 @@
 				};
 			}
 
-<<<<<<< HEAD
 			if (onlySharedWithMe) {
 				listQueryOptions.filter = {
 					...listQueryOptions.filter,
@@ -124,8 +123,6 @@
 				};
 			}
 
-=======
->>>>>>> 154153d8
 			let credentials = await this.credentialsRepository.findMany(listQueryOptions);
 
 			if (isDefaultSelect) {
