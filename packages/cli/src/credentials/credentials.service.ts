--- conflicted
+++ resolved
@@ -1,4 +1,3 @@
-<<<<<<< HEAD
 /* eslint-disable no-restricted-syntax */
 /* eslint-disable import/no-cycle */
 import { Credentials, UserSettings } from 'n8n-core';
@@ -30,40 +29,21 @@
 export class CredentialsService {
 	static async getSharedCredentials(
 		user: User,
-=======
-/* eslint-disable import/no-cycle */
-import { Credentials } from 'n8n-core';
-import { FindOneOptions } from 'typeorm';
-
-import { Db } from '..';
-import { CredentialsEntity } from '../databases/entities/CredentialsEntity';
-import { SharedCredentials } from '../databases/entities/SharedCredentials';
-
-export class CredentialsService {
-	static async getSharing(
-		userId: string,
->>>>>>> b9d23013
 		credentialId: number | string,
 		relations?: string[],
+		allowGlobalOwner = true,
 	): Promise<SharedCredentials | undefined> {
 		const options: FindOneOptions = {
 			where: {
-<<<<<<< HEAD
-=======
-				user: { id: userId },
->>>>>>> b9d23013
 				credentials: { id: credentialId },
 			},
 		};
 
-<<<<<<< HEAD
-		if (user.globalRole.name !== 'owner') {
+		if (!allowGlobalOwner || user.globalRole.name !== 'owner') {
 			// eslint-disable-next-line @typescript-eslint/no-unsafe-member-access
 			options.where.user = { id: user.id };
 		}
 
-=======
->>>>>>> b9d23013
 		if (relations) {
 			options.relations = relations;
 		}
@@ -71,7 +51,6 @@
 		return Db.collections.SharedCredentials.findOne(options);
 	}
 
-<<<<<<< HEAD
 	static async getFilteredCredentials(
 		user: User,
 		filter: Record<string, string>,
@@ -107,8 +86,6 @@
 		}
 	}
 
-=======
->>>>>>> b9d23013
 	static createCredentialsFromCredentialsEntity(
 		credential: CredentialsEntity,
 		encrypt = false,
@@ -119,10 +96,9 @@
 		}
 		return new Credentials({ id: id.toString(), name }, type, nodesAccess, data);
 	}
-<<<<<<< HEAD
 
 	static async prepareCredentialsCreateData(
-		data: CredentialRequest.RequestBody,
+		data: CredentialRequest.CredentialProperties,
 	): Promise<CredentialsEntity> {
 		// Make a copy so we can delete the provided ID
 		const dataCopy = clone(data);
@@ -142,7 +118,7 @@
 	}
 
 	static async prepareCredentialsUpdateData(
-		data: CredentialRequest.RequestBody,
+		data: CredentialRequest.CredentialProperties,
 		decryptedData: ICredentialDataDecryptedObject,
 	): Promise<CredentialsEntity> {
 		const updateData = new CredentialsEntity();
@@ -281,6 +257,4 @@
 
 		return helper.testCredentials(user, credentials.type, credentials, nodeToTestWith);
 	}
-=======
->>>>>>> b9d23013
 }