--- conflicted
+++ resolved
@@ -12,9 +12,7 @@
 } from '../../shared/middlewares/global.middleware';
 import type { UserRequest } from '@/requests';
 import { InternalHooks } from '@/InternalHooks';
-<<<<<<< HEAD
 import { ProjectRelationRepository } from '@/databases/repositories/projectRelation.repository';
-=======
 import type { Response } from 'express';
 import { InvitationController } from '@/controllers/invitation.controller';
 import { UsersController } from '@/controllers/users.controller';
@@ -22,7 +20,6 @@
 type Create = UserRequest.Invite;
 type Delete = UserRequest.Delete;
 type ChangeRole = UserRequest.ChangeRole;
->>>>>>> ae50bb95
 
 export = {
 	getUser: [
