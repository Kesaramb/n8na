import { Container } from 'typedi';
import * as Db from '@/Db';
import type { User } from '@db/entities/User';
import { WorkflowEntity } from '@db/entities/WorkflowEntity';
<<<<<<< HEAD
import { SharedWorkflow } from '@db/entities/SharedWorkflow';
import { WorkflowTagMapping } from '@db/entities/WorkflowTagMapping';
import type { Role } from '@db/entities/Role';
=======
import { SharedWorkflow, type WorkflowSharingRole } from '@db/entities/SharedWorkflow';
>>>>>>> 7826bd84
import config from '@/config';
import { WorkflowRepository } from '@db/repositories/workflow.repository';
import { SharedWorkflowRepository } from '@db/repositories/sharedWorkflow.repository';
import { WorkflowTagMappingRepository } from '@db/repositories/workflowTagMapping.repository';
import { TagRepository } from '@db/repositories/tag.repository';

function insertIf(condition: boolean, elements: string[]): string[] {
	return condition ? elements : [];
}

export async function getSharedWorkflowIds(user: User): Promise<string[]> {
	const where = ['global:owner', 'global:admin'].includes(user.role) ? {} : { userId: user.id };
	const sharedWorkflows = await Container.get(SharedWorkflowRepository).find({
		where,
		select: ['workflowId'],
	});
	return sharedWorkflows.map(({ workflowId }) => workflowId);
}

export async function getSharedWorkflow(
	user: User,
	workflowId?: string | undefined,
): Promise<SharedWorkflow | null> {
	return await Container.get(SharedWorkflowRepository).findOne({
		where: {
			...(!['global:owner', 'global:admin'].includes(user.role) && { userId: user.id }),
			...(workflowId && { workflowId }),
		},
		relations: [...insertIf(!config.getEnv('workflowTagsDisabled'), ['workflow.tags']), 'workflow'],
	});
}

export async function getWorkflowById(id: string): Promise<WorkflowEntity | null> {
	return await Container.get(WorkflowRepository).findOne({
		where: { id },
	});
}

export async function createWorkflow(
	workflow: WorkflowEntity,
	user: User,
	role: WorkflowSharingRole,
): Promise<WorkflowEntity> {
	return await Db.transaction(async (transactionManager) => {
		const newWorkflow = new WorkflowEntity();
		Object.assign(newWorkflow, workflow);
		const savedWorkflow = await transactionManager.save<WorkflowEntity>(newWorkflow);

		const newSharedWorkflow = new SharedWorkflow();
		Object.assign(newSharedWorkflow, {
			role,
			user,
			workflow: savedWorkflow,
		});
		await transactionManager.save<SharedWorkflow>(newSharedWorkflow);

		return savedWorkflow;
	});
}

export async function setWorkflowAsActive(workflow: WorkflowEntity) {
	await Container.get(WorkflowRepository).update(workflow.id, {
		active: true,
		updatedAt: new Date(),
	});
}

export async function setWorkflowAsInactive(workflow: WorkflowEntity) {
	return await Container.get(WorkflowRepository).update(workflow.id, {
		active: false,
		updatedAt: new Date(),
	});
}

export async function deleteWorkflow(workflow: WorkflowEntity): Promise<WorkflowEntity> {
	return await Container.get(WorkflowRepository).remove(workflow);
}

export async function updateWorkflow(workflowId: string, updateData: WorkflowEntity) {
	return await Container.get(WorkflowRepository).update(workflowId, updateData);
}

export function parseTagNames(tags: string): string[] {
	return tags.split(',').map((tag) => tag.trim());
}

export async function getWorkflowTags(workflowId: string) {
	return Container.get(TagRepository).find({
		select: ['id', 'name', 'createdAt', 'updatedAt'],
		where: {
			workflowMappings: {
				...(workflowId && { workflowId: workflowId }),
			}
		}
	});
}

export async function updateTags(
	workflowId: string,
	newTags: string[],
): Promise<any> {
	await Db.transaction(async (transactionManager) => {
		const oldTags = await Container.get(WorkflowTagMappingRepository).findBy({ workflowId: workflowId });
		if (oldTags.length > 0) {
			await transactionManager.delete(WorkflowTagMapping, oldTags);
		}
		await transactionManager.insert(WorkflowTagMapping, newTags.map((tagId) => ({ tagId, workflowId })));
	});
}<|MERGE_RESOLUTION|>--- conflicted
+++ resolved
@@ -2,13 +2,8 @@
 import * as Db from '@/Db';
 import type { User } from '@db/entities/User';
 import { WorkflowEntity } from '@db/entities/WorkflowEntity';
-<<<<<<< HEAD
-import { SharedWorkflow } from '@db/entities/SharedWorkflow';
 import { WorkflowTagMapping } from '@db/entities/WorkflowTagMapping';
-import type { Role } from '@db/entities/Role';
-=======
 import { SharedWorkflow, type WorkflowSharingRole } from '@db/entities/SharedWorkflow';
->>>>>>> 7826bd84
 import config from '@/config';
 import { WorkflowRepository } from '@db/repositories/workflow.repository';
 import { SharedWorkflowRepository } from '@db/repositories/sharedWorkflow.repository';
@@ -101,20 +96,22 @@
 		where: {
 			workflowMappings: {
 				...(workflowId && { workflowId: workflowId }),
-			}
-		}
+			},
+		},
 	});
 }
 
-export async function updateTags(
-	workflowId: string,
-	newTags: string[],
-): Promise<any> {
+export async function updateTags(workflowId: string, newTags: string[]): Promise<any> {
 	await Db.transaction(async (transactionManager) => {
-		const oldTags = await Container.get(WorkflowTagMappingRepository).findBy({ workflowId: workflowId });
+		const oldTags = await Container.get(WorkflowTagMappingRepository).findBy({
+			workflowId: workflowId,
+		});
 		if (oldTags.length > 0) {
 			await transactionManager.delete(WorkflowTagMapping, oldTags);
 		}
-		await transactionManager.insert(WorkflowTagMapping, newTags.map((tagId) => ({ tagId, workflowId })));
+		await transactionManager.insert(
+			WorkflowTagMapping,
+			newTags.map((tagId) => ({ tagId, workflowId })),
+		);
 	});
 }