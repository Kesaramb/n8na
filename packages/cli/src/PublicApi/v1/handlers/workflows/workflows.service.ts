--- conflicted
+++ resolved
@@ -8,12 +8,8 @@
 import type { User } from '@db/entities/User';
 import { WorkflowEntity } from '@db/entities/WorkflowEntity';
 import { SharedWorkflow } from '@db/entities/SharedWorkflow';
-<<<<<<< HEAD
 import { WorkflowTagMapping } from '@db/entities/WorkflowTagMapping';
-import { isInstanceOwner } from '../users/users.service';
-=======
 import { isInstanceOwner } from '../users/users.service.ee';
->>>>>>> 7a8b85ab
 import type { Role } from '@db/entities/Role';
 import config from '@/config';
 import { START_NODES } from '@/constants';
