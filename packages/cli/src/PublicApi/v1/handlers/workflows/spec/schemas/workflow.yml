--- conflicted
+++ resolved
@@ -45,9 +45,5 @@
   tags:
     type: array
     items:
-<<<<<<< HEAD
-      $ref: "../../../tags/spec/schemas/tag.yml"
-=======
-      $ref: './tag.yml'
->>>>>>> d01e42a2
+      $ref: '../../../tags/spec/schemas/tag.yml'
     readOnly: true