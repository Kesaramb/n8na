import type express from 'express';

import { Container } from 'typedi';
import type { FindOptionsWhere } from 'typeorm';
<<<<<<< HEAD
import { In, Like, QueryFailedError } from 'typeorm';
=======
import { In } from 'typeorm';
import { v4 as uuid } from 'uuid';
>>>>>>> d01e42a2

import { ActiveWorkflowRunner } from '@/ActiveWorkflowRunner';
import config from '@/config';
import { WorkflowEntity } from '@db/entities/WorkflowEntity';
import { ExternalHooks } from '@/ExternalHooks';
import { addNodeIds, replaceInvalidCredentials } from '@/WorkflowHelpers';
import type { WorkflowRequest } from '../../../types';
import { authorize, validCursor } from '../../shared/middlewares/global.middleware';
import { encodeNextCursor } from '../../shared/services/pagination.service';
import {
	getWorkflowById,
	getSharedWorkflow,
	setWorkflowAsActive,
	setWorkflowAsInactive,
	updateWorkflow,
	getSharedWorkflows,
	createWorkflow,
	getWorkflowIdsViaTags,
	parseTagNames,
	getWorkflowsAndCount,
	getWorkflowTags,
	updateTags
} from './workflows.service';
import { WorkflowService } from '@/workflows/workflow.service';
import { InternalHooks } from '@/InternalHooks';
import { RoleService } from '@/services/role.service';
import { WorkflowHistoryService } from '@/workflows/workflowHistory/workflowHistory.service.ee';

export = {
	createWorkflow: [
		authorize(['owner', 'admin', 'member']),
		async (req: WorkflowRequest.Create, res: express.Response): Promise<express.Response> => {
			const workflow = req.body;

			workflow.active = false;
			workflow.versionId = uuid();

			await replaceInvalidCredentials(workflow);

			addNodeIds(workflow);

			const role = await Container.get(RoleService).findWorkflowOwnerRole();

			const createdWorkflow = await createWorkflow(workflow, req.user, role);

			await Container.get(WorkflowHistoryService).saveVersion(
				req.user,
				createdWorkflow,
				createdWorkflow.id,
			);

			await Container.get(ExternalHooks).run('workflow.afterCreate', [createdWorkflow]);
			void Container.get(InternalHooks).onWorkflowCreated(req.user, createdWorkflow, true);

			return res.json(createdWorkflow);
		},
	],
	deleteWorkflow: [
		authorize(['owner', 'admin', 'member']),
		async (req: WorkflowRequest.Get, res: express.Response): Promise<express.Response> => {
			const { id: workflowId } = req.params;

			const workflow = await Container.get(WorkflowService).delete(req.user, workflowId);
			if (!workflow) {
				// user trying to access a workflow they do not own
				// or workflow does not exist
				return res.status(404).json({ message: 'Not Found' });
			}

			return res.json(workflow);
		},
	],
	getWorkflow: [
		authorize(['owner', 'admin', 'member']),
		async (req: WorkflowRequest.Get, res: express.Response): Promise<express.Response> => {
			const { id } = req.params;

			const sharedWorkflow = await getSharedWorkflow(req.user, id);

			if (!sharedWorkflow) {
				// user trying to access a workflow they do not own
				// or workflow does not exist
				return res.status(404).json({ message: 'Not Found' });
			}

			void Container.get(InternalHooks).onUserRetrievedWorkflow({
				user_id: req.user.id,
				public_api: true,
			});

			return res.json(sharedWorkflow.workflow);
		},
	],
	getWorkflows: [
		authorize(['owner', 'admin', 'member']),
		validCursor,
		async (req: WorkflowRequest.GetAll, res: express.Response): Promise<express.Response> => {
			const { offset = 0, limit = 100, active = undefined, tags = undefined, name = undefined } = req.query;

			const where: FindOptionsWhere<WorkflowEntity> = {
				...(active !== undefined && { active }),
				...(name !== undefined && { name: Like('%' + name.trim() + '%') })
			};

			if (['owner', 'admin'].includes(req.user.globalRole.name)) {
				if (tags) {
					const workflowIds = await getWorkflowIdsViaTags(parseTagNames(tags));
					where.id = In(workflowIds);
				}
			} else {
				const options: { workflowIds?: string[] } = {};

				if (tags) {
					options.workflowIds = await getWorkflowIdsViaTags(parseTagNames(tags));
				}

				const sharedWorkflows = await getSharedWorkflows(req.user, options);

				if (!sharedWorkflows.length) {
					return res.status(200).json({
						data: [],
						nextCursor: null,
					});
				}

				const workflowsIds = sharedWorkflows.map((shareWorkflow) => shareWorkflow.workflowId);
				where.id = In(workflowsIds);
			}

			const [workflows, count] = await getWorkflowsAndCount({
				skip: offset,
				take: limit,
				where,
				...(!config.getEnv('workflowTagsDisabled') && { relations: ['tags'] }),
			});

			void Container.get(InternalHooks).onUserRetrievedAllWorkflows({
				user_id: req.user.id,
				public_api: true,
			});

			return res.json({
				data: workflows,
				nextCursor: encodeNextCursor({
					offset,
					limit,
					numberOfTotalRecords: count,
				}),
			});
		},
	],
	updateWorkflow: [
		authorize(['owner', 'admin', 'member']),
		async (req: WorkflowRequest.Update, res: express.Response): Promise<express.Response> => {
			const { id } = req.params;
			const updateData = new WorkflowEntity();
			Object.assign(updateData, req.body);
			updateData.id = id;
			updateData.versionId = uuid();

			const sharedWorkflow = await getSharedWorkflow(req.user, id);

			if (!sharedWorkflow) {
				// user trying to access a workflow they do not own
				// or workflow does not exist
				return res.status(404).json({ message: 'Not Found' });
			}

			await replaceInvalidCredentials(updateData);
			addNodeIds(updateData);

			const workflowRunner = Container.get(ActiveWorkflowRunner);

			if (sharedWorkflow.workflow.active) {
				// When workflow gets saved always remove it as the triggers could have been
				// changed and so the changes would not take effect
				await workflowRunner.remove(id);
			}

			try {
				await updateWorkflow(sharedWorkflow.workflowId, updateData);
			} catch (error) {
				if (error instanceof Error) {
					return res.status(400).json({ message: error.message });
				}
			}

			if (sharedWorkflow.workflow.active) {
				try {
					await workflowRunner.add(sharedWorkflow.workflowId, 'update');
				} catch (error) {
					if (error instanceof Error) {
						return res.status(400).json({ message: error.message });
					}
				}
			}

			const updatedWorkflow = await getWorkflowById(sharedWorkflow.workflowId);

			if (updatedWorkflow) {
				await Container.get(WorkflowHistoryService).saveVersion(
					req.user,
					updatedWorkflow,
					sharedWorkflow.workflowId,
				);
			}

			await Container.get(ExternalHooks).run('workflow.afterUpdate', [updateData]);
			void Container.get(InternalHooks).onWorkflowSaved(req.user, updateData, true);

			return res.json(updatedWorkflow);
		},
	],
	activateWorkflow: [
		authorize(['owner', 'admin', 'member']),
		async (req: WorkflowRequest.Activate, res: express.Response): Promise<express.Response> => {
			const { id } = req.params;

			const sharedWorkflow = await getSharedWorkflow(req.user, id);

			if (!sharedWorkflow) {
				// user trying to access a workflow they do not own
				// or workflow does not exist
				return res.status(404).json({ message: 'Not Found' });
			}

			if (!sharedWorkflow.workflow.active) {
				try {
					await Container.get(ActiveWorkflowRunner).add(sharedWorkflow.workflowId, 'activate');
				} catch (error) {
					if (error instanceof Error) {
						return res.status(400).json({ message: error.message });
					}
				}

				// change the status to active in the DB
				await setWorkflowAsActive(sharedWorkflow.workflow);

				sharedWorkflow.workflow.active = true;

				return res.json(sharedWorkflow.workflow);
			}

			// nothing to do as the workflow is already active
			return res.json(sharedWorkflow.workflow);
		},
	],
	deactivateWorkflow: [
		authorize(['owner', 'admin', 'member']),
		async (req: WorkflowRequest.Activate, res: express.Response): Promise<express.Response> => {
			const { id } = req.params;

			const sharedWorkflow = await getSharedWorkflow(req.user, id);

			if (!sharedWorkflow) {
				// user trying to access a workflow they do not own
				// or workflow does not exist
				return res.status(404).json({ message: 'Not Found' });
			}

			const workflowRunner = Container.get(ActiveWorkflowRunner);

			if (sharedWorkflow.workflow.active) {
				await workflowRunner.remove(sharedWorkflow.workflowId);

				await setWorkflowAsInactive(sharedWorkflow.workflow);

				sharedWorkflow.workflow.active = false;

				return res.json(sharedWorkflow.workflow);
			}

			// nothing to do as the workflow is already inactive
			return res.json(sharedWorkflow.workflow);
		},
	],
	getWorkflowTags: [
		authorize(['owner', 'member']),
		async (req: WorkflowRequest.GetTags, res: express.Response): Promise<express.Response> => {
			const { id } = req.params;

			if (config.getEnv('workflowTagsDisabled')) {
				return res.status(400).json({ message: 'Workflow Tags Disabled' });
			}

			const sharedWorkflow = await getSharedWorkflow(req.user, id);

			if (!sharedWorkflow) {
				// user trying to access a workflow he does not own
				// or workflow does not exist
				return res.status(404).json({ message: 'Not Found' });
			}

			const tags = await getWorkflowTags(id);

			return res.json(tags);
		},
	],
	updateWorkflowTags: [
		authorize(['owner', 'member']),
		async (req: WorkflowRequest.UpdateTags, res: express.Response): Promise<express.Response> => {
			const { id } = req.params;
			let newTags = req.body.map(newTag => newTag.id);

			if (config.getEnv('workflowTagsDisabled')) {
				return res.status(400).json({ message: 'Workflow Tags Disabled' });
			}

			const sharedWorkflow = await getSharedWorkflow(req.user, id);

			if (!sharedWorkflow) {
				// user trying to access a workflow he does not own
				// or workflow does not exist
				return res.status(404).json({ message: 'Not Found' });
			}

			let tags;
			try {
				await updateTags(id, newTags);
				tags = await await getWorkflowTags(id);
			} catch (error) {
				if (error instanceof QueryFailedError && error.message.includes("SQLITE_CONSTRAINT")) {
					return res.status(404).json({ message: 'Some tags not found' });
				} else {
					throw error;
				}
			}

			return res.json(tags);
		},
	],
};<|MERGE_RESOLUTION|>--- conflicted
+++ resolved
@@ -2,12 +2,8 @@
 
 import { Container } from 'typedi';
 import type { FindOptionsWhere } from 'typeorm';
-<<<<<<< HEAD
 import { In, Like, QueryFailedError } from 'typeorm';
-=======
-import { In } from 'typeorm';
 import { v4 as uuid } from 'uuid';
->>>>>>> d01e42a2
 
 import { ActiveWorkflowRunner } from '@/ActiveWorkflowRunner';
 import config from '@/config';
