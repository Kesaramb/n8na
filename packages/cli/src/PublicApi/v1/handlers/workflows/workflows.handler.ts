import type express from 'express';

import { Container } from 'typedi';
<<<<<<< HEAD
import type { FindManyOptions, FindOptionsWhere } from 'typeorm';
import { In, Like, QueryFailedError } from 'typeorm';
=======
import type { FindOptionsWhere } from 'typeorm';
import { In } from 'typeorm';
>>>>>>> b777f903

import { ActiveWorkflowRunner } from '@/ActiveWorkflowRunner';
import config from '@/config';
import { WorkflowEntity } from '@db/entities/WorkflowEntity';
import { ExternalHooks } from '@/ExternalHooks';
import { addNodeIds, replaceInvalidCredentials } from '@/WorkflowHelpers';
import type { WorkflowRequest } from '../../../types';
import { authorize, validCursor } from '../../shared/middlewares/global.middleware';
import { encodeNextCursor } from '../../shared/services/pagination.service';
import { getWorkflowOwnerRole, isInstanceOwner } from '../users/users.service';
import {
	getWorkflowById,
	getSharedWorkflow,
	setWorkflowAsActive,
	setWorkflowAsInactive,
	updateWorkflow,
	hasStartNode,
	getStartNode,
	getSharedWorkflows,
	createWorkflow,
	getWorkflowIdsViaTags,
	parseTagNames,
<<<<<<< HEAD
	updateTags,
=======
	getWorkflowsAndCount,
>>>>>>> b777f903
} from './workflows.service';
import { WorkflowsService } from '@/workflows/workflows.services';
import * as TagHelpers from '@/TagHelpers';
import { InternalHooks } from '@/InternalHooks';

export = {
	createWorkflow: [
		authorize(['owner', 'member']),
		async (req: WorkflowRequest.Create, res: express.Response): Promise<express.Response> => {
			const workflow = req.body;

			workflow.active = false;

			if (!hasStartNode(workflow)) {
				workflow.nodes.push(getStartNode());
			}

			await replaceInvalidCredentials(workflow);

			addNodeIds(workflow);

			const role = await getWorkflowOwnerRole();

			const createdWorkflow = await createWorkflow(workflow, req.user, role);

			await Container.get(ExternalHooks).run('workflow.afterCreate', [createdWorkflow]);
			void Container.get(InternalHooks).onWorkflowCreated(req.user, createdWorkflow, true);

			return res.json(createdWorkflow);
		},
	],
	deleteWorkflow: [
		authorize(['owner', 'member']),
		async (req: WorkflowRequest.Get, res: express.Response): Promise<express.Response> => {
			const { id: workflowId } = req.params;

			const workflow = await WorkflowsService.delete(req.user, workflowId);
			if (!workflow) {
				// user trying to access a workflow they do not own
				// or workflow does not exist
				return res.status(404).json({ message: 'Not Found' });
			}

			return res.json(workflow);
		},
	],
	getWorkflow: [
		authorize(['owner', 'member']),
		async (req: WorkflowRequest.Get, res: express.Response): Promise<express.Response> => {
			const { id } = req.params;

			const sharedWorkflow = await getSharedWorkflow(req.user, id);

			if (!sharedWorkflow) {
				// user trying to access a workflow they do not own
				// or workflow does not exist
				return res.status(404).json({ message: 'Not Found' });
			}

			void Container.get(InternalHooks).onUserRetrievedWorkflow({
				user_id: req.user.id,
				public_api: true,
			});

			return res.json(sharedWorkflow.workflow);
		},
	],
	getWorkflows: [
		authorize(['owner', 'member']),
		validCursor,
		async (req: WorkflowRequest.GetAll, res: express.Response): Promise<express.Response> => {
			const { offset = 0, limit = 100, active = undefined, tags = undefined, name = undefined } = req.query;

			const where: FindOptionsWhere<WorkflowEntity> = {
				...(active !== undefined && { active }),
				...(name !== undefined && { name: Like('%' + name.trim() + '%') })
			};

			if (isInstanceOwner(req.user)) {
				if (tags) {
					const workflowIds = await getWorkflowIdsViaTags(parseTagNames(tags));
					where.id = In(workflowIds);
				}
			} else {
				const options: { workflowIds?: string[] } = {};

				if (tags) {
					options.workflowIds = await getWorkflowIdsViaTags(parseTagNames(tags));
				}

				const sharedWorkflows = await getSharedWorkflows(req.user, options);

				if (!sharedWorkflows.length) {
					return res.status(200).json({
						data: [],
						nextCursor: null,
					});
				}

				const workflowsIds = sharedWorkflows.map((shareWorkflow) => shareWorkflow.workflowId);
				where.id = In(workflowsIds);
			}

			const [workflows, count] = await getWorkflowsAndCount({
				skip: offset,
				take: limit,
				where,
				...(!config.getEnv('workflowTagsDisabled') && { relations: ['tags'] }),
			});

			void Container.get(InternalHooks).onUserRetrievedAllWorkflows({
				user_id: req.user.id,
				public_api: true,
			});

			return res.json({
				data: workflows,
				nextCursor: encodeNextCursor({
					offset,
					limit,
					numberOfTotalRecords: count,
				}),
			});
		},
	],
	updateWorkflow: [
		authorize(['owner', 'member']),
		async (req: WorkflowRequest.Update, res: express.Response): Promise<express.Response> => {
			const { id } = req.params;
			const updateData = new WorkflowEntity();
			Object.assign(updateData, req.body);

			const sharedWorkflow = await getSharedWorkflow(req.user, id);

			if (!sharedWorkflow) {
				// user trying to access a workflow they do not own
				// or workflow does not exist
				return res.status(404).json({ message: 'Not Found' });
			}

			if (!hasStartNode(updateData)) {
				updateData.nodes.push(getStartNode());
			}

			await replaceInvalidCredentials(updateData);
			addNodeIds(updateData);

			const workflowRunner = Container.get(ActiveWorkflowRunner);

			if (sharedWorkflow.workflow.active) {
				// When workflow gets saved always remove it as the triggers could have been
				// changed and so the changes would not take effect
				await workflowRunner.remove(id);
			}

			try {
				await updateWorkflow(sharedWorkflow.workflowId, updateData);
			} catch (error) {
				if (error instanceof Error) {
					return res.status(400).json({ message: error.message });
				}
			}

			if (sharedWorkflow.workflow.active) {
				try {
					await workflowRunner.add(sharedWorkflow.workflowId, 'update');
				} catch (error) {
					if (error instanceof Error) {
						return res.status(400).json({ message: error.message });
					}
				}
			}

			const updatedWorkflow = await getWorkflowById(sharedWorkflow.workflowId);

			await Container.get(ExternalHooks).run('workflow.afterUpdate', [updateData]);
			void Container.get(InternalHooks).onWorkflowSaved(req.user, updateData, true);

			return res.json(updatedWorkflow);
		},
	],
	activateWorkflow: [
		authorize(['owner', 'member']),
		async (req: WorkflowRequest.Activate, res: express.Response): Promise<express.Response> => {
			const { id } = req.params;

			const sharedWorkflow = await getSharedWorkflow(req.user, id);

			if (!sharedWorkflow) {
				// user trying to access a workflow they do not own
				// or workflow does not exist
				return res.status(404).json({ message: 'Not Found' });
			}

			if (!sharedWorkflow.workflow.active) {
				try {
					await Container.get(ActiveWorkflowRunner).add(sharedWorkflow.workflowId, 'activate');
				} catch (error) {
					if (error instanceof Error) {
						return res.status(400).json({ message: error.message });
					}
				}

				// change the status to active in the DB
				await setWorkflowAsActive(sharedWorkflow.workflow);

				sharedWorkflow.workflow.active = true;

				return res.json(sharedWorkflow.workflow);
			}

			// nothing to do as the workflow is already active
			return res.json(sharedWorkflow.workflow);
		},
	],
	deactivateWorkflow: [
		authorize(['owner', 'member']),
		async (req: WorkflowRequest.Activate, res: express.Response): Promise<express.Response> => {
			const { id } = req.params;

			const sharedWorkflow = await getSharedWorkflow(req.user, id);

			if (!sharedWorkflow) {
				// user trying to access a workflow they do not own
				// or workflow does not exist
				return res.status(404).json({ message: 'Not Found' });
			}

			const workflowRunner = Container.get(ActiveWorkflowRunner);

			if (sharedWorkflow.workflow.active) {
				await workflowRunner.remove(sharedWorkflow.workflowId);

				await setWorkflowAsInactive(sharedWorkflow.workflow);

				sharedWorkflow.workflow.active = false;

				return res.json(sharedWorkflow.workflow);
			}

			// nothing to do as the workflow is already inactive
			return res.json(sharedWorkflow.workflow);
		},
	],
	getWorkflowTags: [
		authorize(['owner', 'member']),
		async (req: WorkflowRequest.GetTags, res: express.Response): Promise<express.Response> => {
			const { id } = req.params;

			if (config.getEnv('workflowTagsDisabled')) {
				return res.status(400).json({ message: 'Workflow Tags Disabled' });
			}

			const sharedWorkflow = await getSharedWorkflow(req.user, id);

			if (!sharedWorkflow) {
				// user trying to access a workflow he does not own
				// or workflow does not exist
				return res.status(404).json({ message: 'Not Found' });
			}

			const tablePrefix = config.getEnv('database.tablePrefix');
			const tags = await TagHelpers.getRelations(id, tablePrefix);

			return res.json(tags);
		},
	],
	updateWorkflowTags: [
		authorize(['owner', 'member']),
		async (req: WorkflowRequest.UpdateTags, res: express.Response): Promise<express.Response> => {
			const { id } = req.params;
			let newTags = req.body.map(newTag => newTag.id);

			if (config.getEnv('workflowTagsDisabled')) {
				return res.status(400).json({ message: 'Workflow Tags Disabled' });
			}

			const sharedWorkflow = await getSharedWorkflow(req.user, id);

			if (!sharedWorkflow) {
				// user trying to access a workflow he does not own
				// or workflow does not exist
				return res.status(404).json({ message: 'Not Found' });
			}

			let tags;
			try {
				tags = await updateTags(id, newTags);
			} catch (error) {
				if (error instanceof QueryFailedError && error.message.includes("SQLITE_CONSTRAINT")) {
					return res.status(404).json({ message: 'Some tags not found' });
				} else {
					throw error;
				}
			}

			return res.json(tags);
		},
	],
};<|MERGE_RESOLUTION|>--- conflicted
+++ resolved
@@ -1,13 +1,8 @@
 import type express from 'express';
 
 import { Container } from 'typedi';
-<<<<<<< HEAD
-import type { FindManyOptions, FindOptionsWhere } from 'typeorm';
+import type { FindOptionsWhere } from 'typeorm';
 import { In, Like, QueryFailedError } from 'typeorm';
-=======
-import type { FindOptionsWhere } from 'typeorm';
-import { In } from 'typeorm';
->>>>>>> b777f903
 
 import { ActiveWorkflowRunner } from '@/ActiveWorkflowRunner';
 import config from '@/config';
@@ -30,14 +25,11 @@
 	createWorkflow,
 	getWorkflowIdsViaTags,
 	parseTagNames,
-<<<<<<< HEAD
-	updateTags,
-=======
 	getWorkflowsAndCount,
->>>>>>> b777f903
+	getWorkflowTags,
+	updateTags
 } from './workflows.service';
 import { WorkflowsService } from '@/workflows/workflows.services';
-import * as TagHelpers from '@/TagHelpers';
 import { InternalHooks } from '@/InternalHooks';
 
 export = {
@@ -296,8 +288,7 @@
 				return res.status(404).json({ message: 'Not Found' });
 			}
 
-			const tablePrefix = config.getEnv('database.tablePrefix');
-			const tags = await TagHelpers.getRelations(id, tablePrefix);
+			const tags = await getWorkflowTags(id);
 
 			return res.json(tags);
 		},
@@ -322,7 +313,8 @@
 
 			let tags;
 			try {
-				tags = await updateTags(id, newTags);
+				await updateTags(id, newTags);
+				tags = await await getWorkflowTags(id);
 			} catch (error) {
 				if (error instanceof QueryFailedError && error.message.includes("SQLITE_CONSTRAINT")) {
 					return res.status(404).json({ message: 'Some tags not found' });
