NotFound:
  $ref: "./notFound.yml"
Unauthorized:
  $ref: "./unauthorized.yml"
BadRequest:
<<<<<<< HEAD
  $ref: './badRequest.yml'
Conflict:
  $ref: './conflict.yml'
Forbidden:
  $ref: './forbidden.yml'
=======
  $ref: "./badRequest.yml"
Conflict:
  $ref: "./conflict.yml"
>>>>>>> 1b321416
<|MERGE_RESOLUTION|>--- conflicted
+++ resolved
@@ -3,14 +3,8 @@
 Unauthorized:
   $ref: "./unauthorized.yml"
 BadRequest:
-<<<<<<< HEAD
-  $ref: './badRequest.yml'
-Conflict:
-  $ref: './conflict.yml'
-Forbidden:
-  $ref: './forbidden.yml'
-=======
   $ref: "./badRequest.yml"
 Conflict:
   $ref: "./conflict.yml"
->>>>>>> 1b321416
+Forbidden:
+  $ref: './forbidden.yml'