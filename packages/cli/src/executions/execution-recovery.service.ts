import Container, { Service } from 'typedi';
import { Push } from '@/push';
import { jsonStringify, sleep } from 'n8n-workflow';
import { ExecutionRepository } from '@db/repositories/execution.repository';
import { getWorkflowHooksMain } from '@/WorkflowExecuteAdditionalData'; // @TODO: Dependency cycle
import { InternalHooks } from '@/InternalHooks'; // @TODO: Dependency cycle if injected
import type { DateTime } from 'luxon';
import type { IRun, ITaskData } from 'n8n-workflow';
import type { EventMessageTypes } from '../eventbus/EventMessageClasses';
import type { IExecutionResponse } from '@/Interfaces';
import { NodeCrashedError } from '@/errors/node-crashed.error';
import { WorkflowCrashedError } from '@/errors/workflow-crashed.error';
import { ARTIFICIAL_TASK_DATA } from '@/constants';
<<<<<<< HEAD
import { Logger } from '@/Logger';
import config from '@/config';
import { OnShutdown } from '@/decorators/OnShutdown';
import type { QueueRecoverySettings } from './execution.types';
=======
>>>>>>> 8f94dcc0
import { OrchestrationService } from '@/services/orchestration.service';

/**
 * Service for recovering key properties in executions.
 */
@Service()
export class ExecutionRecoveryService {
	constructor(
		private readonly logger: Logger,
		private readonly push: Push,
		private readonly executionRepository: ExecutionRepository,
		private readonly orchestrationService: OrchestrationService,
	) {}

	/**
	 * @important Requires `OrchestrationService` to be initialized on queue mode.
	 */
	init() {
		if (config.getEnv('executions.mode') === 'regular') return;

		const { isLeader, isMultiMainSetupEnabled } = this.orchestrationService;

		if (isLeader) this.scheduleQueueRecovery();

		if (isMultiMainSetupEnabled) {
			this.orchestrationService.multiMainSetup
				.on('leader-takeover', () => this.scheduleQueueRecovery())
				.on('leader-stepdown', () => this.stopQueueRecovery());
		}
	}

	private readonly queueRecoverySettings: QueueRecoverySettings = {
		batchSize: config.getEnv('executions.queueRecovery.batchSize'),
		waitMs: config.getEnv('executions.queueRecovery.interval') * 60 * 1000,
	};

	private isShuttingDown = false;

	/**
	 * Recover key properties of a truncated execution using event logs.
	 */
	async recoverFromLogs(executionId: string, messages: EventMessageTypes[]) {
		if (this.orchestrationService.isFollower) return;

		const amendedExecution = await this.amend(executionId, messages);

		if (!amendedExecution) return null;

		this.logger.info('[Recovery] Logs available, amended execution', {
			executionId: amendedExecution.id,
		});

		await this.executionRepository.updateExistingExecution(executionId, amendedExecution);

		await this.runHooks(amendedExecution);

		this.push.once('editorUiConnected', async () => {
			await sleep(1000);
			this.push.broadcast('executionRecovered', { executionId });
		});

		return amendedExecution;
	}

	/**
	 * Schedule a cycle to mark dangling executions as crashed in queue mode.
	 */
	scheduleQueueRecovery(waitMs = this.queueRecoverySettings.waitMs) {
		if (!this.shouldScheduleQueueRecovery()) return;

		this.queueRecoverySettings.timeout = setTimeout(async () => {
			try {
				const nextWaitMs = await this.recoverFromQueue();
				this.scheduleQueueRecovery(nextWaitMs);
			} catch (error) {
				const msg = this.toErrorMsg(error);

				this.logger.error('[Recovery] Failed to recover dangling executions from queue', { msg });
				this.logger.error('[Recovery] Retrying...');

				this.scheduleQueueRecovery();
			}
		}, waitMs);

		const wait = [this.queueRecoverySettings.waitMs / (60 * 1000), 'min'].join(' ');

		this.logger.debug(`[Recovery] Scheduled queue recovery check for next ${wait}`);
	}

	stopQueueRecovery() {
		clearTimeout(this.queueRecoverySettings.timeout);
	}

	@OnShutdown()
	shutdown() {
		this.isShuttingDown = true;
		this.stopQueueRecovery();
	}

	// ----------------------------------
	//             private
	// ----------------------------------

	/**
	 * Mark in-progress executions as `crashed` if stored in DB as `new` or `running`
	 * but absent from the queue. Return time until next recovery cycle.
	 */
	private async recoverFromQueue() {
		const { waitMs, batchSize } = this.queueRecoverySettings;

		const storedIds = await this.executionRepository.getInProgressExecutionIds(batchSize);

		if (storedIds.length === 0) {
			this.logger.debug('[Recovery] Completed queue recovery check, no dangling executions');
			return waitMs;
		}

		const { Queue } = await import('@/Queue');

		const queuedIds = await Container.get(Queue).getInProgressExecutionIds();

		if (queuedIds.size === 0) {
			this.logger.debug('[Recovery] Completed queue recovery check, no dangling executions');
			return waitMs;
		}

		const danglingIds = storedIds.filter((id) => !queuedIds.has(id));

		if (danglingIds.length === 0) {
			this.logger.debug('[Recovery] Completed queue recovery check, no dangling executions');
			return waitMs;
		}

		await this.executionRepository.markAsCrashed(danglingIds);

		this.logger.info('[Recovery] Completed queue recovery check, recovered dangling executions', {
			danglingIds,
		});

		// if this cycle used up the whole batch size, it is possible for there to be
		// dangling executions outside this check, so speed up next cycle

		return storedIds.length >= this.queueRecoverySettings.batchSize ? waitMs / 2 : waitMs;
	}

	/**
	 * Amend `status`, `stoppedAt`, and (if possible) `data` of an execution using event logs.
	 */
	private async amend(executionId: string, messages: EventMessageTypes[]) {
		if (messages.length === 0) return await this.amendWithoutLogs(executionId);

		const { nodeMessages, workflowMessages } = this.toRelevantMessages(messages);

		if (nodeMessages.length === 0) return null;

		const execution = await this.executionRepository.findSingleExecution(executionId, {
			includeData: true,
			unflattenData: true,
		});

		if (!execution) return null;

		const runExecutionData = execution.data ?? { resultData: { runData: {} } };

		let lastNodeRunTimestamp: DateTime | undefined;

		for (const node of execution.workflowData.nodes) {
			const nodeStartedMessage = nodeMessages.find(
				(m) => m.payload.nodeName === node.name && m.eventName === 'n8n.node.started',
			);

			if (!nodeStartedMessage) continue;

			const nodeFinishedMessage = nodeMessages.find(
				(m) => m.payload.nodeName === node.name && m.eventName === 'n8n.node.finished',
			);

			const taskData: ITaskData = {
				startTime: nodeStartedMessage.ts.toUnixInteger(),
				executionTime: -1,
				source: [null],
			};

			if (nodeFinishedMessage) {
				taskData.executionStatus = 'success';
				taskData.data ??= ARTIFICIAL_TASK_DATA;
				taskData.executionTime = nodeFinishedMessage.ts.diff(nodeStartedMessage.ts).toMillis();
				lastNodeRunTimestamp = nodeFinishedMessage.ts;
			} else {
				taskData.executionStatus = 'crashed';
				taskData.error = new NodeCrashedError(node);
				taskData.executionTime = 0;
				runExecutionData.resultData.error = new WorkflowCrashedError();
				lastNodeRunTimestamp = nodeStartedMessage.ts;
			}

			runExecutionData.resultData.lastNodeExecuted = node.name;
			runExecutionData.resultData.runData[node.name] = [taskData];
		}

		return {
			...execution,
			status: execution.status === 'error' ? 'error' : 'crashed',
			stoppedAt: this.toStoppedAt(lastNodeRunTimestamp, workflowMessages),
			data: runExecutionData,
		} as IExecutionResponse;
	}

	private async amendWithoutLogs(executionId: string) {
		const exists = await this.executionRepository.exists({ where: { id: executionId } });

		if (!exists) return null;

		await this.executionRepository.markAsCrashed(executionId);

		const execution = await this.executionRepository.findSingleExecution(executionId, {
			includeData: true,
			unflattenData: true,
		});

		return execution ?? null;
	}

	private toRelevantMessages(messages: EventMessageTypes[]) {
		return messages.reduce<{
			nodeMessages: EventMessageTypes[];
			workflowMessages: EventMessageTypes[];
		}>(
			(acc, cur) => {
				if (cur.eventName.startsWith('n8n.node.')) {
					acc.nodeMessages.push(cur);
				} else if (cur.eventName.startsWith('n8n.workflow.')) {
					acc.workflowMessages.push(cur);
				}

				return acc;
			},
			{ nodeMessages: [], workflowMessages: [] },
		);
	}

	private toStoppedAt(timestamp: DateTime | undefined, messages: EventMessageTypes[]) {
		if (timestamp) return timestamp.toJSDate();

		const WORKFLOW_END_EVENTS = new Set([
			'n8n.workflow.success',
			'n8n.workflow.crashed',
			'n8n.workflow.failed',
		]);

		return (
			messages.find((m) => WORKFLOW_END_EVENTS.has(m.eventName)) ??
			messages.find((m) => m.eventName === 'n8n.workflow.started')
		)?.ts.toJSDate();
	}

	private async runHooks(execution: IExecutionResponse) {
		execution.data ??= { resultData: { runData: {} } };

		await Container.get(InternalHooks).onWorkflowPostExecute(execution.id, execution.workflowData, {
			data: execution.data,
			finished: false,
			mode: execution.mode,
			waitTill: execution.waitTill,
			startedAt: execution.startedAt,
			stoppedAt: execution.stoppedAt,
			status: execution.status,
		});

		const externalHooks = getWorkflowHooksMain(
			{
				userId: '',
				workflowData: execution.workflowData,
				executionMode: execution.mode,
				executionData: execution.data,
				runData: execution.data.resultData.runData,
				retryOf: execution.retryOf,
			},
			execution.id,
		);

		const run: IRun = {
			data: execution.data,
			finished: false,
			mode: execution.mode,
			waitTill: execution.waitTill ?? undefined,
			startedAt: execution.startedAt,
			stoppedAt: execution.stoppedAt,
			status: execution.status,
		};

		await externalHooks.executeHookFunctions('workflowExecuteAfter', [run]);
	}

	private toErrorMsg(error: unknown) {
		return error instanceof Error
			? error.message
			: jsonStringify(error, { replaceCircularRefs: true });
	}

	private shouldScheduleQueueRecovery() {
		return (
			config.getEnv('executions.mode') === 'queue' &&
			config.getEnv('multiMainSetup.instanceType') === 'leader' &&
			!this.isShuttingDown
		);
	}
}<|MERGE_RESOLUTION|>--- conflicted
+++ resolved
@@ -11,13 +11,10 @@
 import { NodeCrashedError } from '@/errors/node-crashed.error';
 import { WorkflowCrashedError } from '@/errors/workflow-crashed.error';
 import { ARTIFICIAL_TASK_DATA } from '@/constants';
-<<<<<<< HEAD
 import { Logger } from '@/Logger';
 import config from '@/config';
 import { OnShutdown } from '@/decorators/OnShutdown';
 import type { QueueRecoverySettings } from './execution.types';
-=======
->>>>>>> 8f94dcc0
 import { OrchestrationService } from '@/services/orchestration.service';
 
 /**
