--- conflicted
+++ resolved
@@ -37,12 +37,9 @@
 import config from '@/config';
 import { WaitTracker } from '@/WaitTracker';
 import type { ExecutionEntity } from '@/databases/entities/ExecutionEntity';
-<<<<<<< HEAD
 import { QueuedExecutionRetryError } from '@/errors/queued-execution-retry.error';
 import { ConcurrencyControlService } from '@/concurrency/concurrency-control.service';
-=======
 import { AbortedExecutionRetryError } from '@/errors/aborted-execution-retry.error';
->>>>>>> 85663017
 
 export const schemaGetExecutionsQueryFilter = {
 	$id: '/IGetExecutionsQueryFilter',
@@ -139,11 +136,9 @@
 			throw new NotFoundError(`The execution with the ID "${executionId}" does not exist.`);
 		}
 
-<<<<<<< HEAD
 		if (execution.status === 'new') throw new QueuedExecutionRetryError();
-=======
+
 		if (!execution.data.executionData) throw new AbortedExecutionRetryError();
->>>>>>> 85663017
 
 		if (execution.finished) {
 			throw new ApplicationError('The execution succeeded, so it cannot be retried.');
