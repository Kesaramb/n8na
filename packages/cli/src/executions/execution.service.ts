import { GlobalConfig } from '@n8n/config';
import { Container, Service } from '@n8n/di';
import { validate as jsonSchemaValidate } from 'jsonschema';
import { Logger } from 'n8n-core';
import type {
	ExecutionError,
	ExecutionStatus,
	INode,
	IRunExecutionData,
	IWorkflowBase,
	WorkflowExecuteMode,
	IWorkflowExecutionDataProcess,
} from 'n8n-workflow';
import {
	ApplicationError,
	ExecutionStatusList,
	Workflow,
	WorkflowOperationError,
} from 'n8n-workflow';
<<<<<<< HEAD
=======
import { Service } from 'typedi';
>>>>>>> 80ea3814

import { ActiveExecutions } from '@/active-executions';
import { ConcurrencyControlService } from '@/concurrency/concurrency-control.service';
import config from '@/config';
import type { User } from '@/databases/entities/user';
import { AnnotationTagMappingRepository } from '@/databases/repositories/annotation-tag-mapping.repository.ee';
import { ExecutionAnnotationRepository } from '@/databases/repositories/execution-annotation.repository';
import { ExecutionRepository } from '@/databases/repositories/execution.repository';
import type { IGetExecutionsQueryFilter } from '@/databases/repositories/execution.repository';
import { WorkflowRepository } from '@/databases/repositories/workflow.repository';
import { AbortedExecutionRetryError } from '@/errors/aborted-execution-retry.error';
import { MissingExecutionStopError } from '@/errors/missing-execution-stop.error';
import { QueuedExecutionRetryError } from '@/errors/queued-execution-retry.error';
import { InternalServerError } from '@/errors/response-errors/internal-server.error';
import { NotFoundError } from '@/errors/response-errors/not-found.error';
import type {
	CreateExecutionPayload,
	IExecutionFlattedResponse,
	IExecutionResponse,
	IWorkflowDb,
} from '@/interfaces';
import { License } from '@/license';
import { NodeTypes } from '@/node-types';
import { WaitTracker } from '@/wait-tracker';
import { WorkflowRunner } from '@/workflow-runner';
import { WorkflowSharingService } from '@/workflows/workflow-sharing.service';

import type { ExecutionRequest, ExecutionSummaries, StopResult } from './execution.types';

export const schemaGetExecutionsQueryFilter = {
	$id: '/IGetExecutionsQueryFilter',
	type: 'object',
	properties: {
		id: { type: 'string' },
		finished: { type: 'boolean' },
		mode: { type: 'string' },
		retryOf: { type: 'string' },
		retrySuccessId: { type: 'string' },
		status: {
			type: 'array',
			items: { type: 'string' },
		},
		waitTill: { type: 'boolean' },
		workflowId: { anyOf: [{ type: 'integer' }, { type: 'string' }] },
		metadata: { type: 'array', items: { $ref: '#/$defs/metadata' } },
		startedAfter: { type: 'date-time' },
		startedBefore: { type: 'date-time' },
		annotationTags: { type: 'array', items: { type: 'string' } },
		vote: { type: 'string' },
		projectId: { type: 'string' },
	},
	$defs: {
		metadata: {
			type: 'object',
			required: ['key', 'value'],
			properties: {
				key: {
					type: 'string',
				},
				value: { type: 'string' },
			},
		},
	},
};

export const allowedExecutionsQueryFilterFields = Object.keys(
	schemaGetExecutionsQueryFilter.properties,
);

@Service()
export class ExecutionService {
	constructor(
		private readonly globalConfig: GlobalConfig,
		private readonly logger: Logger,
		private readonly activeExecutions: ActiveExecutions,
		private readonly executionAnnotationRepository: ExecutionAnnotationRepository,
		private readonly annotationTagMappingRepository: AnnotationTagMappingRepository,
		private readonly executionRepository: ExecutionRepository,
		private readonly workflowRepository: WorkflowRepository,
		private readonly nodeTypes: NodeTypes,
		private readonly waitTracker: WaitTracker,
		private readonly workflowRunner: WorkflowRunner,
		private readonly concurrencyControl: ConcurrencyControlService,
		private readonly license: License,
		private readonly workflowSharingService: WorkflowSharingService,
	) {}

	async findOne(
		req: ExecutionRequest.GetOne | ExecutionRequest.Update,
		sharedWorkflowIds: string[],
	): Promise<IExecutionResponse | IExecutionFlattedResponse | undefined> {
		if (!sharedWorkflowIds.length) return undefined;

		const { id: executionId } = req.params;
		const execution = await this.executionRepository.findIfShared(executionId, sharedWorkflowIds);

		if (!execution) {
			this.logger.info('Attempt to read execution was blocked due to insufficient permissions', {
				userId: req.user.id,
				executionId,
			});
			return undefined;
		}

		return execution;
	}

	async retry(req: ExecutionRequest.Retry, sharedWorkflowIds: string[]) {
		const { id: executionId } = req.params;
		const execution = await this.executionRepository.findWithUnflattenedData(
			executionId,
			sharedWorkflowIds,
		);

		if (!execution) {
			this.logger.info(
				'Attempt to retry an execution was blocked due to insufficient permissions',
				{
					userId: req.user.id,
					executionId,
				},
			);
			throw new NotFoundError(`The execution with the ID "${executionId}" does not exist.`);
		}

		if (execution.status === 'new') throw new QueuedExecutionRetryError();

		if (!execution.data.executionData) throw new AbortedExecutionRetryError();

		if (execution.finished) {
			throw new ApplicationError('The execution succeeded, so it cannot be retried.');
		}

		const executionMode = 'retry';

		execution.workflowData.active = false;

		// Start the workflow
		const data: IWorkflowExecutionDataProcess = {
			executionMode,
			executionData: execution.data,
			retryOf: req.params.id,
			workflowData: execution.workflowData,
			userId: req.user.id,
		};

		const { lastNodeExecuted } = data.executionData!.resultData;

		if (lastNodeExecuted) {
			// Remove the old error and the data of the last run of the node that it can be replaced
			delete data.executionData!.resultData.error;
			const { length } = data.executionData!.resultData.runData[lastNodeExecuted];
			if (
				length > 0 &&
				data.executionData!.resultData.runData[lastNodeExecuted][length - 1].error !== undefined
			) {
				// Remove results only if it is an error.
				// If we are retrying due to a crash, the information is simply success info from last node
				data.executionData!.resultData.runData[lastNodeExecuted].pop();
				// Stack will determine what to run next
			}
		}

		if (req.body.loadWorkflow) {
			// Loads the currently saved workflow to execute instead of the
			// one saved at the time of the execution.
			const workflowId = execution.workflowData.id;
			const workflowData = (await this.workflowRepository.findOneBy({
				id: workflowId,
			})) as IWorkflowBase;

			if (workflowData === undefined) {
				throw new ApplicationError(
					'Workflow could not be found and so the data not be loaded for the retry.',
					{ extra: { workflowId } },
				);
			}

			data.workflowData = workflowData;

			const workflowInstance = new Workflow({
				id: workflowData.id,
				name: workflowData.name,
				nodes: workflowData.nodes,
				connections: workflowData.connections,
				active: false,
				nodeTypes: this.nodeTypes,
				staticData: undefined,
				settings: workflowData.settings,
			});

			// Replace all of the nodes in the execution stack with the ones of the new workflow
			for (const stack of data.executionData!.executionData!.nodeExecutionStack) {
				// Find the data of the last executed node in the new workflow
				const node = workflowInstance.getNode(stack.node.name);
				if (node === null) {
					this.logger.error('Failed to retry an execution because a node could not be found', {
						userId: req.user.id,
						executionId,
						nodeName: stack.node.name,
					});
					throw new WorkflowOperationError(
						`Could not find the node "${stack.node.name}" in workflow. It probably got deleted or renamed. Without it the workflow can sadly not be retried.`,
					);
				}

				// Replace the node data in the stack that it really uses the current data
				stack.node = node;
			}
		}

		const retriedExecutionId = await this.workflowRunner.run(data);

		const executionData = await this.activeExecutions.getPostExecutePromise(retriedExecutionId);

		if (!executionData) {
			throw new ApplicationError('The retry did not start for an unknown reason.');
		}

		return !!executionData.finished;
	}

	async delete(req: ExecutionRequest.Delete, sharedWorkflowIds: string[]) {
		const { deleteBefore, ids, filters: requestFiltersRaw } = req.body;
		let requestFilters;
		if (requestFiltersRaw) {
			try {
				Object.keys(requestFiltersRaw).map((key) => {
					if (!allowedExecutionsQueryFilterFields.includes(key)) delete requestFiltersRaw[key];
				});
				if (jsonSchemaValidate(requestFiltersRaw, schemaGetExecutionsQueryFilter).valid) {
					requestFilters = requestFiltersRaw as IGetExecutionsQueryFilter;
				}
			} catch (error) {
				throw new InternalServerError('Parameter "filter" contained invalid JSON string.', error);
			}
		}

		if (requestFilters?.metadata && !this.license.isAdvancedExecutionFiltersEnabled()) {
			delete requestFilters.metadata;
		}

		await this.executionRepository.deleteExecutionsByFilter(requestFilters, sharedWorkflowIds, {
			deleteBefore,
			ids,
		});
	}

	async createErrorExecution(
		error: ExecutionError,
		node: INode,
		workflowData: IWorkflowDb,
		workflow: Workflow,
		mode: WorkflowExecuteMode,
	) {
		const saveDataErrorExecutionDisabled =
			workflowData?.settings?.saveDataErrorExecution === 'none';

		if (saveDataErrorExecutionDisabled) return;

		const executionData: IRunExecutionData = {
			startData: {
				destinationNode: node.name,
				runNodeFilter: [node.name],
			},
			executionData: {
				contextData: {},
				metadata: {},
				nodeExecutionStack: [
					{
						node,
						data: {
							main: [
								[
									{
										json: {},
										pairedItem: {
											item: 0,
										},
									},
								],
							],
						},
						source: null,
					},
				],
				waitingExecution: {},
				waitingExecutionSource: {},
			},
			resultData: {
				runData: {
					[node.name]: [
						{
							startTime: 0,
							executionTime: 0,
							error,
							source: [],
						},
					],
				},
				error,
				lastNodeExecuted: node.name,
			},
		};

		const fullExecutionData: CreateExecutionPayload = {
			data: executionData,
			mode,
			finished: false,
			workflowData,
			workflowId: workflow.id,
			stoppedAt: new Date(),
			status: 'error',
		};

		await this.executionRepository.createNewExecution(fullExecutionData);
	}

	// ----------------------------------
	//             new API
	// ----------------------------------

	/**
	 * Find summaries of executions that satisfy a query.
	 *
	 * Return also the total count of all executions that satisfy the query,
	 * and whether the total is an estimate or not.
	 */
	async findRangeWithCount(query: ExecutionSummaries.RangeQuery) {
		const results = await this.executionRepository.findManyByRangeQuery(query);

		if (this.globalConfig.database.type === 'postgresdb') {
			const liveRows = await this.executionRepository.getLiveExecutionRowsOnPostgres();

			if (liveRows === -1) return { count: -1, estimated: false, results };

			if (liveRows > 100_000) {
				// likely too high to fetch exact count fast
				return { count: liveRows, estimated: true, results };
			}
		}

		const { range: _, ...countQuery } = query;

		const count = await this.executionRepository.fetchCount({ ...countQuery, kind: 'count' });

		return { results, count, estimated: false };
	}

	/**
	 * Return:
	 *
	 * - the summaries of latest current and completed executions that satisfy a query,
	 * - the total count of all completed executions that satisfy the query, and
	 * - whether the total of completed executions is an estimate.
	 *
	 * By default, "current" means executions starting and running. With concurrency
	 * control, "current" means executions enqueued to start and running.
	 */
	async findLatestCurrentAndCompleted(query: ExecutionSummaries.RangeQuery) {
		const currentStatuses: ExecutionStatus[] = ['new', 'running'];

		const completedStatuses = ExecutionStatusList.filter((s) => !currentStatuses.includes(s));

		const [current, completed] = await Promise.all([
			this.findRangeWithCount({
				...query,
				status: currentStatuses,
				order: { top: 'running' }, // ensure limit cannot exclude running
			}),
			this.findRangeWithCount({
				...query,
				status: completedStatuses,
				order: { startedAt: 'DESC' },
			}),
		]);

		return {
			results: current.results.concat(completed.results),
			count: completed.count, // exclude current from count for pagination
			estimated: completed.estimated,
		};
	}

	async findAllEnqueuedExecutions() {
		return await this.executionRepository.findMultipleExecutions(
			{
				select: ['id', 'mode'],
				where: { status: 'new' },
				order: { id: 'ASC' },
			},
			{ includeData: true, unflattenData: true },
		);
	}

	async stop(executionId: string): Promise<StopResult> {
		const execution = await this.executionRepository.findSingleExecution(executionId, {
			includeData: true,
			unflattenData: true,
		});

		if (!execution) throw new MissingExecutionStopError(executionId);

		this.assertStoppable(execution);

		const { mode, startedAt, stoppedAt, finished, status } =
			config.getEnv('executions.mode') === 'regular'
				? await this.stopInRegularMode(execution)
				: await this.stopInScalingMode(execution);

		return {
			mode,
			startedAt: new Date(startedAt),
			stoppedAt: stoppedAt ? new Date(stoppedAt) : undefined,
			finished,
			status,
		};
	}

	private assertStoppable(execution: IExecutionResponse) {
		const STOPPABLE_STATUSES: ExecutionStatus[] = ['new', 'unknown', 'waiting', 'running'];

		if (!STOPPABLE_STATUSES.includes(execution.status)) {
			throw new WorkflowOperationError(
				`Only running or waiting executions can be stopped and ${execution.id} is currently ${execution.status}`,
			);
		}
	}

	private async stopInRegularMode(execution: IExecutionResponse) {
		if (this.concurrencyControl.has(execution.id)) {
			this.concurrencyControl.remove({ mode: execution.mode, executionId: execution.id });
			return await this.executionRepository.stopBeforeRun(execution);
		}

		if (this.activeExecutions.has(execution.id)) {
			this.activeExecutions.stopExecution(execution.id);
		}

		if (this.waitTracker.has(execution.id)) {
			this.waitTracker.stopExecution(execution.id);
		}

		return await this.executionRepository.stopDuringRun(execution);
	}

	private async stopInScalingMode(execution: IExecutionResponse) {
		if (this.activeExecutions.has(execution.id)) {
			this.activeExecutions.stopExecution(execution.id);
		}

		if (this.waitTracker.has(execution.id)) {
			this.waitTracker.stopExecution(execution.id);
		}

		return await this.executionRepository.stopDuringRun(execution);
	}

	async addScopes(user: User, summaries: ExecutionSummaries.ExecutionSummaryWithScopes[]) {
		const workflowIds = [...new Set(summaries.map((s) => s.workflowId))];

		const scopes = Object.fromEntries(
			await this.workflowSharingService.getSharedWorkflowScopes(workflowIds, user),
		);

		for (const s of summaries) {
			s.scopes = scopes[s.workflowId] ?? [];
		}
	}

	async annotate(
		executionId: string,
		updateData: ExecutionRequest.ExecutionUpdatePayload,
		sharedWorkflowIds: string[],
	) {
		// Check if user can access the execution
		const execution = await this.executionRepository.findIfAccessible(
			executionId,
			sharedWorkflowIds,
		);

		if (!execution) {
			this.logger.info('Attempt to read execution was blocked due to insufficient permissions', {
				executionId,
			});

			throw new NotFoundError('Execution not found');
		}

		// Create or update execution annotation
		await this.executionAnnotationRepository.upsert(
			{ execution: { id: executionId }, vote: updateData.vote },
			['execution'],
		);

		// Upsert behavior differs for Postgres, MySQL and sqlite,
		// so we need to fetch the annotation to get the ID
		const annotation = await this.executionAnnotationRepository.findOneOrFail({
			where: {
				execution: { id: executionId },
			},
		});

		if (updateData.tags) {
			await this.annotationTagMappingRepository.overwriteTags(annotation.id, updateData.tags);
		}
	}
}<|MERGE_RESOLUTION|>--- conflicted
+++ resolved
@@ -1,5 +1,5 @@
 import { GlobalConfig } from '@n8n/config';
-import { Container, Service } from '@n8n/di';
+import { Service } from '@n8n/di';
 import { validate as jsonSchemaValidate } from 'jsonschema';
 import { Logger } from 'n8n-core';
 import type {
@@ -17,10 +17,6 @@
 	Workflow,
 	WorkflowOperationError,
 } from 'n8n-workflow';
-<<<<<<< HEAD
-=======
-import { Service } from 'typedi';
->>>>>>> 80ea3814
 
 import { ActiveExecutions } from '@/active-executions';
 import { ConcurrencyControlService } from '@/concurrency/concurrency-control.service';
