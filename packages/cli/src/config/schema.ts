/* eslint-disable no-restricted-syntax */
/* eslint-disable @typescript-eslint/no-unsafe-assignment */
import path from 'path';
import convict from 'convict';
import { UserSettings } from 'n8n-core';
import { jsonParse } from 'n8n-workflow';

convict.addFormat({
	name: 'nodes-list',
	// @ts-ignore
	validate(values: string[], { env }: { env: string }): void {
		try {
			if (!Array.isArray(values)) {
				throw new Error();
			}

			for (const value of values) {
				if (typeof value !== 'string') {
					throw new Error();
				}
			}
		} catch (error) {
			throw new TypeError(`${env} is not a valid Array of strings.`);
		}
	},
	coerce(rawValue: string): string[] {
		return jsonParse(rawValue, { errorMessage: 'nodes-list needs to be valid JSON' });
	},
});

export const schema = {
	database: {
		type: {
			doc: 'Type of database to use',
			format: ['sqlite', 'mariadb', 'mysqldb', 'postgresdb'] as const,
			default: 'sqlite',
			env: 'DB_TYPE',
		},
		tablePrefix: {
			doc: 'Prefix for table names',
			format: '*',
			default: '',
			env: 'DB_TABLE_PREFIX',
		},
		logging: {
			enabled: {
				doc: 'Typeorm logging enabled flag.',
				format: Boolean,
				default: false,
				env: 'DB_LOGGING_ENABLED',
			},
			options: {
				doc: 'Logging level options, default is "error". Possible values: query,error,schema,warn,info,log. To enable all logging, specify "all"',
				format: String,
				default: 'error',
				env: 'DB_LOGGING_OPTIONS',
			},
			maxQueryExecutionTime: {
				doc: 'Maximum number of milliseconds query should be executed before logger logs a warning. Set 0 to disable long running query warning',
				format: Number,
				default: 1000,
				env: 'DB_LOGGING_MAX_EXECUTION_TIME',
			},
		},
		postgresdb: {
			database: {
				doc: 'PostgresDB Database',
				format: String,
				default: 'n8n',
				env: 'DB_POSTGRESDB_DATABASE',
			},
			host: {
				doc: 'PostgresDB Host',
				format: String,
				default: 'localhost',
				env: 'DB_POSTGRESDB_HOST',
			},
			password: {
				doc: 'PostgresDB Password',
				format: String,
				default: '',
				env: 'DB_POSTGRESDB_PASSWORD',
			},
			port: {
				doc: 'PostgresDB Port',
				format: Number,
				default: 5432,
				env: 'DB_POSTGRESDB_PORT',
			},
			user: {
				doc: 'PostgresDB User',
				format: String,
				default: 'root',
				env: 'DB_POSTGRESDB_USER',
			},
			schema: {
				doc: 'PostgresDB Schema',
				format: String,
				default: 'public',
				env: 'DB_POSTGRESDB_SCHEMA',
			},

			ssl: {
				ca: {
					doc: 'SSL certificate authority',
					format: String,
					default: '',
					env: 'DB_POSTGRESDB_SSL_CA',
				},
				cert: {
					doc: 'SSL certificate',
					format: String,
					default: '',
					env: 'DB_POSTGRESDB_SSL_CERT',
				},
				key: {
					doc: 'SSL key',
					format: String,
					default: '',
					env: 'DB_POSTGRESDB_SSL_KEY',
				},
				rejectUnauthorized: {
					doc: 'If unauthorized SSL connections should be rejected',
					format: 'Boolean',
					default: true,
					env: 'DB_POSTGRESDB_SSL_REJECT_UNAUTHORIZED',
				},
			},
		},
		mysqldb: {
			database: {
				doc: 'MySQL Database',
				format: String,
				default: 'n8n',
				env: 'DB_MYSQLDB_DATABASE',
			},
			host: {
				doc: 'MySQL Host',
				format: String,
				default: 'localhost',
				env: 'DB_MYSQLDB_HOST',
			},
			password: {
				doc: 'MySQL Password',
				format: String,
				default: '',
				env: 'DB_MYSQLDB_PASSWORD',
			},
			port: {
				doc: 'MySQL Port',
				format: Number,
				default: 3306,
				env: 'DB_MYSQLDB_PORT',
			},
			user: {
				doc: 'MySQL User',
				format: String,
				default: 'root',
				env: 'DB_MYSQLDB_USER',
			},
		},
		sqlite: {
			database: {
				doc: 'SQLite Database file name',
				format: String,
				default: 'database.sqlite',
				env: 'DB_SQLITE_DATABASE',
			},
			executeVacuumOnStartup: {
				doc: 'Runs VACUUM operation on startup to rebuild the database. Reduces filesize and optimizes indexes. WARNING: This is a long running blocking operation. Will increase start-up time.',
				format: Boolean,
				default: false,
				env: 'DB_SQLITE_VACUUM_ON_STARTUP',
			},
		},
	},

	credentials: {
		overwrite: {
			data: {
				// Allows to set default values for credentials which
				// get automatically prefilled and the user does not get
				// displayed and can not change.
				// Format: { CREDENTIAL_NAME: { PARAMETER: VALUE }}
				doc: 'Overwrites for credentials',
				format: '*',
				default: '{}',
				env: 'CREDENTIALS_OVERWRITE_DATA',
			},
			endpoint: {
				doc: 'Fetch credentials from API',
				format: String,
				default: '',
				env: 'CREDENTIALS_OVERWRITE_ENDPOINT',
			},
		},
		defaultName: {
			doc: 'Default name for credentials',
			format: String,
			default: 'My credentials',
			env: 'CREDENTIALS_DEFAULT_NAME',
		},
	},

	workflows: {
		defaultName: {
			doc: 'Default name for workflow',
			format: String,
			default: 'My workflow',
			env: 'WORKFLOWS_DEFAULT_NAME',
		},
		onboardingFlowDisabled: {
			doc: 'Show onboarding flow in new workflow',
			format: 'Boolean',
			default: false,
			env: 'N8N_ONBOARDING_FLOW_DISABLED',
		},
		callerPolicyDefaultOption: {
			doc: 'Default option for which workflows may call the current workflow',
			format: ['any', 'none', 'workflowsFromAList'] as const,
			default: 'any',
			env: 'N8N_WORKFLOW_CALLER_POLICY_DEFAULT_OPTION',
		},
	},

	executions: {
		// By default workflows get always executed in their own process.
		// If this option gets set to "main" it will run them in the
		// main-process instead.
		process: {
			doc: 'In what process workflows should be executed',
			format: ['main', 'own'] as const,
			default: 'own',
			env: 'EXECUTIONS_PROCESS',
		},

		mode: {
			doc: 'If it should run executions directly or via queue',
			format: ['regular', 'queue'] as const,
			default: 'regular',
			env: 'EXECUTIONS_MODE',
		},

		// A Workflow times out and gets canceled after this time (seconds).
		// If the workflow is executed in the main process a soft timeout
		// is executed (takes effect after the current node finishes).
		// If a workflow is running in its own process is a soft timeout
		// tried first, before killing the process after waiting for an
		// additional fifth of the given timeout duration.
		//
		// To deactivate timeout set it to -1
		//
		// Timeout is currently not activated by default which will change
		// in a future version.
		timeout: {
			doc: 'Max run time (seconds) before stopping the workflow execution',
			format: Number,
			default: -1,
			env: 'EXECUTIONS_TIMEOUT',
		},
		maxTimeout: {
			doc: 'Max execution time (seconds) that can be set for a workflow individually',
			format: Number,
			default: 3600,
			env: 'EXECUTIONS_TIMEOUT_MAX',
		},

		// If a workflow executes all the data gets saved by default. This
		// could be a problem when a workflow gets executed a lot and processes
		// a lot of data. To not exceed the database's capacity it is possible to
		// prune the database regularly or to not save the execution at all.
		// Depending on if the execution did succeed or error a different
		// save behaviour can be set.
		saveDataOnError: {
			doc: 'What workflow execution data to save on error',
			format: ['all', 'none'] as const,
			default: 'all',
			env: 'EXECUTIONS_DATA_SAVE_ON_ERROR',
		},
		saveDataOnSuccess: {
			doc: 'What workflow execution data to save on success',
			format: ['all', 'none'] as const,
			default: 'all',
			env: 'EXECUTIONS_DATA_SAVE_ON_SUCCESS',
		},
		saveExecutionProgress: {
			doc: 'Whether or not to save progress for each node executed',
			format: 'Boolean',
			default: false,
			env: 'EXECUTIONS_DATA_SAVE_ON_PROGRESS',
		},

		// If the executions of workflows which got started via the editor
		// should be saved. By default they will not be saved as this runs
		// are normally only for testing and debugging. This setting can
		// also be overwritten on a per workflow basis in the workflow settings
		// in the editor.
		saveDataManualExecutions: {
			doc: 'Save data of executions when started manually via editor',
			format: 'Boolean',
			default: false,
			env: 'EXECUTIONS_DATA_SAVE_MANUAL_EXECUTIONS',
		},

		// To not exceed the database's capacity and keep its size moderate
		// the execution data gets pruned regularly (default: 1 hour interval).
		// All saved execution data older than the max age will be deleted.
		// Pruning is currently not activated by default, which will change in
		// a future version.
		pruneData: {
			doc: 'Delete data of past executions on a rolling basis',
			format: 'Boolean',
			default: false,
			env: 'EXECUTIONS_DATA_PRUNE',
		},
		pruneDataMaxAge: {
			doc: 'How old (hours) the execution data has to be to get deleted',
			format: Number,
			default: 336,
			env: 'EXECUTIONS_DATA_MAX_AGE',
		},
		pruneDataTimeout: {
			doc: 'Timeout (seconds) after execution data has been pruned',
			format: Number,
			default: 3600,
			env: 'EXECUTIONS_DATA_PRUNE_TIMEOUT',
		},
	},

	queue: {
		health: {
			active: {
				doc: 'If health checks should be enabled',
				format: 'Boolean',
				default: false,
				env: 'QUEUE_HEALTH_CHECK_ACTIVE',
			},
			port: {
				doc: 'Port to serve health check on if activated',
				format: Number,
				default: 5678,
				env: 'QUEUE_HEALTH_CHECK_PORT',
			},
		},
		bull: {
			prefix: {
				doc: 'Prefix for all queue keys',
				format: String,
				default: '',
				env: 'QUEUE_BULL_PREFIX',
			},
			redis: {
				db: {
					doc: 'Redis DB',
					format: Number,
					default: 0,
					env: 'QUEUE_BULL_REDIS_DB',
				},
				host: {
					doc: 'Redis Host',
					format: String,
					default: 'localhost',
					env: 'QUEUE_BULL_REDIS_HOST',
				},
				password: {
					doc: 'Redis Password',
					format: String,
					default: '',
					env: 'QUEUE_BULL_REDIS_PASSWORD',
				},
				port: {
					doc: 'Redis Port',
					format: Number,
					default: 6379,
					env: 'QUEUE_BULL_REDIS_PORT',
				},
				timeoutThreshold: {
					doc: 'Redis timeout threshold',
					format: Number,
					default: 10000,
					env: 'QUEUE_BULL_REDIS_TIMEOUT_THRESHOLD',
				},
			},
			queueRecoveryInterval: {
				doc: 'If > 0 enables an active polling to the queue that can recover for Redis crashes. Given in seconds; 0 is disabled. May increase Redis traffic significantly.',
				format: Number,
				default: 60,
				env: 'QUEUE_RECOVERY_INTERVAL',
			},
			gracefulShutdownTimeout: {
				doc: 'How long should n8n wait for running executions before exiting worker process',
				format: Number,
				default: 30,
				env: 'QUEUE_WORKER_TIMEOUT',
			},
		},
	},

	generic: {
		// The timezone to use. Is important for nodes like "Cron" which start the
		// workflow automatically at a specified time. This setting can also be
		// overwritten on a per workflow basis in the workflow settings in the
		// editor.
		timezone: {
			doc: 'The timezone to use',
			format: '*',
			default: 'America/New_York',
			env: 'GENERIC_TIMEZONE',
		},
	},

	// How n8n can be reached (Editor & REST-API)
	path: {
		format: String,
		default: '/',
		arg: 'path',
		env: 'N8N_PATH',
		doc: 'Path n8n is deployed to',
	},
	host: {
		format: String,
		default: 'localhost',
		arg: 'host',
		env: 'N8N_HOST',
		doc: 'Host name n8n can be reached',
	},
	port: {
		format: Number,
		default: 5678,
		arg: 'port',
		env: 'N8N_PORT',
		doc: 'HTTP port n8n can be reached',
	},
	listen_address: {
		format: String,
		default: '0.0.0.0',
		env: 'N8N_LISTEN_ADDRESS',
		doc: 'IP address n8n should listen on',
	},
	protocol: {
		format: ['http', 'https'] as const,
		default: 'http',
		env: 'N8N_PROTOCOL',
		doc: 'HTTP Protocol via which n8n can be reached',
	},
	ssl_key: {
		format: String,
		default: '',
		env: 'N8N_SSL_KEY',
		doc: 'SSL Key for HTTPS Protocol',
	},
	ssl_cert: {
		format: String,
		default: '',
		env: 'N8N_SSL_CERT',
		doc: 'SSL Cert for HTTPS Protocol',
	},
	editorBaseUrl: {
		format: String,
		default: '',
		env: 'N8N_EDITOR_BASE_URL',
		doc: 'Public URL where the editor is accessible. Also used for emails sent from n8n.',
	},

	security: {
		excludeEndpoints: {
			doc: 'Additional endpoints to exclude auth checks. Multiple endpoints can be separated by colon (":")',
			format: String,
			default: '',
			env: 'N8N_AUTH_EXCLUDE_ENDPOINTS',
		},
		basicAuth: {
			active: {
				format: 'Boolean',
				default: false,
				env: 'N8N_BASIC_AUTH_ACTIVE',
				doc: 'If basic auth should be activated for editor and REST-API',
			},
			user: {
				format: String,
				default: '',
				env: 'N8N_BASIC_AUTH_USER',
				doc: 'The name of the basic auth user',
			},
			password: {
				format: String,
				default: '',
				env: 'N8N_BASIC_AUTH_PASSWORD',
				doc: 'The password of the basic auth user',
			},
			hash: {
				format: 'Boolean',
				default: false,
				env: 'N8N_BASIC_AUTH_HASH',
				doc: 'If password for basic auth is hashed',
			},
		},
		jwtAuth: {
			active: {
				format: 'Boolean',
				default: false,
				env: 'N8N_JWT_AUTH_ACTIVE',
				doc: 'If JWT auth should be activated for editor and REST-API',
			},
			jwtHeader: {
				format: String,
				default: '',
				env: 'N8N_JWT_AUTH_HEADER',
				doc: 'The request header containing a signed JWT',
			},
			jwtHeaderValuePrefix: {
				format: String,
				default: '',
				env: 'N8N_JWT_AUTH_HEADER_VALUE_PREFIX',
				doc: 'The request header value prefix to strip (optional)',
			},
			jwksUri: {
				format: String,
				default: '',
				env: 'N8N_JWKS_URI',
				doc: 'The URI to fetch JWK Set for JWT authentication',
			},
			jwtIssuer: {
				format: String,
				default: '',
				env: 'N8N_JWT_ISSUER',
				doc: 'JWT issuer to expect (optional)',
			},
			jwtNamespace: {
				format: String,
				default: '',
				env: 'N8N_JWT_NAMESPACE',
				doc: 'JWT namespace to expect (optional)',
			},
			jwtAllowedTenantKey: {
				format: String,
				default: '',
				env: 'N8N_JWT_ALLOWED_TENANT_KEY',
				doc: 'JWT tenant key name to inspect within JWT namespace (optional)',
			},
			jwtAllowedTenant: {
				format: String,
				default: '',
				env: 'N8N_JWT_ALLOWED_TENANT',
				doc: 'JWT tenant to allow (optional)',
			},
		},
	},

	endpoints: {
		payloadSizeMax: {
			format: Number,
			default: 16,
			env: 'N8N_PAYLOAD_SIZE_MAX',
			doc: 'Maximum payload size in MB.',
		},
		metrics: {
			enable: {
				format: 'Boolean',
				default: false,
				env: 'N8N_METRICS',
				doc: 'Enable metrics endpoint',
			},
			prefix: {
				format: String,
				default: 'n8n_',
				env: 'N8N_METRICS_PREFIX',
				doc: 'An optional prefix for metric names. Default: n8n_',
			},
		},
		rest: {
			format: String,
			default: 'rest',
			env: 'N8N_ENDPOINT_REST',
			doc: 'Path for rest endpoint',
		},
		webhook: {
			format: String,
			default: 'webhook',
			env: 'N8N_ENDPOINT_WEBHOOK',
			doc: 'Path for webhook endpoint',
		},
		webhookWaiting: {
			format: String,
			default: 'webhook-waiting',
			env: 'N8N_ENDPOINT_WEBHOOK_WAIT',
			doc: 'Path for waiting-webhook endpoint',
		},
		webhookTest: {
			format: String,
			default: 'webhook-test',
			env: 'N8N_ENDPOINT_WEBHOOK_TEST',
			doc: 'Path for test-webhook endpoint',
		},
		disableUi: {
			format: Boolean,
			default: false,
			env: 'N8N_DISABLE_UI',
			doc: 'Disable N8N UI (Frontend).',
		},
		disableProductionWebhooksOnMainProcess: {
			format: Boolean,
			default: false,
			env: 'N8N_DISABLE_PRODUCTION_MAIN_PROCESS',
			doc: 'Disable production webhooks from main process. This helps ensures no http traffic load to main process when using webhook-specific processes.',
		},
		skipWebhooksDeregistrationOnShutdown: {
			/**
			 * Longer explanation: n8n de-registers webhooks on shutdown / deactivation
			 * and registers on startup / activation. If we skip
			 * deactivation on shutdown, webhooks will remain active on 3rd party services.
			 * We don't have to worry about startup as it always
			 * checks if webhooks already exist.
			 * If users want to upgrade n8n, it is possible to run
			 * two instances simultaneously without downtime, similar
			 * to blue/green deployment.
			 * WARNING: Trigger nodes (like Cron) will cause duplication
			 * of work, so be aware when using.
			 */
			doc: 'Deregister webhooks on external services only when workflows are deactivated.',
			format: Boolean,
			default: false,
			env: 'N8N_SKIP_WEBHOOK_DEREGISTRATION_SHUTDOWN',
		},
	},

	publicApi: {
		disabled: {
			format: Boolean,
			default: false,
			env: 'N8N_PUBLIC_API_DISABLED',
			doc: 'Whether to disable the Public API',
		},
		path: {
			format: String,
			default: 'api',
			env: 'N8N_PUBLIC_API_ENDPOINT',
			doc: 'Path for the public api endpoints',
		},
	},

	workflowTagsDisabled: {
		format: Boolean,
		default: false,
		env: 'N8N_WORKFLOW_TAGS_DISABLED',
		doc: 'Disable workflow tags.',
	},

	userManagement: {
		disabled: {
			doc: 'Disable user management and hide it completely.',
			format: Boolean,
			default: false,
			env: 'N8N_USER_MANAGEMENT_DISABLED',
		},
		jwtSecret: {
			doc: 'Set a specific JWT secret (optional - n8n can generate one)', // Generated @ start.ts
			format: String,
			default: '',
			env: 'N8N_USER_MANAGEMENT_JWT_SECRET',
		},
		emails: {
			mode: {
				doc: 'How to send emails',
				format: ['', 'smtp'] as const,
				default: 'smtp',
				env: 'N8N_EMAIL_MODE',
			},
			smtp: {
				host: {
					doc: 'SMTP server host',
					format: String, // e.g. 'smtp.gmail.com'
					default: '',
					env: 'N8N_SMTP_HOST',
				},
				port: {
					doc: 'SMTP server port',
					format: Number,
					default: 465,
					env: 'N8N_SMTP_PORT',
				},
				secure: {
					doc: 'Whether or not to use SSL for SMTP',
					format: Boolean,
					default: true,
					env: 'N8N_SMTP_SSL',
				},
				auth: {
					user: {
						doc: 'SMTP login username',
						format: String, // e.g.'you@gmail.com'
						default: '',
						env: 'N8N_SMTP_USER',
					},
					pass: {
						doc: 'SMTP login password',
						format: String,
						default: '',
						env: 'N8N_SMTP_PASS',
					},
				},
				sender: {
					doc: 'How to display sender name',
					format: String,
					default: '',
					env: 'N8N_SMTP_SENDER',
				},
			},
			templates: {
				invite: {
					doc: 'Overrides default HTML template for inviting new people (use full path)',
					format: String,
					default: '',
					env: 'N8N_UM_EMAIL_TEMPLATES_INVITE',
				},
				passwordReset: {
					doc: 'Overrides default HTML template for resetting password (use full path)',
					format: String,
					default: '',
					env: 'N8N_UM_EMAIL_TEMPLATES_PWRESET',
				},
			},
		},
	},

	externalFrontendHooksUrls: {
		doc: 'URLs to external frontend hooks files, ; separated',
		format: String,
		default: 'https://public.n8n.cloud/posthog-hooks.js',
		env: 'EXTERNAL_FRONTEND_HOOKS_URLS',
	},

	externalHookFiles: {
		doc: 'Files containing external hooks. Multiple files can be separated by colon (":")',
		format: String,
		default: '',
		env: 'EXTERNAL_HOOK_FILES',
	},

	nodes: {
		include: {
			doc: 'Nodes to load',
			format: 'nodes-list',
			default: undefined,
			env: 'NODES_INCLUDE',
		},
		exclude: {
			doc: 'Nodes not to load',
			format: 'nodes-list',
			default: undefined,
			env: 'NODES_EXCLUDE',
		},
		errorTriggerType: {
			doc: 'Node Type to use as Error Trigger',
			format: String,
			default: 'n8n-nodes-base.errorTrigger',
			env: 'NODES_ERROR_TRIGGER_TYPE',
		},
		communityPackages: {
			enabled: {
				doc: 'Allows you to disable the usage of community packages for nodes',
				format: Boolean,
				default: true,
				env: 'N8N_COMMUNITY_PACKAGES_ENABLED',
			},
		},
	},

	logs: {
		level: {
			doc: 'Log output level',
			format: ['error', 'warn', 'info', 'verbose', 'debug', 'silent'] as const,
			default: 'info',
			env: 'N8N_LOG_LEVEL',
		},
		output: {
			doc: 'Where to output logs. Options are: console, file. Multiple can be separated by comma (",")',
			format: String,
			default: 'console',
			env: 'N8N_LOG_OUTPUT',
		},
		file: {
			fileCountMax: {
				doc: 'Maximum number of files to keep.',
				format: Number,
				default: 100,
				env: 'N8N_LOG_FILE_COUNT_MAX',
			},
			fileSizeMax: {
				doc: 'Maximum size for each log file in MB.',
				format: Number,
				default: 16,
				env: 'N8N_LOG_FILE_SIZE_MAX',
			},
			location: {
				doc: 'Log file location; only used if log output is set to file.',
				format: String,
				default: path.join(UserSettings.getUserN8nFolderPath(), 'logs/n8n.log'),
				env: 'N8N_LOG_FILE_LOCATION',
			},
		},
	},

	versionNotifications: {
		enabled: {
			doc: 'Whether feature is enabled to request notifications about new versions and security updates.',
			format: Boolean,
			default: true,
			env: 'N8N_VERSION_NOTIFICATIONS_ENABLED',
		},
		endpoint: {
			doc: 'Endpoint to retrieve version information from.',
			format: String,
			default: 'https://api.n8n.io/api/versions/',
			env: 'N8N_VERSION_NOTIFICATIONS_ENDPOINT',
		},
		infoUrl: {
			doc: `Url in New Versions Panel with more information on updating one's instance.`,
			format: String,
			default: 'https://docs.n8n.io/getting-started/installation/updating.html',
			env: 'N8N_VERSION_NOTIFICATIONS_INFO_URL',
		},
	},

	templates: {
		enabled: {
			doc: 'Whether templates feature is enabled to load workflow templates.',
			format: Boolean,
			default: true,
			env: 'N8N_TEMPLATES_ENABLED',
		},
		host: {
			doc: 'Endpoint host to retrieve workflow templates from endpoints.',
			format: String,
			default: 'https://api.n8n.io/api/',
			env: 'N8N_TEMPLATES_HOST',
		},
	},

	binaryDataManager: {
		availableModes: {
			format: String,
			default: 'filesystem',
			env: 'N8N_AVAILABLE_BINARY_DATA_MODES',
			doc: 'Available modes of binary data storage, as comma separated strings',
		},
		mode: {
			format: ['default', 'filesystem'] as const,
			default: 'default',
			env: 'N8N_DEFAULT_BINARY_DATA_MODE',
			doc: 'Storage mode for binary data',
		},
		localStoragePath: {
			format: String,
			default: path.join(UserSettings.getUserN8nFolderPath(), 'binaryData'),
			env: 'N8N_BINARY_DATA_STORAGE_PATH',
			doc: 'Path for binary data storage in "filesystem" mode',
		},
		binaryDataTTL: {
			format: Number,
			default: 60,
			env: 'N8N_BINARY_DATA_TTL',
			doc: 'TTL for binary data of unsaved executions in minutes',
		},
		persistedBinaryDataTTL: {
			format: Number,
			default: 1440,
			env: 'N8N_PERSISTED_BINARY_DATA_TTL',
			doc: 'TTL for persisted binary data in minutes (binary data gets deleted if not persisted before TTL expires)',
		},
	},

	deployment: {
		type: {
			format: String,
			default: 'default',
			env: 'N8N_DEPLOYMENT_TYPE',
		},
	},

	enterprise: {
		features: {
			sharing: {
				format: Boolean,
				default: false,
			},
			logStreaming: {
				format: Boolean,
				default: false,
			},
		},
		// This is a temporary flag (acting as feature toggle)
		// Will be removed when feature goes live
		workflowSharingEnabled: {
			format: Boolean,
			default: false,
		},
	},

	hiringBanner: {
		enabled: {
			doc: 'Whether hiring banner in browser console is enabled.',
			format: Boolean,
			default: true,
			env: 'N8N_HIRING_BANNER_ENABLED',
		},
	},

	personalization: {
		enabled: {
			doc: 'Whether personalization is enabled.',
			format: Boolean,
			default: true,
			env: 'N8N_PERSONALIZATION_ENABLED',
		},
	},

	diagnostics: {
		enabled: {
			doc: 'Whether diagnostic mode is enabled.',
			format: Boolean,
			default: true,
			env: 'N8N_DIAGNOSTICS_ENABLED',
		},
		config: {
			posthog: {
				apiKey: {
					doc: 'API key for PostHog',
					format: String,
					default: 'phc_4URIAm1uYfJO7j8kWSe0J8lc8IqnstRLS7Jx8NcakHo',
					env: 'N8N_DIAGNOSTICS_POSTHOG_API_KEY',
				},
				apiHost: {
					doc: 'API host for PostHog',
					format: String,
					default: 'https://app.posthog.com',
					env: 'N8N_DIAGNOSTICS_POSTHOG_API_HOST',
				},
				disableSessionRecording: {
					doc: 'Disable posthog session recording',
					format: Boolean,
					default: true,
					env: 'N8N_DIAGNOSTICS_POSTHOG_DISABLE_RECORDING',
				},
			},
			sentry: {
				dsn: {
					doc: 'Data source name for error tracking on Sentry',
					format: String,
					default:
						'https://1f954e089a054b8e943ae4f4042b2bff@o1420875.ingest.sentry.io/4504016528408576',
					env: 'N8N_SENTRY_DSN',
				},
			},
			frontend: {
				doc: 'Diagnostics config for frontend.',
				format: String,
				default: '1zPn9bgWPzlQc0p8Gj1uiK6DOTn;https://telemetry.n8n.io',
				env: 'N8N_DIAGNOSTICS_CONFIG_FRONTEND',
			},
			backend: {
				doc: 'Diagnostics config for backend.',
				format: String,
				default: '1zPn7YoGC3ZXE9zLeTKLuQCB4F6;https://telemetry.n8n.io/v1/batch',
				env: 'N8N_DIAGNOSTICS_CONFIG_BACKEND',
			},
		},
	},

	defaultLocale: {
		doc: 'Default locale for the UI',
		format: String,
		default: 'en',
		env: 'N8N_DEFAULT_LOCALE',
	},

	onboardingCallPrompt: {
		enabled: {
			doc: 'Whether onboarding call prompt feature is available',
			format: Boolean,
			default: true,
			env: 'N8N_ONBOARDING_CALL_PROMPTS_ENABLED',
		},
	},

	license: {
		serverUrl: {
			format: String,
			default: 'https://license.n8n.io/v1',
			env: 'N8N_LICENSE_SERVER_URL',
			doc: 'License server url to retrieve license.',
		},
		autoRenewEnabled: {
			format: Boolean,
			default: true,
			env: 'N8N_LICENSE_AUTO_RENEW_ENABLED',
			doc: 'Whether autorenew for licenses is enabled.',
		},
		autoRenewOffset: {
			format: Number,
			default: 60 * 60 * 72, // 72 hours
			env: 'N8N_LICENSE_AUTO_RENEW_OFFSET',
			doc: 'How many seconds before expiry a license should get automatically renewed. ',
		},
		activationKey: {
			format: String,
			default: '',
			env: 'N8N_LICENSE_ACTIVATION_KEY',
			doc: 'Activation key to initialize license',
		},
		tenantId: {
			format: Number,
			default: 1,
			env: 'N8N_LICENSE_TENANT_ID',
			doc: 'Tenant id used by the license manager',
		},
	},

<<<<<<< HEAD
	eventBus: {
		enabled: {
			doc: 'Whether event logging is enabled.',
			format: Boolean,
			default: true,
			env: 'N8N_EVENTBUS_ENABLED',
		},
		checkUnsentInterval: {
			doc: 'How often (in ms) to check for unsent event messages. Can in rare cases cause a message to be sent twice. 0=disabled',
			format: Number,
			default: 0,
			env: 'N8N_EVENTBUS_CHECKUNSENTINTERVAL',
		},
		destinations: {
			loadAtStart: {
				doc: 'Whether destinations are loaded from Db and initialized at startup.',
				format: Boolean,
				default: true,
				env: 'N8N_EVENTBUS_DESTINATIONS_STARTUP',
			},
		},
		logWriter: {
			syncFileAccess: {
				doc: 'Whether all file access happens synchronously within the thread.',
				format: Boolean,
				default: false,
				env: 'N8N_EVENTBUS_LOGWRITER_SYNCFILEACCESS',
			},
			keepLogCount: {
				doc: 'How many event log files to keep.',
				format: Number,
				default: 3,
				env: 'N8N_EVENTBUS_LOGWRITER_KEEPLOGCOUNT',
			},
			maxFileSizeInKB: {
				doc: 'Maximum size of an event log file before a new one is started.',
				format: Number,
				default: 102400,
				env: 'N8N_EVENTBUS_LOGWRITER_MAXFILESIZEINKB',
			},
			logBaseName: {
				doc: 'Basename of the event log file.',
				format: String,
				default: 'n8nEventLog',
				env: 'N8N_EVENTBUS_LOGWRITER_LOGBASENAME',
			},
		},
=======
	hideUsagePage: {
		format: Boolean,
		default: false,
		env: 'N8N_HIDE_USAGE_PAGE',
		doc: 'Hide or show the usage page',
>>>>>>> efa4c567
	},
};<|MERGE_RESOLUTION|>--- conflicted
+++ resolved
@@ -1016,7 +1016,6 @@
 		},
 	},
 
-<<<<<<< HEAD
 	eventBus: {
 		enabled: {
 			doc: 'Whether event logging is enabled.',
@@ -1064,12 +1063,10 @@
 				env: 'N8N_EVENTBUS_LOGWRITER_LOGBASENAME',
 			},
 		},
-=======
 	hideUsagePage: {
 		format: Boolean,
 		default: false,
 		env: 'N8N_HIDE_USAGE_PAGE',
 		doc: 'Hide or show the usage page',
->>>>>>> efa4c567
 	},
 };