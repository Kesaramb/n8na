--- conflicted
+++ resolved
@@ -990,38 +990,6 @@
 		},
 	},
 
-<<<<<<< HEAD
-	enterprise: {
-		features: {
-			sharing: {
-				format: Boolean,
-				default: false,
-			},
-			ldap: {
-				format: Boolean,
-				default: false,
-			},
-			saml: {
-				format: Boolean,
-				default: false,
-			},
-			logStreaming: {
-				format: Boolean,
-				default: false,
-			},
-			advancedExecutionFilters: {
-				format: Boolean,
-				default: false,
-			},
-			variables: {
-				format: Boolean,
-				default: false,
-			},
-		},
-	},
-
-=======
->>>>>>> 32c4eef5
 	sso: {
 		justInTimeProvisioning: {
 			format: Boolean,
