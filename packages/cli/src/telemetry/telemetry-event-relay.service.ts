--- conflicted
+++ resolved
@@ -66,7 +66,6 @@
 		this.eventService.on('community-package-deleted', (event) => {
 			this.communityPackageDeleted(event);
 		});
-<<<<<<< HEAD
 
 		this.eventService.on('credentials-created', (event) => {
 			this.credentialsCreated(event);
@@ -79,7 +78,7 @@
 		});
 		this.eventService.on('credentials-deleted', (event) => {
 			this.credentialsDeleted(event);
-=======
+		});
 		this.eventService.on('ldap-general-sync-finished', (event) => {
 			this.ldapGeneralSyncFinished(event);
 		});
@@ -91,7 +90,6 @@
 		});
 		this.eventService.on('login-failed-due-to-ldap-disabled', (event) => {
 			this.loginFailedDueToLdapDisabled(event);
->>>>>>> fe1a1d80
 		});
 	}
 
@@ -321,7 +319,6 @@
 		});
 	}
 
-<<<<<<< HEAD
 	private credentialsCreated({
 		user,
 		credentialType,
@@ -370,7 +367,8 @@
 			credential_type: credentialType,
 			credential_id: credentialId,
 		});
-=======
+	}
+
 	private ldapGeneralSyncFinished({
 		type,
 		succeeded,
@@ -421,6 +419,5 @@
 
 	private loginFailedDueToLdapDisabled({ userId }: Event['login-failed-due-to-ldap-disabled']) {
 		void this.telemetry.track('User login failed since ldap disabled', { user_ud: userId });
->>>>>>> fe1a1d80
 	}
 }