--- conflicted
+++ resolved
@@ -55,10 +55,7 @@
 			}
 
 			this.rudderStack = this.initRudderStack(key, url, logLevel);
-<<<<<<< HEAD
 			this.postHog = this.initPostHog();
-=======
->>>>>>> 8b120cae
 
 			this.startPulse();
 		}
@@ -66,13 +63,10 @@
 
 	private initRudderStack(key: string, url: string, logLevel: string): RudderStack {
 		return new RudderStack(key, url, { logLevel });
-<<<<<<< HEAD
 	}
 
 	private initPostHog(): PostHog {
 		return new PostHog(config.getEnv('diagnostics.config.posthog.apiKey'));
-=======
->>>>>>> 8b120cae
 	}
 
 	private startPulse() {
@@ -82,13 +76,9 @@
 	}
 
 	private async pulse(): Promise<unknown> {
-<<<<<<< HEAD
-		if (!this.rudderStack) return Promise.resolve();
-=======
 		if (!this.rudderStack) {
 			return Promise.resolve();
 		}
->>>>>>> 8b120cae
 
 		const allPromises = Object.keys(this.executionCountsBuffer).map(async (workflowId) => {
 			const promise = this.track('Workflow execution count', {
@@ -192,7 +182,6 @@
 					version_cli: this.versionCli,
 				};
 
-<<<<<<< HEAD
 				const payload = {
 					userId: `${this.instanceId}${user_id ? `#${user_id}` : ''}`,
 					anonymousId: '000000000000',
@@ -205,17 +194,6 @@
 				}
 
 				this.rudderStack.track(payload, resolve);
-=======
-				this.rudderStack.track(
-					{
-						userId: `${this.instanceId}${user_id ? `#${user_id}` : ''}`,
-						anonymousId: '000000000000',
-						event: eventName,
-						properties: updatedProperties,
-					},
-					resolve,
-				);
->>>>>>> 8b120cae
 			} else {
 				resolve();
 			}
