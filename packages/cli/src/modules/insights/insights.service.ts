import {
	type InsightsSummary,
	type InsightsDateRange,
	INSIGHTS_DATE_RANGE_KEYS,
} from '@n8n/api-types';
import { LicenseState, Logger } from '@n8n/backend-common';
import { OnLeaderStepdown, OnLeaderTakeover, OnShutdown } from '@n8n/decorators';
import { Service } from '@n8n/di';
import { InstanceSettings } from 'n8n-core';
import { UserError } from 'n8n-workflow';

import type { PeriodUnit, TypeUnit } from './database/entities/insights-shared';
import { NumberToType } from './database/entities/insights-shared';
import { InsightsByPeriodRepository } from './database/repositories/insights-by-period.repository';
import { InsightsCollectionService } from './insights-collection.service';
import { InsightsCompactionService } from './insights-compaction.service';
import { InsightsPruningService } from './insights-pruning.service';

const keyRangeToDays: Record<InsightsDateRange['key'], number> = {
	day: 1,
	week: 7,
	'2weeks': 14,
	month: 30,
	quarter: 90,
	'6months': 180,
	year: 365,
};

@Service()
export class InsightsService {
	constructor(
		private readonly insightsByPeriodRepository: InsightsByPeriodRepository,
		private readonly compactionService: InsightsCompactionService,
		private readonly collectionService: InsightsCollectionService,
		private readonly pruningService: InsightsPruningService,
		private readonly licenseState: LicenseState,
		private readonly instanceSettings: InstanceSettings,
		private readonly logger: Logger,
	) {
		this.logger = this.logger.scoped('insights');
	}

	@OnLeaderTakeover()
	startTimers() {
		this.collectionService.startFlushingTimer();
		this.logger.debug('Started flushing timer');

		// Start compaction and pruning timers for main leader instance only
		if (this.instanceSettings.isLeader) {
			this.startCompactionAndPruningTimers();
		}
	}

	@OnLeaderTakeover()
	startCompactionAndPruningTimers() {
		this.compactionService.startCompactionTimer();
		this.logger.debug('Started compaction timer');
		if (this.pruningService.isPruningEnabled) {
			this.pruningService.startPruningTimer();
			this.logger.debug('Started pruning timer');
		}
	}

	@OnLeaderStepdown()
<<<<<<< HEAD
	stopTimers() {
=======
	stopCompactionAndPruningTimers() {
>>>>>>> aa1c3e49
		this.compactionService.stopCompactionTimer();
		this.logger.debug('Stopped compaction timer');
		this.pruningService.stopPruningTimer();
		this.logger.debug('Stopped pruning timer');
	}

	@OnShutdown()
	async shutdown() {
		await this.collectionService.shutdown();
		this.stopCompactionAndPruningTimers();
	}

	async getInsightsSummary({
		periodLengthInDays,
	}: { periodLengthInDays: number }): Promise<InsightsSummary> {
		const rows = await this.insightsByPeriodRepository.getPreviousAndCurrentPeriodTypeAggregates({
			periodLengthInDays,
		});

		// Initialize data structures for both periods
		const data = {
			current: { byType: {} as Record<TypeUnit, number> },
			previous: { byType: {} as Record<TypeUnit, number> },
		};

		// Organize data by period and type
		rows.forEach((row) => {
			const { period, type, total_value } = row;
			if (!data[period]) return;

			data[period].byType[NumberToType[type]] = total_value ? Number(total_value) : 0;
		});

		// Get values with defaults for missing data
		const getValueByType = (period: 'current' | 'previous', type: TypeUnit) =>
			data[period]?.byType[type] ?? 0;

		// Calculate metrics
		const currentSuccesses = getValueByType('current', 'success');
		const currentFailures = getValueByType('current', 'failure');
		const previousSuccesses = getValueByType('previous', 'success');
		const previousFailures = getValueByType('previous', 'failure');

		const currentTotal = currentSuccesses + currentFailures;
		const previousTotal = previousSuccesses + previousFailures;

		const currentFailureRate =
			currentTotal > 0 ? Math.round((currentFailures / currentTotal) * 1000) / 1000 : 0;
		const previousFailureRate =
			previousTotal > 0 ? Math.round((previousFailures / previousTotal) * 1000) / 1000 : 0;

		const currentTotalRuntime = getValueByType('current', 'runtime_ms') ?? 0;
		const previousTotalRuntime = getValueByType('previous', 'runtime_ms') ?? 0;

		const currentAvgRuntime =
			currentTotal > 0 ? Math.round((currentTotalRuntime / currentTotal) * 100) / 100 : 0;
		const previousAvgRuntime =
			previousTotal > 0 ? Math.round((previousTotalRuntime / previousTotal) * 100) / 100 : 0;

		const currentTimeSaved = getValueByType('current', 'time_saved_min');
		const previousTimeSaved = getValueByType('previous', 'time_saved_min');

		// If the previous period has no executions, we discard deviation
		const getDeviation = (current: number, previous: number) =>
			previousTotal === 0 ? null : current - previous;

		// Return the formatted result
		const result: InsightsSummary = {
			averageRunTime: {
				value: currentAvgRuntime,
				unit: 'millisecond',
				deviation: getDeviation(currentAvgRuntime, previousAvgRuntime),
			},
			failed: {
				value: currentFailures,
				unit: 'count',
				deviation: getDeviation(currentFailures, previousFailures),
			},
			failureRate: {
				value: currentFailureRate,
				unit: 'ratio',
				deviation: getDeviation(currentFailureRate, previousFailureRate),
			},
			timeSaved: {
				value: currentTimeSaved,
				unit: 'minute',
				deviation: getDeviation(currentTimeSaved, previousTimeSaved),
			},
			total: {
				value: currentTotal,
				unit: 'count',
				deviation: getDeviation(currentTotal, previousTotal),
			},
		};

		return result;
	}

	async getInsightsByWorkflow({
		maxAgeInDays,
		skip = 0,
		take = 10,
		sortBy = 'total:desc',
	}: {
		maxAgeInDays: number;
		skip?: number;
		take?: number;
		sortBy?: string;
	}) {
		const { count, rows } = await this.insightsByPeriodRepository.getInsightsByWorkflow({
			maxAgeInDays,
			skip,
			take,
			sortBy,
		});

		return {
			count,
			data: rows,
		};
	}

	async getInsightsByTime({
		maxAgeInDays,
		periodUnit,
	}: { maxAgeInDays: number; periodUnit: PeriodUnit }) {
		const rows = await this.insightsByPeriodRepository.getInsightsByTime({
			maxAgeInDays,
			periodUnit,
		});

		return rows.map((r) => {
			const total = r.succeeded + r.failed;
			return {
				date: r.periodStart,
				values: {
					total,
					succeeded: r.succeeded,
					failed: r.failed,
					failureRate: r.failed / total,
					averageRunTime: r.runTime / total,
					timeSaved: r.timeSaved,
				},
			};
		});
	}

	/**
	 * Returns the available date ranges with their license authorization and time granularity
	 * when grouped by time.
	 */
	getAvailableDateRanges(): InsightsDateRange[] {
		const maxHistoryInDays =
			this.licenseState.getInsightsMaxHistory() === -1
				? Number.MAX_SAFE_INTEGER
				: this.licenseState.getInsightsMaxHistory();
		const isHourlyDateLicensed = this.licenseState.isInsightsHourlyDataLicensed();

		return INSIGHTS_DATE_RANGE_KEYS.map((key) => ({
			key,
			licensed:
				key === 'day' ? (isHourlyDateLicensed ?? false) : maxHistoryInDays >= keyRangeToDays[key],
			granularity: key === 'day' ? 'hour' : keyRangeToDays[key] <= 30 ? 'day' : 'week',
		}));
	}

	getMaxAgeInDaysAndGranularity(
		dateRangeKey: InsightsDateRange['key'],
	): InsightsDateRange & { maxAgeInDays: number } {
		const availableDateRanges = this.getAvailableDateRanges();

		const dateRange = availableDateRanges.find((range) => range.key === dateRangeKey);
		if (!dateRange) {
			// Not supposed to happen if we trust the dateRangeKey type
			throw new UserError('The selected date range is not available');
		}

		if (!dateRange.licensed) {
			throw new UserError(
				'The selected date range exceeds the maximum history allowed by your license.',
			);
		}

		return { ...dateRange, maxAgeInDays: keyRangeToDays[dateRangeKey] };
	}
}<|MERGE_RESOLUTION|>--- conflicted
+++ resolved
@@ -62,11 +62,7 @@
 	}
 
 	@OnLeaderStepdown()
-<<<<<<< HEAD
-	stopTimers() {
-=======
 	stopCompactionAndPruningTimers() {
->>>>>>> aa1c3e49
 		this.compactionService.stopCompactionTimer();
 		this.logger.debug('Stopped compaction timer');
 		this.pruningService.stopPruningTimer();
