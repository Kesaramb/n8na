/* eslint-disable @typescript-eslint/prefer-nullish-coalescing */
/* eslint-disable @typescript-eslint/no-non-null-assertion */
/* eslint-disable @typescript-eslint/no-unsafe-member-access */
/* eslint-disable @typescript-eslint/no-unsafe-assignment */
/* eslint-disable id-denylist */
import * as express from 'express';
// eslint-disable-next-line import/no-extraneous-dependencies
import { get } from 'lodash';

<<<<<<< HEAD
import { BINARY_ENCODING, NodeExecuteFunctions } from 'n8n-core';
=======
import {
	ActiveExecutions,
	GenericHelpers,
	IExecutionDb,
	IResponseCallbackData,
	IWorkflowDb,
	IWorkflowExecutionDataProcess,
	ResponseHelper,
	WorkflowCredentials,
	WorkflowExecuteAdditionalData,
	WorkflowHelpers,
	WorkflowRunner,
} from './';

import {
	BINARY_ENCODING,
	NodeExecuteFunctions,
} from 'n8n-core';
>>>>>>> fc95c00c

import {
	IBinaryKeyData,
	IDataObject,
	IExecuteData,
	INode,
	IRunExecutionData,
	IWebhookData,
	IWebhookResponseData,
	IWorkflowDataProxyAdditionalKeys,
	IWorkflowExecuteAdditionalData,
	LoggerProxy as Logger,
	NodeHelpers,
	Workflow,
	WorkflowExecuteMode,
} from 'n8n-workflow';
// eslint-disable-next-line import/no-cycle
import {
	ActiveExecutions,
	// eslint-disable-next-line @typescript-eslint/no-unused-vars
	ExternalHooks,
	GenericHelpers,
	IExecutionDb,
	IResponseCallbackData,
	IWorkflowDb,
	IWorkflowExecutionDataProcess,
	ResponseHelper,
	WorkflowCredentials,
	WorkflowExecuteAdditionalData,
	WorkflowHelpers,
	WorkflowRunner,
} from '.';

const activeExecutions = ActiveExecutions.getInstance();

/**
 * Returns all the webhooks which should be created for the give workflow
 *
 * @export
 * @param {string} workflowId
 * @param {Workflow} workflow
 * @returns {IWebhookData[]}
 */
<<<<<<< HEAD
export function getWorkflowWebhooks(
	workflow: Workflow,
	additionalData: IWorkflowExecuteAdditionalData,
	destinationNode?: string,
): IWebhookData[] {
=======
export function getWorkflowWebhooks(workflow: Workflow, additionalData: IWorkflowExecuteAdditionalData, destinationNode?: string, ignoreRestartWehbooks = false): IWebhookData[] {
>>>>>>> fc95c00c
	// Check all the nodes in the workflow if they have webhooks

	const returnData: IWebhookData[] = [];

	let parentNodes: string[] | undefined;
	if (destinationNode !== undefined) {
		parentNodes = workflow.getParentNodes(destinationNode);
		// Also add the destination node in case it itself is a webhook node
		parentNodes.push(destinationNode);
	}

	// eslint-disable-next-line no-restricted-syntax
	for (const node of Object.values(workflow.nodes)) {
		if (parentNodes !== undefined && !parentNodes.includes(node.name)) {
			// If parentNodes are given check only them if they have webhooks
			// and no other ones
			// eslint-disable-next-line no-continue
			continue;
		}
<<<<<<< HEAD
		// eslint-disable-next-line prefer-spread
		returnData.push.apply(returnData, NodeHelpers.getNodeWebhooks(workflow, node, additionalData));
=======
		returnData.push.apply(returnData, NodeHelpers.getNodeWebhooks(workflow, node, additionalData, ignoreRestartWehbooks));
>>>>>>> fc95c00c
	}

	return returnData;
}

/**
 * Returns all the webhooks which should be created for the give workflow
 *
 * @export
 * @param {string} workflowId
 * @param {Workflow} workflow
 * @returns {IWebhookData[]}
 */
export function getWorkflowWebhooksBasic(workflow: Workflow): IWebhookData[] {
	// Check all the nodes in the workflow if they have webhooks

	const returnData: IWebhookData[] = [];

	// eslint-disable-next-line no-restricted-syntax
	for (const node of Object.values(workflow.nodes)) {
		// eslint-disable-next-line prefer-spread
		returnData.push.apply(returnData, NodeHelpers.getNodeWebhooksBasic(workflow, node));
	}

	return returnData;
}

<<<<<<< HEAD
/**
 * Executes a webhook
 *
 * @export
 * @param {IWebhookData} webhookData
 * @param {IWorkflowDb} workflowData
 * @param {INode} workflowStartNode
 * @param {WorkflowExecuteMode} executionMode
 * @param {(string | undefined)} sessionId
 * @param {express.Request} req
 * @param {express.Response} res
 * @param {((error: Error | null, data: IResponseCallbackData) => void)} responseCallback
 * @returns {(Promise<string | undefined>)}
 */
export async function executeWebhook(
	workflow: Workflow,
	webhookData: IWebhookData,
	workflowData: IWorkflowDb,
	workflowStartNode: INode,
	executionMode: WorkflowExecuteMode,
	sessionId: string | undefined,
	req: express.Request,
	res: express.Response,
	responseCallback: (error: Error | null, data: IResponseCallbackData) => void,
): Promise<string | undefined> {
=======

 /**
  * Executes a webhook
  *
  * @export
  * @param {IWebhookData} webhookData
  * @param {IWorkflowDb} workflowData
  * @param {INode} workflowStartNode
  * @param {WorkflowExecuteMode} executionMode
  * @param {(string | undefined)} sessionId
  * @param {express.Request} req
  * @param {express.Response} res
  * @param {((error: Error | null, data: IResponseCallbackData) => void)} responseCallback
  * @returns {(Promise<string | undefined>)}
  */
export async function executeWebhook(workflow: Workflow, webhookData: IWebhookData, workflowData: IWorkflowDb, workflowStartNode: INode, executionMode: WorkflowExecuteMode, sessionId: string | undefined, runExecutionData: IRunExecutionData | undefined, executionId: string | undefined, req: express.Request, res: express.Response, responseCallback: (error: Error | null, data: IResponseCallbackData) => void): Promise<string | undefined> {
>>>>>>> fc95c00c
	// Get the nodeType to know which responseMode is set
	const nodeType = workflow.nodeTypes.getByName(workflowStartNode.type);
	if (nodeType === undefined) {
		const errorMessage = `The type of the webhook node "${workflowStartNode.name}" is not known.`;
		responseCallback(new Error(errorMessage), {});
		throw new ResponseHelper.ResponseError(errorMessage, 500, 500);
	}

	const additionalKeys: IWorkflowDataProxyAdditionalKeys = {
		$executionId: executionId,
	};

	// Get the responseMode
<<<<<<< HEAD
	const responseMode = workflow.expression.getSimpleParameterValue(
		workflowStartNode,
		webhookData.webhookDescription.responseMode,
		executionMode,
		'onReceived',
	);
	const responseCode = workflow.expression.getSimpleParameterValue(
		workflowStartNode,
		webhookData.webhookDescription.responseCode,
		executionMode,
		200,
	) as number;
=======
	const responseMode = workflow.expression.getSimpleParameterValue(workflowStartNode, webhookData.webhookDescription['responseMode'], executionMode, additionalKeys, 'onReceived');
	const responseCode = workflow.expression.getSimpleParameterValue(workflowStartNode, webhookData.webhookDescription['responseCode'], executionMode, additionalKeys, 200) as number;
>>>>>>> fc95c00c

	if (!['onReceived', 'lastNode'].includes(responseMode as string)) {
		// If the mode is not known we error. Is probably best like that instead of using
		// the default that people know as early as possible (probably already testing phase)
		// that something does not resolve properly.
		// eslint-disable-next-line @typescript-eslint/restrict-template-expressions
		const errorMessage = `The response mode ${responseMode} is not valid!`;
		responseCallback(new Error(errorMessage), {});
		throw new ResponseHelper.ResponseError(errorMessage, 500, 500);
	}

	// Prepare everything that is needed to run the workflow
	const additionalData = await WorkflowExecuteAdditionalData.getBase();

	// Add the Response and Request so that this data can be accessed in the node
	additionalData.httpRequest = req;
	additionalData.httpResponse = res;

	let didSendResponse = false;
	let runExecutionDataMerge = {};
	try {
		// Run the webhook function to see what should be returned and if
		// the workflow should be executed or not
		let webhookResultData: IWebhookResponseData;

		try {
			webhookResultData = await workflow.runWebhook(
				webhookData,
				workflowStartNode,
				additionalData,
				NodeExecuteFunctions,
				executionMode,
			);
		} catch (err) {
			// Send error response to webhook caller
			const errorMessage = 'Workflow Webhook Error: Workflow could not be started!';
			responseCallback(new Error(errorMessage), {});
			didSendResponse = true;

			// Add error to execution data that it can be logged and send to Editor-UI
			runExecutionDataMerge = {
				resultData: {
					runData: {},
					lastNodeExecuted: workflowStartNode.name,
					error: {
						...err,
						message: err.message,
						stack: err.stack,
					},
				},
			};

			webhookResultData = {
				noWebhookResponse: true,
				// Add empty data that it at least tries to "execute" the webhook
				// which then so gets the chance to throw the error.
				workflowData: [[{ json: {} }]],
			};
		}

		// Save static data if it changed
		await WorkflowHelpers.saveStaticData(workflow);

<<<<<<< HEAD
		if (webhookData.webhookDescription.responseHeaders !== undefined) {
			const responseHeaders = workflow.expression.getComplexParameterValue(
				workflowStartNode,
				webhookData.webhookDescription.responseHeaders,
				executionMode,
				undefined,
			) as {
				entries?:
					| Array<{
							name: string;
							value: string;
					  }>
					| undefined;
=======
		const additionalKeys: IWorkflowDataProxyAdditionalKeys = {
			$executionId: executionId,
		};

		if (webhookData.webhookDescription['responseHeaders'] !== undefined) {
			const responseHeaders = workflow.expression.getComplexParameterValue(workflowStartNode, webhookData.webhookDescription['responseHeaders'], executionMode, additionalKeys, undefined) as {
				entries?: Array<{
					name: string;
					value: string;
				}> | undefined;
>>>>>>> fc95c00c
			};

			// eslint-disable-next-line @typescript-eslint/prefer-optional-chain
			if (responseHeaders !== undefined && responseHeaders.entries !== undefined) {
				// eslint-disable-next-line no-restricted-syntax
				for (const item of responseHeaders.entries) {
					res.setHeader(item.name, item.value);
				}
			}
		}

		if (webhookResultData.noWebhookResponse === true && !didSendResponse) {
			// The response got already send
			responseCallback(null, {
				noWebhookResponse: true,
			});
			didSendResponse = true;
		}

		if (webhookResultData.workflowData === undefined) {
			// Workflow should not run
			if (webhookResultData.webhookResponse !== undefined) {
				// Data to respond with is given
				if (!didSendResponse) {
					responseCallback(null, {
						data: webhookResultData.webhookResponse,
						responseCode,
					});
					didSendResponse = true;
				}
			} else {
				// Send default response
				// eslint-disable-next-line no-lonely-if
				if (!didSendResponse) {
					responseCallback(null, {
						data: {
							message: 'Webhook call got received.',
						},
						responseCode,
					});
					didSendResponse = true;
				}
			}
			return;
		}

		// Now that we know that the workflow should run we can return the default response
		// directly if responseMode it set to "onReceived" and a respone should be sent
		if (responseMode === 'onReceived' && !didSendResponse) {
			// Return response directly and do not wait for the workflow to finish
			if (webhookResultData.webhookResponse !== undefined) {
				// Data to respond with is given
				responseCallback(null, {
					data: webhookResultData.webhookResponse,
					responseCode,
				});
			} else {
				responseCallback(null, {
					data: {
						message: 'Workflow got started.',
					},
					responseCode,
				});
			}

			didSendResponse = true;
		}

		// Initialize the data of the webhook node
		const nodeExecutionStack: IExecuteData[] = [];
		nodeExecutionStack.push({
			node: workflowStartNode,
			data: {
				main: webhookResultData.workflowData,
			},
		});

<<<<<<< HEAD
		const runExecutionData: IRunExecutionData = {
			startData: {},
=======
		runExecutionData = runExecutionData || {
			startData: {
			},
>>>>>>> fc95c00c
			resultData: {
				runData: {},
			},
			executionData: {
				contextData: {},
				nodeExecutionStack,
				waitingExecution: {},
			},
		} as IRunExecutionData;

		if (executionId !== undefined) {
			// Set the data the webhook node did return on the waiting node if executionId
			// already exists as it means that we are restarting an existing execution.
			runExecutionData.executionData!.nodeExecutionStack[0].data.main = webhookResultData.workflowData;
		}

		if (Object.keys(runExecutionDataMerge).length !== 0) {
			// If data to merge got defined add it to the execution data
			Object.assign(runExecutionData, runExecutionDataMerge);
		}

		const runData: IWorkflowExecutionDataProcess = {
			executionMode,
			executionData: runExecutionData,
			sessionId,
			workflowData,
		};

		// Start now to run the workflow
		const workflowRunner = new WorkflowRunner();
		executionId = await workflowRunner.run(runData, true, !didSendResponse, executionId);

		Logger.verbose(
			// eslint-disable-next-line @typescript-eslint/restrict-template-expressions
			`Started execution of workflow "${workflow.name}" from webhook with execution ID ${executionId}`,
			{ executionId },
		);

		// Get a promise which resolves when the workflow did execute and send then response
		const executePromise = activeExecutions.getPostExecutePromise(executionId) as Promise<
			IExecutionDb | undefined
		>;
		executePromise
			.then((data) => {
				if (data === undefined) {
					if (!didSendResponse) {
						responseCallback(null, {
							data: {
								message: 'Workflow did execute sucessfully but no data got returned.',
							},
							responseCode,
						});
						didSendResponse = true;
					}
					return undefined;
				}

				const returnData = WorkflowHelpers.getDataLastExecutedNodeData(data);
				if (data.data.resultData.error || returnData?.error !== undefined) {
					if (!didSendResponse) {
						responseCallback(null, {
							data: {
								message: 'Workflow did error.',
							},
							responseCode: 500,
						});
					}
					didSendResponse = true;
					return data;
				}

				if (returnData === undefined) {
					if (!didSendResponse) {
						responseCallback(null, {
							data: {
								message:
									'Workflow did execute sucessfully but the last node did not return any data.',
							},
							responseCode,
						});
					}
					didSendResponse = true;
					return data;
				}
<<<<<<< HEAD
=======
				didSendResponse = true;
				return data;
			}

			const additionalKeys: IWorkflowDataProxyAdditionalKeys = {
				$executionId: executionId,
			};

			const responseData = workflow.expression.getSimpleParameterValue(workflowStartNode, webhookData.webhookDescription['responseData'], executionMode, additionalKeys, 'firstEntryJson');

			if (didSendResponse === false) {
				let data: IDataObject | IDataObject[];
>>>>>>> fc95c00c

				const responseData = workflow.expression.getSimpleParameterValue(
					workflowStartNode,
					webhookData.webhookDescription.responseData,
					executionMode,
					'firstEntryJson',
				);

				if (!didSendResponse) {
					// eslint-disable-next-line @typescript-eslint/no-shadow
					let data: IDataObject | IDataObject[];

<<<<<<< HEAD
					if (responseData === 'firstEntryJson') {
						// Return the JSON data of the first entry
=======
					const responsePropertyName = workflow.expression.getSimpleParameterValue(workflowStartNode, webhookData.webhookDescription['responsePropertyName'], executionMode, additionalKeys, undefined);
>>>>>>> fc95c00c

						if (returnData.data!.main[0]![0] === undefined) {
							responseCallback(new Error('No item to return got found.'), {});
							didSendResponse = true;
						}

<<<<<<< HEAD
						data = returnData.data!.main[0]![0].json;
=======
					const responseContentType = workflow.expression.getSimpleParameterValue(workflowStartNode, webhookData.webhookDescription['responseContentType'], executionMode, additionalKeys, undefined);
>>>>>>> fc95c00c

						const responsePropertyName = workflow.expression.getSimpleParameterValue(
							workflowStartNode,
							webhookData.webhookDescription.responsePropertyName,
							executionMode,
							undefined,
						);

						if (responsePropertyName !== undefined) {
							data = get(data, responsePropertyName as string) as IDataObject;
						}

						const responseContentType = workflow.expression.getSimpleParameterValue(
							workflowStartNode,
							webhookData.webhookDescription.responseContentType,
							executionMode,
							undefined,
						);

						if (responseContentType !== undefined) {
							// Send the webhook response manually to be able to set the content-type
							res.setHeader('Content-Type', responseContentType as string);

							// Returning an object, boolean, number, ... causes problems so make sure to stringify if needed
							if (
								data !== null &&
								data !== undefined &&
								['Buffer', 'String'].includes(data.constructor.name)
							) {
								res.end(data);
							} else {
								res.end(JSON.stringify(data));
							}

							responseCallback(null, {
								noWebhookResponse: true,
							});
							didSendResponse = true;
						}
					} else if (responseData === 'firstEntryBinary') {
						// Return the binary data of the first entry
						// eslint-disable-next-line prefer-destructuring
						data = returnData.data!.main[0]![0];

						if (data === undefined) {
							responseCallback(new Error('No item to return got found.'), {});
							didSendResponse = true;
						}

						if (data.binary === undefined) {
							responseCallback(new Error('No binary data to return got found.'), {});
							didSendResponse = true;
						}

						const responseBinaryPropertyName = workflow.expression.getSimpleParameterValue(
							workflowStartNode,
							webhookData.webhookDescription.responseBinaryPropertyName,
							executionMode,
							'data',
						);

						if (responseBinaryPropertyName === undefined && !didSendResponse) {
							responseCallback(new Error('No "responseBinaryPropertyName" is set.'), {});
							didSendResponse = true;
						}

<<<<<<< HEAD
						const binaryData = (data.binary as IBinaryKeyData)[
							responseBinaryPropertyName as string
						];
						if (binaryData === undefined && !didSendResponse) {
							responseCallback(
								new Error(
									// eslint-disable-next-line @typescript-eslint/restrict-template-expressions
									`The binary property "${responseBinaryPropertyName}" which should be returned does not exist.`,
								),
								{},
							);
							didSendResponse = true;
						}
=======
					const responseBinaryPropertyName = workflow.expression.getSimpleParameterValue(workflowStartNode, webhookData.webhookDescription['responseBinaryPropertyName'], executionMode, additionalKeys, 'data');
>>>>>>> fc95c00c

						if (!didSendResponse) {
							// Send the webhook response manually
							res.setHeader('Content-Type', binaryData.mimeType);
							res.end(Buffer.from(binaryData.data, BINARY_ENCODING));

							responseCallback(null, {
								noWebhookResponse: true,
							});
						}
					} else {
						// Return the JSON data of all the entries
						data = [];
						// eslint-disable-next-line no-restricted-syntax
						for (const entry of returnData.data!.main[0]!) {
							data.push(entry.json);
						}
					}

					if (!didSendResponse) {
						responseCallback(null, {
							data,
							responseCode,
						});
					}
				}
				didSendResponse = true;

				return data;
			})
			.catch((e) => {
				if (!didSendResponse) {
					responseCallback(new Error('There was a problem executing the workflow.'), {});
				}

				throw new ResponseHelper.ResponseError(e.message, 500, 500);
			});

		// eslint-disable-next-line consistent-return
		return executionId;
	} catch (e) {
		if (!didSendResponse) {
			responseCallback(new Error('There was a problem executing the workflow.'), {});
		}

		throw new ResponseHelper.ResponseError(e.message, 500, 500);
	}
}

/**
 * Returns the base URL of the webhooks
 *
 * @export
 * @returns
 */
// eslint-disable-next-line @typescript-eslint/explicit-module-boundary-types
export function getWebhookBaseUrl() {
	let urlBaseWebhook = GenericHelpers.getBaseUrl();

	// We renamed WEBHOOK_TUNNEL_URL to WEBHOOK_URL. This is here to maintain
	// backward compatibility. Will be deprecated and removed in the future.
	if (process.env.WEBHOOK_TUNNEL_URL !== undefined || process.env.WEBHOOK_URL !== undefined) {
		// @ts-ignore
		urlBaseWebhook = process.env.WEBHOOK_TUNNEL_URL || process.env.WEBHOOK_URL;
	}
	if (!urlBaseWebhook.endsWith('/')) {
		urlBaseWebhook += '/';
	}

	return urlBaseWebhook;
}<|MERGE_RESOLUTION|>--- conflicted
+++ resolved
@@ -1,15 +1,6 @@
-/* eslint-disable @typescript-eslint/prefer-nullish-coalescing */
-/* eslint-disable @typescript-eslint/no-non-null-assertion */
-/* eslint-disable @typescript-eslint/no-unsafe-member-access */
-/* eslint-disable @typescript-eslint/no-unsafe-assignment */
-/* eslint-disable id-denylist */
 import * as express from 'express';
-// eslint-disable-next-line import/no-extraneous-dependencies
 import { get } from 'lodash';
 
-<<<<<<< HEAD
-import { BINARY_ENCODING, NodeExecuteFunctions } from 'n8n-core';
-=======
 import {
 	ActiveExecutions,
 	GenericHelpers,
@@ -28,7 +19,6 @@
 	BINARY_ENCODING,
 	NodeExecuteFunctions,
 } from 'n8n-core';
->>>>>>> fc95c00c
 
 import {
 	IBinaryKeyData,
@@ -45,22 +35,7 @@
 	Workflow,
 	WorkflowExecuteMode,
 } from 'n8n-workflow';
-// eslint-disable-next-line import/no-cycle
-import {
-	ActiveExecutions,
-	// eslint-disable-next-line @typescript-eslint/no-unused-vars
-	ExternalHooks,
-	GenericHelpers,
-	IExecutionDb,
-	IResponseCallbackData,
-	IWorkflowDb,
-	IWorkflowExecutionDataProcess,
-	ResponseHelper,
-	WorkflowCredentials,
-	WorkflowExecuteAdditionalData,
-	WorkflowHelpers,
-	WorkflowRunner,
-} from '.';
+
 
 const activeExecutions = ActiveExecutions.getInstance();
 
@@ -72,15 +47,7 @@
  * @param {Workflow} workflow
  * @returns {IWebhookData[]}
  */
-<<<<<<< HEAD
-export function getWorkflowWebhooks(
-	workflow: Workflow,
-	additionalData: IWorkflowExecuteAdditionalData,
-	destinationNode?: string,
-): IWebhookData[] {
-=======
 export function getWorkflowWebhooks(workflow: Workflow, additionalData: IWorkflowExecuteAdditionalData, destinationNode?: string, ignoreRestartWehbooks = false): IWebhookData[] {
->>>>>>> fc95c00c
 	// Check all the nodes in the workflow if they have webhooks
 
 	const returnData: IWebhookData[] = [];
@@ -92,20 +59,13 @@
 		parentNodes.push(destinationNode);
 	}
 
-	// eslint-disable-next-line no-restricted-syntax
 	for (const node of Object.values(workflow.nodes)) {
 		if (parentNodes !== undefined && !parentNodes.includes(node.name)) {
 			// If parentNodes are given check only them if they have webhooks
 			// and no other ones
-			// eslint-disable-next-line no-continue
 			continue;
 		}
-<<<<<<< HEAD
-		// eslint-disable-next-line prefer-spread
-		returnData.push.apply(returnData, NodeHelpers.getNodeWebhooks(workflow, node, additionalData));
-=======
 		returnData.push.apply(returnData, NodeHelpers.getNodeWebhooks(workflow, node, additionalData, ignoreRestartWehbooks));
->>>>>>> fc95c00c
 	}
 
 	return returnData;
@@ -124,42 +84,13 @@
 
 	const returnData: IWebhookData[] = [];
 
-	// eslint-disable-next-line no-restricted-syntax
 	for (const node of Object.values(workflow.nodes)) {
-		// eslint-disable-next-line prefer-spread
 		returnData.push.apply(returnData, NodeHelpers.getNodeWebhooksBasic(workflow, node));
 	}
 
 	return returnData;
 }
 
-<<<<<<< HEAD
-/**
- * Executes a webhook
- *
- * @export
- * @param {IWebhookData} webhookData
- * @param {IWorkflowDb} workflowData
- * @param {INode} workflowStartNode
- * @param {WorkflowExecuteMode} executionMode
- * @param {(string | undefined)} sessionId
- * @param {express.Request} req
- * @param {express.Response} res
- * @param {((error: Error | null, data: IResponseCallbackData) => void)} responseCallback
- * @returns {(Promise<string | undefined>)}
- */
-export async function executeWebhook(
-	workflow: Workflow,
-	webhookData: IWebhookData,
-	workflowData: IWorkflowDb,
-	workflowStartNode: INode,
-	executionMode: WorkflowExecuteMode,
-	sessionId: string | undefined,
-	req: express.Request,
-	res: express.Response,
-	responseCallback: (error: Error | null, data: IResponseCallbackData) => void,
-): Promise<string | undefined> {
-=======
 
  /**
   * Executes a webhook
@@ -176,7 +107,6 @@
   * @returns {(Promise<string | undefined>)}
   */
 export async function executeWebhook(workflow: Workflow, webhookData: IWebhookData, workflowData: IWorkflowDb, workflowStartNode: INode, executionMode: WorkflowExecuteMode, sessionId: string | undefined, runExecutionData: IRunExecutionData | undefined, executionId: string | undefined, req: express.Request, res: express.Response, responseCallback: (error: Error | null, data: IResponseCallbackData) => void): Promise<string | undefined> {
->>>>>>> fc95c00c
 	// Get the nodeType to know which responseMode is set
 	const nodeType = workflow.nodeTypes.getByName(workflowStartNode.type);
 	if (nodeType === undefined) {
@@ -190,29 +120,13 @@
 	};
 
 	// Get the responseMode
-<<<<<<< HEAD
-	const responseMode = workflow.expression.getSimpleParameterValue(
-		workflowStartNode,
-		webhookData.webhookDescription.responseMode,
-		executionMode,
-		'onReceived',
-	);
-	const responseCode = workflow.expression.getSimpleParameterValue(
-		workflowStartNode,
-		webhookData.webhookDescription.responseCode,
-		executionMode,
-		200,
-	) as number;
-=======
 	const responseMode = workflow.expression.getSimpleParameterValue(workflowStartNode, webhookData.webhookDescription['responseMode'], executionMode, additionalKeys, 'onReceived');
 	const responseCode = workflow.expression.getSimpleParameterValue(workflowStartNode, webhookData.webhookDescription['responseCode'], executionMode, additionalKeys, 200) as number;
->>>>>>> fc95c00c
 
 	if (!['onReceived', 'lastNode'].includes(responseMode as string)) {
 		// If the mode is not known we error. Is probably best like that instead of using
 		// the default that people know as early as possible (probably already testing phase)
 		// that something does not resolve properly.
-		// eslint-disable-next-line @typescript-eslint/restrict-template-expressions
 		const errorMessage = `The response mode ${responseMode} is not valid!`;
 		responseCallback(new Error(errorMessage), {});
 		throw new ResponseHelper.ResponseError(errorMessage, 500, 500);
@@ -233,13 +147,7 @@
 		let webhookResultData: IWebhookResponseData;
 
 		try {
-			webhookResultData = await workflow.runWebhook(
-				webhookData,
-				workflowStartNode,
-				additionalData,
-				NodeExecuteFunctions,
-				executionMode,
-			);
+			webhookResultData = await workflow.runWebhook(webhookData, workflowStartNode, additionalData, NodeExecuteFunctions, executionMode);
 		} catch (err) {
 			// Send error response to webhook caller
 			const errorMessage = 'Workflow Webhook Error: Workflow could not be started!';
@@ -263,28 +171,13 @@
 				noWebhookResponse: true,
 				// Add empty data that it at least tries to "execute" the webhook
 				// which then so gets the chance to throw the error.
-				workflowData: [[{ json: {} }]],
+				workflowData: [[{json: {}}]],
 			};
 		}
 
 		// Save static data if it changed
 		await WorkflowHelpers.saveStaticData(workflow);
 
-<<<<<<< HEAD
-		if (webhookData.webhookDescription.responseHeaders !== undefined) {
-			const responseHeaders = workflow.expression.getComplexParameterValue(
-				workflowStartNode,
-				webhookData.webhookDescription.responseHeaders,
-				executionMode,
-				undefined,
-			) as {
-				entries?:
-					| Array<{
-							name: string;
-							value: string;
-					  }>
-					| undefined;
-=======
 		const additionalKeys: IWorkflowDataProxyAdditionalKeys = {
 			$executionId: executionId,
 		};
@@ -295,19 +188,16 @@
 					name: string;
 					value: string;
 				}> | undefined;
->>>>>>> fc95c00c
 			};
 
-			// eslint-disable-next-line @typescript-eslint/prefer-optional-chain
-			if (responseHeaders !== undefined && responseHeaders.entries !== undefined) {
-				// eslint-disable-next-line no-restricted-syntax
-				for (const item of responseHeaders.entries) {
-					res.setHeader(item.name, item.value);
-				}
-			}
-		}
-
-		if (webhookResultData.noWebhookResponse === true && !didSendResponse) {
+			if (responseHeaders !== undefined && responseHeaders['entries'] !== undefined) {
+				for (const item of responseHeaders['entries']) {
+					res.setHeader(item['name'], item['value']);
+				}
+			}
+		}
+
+		if (webhookResultData.noWebhookResponse === true && didSendResponse === false) {
 			// The response got already send
 			responseCallback(null, {
 				noWebhookResponse: true,
@@ -319,7 +209,7 @@
 			// Workflow should not run
 			if (webhookResultData.webhookResponse !== undefined) {
 				// Data to respond with is given
-				if (!didSendResponse) {
+				if (didSendResponse === false) {
 					responseCallback(null, {
 						data: webhookResultData.webhookResponse,
 						responseCode,
@@ -328,8 +218,7 @@
 				}
 			} else {
 				// Send default response
-				// eslint-disable-next-line no-lonely-if
-				if (!didSendResponse) {
+				if (didSendResponse === false) {
 					responseCallback(null, {
 						data: {
 							message: 'Webhook call got received.',
@@ -344,7 +233,7 @@
 
 		// Now that we know that the workflow should run we can return the default response
 		// directly if responseMode it set to "onReceived" and a respone should be sent
-		if (responseMode === 'onReceived' && !didSendResponse) {
+		if (responseMode === 'onReceived' && didSendResponse === false) {
 			// Return response directly and do not wait for the workflow to finish
 			if (webhookResultData.webhookResponse !== undefined) {
 				// Data to respond with is given
@@ -366,21 +255,18 @@
 
 		// Initialize the data of the webhook node
 		const nodeExecutionStack: IExecuteData[] = [];
-		nodeExecutionStack.push({
-			node: workflowStartNode,
-			data: {
-				main: webhookResultData.workflowData,
-			},
-		});
-
-<<<<<<< HEAD
-		const runExecutionData: IRunExecutionData = {
-			startData: {},
-=======
+		nodeExecutionStack.push(
+			{
+				node: workflowStartNode,
+				data: {
+					main: webhookResultData.workflowData,
+				},
+			}
+		);
+
 		runExecutionData = runExecutionData || {
 			startData: {
 			},
->>>>>>> fc95c00c
 			resultData: {
 				runData: {},
 			},
@@ -413,60 +299,47 @@
 		const workflowRunner = new WorkflowRunner();
 		executionId = await workflowRunner.run(runData, true, !didSendResponse, executionId);
 
-		Logger.verbose(
-			// eslint-disable-next-line @typescript-eslint/restrict-template-expressions
-			`Started execution of workflow "${workflow.name}" from webhook with execution ID ${executionId}`,
-			{ executionId },
-		);
+		Logger.verbose(`Started execution of workflow "${workflow.name}" from webhook with execution ID ${executionId}`, { executionId });
 
 		// Get a promise which resolves when the workflow did execute and send then response
-		const executePromise = activeExecutions.getPostExecutePromise(executionId) as Promise<
-			IExecutionDb | undefined
-		>;
-		executePromise
-			.then((data) => {
-				if (data === undefined) {
-					if (!didSendResponse) {
-						responseCallback(null, {
-							data: {
-								message: 'Workflow did execute sucessfully but no data got returned.',
-							},
-							responseCode,
-						});
-						didSendResponse = true;
-					}
-					return undefined;
-				}
-
-				const returnData = WorkflowHelpers.getDataLastExecutedNodeData(data);
-				if (data.data.resultData.error || returnData?.error !== undefined) {
-					if (!didSendResponse) {
-						responseCallback(null, {
-							data: {
-								message: 'Workflow did error.',
-							},
-							responseCode: 500,
-						});
-					}
+		const executePromise = activeExecutions.getPostExecutePromise(executionId) as Promise<IExecutionDb | undefined>;
+		executePromise.then((data) => {
+			if (data === undefined) {
+				if (didSendResponse === false) {
+					responseCallback(null, {
+						data: {
+							message: 'Workflow did execute sucessfully but no data got returned.',
+						},
+						responseCode,
+					});
 					didSendResponse = true;
-					return data;
-				}
-
-				if (returnData === undefined) {
-					if (!didSendResponse) {
-						responseCallback(null, {
-							data: {
-								message:
-									'Workflow did execute sucessfully but the last node did not return any data.',
-							},
-							responseCode,
-						});
-					}
-					didSendResponse = true;
-					return data;
-				}
-<<<<<<< HEAD
-=======
+				}
+				return undefined;
+			}
+
+			const returnData = WorkflowHelpers.getDataLastExecutedNodeData(data);
+			if(data.data.resultData.error || returnData?.error !== undefined) {
+				if (didSendResponse === false) {
+					responseCallback(null, {
+						data: {
+							message: 'Workflow did error.',
+						},
+						responseCode: 500,
+					});
+				}
+				didSendResponse = true;
+				return data;
+			}
+
+			if (returnData === undefined) {
+				if (didSendResponse === false) {
+					responseCallback(null, {
+						data: {
+							message: 'Workflow did execute sucessfully but the last node did not return any data.',
+						},
+						responseCode,
+					});
+				}
 				didSendResponse = true;
 				return data;
 			}
@@ -479,167 +352,117 @@
 
 			if (didSendResponse === false) {
 				let data: IDataObject | IDataObject[];
->>>>>>> fc95c00c
-
-				const responseData = workflow.expression.getSimpleParameterValue(
-					workflowStartNode,
-					webhookData.webhookDescription.responseData,
-					executionMode,
-					'firstEntryJson',
-				);
-
-				if (!didSendResponse) {
-					// eslint-disable-next-line @typescript-eslint/no-shadow
-					let data: IDataObject | IDataObject[];
-
-<<<<<<< HEAD
-					if (responseData === 'firstEntryJson') {
-						// Return the JSON data of the first entry
-=======
+
+				if (responseData === 'firstEntryJson') {
+					// Return the JSON data of the first entry
+
+					if (returnData.data!.main[0]![0] === undefined) {
+						responseCallback(new Error('No item to return got found.'), {});
+						didSendResponse = true;
+					}
+
+					data = returnData.data!.main[0]![0].json;
+
 					const responsePropertyName = workflow.expression.getSimpleParameterValue(workflowStartNode, webhookData.webhookDescription['responsePropertyName'], executionMode, additionalKeys, undefined);
->>>>>>> fc95c00c
-
-						if (returnData.data!.main[0]![0] === undefined) {
-							responseCallback(new Error('No item to return got found.'), {});
-							didSendResponse = true;
+
+					if (responsePropertyName !== undefined) {
+						data = get(data, responsePropertyName as string) as IDataObject;
+					}
+
+					const responseContentType = workflow.expression.getSimpleParameterValue(workflowStartNode, webhookData.webhookDescription['responseContentType'], executionMode, additionalKeys, undefined);
+
+					if (responseContentType !== undefined) {
+						// Send the webhook response manually to be able to set the content-type
+						res.setHeader('Content-Type', responseContentType as string);
+
+						// Returning an object, boolean, number, ... causes problems so make sure to stringify if needed
+						if (data !== null && data !== undefined && ['Buffer', 'String'].includes(data.constructor.name)) {
+							res.end(data);
+						} else {
+							res.end(JSON.stringify(data));
 						}
 
-<<<<<<< HEAD
-						data = returnData.data!.main[0]![0].json;
-=======
-					const responseContentType = workflow.expression.getSimpleParameterValue(workflowStartNode, webhookData.webhookDescription['responseContentType'], executionMode, additionalKeys, undefined);
->>>>>>> fc95c00c
-
-						const responsePropertyName = workflow.expression.getSimpleParameterValue(
-							workflowStartNode,
-							webhookData.webhookDescription.responsePropertyName,
-							executionMode,
-							undefined,
-						);
-
-						if (responsePropertyName !== undefined) {
-							data = get(data, responsePropertyName as string) as IDataObject;
-						}
-
-						const responseContentType = workflow.expression.getSimpleParameterValue(
-							workflowStartNode,
-							webhookData.webhookDescription.responseContentType,
-							executionMode,
-							undefined,
-						);
-
-						if (responseContentType !== undefined) {
-							// Send the webhook response manually to be able to set the content-type
-							res.setHeader('Content-Type', responseContentType as string);
-
-							// Returning an object, boolean, number, ... causes problems so make sure to stringify if needed
-							if (
-								data !== null &&
-								data !== undefined &&
-								['Buffer', 'String'].includes(data.constructor.name)
-							) {
-								res.end(data);
-							} else {
-								res.end(JSON.stringify(data));
-							}
-
-							responseCallback(null, {
-								noWebhookResponse: true,
-							});
-							didSendResponse = true;
-						}
-					} else if (responseData === 'firstEntryBinary') {
-						// Return the binary data of the first entry
-						// eslint-disable-next-line prefer-destructuring
-						data = returnData.data!.main[0]![0];
-
-						if (data === undefined) {
-							responseCallback(new Error('No item to return got found.'), {});
-							didSendResponse = true;
-						}
-
-						if (data.binary === undefined) {
-							responseCallback(new Error('No binary data to return got found.'), {});
-							didSendResponse = true;
-						}
-
-						const responseBinaryPropertyName = workflow.expression.getSimpleParameterValue(
-							workflowStartNode,
-							webhookData.webhookDescription.responseBinaryPropertyName,
-							executionMode,
-							'data',
-						);
-
-						if (responseBinaryPropertyName === undefined && !didSendResponse) {
-							responseCallback(new Error('No "responseBinaryPropertyName" is set.'), {});
-							didSendResponse = true;
-						}
-
-<<<<<<< HEAD
-						const binaryData = (data.binary as IBinaryKeyData)[
-							responseBinaryPropertyName as string
-						];
-						if (binaryData === undefined && !didSendResponse) {
-							responseCallback(
-								new Error(
-									// eslint-disable-next-line @typescript-eslint/restrict-template-expressions
-									`The binary property "${responseBinaryPropertyName}" which should be returned does not exist.`,
-								),
-								{},
-							);
-							didSendResponse = true;
-						}
-=======
+						responseCallback(null, {
+							noWebhookResponse: true,
+						});
+						didSendResponse = true;
+					}
+
+				} else if (responseData === 'firstEntryBinary') {
+					// Return the binary data of the first entry
+					data = returnData.data!.main[0]![0];
+
+					if (data === undefined) {
+						responseCallback(new Error('No item to return got found.'), {});
+						didSendResponse = true;
+					}
+
+					if (data.binary === undefined) {
+						responseCallback(new Error('No binary data to return got found.'), {});
+						didSendResponse = true;
+					}
+
 					const responseBinaryPropertyName = workflow.expression.getSimpleParameterValue(workflowStartNode, webhookData.webhookDescription['responseBinaryPropertyName'], executionMode, additionalKeys, 'data');
->>>>>>> fc95c00c
-
-						if (!didSendResponse) {
-							// Send the webhook response manually
-							res.setHeader('Content-Type', binaryData.mimeType);
-							res.end(Buffer.from(binaryData.data, BINARY_ENCODING));
-
-							responseCallback(null, {
-								noWebhookResponse: true,
-							});
-						}
-					} else {
-						// Return the JSON data of all the entries
-						data = [];
-						// eslint-disable-next-line no-restricted-syntax
-						for (const entry of returnData.data!.main[0]!) {
-							data.push(entry.json);
-						}
-					}
-
-					if (!didSendResponse) {
+
+					if (responseBinaryPropertyName === undefined && didSendResponse === false) {
+						responseCallback(new Error('No "responseBinaryPropertyName" is set.'), {});
+						didSendResponse = true;
+					}
+
+					const binaryData = (data.binary as IBinaryKeyData)[responseBinaryPropertyName as string];
+					if (binaryData === undefined && didSendResponse === false) {
+						responseCallback(new Error(`The binary property "${responseBinaryPropertyName}" which should be returned does not exist.`), {});
+						didSendResponse = true;
+					}
+
+					if (didSendResponse === false) {
+						// Send the webhook response manually
+						res.setHeader('Content-Type', binaryData.mimeType);
+						res.end(Buffer.from(binaryData.data, BINARY_ENCODING));
+
 						responseCallback(null, {
-							data,
-							responseCode,
+							noWebhookResponse: true,
 						});
 					}
-				}
-				didSendResponse = true;
-
-				return data;
-			})
-			.catch((e) => {
-				if (!didSendResponse) {
-					responseCallback(new Error('There was a problem executing the workflow.'), {});
-				}
-
-				throw new ResponseHelper.ResponseError(e.message, 500, 500);
-			});
-
-		// eslint-disable-next-line consistent-return
+
+				} else {
+					// Return the JSON data of all the entries
+					data = [];
+					for (const entry of returnData.data!.main[0]!) {
+						data.push(entry.json);
+					}
+				}
+
+				if (didSendResponse === false) {
+					responseCallback(null, {
+						data,
+						responseCode,
+					});
+				}
+			}
+			didSendResponse = true;
+
+			return data;
+		})
+		.catch((e) => {
+			if (didSendResponse === false) {
+				responseCallback(new Error('There was a problem executing the workflow.'), {});
+			}
+
+			throw new ResponseHelper.ResponseError(e.message, 500, 500);
+		});
+
 		return executionId;
+
 	} catch (e) {
-		if (!didSendResponse) {
+		if (didSendResponse === false) {
 			responseCallback(new Error('There was a problem executing the workflow.'), {});
 		}
 
 		throw new ResponseHelper.ResponseError(e.message, 500, 500);
 	}
 }
+
 
 /**
  * Returns the base URL of the webhooks
@@ -647,7 +470,6 @@
  * @export
  * @returns
  */
-// eslint-disable-next-line @typescript-eslint/explicit-module-boundary-types
 export function getWebhookBaseUrl() {
 	let urlBaseWebhook = GenericHelpers.getBaseUrl();
 
