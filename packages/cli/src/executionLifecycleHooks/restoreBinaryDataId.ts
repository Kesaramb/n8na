--- conflicted
+++ resolved
@@ -2,17 +2,6 @@
 import { BinaryDataService } from 'n8n-core';
 import type { IRun } from 'n8n-workflow';
 import type { BinaryData } from 'n8n-core';
-<<<<<<< HEAD
-=======
-
-export function isMissingExecutionId(
-	fileId: string,
-	mode: BinaryData.NonDefaultMode,
-	uuidV4CharLength = 36,
-) {
-	return mode === 'filesystem' ? uuidV4CharLength === fileId.length : fileId.includes('/temp/');
-}
->>>>>>> ab647b23
 
 /**
  * Whenever the execution ID is not available to the binary data service at the
@@ -20,13 +9,8 @@
  * This function restores the ID in the file name and run data reference.
  *
  * ```txt
-<<<<<<< HEAD
  * filesystem-v2:workflows/123/executions/temp/binary_data/69055-83c4-4493-876a-9092c4708b9b ->
  * filesystem-v2:workflows/123/executions/390/binary_data/69055-83c4-4493-876a-9092c4708b9b
-=======
- * filesystem:11869055-83c4-4493-876a-9092c4708b9b ->
- * filesystem:39011869055-83c4-4493-876a-9092c4708b9b
->>>>>>> ab647b23
  *
  * s3:workflows/123/executions/temp/binary_data/69055-83c4-4493-876a-9092c4708b9b ->
  * s3:workflows/123/executions/390/binary_data/69055-83c4-4493-876a-9092c4708b9b
@@ -40,7 +24,6 @@
 
 		if (!binaryDataId) return;
 
-<<<<<<< HEAD
 		const [mode, fileId] = binaryDataId.split(':') as [BinaryData.StoredMode, string];
 
 		const isMissingExecutionId = fileId.includes('/temp/');
@@ -48,14 +31,6 @@
 		if (!isMissingExecutionId) return;
 
 		const correctFileId = fileId.replace('temp', executionId);
-=======
-		const [mode, fileId] = binaryDataId.split(':') as [BinaryData.NonDefaultMode, string];
-
-		if (!isMissingExecutionId(fileId, mode)) return;
-
-		const correctFileId =
-			mode === 'filesystem' ? `${executionId}${fileId}` : fileId.replace('temp', executionId);
->>>>>>> ab647b23
 
 		await Container.get(BinaryDataService).rename(fileId, correctFileId);
 
