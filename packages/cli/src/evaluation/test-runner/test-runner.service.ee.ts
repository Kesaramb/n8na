--- conflicted
+++ resolved
@@ -21,11 +21,8 @@
 import { getRunData } from '@/workflow-execute-additional-data';
 import { WorkflowRunner } from '@/workflow-runner';
 
-<<<<<<< HEAD
 import { EvaluationMetrics } from './evaluation-metrics.ee';
-=======
 import { createPinData, getPastExecutionStartNode } from './utils.ee';
->>>>>>> 43dd2a06
 
 /**
  * This service orchestrates the running of test cases.
