--- conflicted
+++ resolved
@@ -56,7 +56,6 @@
 	return sanitizedUser;
 }
 
-<<<<<<< HEAD
 /**
  * Check if the endpoint is `POST /users/:id`.
  */
@@ -66,8 +65,8 @@
 		new RegExp(`/${restEndpoint}/users/[\\w\\d-]*`).test(req.url) &&
 		!req.url.includes('reinvite')
 	);
-=======
+}
+
 export function isAuthenticatedRequest(request: express.Request): request is AuthenticatedRequest {
 	return request.user !== undefined;
->>>>>>> b4b09042
 }