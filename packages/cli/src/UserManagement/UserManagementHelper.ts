--- conflicted
+++ resolved
@@ -10,11 +10,8 @@
 import { getWebhookBaseUrl } from '@/WebhookHelpers';
 import { RoleService } from '@/services/role.service';
 import { UserRepository } from '@db/repositories/user.repository';
-<<<<<<< HEAD
-import { Scope } from '@n8n/permissions';
-=======
+import type { Scope } from '@n8n/permissions';
 import { BadRequestError } from '@/errors/response-errors/bad-request.error';
->>>>>>> a37f1cb0
 
 export function isSharingEnabled(): boolean {
 	return Container.get(License).isSharingEnabled();
