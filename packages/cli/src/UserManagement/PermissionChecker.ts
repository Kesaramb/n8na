import { Service } from 'typedi';
import type { INode, Workflow } from 'n8n-workflow';
<<<<<<< HEAD
import { ApplicationError, NodeOperationError, WorkflowOperationError } from 'n8n-workflow';
=======
import { CredentialAccessError, NodeOperationError, WorkflowOperationError } from 'n8n-workflow';
>>>>>>> 8a71a676

import config from '@/config';
import { License } from '@/License';
import { OwnershipService } from '@/services/ownership.service';
import { UserRepository } from '@db/repositories/user.repository';
import { SharedCredentialsRepository } from '@db/repositories/sharedCredentials.repository';
import { ProjectService } from '@/services/project.service';
import { RoleService } from '@/services/role.service';

@Service()
export class PermissionChecker {
	constructor(
		private readonly userRepository: UserRepository,
		private readonly sharedCredentialsRepository: SharedCredentialsRepository,
		private readonly ownershipService: OwnershipService,
		private readonly license: License,
		private readonly projectService: ProjectService,
		private readonly roleService: RoleService,
	) {}

	/**
	 * Check if a user is permitted to execute a workflow.
	 *
	 * Allow:
	 * - if user has global scope `workflow:execute`, OR
	 * - if user has project scope `workflow:execute` in any of their roles
	 * in any of the projects where the workflow is accessible, AND if every
	 * credential used by nodes in the workflow is accessible by any of the
	 * projects where the workflow is accessible.
	 */
<<<<<<< HEAD
	async check(workflow: Workflow, userId: string) {
		const user = await this.userRepository.findOneByOrFail({ id: userId });
=======
	async check(workflowId: string, userId: string, nodes: INode[]) {
		// allow if no nodes in this workflow use creds

		const credIdsToNodes = this.mapCredIdsToNodes(nodes);

		const workflowCredIds = Object.keys(credIdsToNodes);

		if (workflowCredIds.length === 0) return;

		// allow if requesting user is instance owner

		const user = await this.userRepository.findOneOrFail({
			where: { id: userId },
		});
>>>>>>> 8a71a676

		if (user.hasGlobalScope('workflow:execute')) return;

		const { roles, projectIds } = await this.projectService.findRolesAndProjects(
			userId,
			workflow.id,
		);

		const scopes = this.roleService.getScopesBy(roles);

<<<<<<< HEAD
		if (!scopes.has('workflow:execute')) {
			throw new ApplicationError('User is not allowed to execute this workflow', {
				extra: { userId, workflowId: workflow.id },
			});
=======
		if (workflowId && isSharingEnabled) {
			workflowUserIds = await this.sharedWorkflowRepository.getSharedUserIds(workflowId);
>>>>>>> 8a71a676
		}

		const credIdsToNodes = this.mapCredIdsToNodes(workflow);

		const workflowCredIds = Object.keys(credIdsToNodes);

		if (workflowCredIds.length === 0) return;

<<<<<<< HEAD
		/**
		 * @TODO We still need to ensure that the workflow's credentials
		 * are in the relevant project IDs. Optimize check.
		 */

		for (const credentialsId of workflowCredIds) {
			const isAccessible = await this.sharedCredentialsRepository.isAccessible(
				credentialsId,
				projectIds,
			);

			if (!isAccessible) {
				const nodeToFlag = credIdsToNodes[credentialsId][0];

				throw new NodeOperationError(nodeToFlag, 'Node has no access to credential', {
					description: 'Please recreate the credential or ask its owner to share it with you.',
					level: 'warning',
				});
			}
		}
=======
		// if disallowed, flag only first node using first inaccessible cred
		const inaccessibleCredId = inaccessibleCredIds[0];
		const nodeToFlag = credIdsToNodes[inaccessibleCredId][0];

		throw new CredentialAccessError(nodeToFlag, inaccessibleCredId, workflowId);
>>>>>>> 8a71a676
	}

	async checkSubworkflowExecutePolicy(
		subworkflow: Workflow,
		parentWorkflowId: string,
		node?: INode,
	) {
		/**
		 * Important considerations: both the current workflow and the parent can have empty IDs.
		 * This happens when a user is executing an unsaved workflow manually running a workflow
		 * loaded from a file or code, for instance.
		 * This is an important topic to keep in mind for all security checks
		 */
		if (!subworkflow.id) {
			// It's a workflow from code and not loaded from DB
			// No checks are necessary since it doesn't have any sort of settings
			return;
		}

		let policy =
			subworkflow.settings?.callerPolicy ?? config.getEnv('workflows.callerPolicyDefaultOption');

		if (!this.license.isSharingEnabled()) {
			// Community version allows only same owner workflows
			policy = 'workflowsFromSameOwner';
		}

		const parentWorkflowOwner =
			await this.ownershipService.getWorkflowOwnerCached(parentWorkflowId);

		const subworkflowOwner = await this.ownershipService.getWorkflowOwnerCached(subworkflow.id);

		const description =
			subworkflowOwner.id === parentWorkflowOwner.id
				? 'Change the settings of the sub-workflow so it can be called by this one.'
				: `${subworkflowOwner.firstName} (${subworkflowOwner.email}) can make this change. You may need to tell them the ID of the sub-workflow, which is ${subworkflow.id}`;

		const errorToThrow = new WorkflowOperationError(
			`Target workflow ID ${subworkflow.id} may not be called`,
			node,
			description,
		);

		if (policy === 'none') {
			throw errorToThrow;
		}

		if (policy === 'workflowsFromAList') {
			if (parentWorkflowId === undefined) {
				throw errorToThrow;
			}
			const allowedCallerIds = subworkflow.settings.callerIds
				?.split(',')
				.map((id) => id.trim())
				.filter((id) => id !== '');

			if (!allowedCallerIds?.includes(parentWorkflowId)) {
				throw errorToThrow;
			}
		}

		if (policy === 'workflowsFromSameOwner' && subworkflowOwner?.id !== parentWorkflowOwner.id) {
			throw errorToThrow;
		}
	}

	private mapCredIdsToNodes(nodes: INode[]) {
		return nodes.reduce<{ [credentialId: string]: INode[] }>((map, node) => {
			if (node.disabled || !node.credentials) return map;

			Object.values(node.credentials).forEach((cred) => {
				if (!cred.id) {
					throw new NodeOperationError(node, 'Node uses invalid credential', {
						description: 'Please recreate the credential.',
						level: 'warning',
					});
				}

				map[cred.id] = map[cred.id] ? [...map[cred.id], node] : [node];
			});

			return map;
		}, {});
	}
}<|MERGE_RESOLUTION|>--- conflicted
+++ resolved
@@ -1,10 +1,11 @@
 import { Service } from 'typedi';
 import type { INode, Workflow } from 'n8n-workflow';
-<<<<<<< HEAD
-import { ApplicationError, NodeOperationError, WorkflowOperationError } from 'n8n-workflow';
-=======
-import { CredentialAccessError, NodeOperationError, WorkflowOperationError } from 'n8n-workflow';
->>>>>>> 8a71a676
+import {
+	ApplicationError,
+	CredentialAccessError,
+	NodeOperationError,
+	WorkflowOperationError,
+} from 'n8n-workflow';
 
 import config from '@/config';
 import { License } from '@/License';
@@ -35,12 +36,23 @@
 	 * credential used by nodes in the workflow is accessible by any of the
 	 * projects where the workflow is accessible.
 	 */
-<<<<<<< HEAD
-	async check(workflow: Workflow, userId: string) {
+	async check(workflowId: string, userId: string, nodes: INode[]) {
 		const user = await this.userRepository.findOneByOrFail({ id: userId });
-=======
-	async check(workflowId: string, userId: string, nodes: INode[]) {
-		// allow if no nodes in this workflow use creds
+
+		if (user.hasGlobalScope('workflow:execute')) return;
+
+		const { roles, projectIds } = await this.projectService.findRolesAndProjects(
+			userId,
+			workflowId,
+		);
+
+		const scopes = this.roleService.getScopesBy(roles);
+
+		if (!scopes.has('workflow:execute')) {
+			throw new ApplicationError('User is not allowed to execute this workflow', {
+				extra: { userId, workflowId },
+			});
+		}
 
 		const credIdsToNodes = this.mapCredIdsToNodes(nodes);
 
@@ -48,40 +60,6 @@
 
 		if (workflowCredIds.length === 0) return;
 
-		// allow if requesting user is instance owner
-
-		const user = await this.userRepository.findOneOrFail({
-			where: { id: userId },
-		});
->>>>>>> 8a71a676
-
-		if (user.hasGlobalScope('workflow:execute')) return;
-
-		const { roles, projectIds } = await this.projectService.findRolesAndProjects(
-			userId,
-			workflow.id,
-		);
-
-		const scopes = this.roleService.getScopesBy(roles);
-
-<<<<<<< HEAD
-		if (!scopes.has('workflow:execute')) {
-			throw new ApplicationError('User is not allowed to execute this workflow', {
-				extra: { userId, workflowId: workflow.id },
-			});
-=======
-		if (workflowId && isSharingEnabled) {
-			workflowUserIds = await this.sharedWorkflowRepository.getSharedUserIds(workflowId);
->>>>>>> 8a71a676
-		}
-
-		const credIdsToNodes = this.mapCredIdsToNodes(workflow);
-
-		const workflowCredIds = Object.keys(credIdsToNodes);
-
-		if (workflowCredIds.length === 0) return;
-
-<<<<<<< HEAD
 		/**
 		 * @TODO We still need to ensure that the workflow's credentials
 		 * are in the relevant project IDs. Optimize check.
@@ -95,20 +73,9 @@
 
 			if (!isAccessible) {
 				const nodeToFlag = credIdsToNodes[credentialsId][0];
-
-				throw new NodeOperationError(nodeToFlag, 'Node has no access to credential', {
-					description: 'Please recreate the credential or ask its owner to share it with you.',
-					level: 'warning',
-				});
+				throw new CredentialAccessError(nodeToFlag, credentialsId, workflowId);
 			}
 		}
-=======
-		// if disallowed, flag only first node using first inaccessible cred
-		const inaccessibleCredId = inaccessibleCredIds[0];
-		const nodeToFlag = credIdsToNodes[inaccessibleCredId][0];
-
-		throw new CredentialAccessError(nodeToFlag, inaccessibleCredId, workflowId);
->>>>>>> 8a71a676
 	}
 
 	async checkSubworkflowExecutePolicy(
