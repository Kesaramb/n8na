import { existsSync } from 'fs';
import { readFile } from 'fs/promises';
import Handlebars from 'handlebars';
import { join as pathJoin } from 'path';
import * as GenericHelpers from '@/GenericHelpers';
import config from '@/config';
import {
	InviteEmailData,
	PasswordResetData,
	SendEmailResult,
	UserManagementMailerImplementation,
} from './Interfaces';
import { NodeMailer } from './NodeMailer';

type Template = HandlebarsTemplateDelegate<unknown>;
type TemplateName = 'invite' | 'passwordReset';

const templates: Partial<Record<TemplateName, Template>> = {};

async function getTemplate(
	templateName: TemplateName,
	defaultFilename = `${templateName}.html`,
): Promise<Template> {
	let template = templates[templateName];
	if (!template) {
		const templateOverride = (await GenericHelpers.getConfigValue(
			`userManagement.emails.templates.${templateName}`,
		)) as string;

		let markup;
		if (templateOverride && existsSync(templateOverride)) {
			markup = await readFile(templateOverride, 'utf-8');
		} else {
			markup = await readFile(pathJoin(__dirname, `templates/${defaultFilename}`), 'utf-8');
		}
		template = Handlebars.compile(markup);
		templates[templateName] = template;
	}
	return template;
}

export class UserManagementMailer {
	private mailer: UserManagementMailerImplementation | undefined;

	constructor() {
		// Other implementations can be used in the future.
		if (
			config.getEnv('userManagement.emails.mode') === 'smtp' &&
			config.getEnv('userManagement.emails.smtp.host') !== ''
		) {
			this.mailer = new NodeMailer();
		}
	}

	async verifyConnection(): Promise<void> {
		if (!this.mailer) throw new Error('No mailer configured.');

		return this.mailer.verifyConnection();
	}

	async invite(inviteEmailData: InviteEmailData): Promise<SendEmailResult> {
		const template = await getTemplate('invite');
		const result = await this.mailer?.sendMail({
			emailRecipients: inviteEmailData.email,
			subject: 'You have been invited to n8n',
			body: template(inviteEmailData),
		});

		// If mailer does not exist it means mail has been disabled.
		// No error, just say no email was sent.
		return result ?? { emailSent: false };
	}

	async passwordReset(passwordResetData: PasswordResetData): Promise<SendEmailResult> {
<<<<<<< HEAD
		const template = await getTemplate('passwordReset', 'passwordReset.html');
=======
		const template = await getTemplate('passwordReset');
>>>>>>> d77523bd
		const result = await this.mailer?.sendMail({
			emailRecipients: passwordResetData.email,
			subject: 'n8n password reset',
			body: template(passwordResetData),
		});

		// If mailer does not exist it means mail has been disabled.
		// No error, just say no email was sent.
		return result ?? { emailSent: false };
	}
}

let mailerInstance: UserManagementMailer | undefined;

export function getInstance(): UserManagementMailer {
	if (mailerInstance === undefined) {
		mailerInstance = new UserManagementMailer();
	}
	return mailerInstance;
}<|MERGE_RESOLUTION|>--- conflicted
+++ resolved
@@ -72,11 +72,7 @@
 	}
 
 	async passwordReset(passwordResetData: PasswordResetData): Promise<SendEmailResult> {
-<<<<<<< HEAD
 		const template = await getTemplate('passwordReset', 'passwordReset.html');
-=======
-		const template = await getTemplate('passwordReset');
->>>>>>> d77523bd
 		const result = await this.mailer?.sendMail({
 			emailRecipients: passwordResetData.email,
 			subject: 'n8n password reset',
