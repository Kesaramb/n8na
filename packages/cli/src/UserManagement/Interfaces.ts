/* eslint-disable import/no-cycle */
/* eslint-disable @typescript-eslint/no-unused-vars */
import { Application } from 'express';
import { JwtFromRequestFunction } from 'passport-jwt';
<<<<<<< HEAD
import { User } from '../databases/entities/User';
=======
import { IPersonalizationSurveyAnswers } from '../Interfaces';
import type { AuthenticatedRequest } from '../requests';
>>>>>>> ff667180

export interface JwtToken {
	token: string;
	expiresIn: number;
}

export interface JwtOptions {
	secretOrKey: string;
	jwtFromRequest: JwtFromRequestFunction;
}

export interface JwtPayload {
	id: string;
	email: string | null;
	password: string | null;
}

export interface PublicUser {
	id: string;
	email?: string;
	firstName?: string;
	lastName?: string;
	personalizationAnswers?: IPersonalizationSurveyAnswers | null;
	password?: string;
	passwordResetToken?: string;
}

export interface N8nApp {
	app: Application;
	restEndpoint: string;
}

// ----------------------------------
//         requests to /me
// ----------------------------------

export declare namespace UpdateSelfRequest {
	export type Settings = AuthenticatedRequest<
		{},
		{},
		Pick<PublicUser, 'email' | 'firstName' | 'lastName'>
	>;
	export type Password = AuthenticatedRequest<{}, {}, Pick<PublicUser, 'password'>>;
	export type SurveyAnswers = AuthenticatedRequest<{}, {}, Record<string, string> | {}>;
}

// ----------------------------------
//      password reset requests
// ----------------------------------

export declare namespace PasswordResetRequest {
	export type Email = AuthenticatedRequest<{}, {}, Pick<PublicUser, 'email'>>;

	export type Credentials = AuthenticatedRequest<{}, {}, {}, { userId?: string; token?: string }>;

	export type NewPassword = AuthenticatedRequest<
		{},
		{},
		Pick<PublicUser, 'password'> & { token?: string; id?: string }
	>;
}

// ----------------------------------
//        requests to /users
// ----------------------------------

export declare namespace UserRequest {
	export type Invite = AuthenticatedRequest<{}, {}, Array<{ email: string }>>;

	export type SignUp = AuthenticatedRequest<
		{ id: string },
		{ inviterId?: string; inviteeId?: string }
	>;

	export type Delete = AuthenticatedRequest<{ id: string }, {}, {}, { transferId?: string }>;

	export type Reinvite = AuthenticatedRequest<{ id: string }>;
}<|MERGE_RESOLUTION|>--- conflicted
+++ resolved
@@ -2,12 +2,8 @@
 /* eslint-disable @typescript-eslint/no-unused-vars */
 import { Application } from 'express';
 import { JwtFromRequestFunction } from 'passport-jwt';
-<<<<<<< HEAD
-import { User } from '../databases/entities/User';
-=======
 import { IPersonalizationSurveyAnswers } from '../Interfaces';
 import type { AuthenticatedRequest } from '../requests';
->>>>>>> ff667180
 
 export interface JwtToken {
 	token: string;
