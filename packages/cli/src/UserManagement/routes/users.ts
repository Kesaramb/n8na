--- conflicted
+++ resolved
@@ -4,15 +4,9 @@
 import { In } from 'typeorm';
 import { LoggerProxy } from 'n8n-workflow';
 import { genSaltSync, hashSync } from 'bcryptjs';
-<<<<<<< HEAD
 import { Db, GenericHelpers, ICredentialsResponse, ResponseHelper } from '../..';
-import { N8nApp, PublicUserData } from '../Interfaces';
-import { sanitizeUser, isEmailSetup, isValidEmail } from '../UserManagementHelper';
-=======
-import { Db, GenericHelpers, ResponseHelper } from '../..';
 import { N8nApp, PublicUser } from '../Interfaces';
-import { generatePublicUserData, isEmailSetup, isValidEmail } from '../UserManagementHelper';
->>>>>>> d625faea
+import { isEmailSetup, isValidEmail, sanitizeUser } from '../UserManagementHelper';
 import { User } from '../../databases/entities/User';
 import { getInstance } from '../email/UserManagementMailer';
 import { issueJWT } from '../auth/jwt';
