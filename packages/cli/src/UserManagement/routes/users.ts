--- conflicted
+++ resolved
@@ -11,7 +11,6 @@
 import {
 	getInstanceDomain,
 	isEmailSetUp,
-	isFailedQuery,
 	sanitizeUser,
 	validatePassword,
 } from '../UserManagementHelper';
@@ -41,7 +40,6 @@
 				throw new ResponseHelper.ResponseError('Invalid payload', undefined, 400);
 			}
 
-<<<<<<< HEAD
 			if (!req.body.length) return [];
 
 			// eslint-disable-next-line no-restricted-syntax
@@ -50,10 +48,10 @@
 					throw new ResponseHelper.ResponseError('Invalid payload', undefined, 400);
 				}
 			}
-=======
+
 			const createUsers: { [key: string]: string | null } = {};
 			// Validate payload
-			invitations.forEach((invitation) => {
+			req.body.forEach((invitation) => {
 				if (!validator.isEmail(invitation.email)) {
 					throw new ResponseHelper.ResponseError(
 						`Invalid email address ${invitation.email}`,
@@ -63,7 +61,8 @@
 				}
 				createUsers[invitation.email] = null;
 			});
->>>>>>> e57368f1
+
+			const role = await Db.collections.Role!.findOne({ scope: 'global', name: 'member' });
 
 			const invites = req.body;
 
@@ -73,11 +72,6 @@
 				}
 			});
 
-<<<<<<< HEAD
-			const role = await Db.collections.Role!.findOneOrFail({ scope: 'global', name: 'member' });
-
-			let createdUsers: User[] = [];
-=======
 			// remove/exclude existing users from creation
 			const existingUsers = await Db.collections.User!.find({
 				where: { email: In(Object.keys(createUsers)) },
@@ -90,30 +84,9 @@
 				createUsers[user.email] = user.id;
 			});
 
->>>>>>> e57368f1
 			try {
 				await getConnection().transaction(async (transactionManager) => {
 					return Promise.all(
-<<<<<<< HEAD
-						invites.map(async ({ email }) => {
-							const newUser = new User();
-							Object.assign(newUser, { email, globalRole: role });
-							return transactionManager.save<User>(newUser);
-						}),
-					);
-				});
-			} catch (error) {
-				if (isFailedQuery(error)) {
-					throw new ResponseHelper.ResponseError(
-						`Email address ${error.parameters[1]} already exists`,
-						undefined,
-						400,
-					);
-				}
-			}
-
-			const domain = getInstanceDomain();
-=======
 						Object.keys(createUsers)
 							.filter((email) => createUsers[email] === null)
 							.map(async (email) => {
@@ -132,36 +105,12 @@
 				throw new ResponseHelper.ResponseError(`An error occurred during user creation`);
 			}
 
-			let domain = GenericHelpers.getBaseUrl();
-			if (domain.endsWith('/')) {
-				domain = domain.slice(0, domain.length - 1);
-			}
+			const domain = getInstanceDomain();
 
 			// send invite email to new or not yet setup users
->>>>>>> e57368f1
 			const mailer = getInstance();
 
 			return Promise.all(
-<<<<<<< HEAD
-				createdUsers.map(async ({ id, email }) => {
-					const inviteAcceptUrl = `${domain}/signup/inviterId=${req.user.id}&inviteeId=${id}`;
-					const result = await mailer.invite({
-						email,
-						inviteAcceptUrl,
-						domain,
-					});
-
-					if (!result.success) {
-						throw new ResponseHelper.ResponseError(
-							`Email to ${email} could not be sent. Please recheck your SMTP config.`,
-							undefined,
-							500,
-						);
-					}
-
-					return { id, email };
-				}),
-=======
 				Object.entries(createUsers)
 					.filter(([email, id]) => id && email)
 					.map(async ([email, id]) => {
@@ -182,7 +131,6 @@
 						}
 						return resp;
 					}),
->>>>>>> e57368f1
 			);
 		}),
 	);
