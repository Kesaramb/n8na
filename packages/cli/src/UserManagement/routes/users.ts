--- conflicted
+++ resolved
@@ -145,25 +145,18 @@
 			const users = await Db.collections.User!.find({ where: { id: In([inviterId, inviteeId]) } });
 
 			if (users.length !== 2) {
-<<<<<<< HEAD
-=======
 				LoggerProxy.error('Invalid invite URL - did not find users', { inviterId, inviteeId });
->>>>>>> b798966c
 				throw new ResponseHelper.ResponseError('Invalid invite URL', undefined, 400);
 			}
 
 			const inviter = users.find((user) => user.id === inviterId);
 
 			if (!inviter || !inviter.email || !inviter.firstName) {
-<<<<<<< HEAD
-				throw new ResponseHelper.ResponseError('Invalid invite URL', undefined, 400);
-=======
 				LoggerProxy.error('Invalid invite URL - inviter does not have email set', {
 					inviterId,
 					inviteeId,
 				});
 				throw new ResponseHelper.ResponseError('Invalid request', undefined, 400);
->>>>>>> b798966c
 			}
 
 			const { firstName, lastName } = inviter;
@@ -195,11 +188,7 @@
 			});
 
 			if (users.length !== 2) {
-<<<<<<< HEAD
 				throw new ResponseHelper.ResponseError('Invalid payload or URL', undefined, 400);
-=======
-				throw new ResponseHelper.ResponseError('Invalid invite URL', undefined, 400);
->>>>>>> b798966c
 			}
 
 			const invitee = users.find((user) => user.id === inviteeId) as User;
