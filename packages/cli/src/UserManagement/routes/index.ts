/* eslint-disable @typescript-eslint/no-unsafe-member-access */
/* eslint-disable @typescript-eslint/no-unsafe-assignment */
/* eslint-disable @typescript-eslint/no-non-null-assertion */
/* eslint-disable @typescript-eslint/no-unused-vars */
/* eslint-disable @typescript-eslint/no-unsafe-call */
/* eslint-disable @typescript-eslint/no-unsafe-return */
/* eslint-disable import/no-cycle */
import cookieParser = require('cookie-parser');
import * as passport from 'passport';
import { Strategy } from 'passport-jwt';
import { NextFunction, Request, Response } from 'express';
import { genSaltSync, hashSync } from 'bcryptjs';
<<<<<<< HEAD
import * as jwt from 'jsonwebtoken';
import { AuthenticatedRequest, JwtPayload, N8nApp, PublicUserData } from '../Interfaces';
import { addAuthenticationMethods } from './auth';
=======
import { N8nApp, PublicUser } from '../Interfaces';
import { authenticationMethods } from './auth';
>>>>>>> 031c9f7a
import config = require('../../../config');
import { Db, GenericHelpers, ResponseHelper } from '../..';
import { User } from '../../databases/entities/User';
import { getInstance } from '../email/UserManagementMailer';
<<<<<<< HEAD
import { generatePublicUserData, isValidEmail, isValidPassword } from '../UserManagementHelper';
import { issueCookie, issueJWT } from '../auth/jwt';
import { addMeNamespace } from './me';
import { addUsersMethods } from './users';
import { createHash } from 'crypto';
=======
import { sanitizeUser, isEmailSetup, isValidEmail } from '../UserManagementHelper';
import { issueJWT } from '../auth/jwt';
import { meNamespace } from './me';
import { usersNamespace } from './users';
import { passwordResetNamespace } from './passwordReset';
>>>>>>> 031c9f7a

export async function addRoutes(
	this: N8nApp,
	ignoredEndpoints: string[],
	restEndpoint: string,
): Promise<void> {
	this.app.use(cookieParser());

	const options = {
		jwtFromRequest: (req: Request) => {
			// eslint-disable-next-line @typescript-eslint/no-unsafe-member-access
			return (req.cookies?.['n8n-auth'] as string | undefined) ?? null;
		},
		secretOrKey: config.get('userManagement.jwtSecret') as string,
	};

	passport.use(
<<<<<<< HEAD
		new Strategy(options, async function validateCookieContents(jwtPayload: JwtPayload, done) {
=======
		new Strategy(options, async function validateCookieContents(jwtPayload: PublicUser, done) {
>>>>>>> 031c9f7a
			// We will assign the `sub` property on the JWT to the database ID of user
			const user = await Db.collections.User!.findOne(jwtPayload.id, { relations: ['globalRole'] });

			let passwordHash = null;
			if (user?.password) {
				passwordHash = createHash('sha256')
					.update(user.password.slice(user.password.length / 2))
					.digest('hex');
			}

			if (!user || jwtPayload.password !== passwordHash || user.email !== jwtPayload.email) {
				// When owner hasn't been set up, the default user
				// won't have email nor password (both equals null)
				return done(null, false, { message: 'User not found' });
			}
			return done(null, user);
		}),
	);

	this.app.use(passport.initialize());

	this.app.use((req: Request, res: Response, next: NextFunction) => {
		if (
			req.url.includes('login') ||
			req.url.includes('logout') ||
			req.url === '/index.html' ||
			req.url.startsWith('/css/') ||
			req.url.startsWith('/js/') ||
			req.url.startsWith('/fonts/') ||
			req.url.startsWith(`/${restEndpoint}/settings`) ||
			req.url.startsWith(`/${restEndpoint}/resolve-signup-token`) ||
			req.url === `/${restEndpoint}/user`
		) {
			return next();
		}

		for (let i = 0; i < ignoredEndpoints.length; i++) {
			const path = ignoredEndpoints[i];
			if (!path) {
				// Skip empty paths (they might exist)
				// eslint-disable-next-line no-continue
				continue;
			}
			if (req.url.includes(path)) {
				return next();
			}
		}
		return passport.authenticate('jwt', { session: false })(req, res, next);
	});

<<<<<<< HEAD
	this.app.use(async (req: AuthenticatedRequest, res: Response, next: NextFunction) => {
		const cookieAuth = options.jwtFromRequest(req);
		if (cookieAuth && req.user) {
			const cookieContents = jwt.decode(cookieAuth) as PublicUserData & { exp: number };
			if (cookieContents.exp * 1000 - Date.now() < 259200000) {
				// if cookie expires in < 3 days, renew it.
				await issueCookie(res, req.user);
			}
		}
		next();
	});

	addAuthenticationMethods.apply(this);
	addMeNamespace.apply(this);
	addUsersMethods.apply(this);
=======
	this.app.use((req: Request, res: Response, next: NextFunction) => {
		// req.user is empty for public routes, so just proceed
		// owner can do anything, so proceed as well
		if (req.user === undefined || (req.user && (req.user as User).globalRole.name === 'owner')) {
			next();
			return;
		}

		// Not owner and user exists. We now protect restricted urls.
		const postRestrictedUrls = [`/${this.restEndpoint}/users`];
		const getRestrictedUrls = [`/${this.restEndpoint}/users`];
		const trimmedUrl = req.url.endsWith('/') ? req.url.slice(0, -1) : req.url;
		if (
			(req.method === 'POST' && postRestrictedUrls.includes(trimmedUrl)) ||
			(req.method === 'GET' && getRestrictedUrls.includes(trimmedUrl)) ||
			(req.method === 'DELETE' &&
				new RegExp(`/${restEndpoint}/users/[^/]+`, 'gm').test(trimmedUrl)) ||
			(req.method === 'POST' &&
				new RegExp(`/${restEndpoint}/users/[^/]/reinvite+`, 'gm').test(trimmedUrl))
		) {
			res.status(403).json({ status: 'error', message: 'Unauthorized' });
			return;
		}

		next();
	});

	authenticationMethods.apply(this);
	meNamespace.apply(this);
	passwordResetNamespace.apply(this);
	usersNamespace.apply(this);
>>>>>>> 031c9f7a

	// ----------------------------------------
	// Temporary code below - must be refactored
	// and moved from here.
	// ----------------------------------------

	// ----------------------------------------
	// Create instance owner
	// ----------------------------------------

	this.app.post(
		`/${this.restEndpoint}/owner-setup`,
		ResponseHelper.send(async (req: Request, res: Response) => {
			if (config.get('userManagement.hasOwner') === true) {
				throw new Error('Invalid request');
			}

			// eslint-disable-next-line @typescript-eslint/no-unsafe-member-access
			if (!req.body.email || !isValidEmail(req.body.email)) {
				throw new Error('Invalid email address');
			}

			// eslint-disable-next-line @typescript-eslint/no-unsafe-member-access
			if (!req.body.firstName || !req.body.lastName) {
				throw new Error('First and last names are mandatory');
			}

			// eslint-disable-next-line @typescript-eslint/no-unsafe-member-access
			if (!req.body.password || !isValidPassword(req.body.password)) {
				throw new Error('Password does not comply to security standards');
			}

			const role = await Db.collections.Role!.findOneOrFail({ name: 'owner', scope: 'global' });

			const newUser = {
				// eslint-disable-next-line @typescript-eslint/no-unsafe-assignment, @typescript-eslint/no-unsafe-member-access
				email: req.body.email,
				// eslint-disable-next-line @typescript-eslint/no-unsafe-assignment, @typescript-eslint/no-unsafe-member-access
				firstName: req.body.firstName,
				// eslint-disable-next-line @typescript-eslint/no-unsafe-assignment, @typescript-eslint/no-unsafe-member-access
				lastName: req.body.lastName,
				// eslint-disable-next-line @typescript-eslint/no-unsafe-member-access
				password: hashSync(req.body.password, genSaltSync(10)),
				globalRole: role,
				// @ts-ignore
				// eslint-disable-next-line @typescript-eslint/no-unsafe-assignment, @typescript-eslint/no-unsafe-member-access
				id: req.user.id,
			};

			const owner = await Db.collections.User!.save(newUser);
			config.set('userManagement.hasOwner', true);
			await Db.collections.Settings!.update(
				{
					key: 'userManagement.hasOwner',
				},
				{
					value: JSON.stringify(true),
				},
			);

			const userData = await issueJWT(owner);
			res.cookie('n8n-auth', userData.token, { maxAge: userData.expiresIn, httpOnly: true });
			return sanitizeUser(owner);
		}),
	);
}<|MERGE_RESOLUTION|>--- conflicted
+++ resolved
@@ -10,31 +10,19 @@
 import { Strategy } from 'passport-jwt';
 import { NextFunction, Request, Response } from 'express';
 import { genSaltSync, hashSync } from 'bcryptjs';
-<<<<<<< HEAD
 import * as jwt from 'jsonwebtoken';
-import { AuthenticatedRequest, JwtPayload, N8nApp, PublicUserData } from '../Interfaces';
-import { addAuthenticationMethods } from './auth';
-=======
-import { N8nApp, PublicUser } from '../Interfaces';
+import { AuthenticatedRequest, JwtPayload, N8nApp } from '../Interfaces';
 import { authenticationMethods } from './auth';
->>>>>>> 031c9f7a
 import config = require('../../../config');
 import { Db, GenericHelpers, ResponseHelper } from '../..';
 import { User } from '../../databases/entities/User';
 import { getInstance } from '../email/UserManagementMailer';
-<<<<<<< HEAD
-import { generatePublicUserData, isValidEmail, isValidPassword } from '../UserManagementHelper';
+import { sanitizeUser, isValidEmail, isValidPassword } from '../UserManagementHelper';
 import { issueCookie, issueJWT } from '../auth/jwt';
-import { addMeNamespace } from './me';
-import { addUsersMethods } from './users';
-import { createHash } from 'crypto';
-=======
-import { sanitizeUser, isEmailSetup, isValidEmail } from '../UserManagementHelper';
-import { issueJWT } from '../auth/jwt';
 import { meNamespace } from './me';
 import { usersNamespace } from './users';
 import { passwordResetNamespace } from './passwordReset';
->>>>>>> 031c9f7a
+import { createHash } from 'crypto';
 
 export async function addRoutes(
 	this: N8nApp,
@@ -52,11 +40,7 @@
 	};
 
 	passport.use(
-<<<<<<< HEAD
 		new Strategy(options, async function validateCookieContents(jwtPayload: JwtPayload, done) {
-=======
-		new Strategy(options, async function validateCookieContents(jwtPayload: PublicUser, done) {
->>>>>>> 031c9f7a
 			// We will assign the `sub` property on the JWT to the database ID of user
 			const user = await Db.collections.User!.findOne(jwtPayload.id, { relations: ['globalRole'] });
 
@@ -107,23 +91,6 @@
 		return passport.authenticate('jwt', { session: false })(req, res, next);
 	});
 
-<<<<<<< HEAD
-	this.app.use(async (req: AuthenticatedRequest, res: Response, next: NextFunction) => {
-		const cookieAuth = options.jwtFromRequest(req);
-		if (cookieAuth && req.user) {
-			const cookieContents = jwt.decode(cookieAuth) as PublicUserData & { exp: number };
-			if (cookieContents.exp * 1000 - Date.now() < 259200000) {
-				// if cookie expires in < 3 days, renew it.
-				await issueCookie(res, req.user);
-			}
-		}
-		next();
-	});
-
-	addAuthenticationMethods.apply(this);
-	addMeNamespace.apply(this);
-	addUsersMethods.apply(this);
-=======
 	this.app.use((req: Request, res: Response, next: NextFunction) => {
 		// req.user is empty for public routes, so just proceed
 		// owner can do anything, so proceed as well
@@ -151,11 +118,23 @@
 		next();
 	});
 
+	// middleware to refresh cookie before it expires
+	this.app.use(async (req: AuthenticatedRequest, res: Response, next: NextFunction) => {
+		const cookieAuth = options.jwtFromRequest(req);
+		if (cookieAuth && req.user) {
+			const cookieContents = jwt.decode(cookieAuth) as JwtPayload & { exp: number };
+			if (cookieContents.exp * 1000 - Date.now() < 259200000) {
+				// if cookie expires in < 3 days, renew it.
+				await issueCookie(res, req.user);
+			}
+		}
+		next();
+	});
+
 	authenticationMethods.apply(this);
 	meNamespace.apply(this);
 	passwordResetNamespace.apply(this);
 	usersNamespace.apply(this);
->>>>>>> 031c9f7a
 
 	// ----------------------------------------
 	// Temporary code below - must be refactored
