--- conflicted
+++ resolved
@@ -11,7 +11,7 @@
 } from 'n8n-workflow';
 
 import { User } from './databases/entities/User';
-import type { IExecutionDeleteFilter, IPersonalizationSurveyAnswers, IWorkflowDb } from '.';
+import type { IExecutionDeleteFilter, IWorkflowDb } from '.';
 import type { PublicUser } from './UserManagement/Interfaces';
 
 export type AuthlessRequest<
@@ -135,17 +135,12 @@
 		{},
 		Pick<PublicUser, 'email' | 'firstName' | 'lastName'>
 	>;
-<<<<<<< HEAD
-	export type Password = AuthenticatedRequest<{}, {}, Pick<PublicUser, 'password'>>;
-	export type SurveyAnswers = AuthenticatedRequest<{}, {}, IPersonalizationSurveyAnswers>;
-=======
 	export type Password = AuthenticatedRequest<
 		{},
 		{},
 		{ currentPassword: string; newPassword: string }
 	>;
 	export type SurveyAnswers = AuthenticatedRequest<{}, {}, Record<string, string> | {}>;
->>>>>>> cb1379f4
 }
 
 // ----------------------------------
