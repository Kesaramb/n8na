--- conflicted
+++ resolved
@@ -113,7 +113,6 @@
 			role,
 		);
 
-<<<<<<< HEAD
 		if (usersToDisable.length) {
 			void InternalHooksManager.getInstance().onLdapUsersDisabled({
 				reason: 'ldap_update',
@@ -121,13 +120,12 @@
 				user_ids: usersToDisable,
 			});
 		}
-=======
-		Logger.debug(`LDAP - Users proccesed`, {
+
+    Logger.debug(`LDAP - Users proccesed`, {
 			created: usersToCreate.length,
 			updated: usersToUpdate.length,
 			disabled: usersToDisable.length,
 		});
->>>>>>> 55194dee
 
 		const endedAt = new Date();
 		let status = SyncStatus.SUCCESS;
@@ -159,7 +157,6 @@
 
 		await saveLdapSyncronization(syncronization);
 
-<<<<<<< HEAD
 		void InternalHooksManager.getInstance().onLdapSyncFinished({
 			type: !this.intervalId ? 'scheduled' : `manual_${mode}`,
 			succeeded: true,
@@ -167,11 +164,8 @@
 			error: errorMessage,
 		});
 
-		Logger.info(`LDAP - Syncronization finished successfully`);
-=======
 		Logger.debug(`LDAP - Syncronization finished successfully`);
->>>>>>> 55194dee
-	}
+  }
 
 	/**
 	 * Stop the current job scheduled,
