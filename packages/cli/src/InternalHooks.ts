--- conflicted
+++ resolved
@@ -151,13 +151,8 @@
 		).length;
 
 		let userRole: 'owner' | 'sharee' | undefined = undefined;
-<<<<<<< HEAD
 		if (user.id && workflow.id) {
-			const role = await RoleService.getUserRoleForWorkflow(user.id, workflow.id.toString());
-=======
-		if (userId && workflow.id) {
-			const role = await RoleService.getUserRoleForWorkflow(userId, workflow.id);
->>>>>>> ee282135
+			const role = await RoleService.getUserRoleForWorkflow(user.id, workflow.id);
 			if (role) {
 				userRole = role.name === 'owner' ? 'owner' : 'sharee';
 			}
@@ -377,7 +372,7 @@
 			}
 		}
 
-		Promise.all([
+		promises.push(
 			properties.success
 				? eventBus.sendWorkflowEvent({
 						eventName: 'n8n.workflow.success',
@@ -403,6 +398,9 @@
 							workflowName: workflow.name,
 						},
 				  }),
+		);
+
+		Promise.all([
 			...promises,
 			BinaryDataManager.getInstance().persistBinaryDataForExecutionId(executionId),
 			this.telemetry.trackWorkflowExecution(properties),
