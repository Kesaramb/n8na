/* eslint-disable @typescript-eslint/no-unsafe-assignment */
/* eslint-disable @typescript-eslint/no-unsafe-call */
/* eslint-disable @typescript-eslint/no-unsafe-member-access */
import { snakeCase } from 'change-case';
import { BinaryDataManager } from 'n8n-core';
import {
	INodesGraphResult,
	INodeTypes,
	IRun,
	ITelemetryTrackProperties,
	IWorkflowBase,
	TelemetryHelpers,
} from 'n8n-workflow';
import { get as pslGet } from 'psl';
import {
	IDiagnosticInfo,
	IInternalHooksClass,
	ITelemetryUserDeletionData,
	IWorkflowDb,
	IExecutionTrackProperties,
	IWorkflowExecutionDataProcess,
} from '@/Interfaces';
import { Telemetry } from '@/telemetry';
import { AuthProviderType } from '@db/entities/AuthIdentity';
import { RoleService } from './role/role.service';
import { eventBus } from './eventbus';
import type { User } from '@db/entities/User';
import { N8N_VERSION } from '@/constants';

function userToPayload(user: User): {
	userId: string;
	_email: string;
	_firstName: string;
	_lastName: string;
	globalRole?: string;
} {
	return {
		userId: user.id,
		_email: user.email,
		_firstName: user.firstName,
		_lastName: user.lastName,
		globalRole: user.globalRole?.name,
	};
}

export class InternalHooksClass implements IInternalHooksClass {
	constructor(
		private telemetry: Telemetry,
		private instanceId: string,
		private nodeTypes: INodeTypes,
	) {}

	async onServerStarted(
		diagnosticInfo: IDiagnosticInfo,
		earliestWorkflowCreatedAt?: Date,
	): Promise<unknown[]> {
		const info = {
			version_cli: diagnosticInfo.versionCli,
			db_type: diagnosticInfo.databaseType,
			n8n_version_notifications_enabled: diagnosticInfo.notificationsEnabled,
			n8n_disable_production_main_process: diagnosticInfo.disableProductionWebhooksOnMainProcess,
			n8n_basic_auth_active: diagnosticInfo.basicAuthActive,
			system_info: diagnosticInfo.systemInfo,
			execution_variables: diagnosticInfo.executionVariables,
			n8n_deployment_type: diagnosticInfo.deploymentType,
			n8n_binary_data_mode: diagnosticInfo.binaryDataMode,
			n8n_multi_user_allowed: diagnosticInfo.n8n_multi_user_allowed,
			smtp_set_up: diagnosticInfo.smtp_set_up,
			ldap_allowed: diagnosticInfo.ldap_allowed,
		};

		return Promise.all([
			this.telemetry.identify(info),
			this.telemetry.track('Instance started', {
				...info,
				earliest_workflow_created: earliestWorkflowCreatedAt,
			}),
		]);
	}

	async onFrontendSettingsAPI(sessionId?: string): Promise<void> {
		return this.telemetry.track('Session started', { session_id: sessionId });
	}

	async onPersonalizationSurveySubmitted(
		userId: string,
		answers: Record<string, string>,
	): Promise<void> {
		const camelCaseKeys = Object.keys(answers);
		const personalizationSurveyData = { user_id: userId } as Record<string, string | string[]>;
		camelCaseKeys.forEach((camelCaseKey) => {
			personalizationSurveyData[snakeCase(camelCaseKey)] = answers[camelCaseKey];
		});

		return this.telemetry.track(
			'User responded to personalization questions',
			personalizationSurveyData,
			{ withPostHog: true },
		);
	}

	async onWorkflowCreated(user: User, workflow: IWorkflowBase, publicApi: boolean): Promise<void> {
		const { nodeGraph } = TelemetryHelpers.generateNodesGraph(workflow, this.nodeTypes);
		void Promise.all([
			eventBus.sendAuditEvent({
				eventName: 'n8n.audit.workflow.created',
				payload: {
					...userToPayload(user),
					workflowId: workflow.id,
					workflowName: workflow.name,
				},
			}),
			this.telemetry.track('User created workflow', {
				user_id: user.id,
				workflow_id: workflow.id,
				node_graph_string: JSON.stringify(nodeGraph),
				public_api: publicApi,
			}),
		]);
	}

	async onWorkflowDeleted(user: User, workflowId: string, publicApi: boolean): Promise<void> {
		void Promise.all([
			eventBus.sendAuditEvent({
				eventName: 'n8n.audit.workflow.deleted',
				payload: {
					...userToPayload(user),
					workflowId,
				},
			}),
			this.telemetry.track('User deleted workflow', {
				user_id: user.id,
				workflow_id: workflowId,
				public_api: publicApi,
			}),
		]);
	}

	async onWorkflowSaved(user: User, workflow: IWorkflowDb, publicApi: boolean): Promise<void> {
		const { nodeGraph } = TelemetryHelpers.generateNodesGraph(workflow, this.nodeTypes);

		const notesCount = Object.keys(nodeGraph.notes).length;
		const overlappingCount = Object.values(nodeGraph.notes).filter(
			(note) => note.overlapping,
		).length;

		let userRole: 'owner' | 'sharee' | undefined = undefined;
		if (user.id && workflow.id) {
			const role = await RoleService.getUserRoleForWorkflow(user.id, workflow.id);
			if (role) {
				userRole = role.name === 'owner' ? 'owner' : 'sharee';
			}
		}

		void Promise.all([
			eventBus.sendAuditEvent({
				eventName: 'n8n.audit.workflow.updated',
				payload: {
					...userToPayload(user),
					workflowId: workflow.id,
					workflowName: workflow.name,
				},
			}),
			this.telemetry.track(
				'User saved workflow',
				{
					user_id: user.id,
					workflow_id: workflow.id,
					node_graph_string: JSON.stringify(nodeGraph),
					notes_count_overlapping: overlappingCount,
					notes_count_non_overlapping: notesCount - overlappingCount,
					version_cli: N8N_VERSION,
					num_tags: workflow.tags?.length ?? 0,
					public_api: publicApi,
					sharing_role: userRole,
				},
				{ withPostHog: true },
			),
		]);
	}

	async onNodeBeforeExecute(
		executionId: string,
		workflow: IWorkflowBase,
		nodeName: string,
	): Promise<void> {
		void eventBus.sendNodeEvent({
			eventName: 'n8n.node.started',
			payload: {
				executionId,
				nodeName,
				workflowId: workflow.id?.toString(),
				workflowName: workflow.name,
			},
		});
	}

	async onNodePostExecute(
		executionId: string,
		workflow: IWorkflowBase,
		nodeName: string,
	): Promise<void> {
		void eventBus.sendNodeEvent({
			eventName: 'n8n.node.finished',
			payload: {
				executionId,
				nodeName,
				workflowId: workflow.id?.toString(),
				workflowName: workflow.name,
			},
		});
	}

	async onWorkflowBeforeExecute(
		executionId: string,
		data: IWorkflowExecutionDataProcess,
	): Promise<void> {
		void Promise.all([
			eventBus.sendWorkflowEvent({
				eventName: 'n8n.workflow.started',
				payload: {
					executionId,
					userId: data.userId,
					workflowId: data.workflowData.id?.toString(),
					isManual: data.executionMode === 'manual',
					workflowName: data.workflowData.name,
				},
			}),
		]);
	}

	async onWorkflowPostExecute(
		executionId: string,
		workflow: IWorkflowBase,
		runData?: IRun,
		userId?: string,
	): Promise<void> {
		const promises = [Promise.resolve()];

		if (!workflow.id) {
			return Promise.resolve();
		}

		const properties: IExecutionTrackProperties = {
			workflow_id: workflow.id,
			is_manual: false,
			version_cli: N8N_VERSION,
			success: false,
		};

		if (userId) {
			properties.user_id = userId;
		}

		if (runData !== undefined) {
			properties.execution_mode = runData.mode;
			properties.success = !!runData.finished;
			properties.is_manual = runData.mode === 'manual';

			let nodeGraphResult: INodesGraphResult | null = null;

			if (!properties.success && runData?.data.resultData.error) {
				properties.error_message = runData?.data.resultData.error.message;
				let errorNodeName =
					'node' in runData?.data.resultData.error
						? runData?.data.resultData.error.node?.name
						: undefined;
				properties.error_node_type =
					'node' in runData?.data.resultData.error
						? runData?.data.resultData.error.node?.type
						: undefined;

				if (runData.data.resultData.lastNodeExecuted) {
					const lastNode = TelemetryHelpers.getNodeTypeForName(
						workflow,
						runData.data.resultData.lastNodeExecuted,
					);

					if (lastNode !== undefined) {
						properties.error_node_type = lastNode.type;
						errorNodeName = lastNode.name;
					}
				}

				if (properties.is_manual) {
					nodeGraphResult = TelemetryHelpers.generateNodesGraph(workflow, this.nodeTypes);
					properties.node_graph = nodeGraphResult.nodeGraph;
					properties.node_graph_string = JSON.stringify(nodeGraphResult.nodeGraph);

					if (errorNodeName) {
						properties.error_node_id = nodeGraphResult.nameIndices[errorNodeName];
					}
				}
			}

			if (properties.is_manual) {
				if (!nodeGraphResult) {
					nodeGraphResult = TelemetryHelpers.generateNodesGraph(workflow, this.nodeTypes);
				}

				let userRole: 'owner' | 'sharee' | undefined = undefined;
				if (userId) {
					// eslint-disable-next-line @typescript-eslint/no-unsafe-argument
					const role = await RoleService.getUserRoleForWorkflow(userId, workflow.id);
					if (role) {
						userRole = role.name === 'owner' ? 'owner' : 'sharee';
					}
				}

				const manualExecEventProperties: ITelemetryTrackProperties = {
					user_id: userId,
					workflow_id: workflow.id,
					status: properties.success ? 'success' : 'failed',
					error_message: properties.error_message as string,
					error_node_type: properties.error_node_type,
					node_graph_string: properties.node_graph_string as string,
					error_node_id: properties.error_node_id as string,
					webhook_domain: null,
					sharing_role: userRole,
				};

				if (!manualExecEventProperties.node_graph_string) {
					nodeGraphResult = TelemetryHelpers.generateNodesGraph(workflow, this.nodeTypes);
					manualExecEventProperties.node_graph_string = JSON.stringify(nodeGraphResult.nodeGraph);
				}

				if (runData.data.startData?.destinationNode) {
					const telemetryPayload = {
						...manualExecEventProperties,
						node_type: TelemetryHelpers.getNodeTypeForName(
							workflow,
							runData.data.startData?.destinationNode,
						)?.type,
						node_id: nodeGraphResult.nameIndices[runData.data.startData?.destinationNode],
					};

					promises.push(
						this.telemetry.track('Manual node exec finished', telemetryPayload, {
							withPostHog: true,
						}),
					);
				} else {
					nodeGraphResult.webhookNodeNames.forEach((name: string) => {
						const execJson = runData.data.resultData.runData[name]?.[0]?.data?.main?.[0]?.[0]
							?.json as { headers?: { origin?: string } };
						if (execJson?.headers?.origin && execJson.headers.origin !== '') {
							manualExecEventProperties.webhook_domain = pslGet(
								execJson.headers.origin.replace(/^https?:\/\//, ''),
							);
						}
					});

					promises.push(
						this.telemetry.track('Manual workflow exec finished', manualExecEventProperties, {
							withPostHog: true,
						}),
					);
				}
			}
		}

		promises.push(
			properties.success
				? eventBus.sendWorkflowEvent({
						eventName: 'n8n.workflow.success',
						payload: {
							executionId,
							success: properties.success,
							userId: properties.user_id,
							workflowId: properties.workflow_id,
							isManual: properties.is_manual,
							workflowName: workflow.name,
						},
				  })
				: eventBus.sendWorkflowEvent({
						eventName: 'n8n.workflow.failed',
						payload: {
							executionId,
							success: properties.success,
							userId: properties.user_id,
							workflowId: properties.workflow_id,
							lastNodeExecuted: runData?.data.resultData.lastNodeExecuted,
							errorNodeType: properties.error_node_type,
							errorNodeId: properties.error_node_id?.toString(),
							errorMessage: properties.error_message?.toString(),
							isManual: properties.is_manual,
							workflowName: workflow.name,
						},
				  }),
		);

		await BinaryDataManager.getInstance().persistBinaryDataForExecutionId(executionId);

		void Promise.all([...promises, this.telemetry.trackWorkflowExecution(properties)]);
	}

	async onWorkflowSharingUpdate(workflowId: string, userId: string, userList: string[]) {
		const properties: ITelemetryTrackProperties = {
			workflow_id: workflowId,
			user_id_sharer: userId,
			user_id_list: userList,
		};

		return this.telemetry.track('User updated workflow sharing', properties, { withPostHog: true });
	}

	async onN8nStop(): Promise<void> {
		const timeoutPromise = new Promise<void>((resolve) => {
			setTimeout(() => {
				resolve();
			}, 3000);
		});

		return Promise.race([timeoutPromise, this.telemetry.trackN8nStop()]);
	}

	async onUserDeletion(userDeletionData: {
		user: User;
		telemetryData: ITelemetryUserDeletionData;
		publicApi: boolean;
	}): Promise<void> {
		void Promise.all([
			eventBus.sendAuditEvent({
				eventName: 'n8n.audit.user.deleted',
				payload: {
					...userToPayload(userDeletionData.user),
				},
			}),
			this.telemetry.track('User deleted user', {
				...userDeletionData.telemetryData,
				user_id: userDeletionData.user.id,
				public_api: userDeletionData.publicApi,
			}),
		]);
	}

	async onUserInvite(userInviteData: {
		user: User;
		target_user_id: string[];
		public_api: boolean;
	}): Promise<void> {
		void Promise.all([
			eventBus.sendAuditEvent({
				eventName: 'n8n.audit.user.invited',
				payload: {
					...userToPayload(userInviteData.user),
					targetUserId: userInviteData.target_user_id,
				},
			}),
			this.telemetry.track('User invited new user', {
				user_id: userInviteData.user.id,
				target_user_id: userInviteData.target_user_id,
				public_api: userInviteData.public_api,
			}),
		]);
	}

	async onUserReinvite(userReinviteData: {
		user: User;
		target_user_id: string;
		public_api: boolean;
	}): Promise<void> {
		void Promise.all([
			eventBus.sendAuditEvent({
				eventName: 'n8n.audit.user.reinvited',
				payload: {
					...userToPayload(userReinviteData.user),
					targetUserId: userReinviteData.target_user_id,
				},
			}),
			this.telemetry.track('User resent new user invite email', {
				user_id: userReinviteData.user.id,
				target_user_id: userReinviteData.target_user_id,
				public_api: userReinviteData.public_api,
			}),
		]);
	}

	async onUserRetrievedUser(userRetrievedData: {
		user_id: string;
		public_api: boolean;
	}): Promise<void> {
		return this.telemetry.track('User retrieved user', userRetrievedData);
	}

	async onUserRetrievedAllUsers(userRetrievedData: {
		user_id: string;
		public_api: boolean;
	}): Promise<void> {
		return this.telemetry.track('User retrieved all users', userRetrievedData);
	}

	async onUserRetrievedExecution(userRetrievedData: {
		user_id: string;
		public_api: boolean;
	}): Promise<void> {
		return this.telemetry.track('User retrieved execution', userRetrievedData);
	}

	async onUserRetrievedAllExecutions(userRetrievedData: {
		user_id: string;
		public_api: boolean;
	}): Promise<void> {
		return this.telemetry.track('User retrieved all executions', userRetrievedData);
	}

	async onUserRetrievedWorkflow(userRetrievedData: {
		user_id: string;
		public_api: boolean;
	}): Promise<void> {
		return this.telemetry.track('User retrieved workflow', userRetrievedData);
	}

	async onUserRetrievedAllWorkflows(userRetrievedData: {
		user_id: string;
		public_api: boolean;
	}): Promise<void> {
		return this.telemetry.track('User retrieved all workflows', userRetrievedData);
	}

	async onUserUpdate(userUpdateData: { user: User; fields_changed: string[] }): Promise<void> {
		void Promise.all([
			eventBus.sendAuditEvent({
				eventName: 'n8n.audit.user.updated',
				payload: {
					...userToPayload(userUpdateData.user),
					fieldsChanged: userUpdateData.fields_changed,
				},
			}),
			this.telemetry.track('User changed personal settings', {
				user_id: userUpdateData.user.id,
				fields_changed: userUpdateData.fields_changed,
			}),
		]);
	}

	async onUserInviteEmailClick(userInviteClickData: {
		inviter: User;
		invitee: User;
	}): Promise<void> {
		void Promise.all([
			eventBus.sendAuditEvent({
				eventName: 'n8n.audit.user.invitation.accepted',
				payload: {
					invitee: {
						...userToPayload(userInviteClickData.invitee),
					},
					inviter: {
						...userToPayload(userInviteClickData.inviter),
					},
				},
			}),
			this.telemetry.track('User clicked invite link from email', {
				user_id: userInviteClickData.invitee.id,
			}),
		]);
	}

	async onUserPasswordResetEmailClick(userPasswordResetData: { user: User }): Promise<void> {
		void Promise.all([
			eventBus.sendAuditEvent({
				eventName: 'n8n.audit.user.reset',
				payload: {
					...userToPayload(userPasswordResetData.user),
				},
			}),
			this.telemetry.track('User clicked password reset link from email', {
				user_id: userPasswordResetData.user.id,
			}),
		]);
	}

	async onUserTransactionalEmail(userTransactionalEmailData: {
		user_id: string;
		message_type: 'Reset password' | 'New user invite' | 'Resend invite';
		public_api: boolean;
	}): Promise<void> {
		return this.telemetry.track(
			'Instance sent transactional email to user',
			userTransactionalEmailData,
		);
	}

	async onUserInvokedApi(userInvokedApiData: {
		user_id: string;
		path: string;
		method: string;
		api_version: string;
	}): Promise<void> {
		return this.telemetry.track('User invoked API', userInvokedApiData);
	}

	async onApiKeyDeleted(apiKeyDeletedData: { user: User; public_api: boolean }): Promise<void> {
		void Promise.all([
			eventBus.sendAuditEvent({
				eventName: 'n8n.audit.user.api.deleted',
				payload: {
					...userToPayload(apiKeyDeletedData.user),
				},
			}),
			this.telemetry.track('API key deleted', {
				user_id: apiKeyDeletedData.user.id,
				public_api: apiKeyDeletedData.public_api,
			}),
		]);
	}

	async onApiKeyCreated(apiKeyCreatedData: { user: User; public_api: boolean }): Promise<void> {
		void Promise.all([
			eventBus.sendAuditEvent({
				eventName: 'n8n.audit.user.api.created',
				payload: {
					...userToPayload(apiKeyCreatedData.user),
				},
			}),
			this.telemetry.track('API key created', {
				user_id: apiKeyCreatedData.user.id,
				public_api: apiKeyCreatedData.public_api,
			}),
		]);
	}

	async onUserPasswordResetRequestClick(userPasswordResetData: { user: User }): Promise<void> {
		void Promise.all([
			eventBus.sendAuditEvent({
				eventName: 'n8n.audit.user.reset.requested',
				payload: {
					...userToPayload(userPasswordResetData.user),
				},
			}),
			this.telemetry.track('User requested password reset while logged out', {
				user_id: userPasswordResetData.user.id,
			}),
		]);
	}

	async onInstanceOwnerSetup(instanceOwnerSetupData: { user_id: string }): Promise<void> {
		return this.telemetry.track('Owner finished instance setup', instanceOwnerSetupData);
	}

<<<<<<< HEAD
	async onUserSignup(userSignupData: {
		user_id: string;
		user_type: AuthProviderType;
		was_disabled_ldap_user: boolean;
	}): Promise<void> {
		return this.telemetry.track('User signed up', userSignupData);
=======
	async onUserSignup(userSignupData: { user: User }): Promise<void> {
		void Promise.all([
			eventBus.sendAuditEvent({
				eventName: 'n8n.audit.user.signedup',
				payload: {
					...userToPayload(userSignupData.user),
				},
			}),
			this.telemetry.track('User signed up', {
				user_id: userSignupData.user.id,
			}),
		]);
>>>>>>> 11a46a4c
	}

	async onEmailFailed(failedEmailData: {
		user: User;
		message_type: 'Reset password' | 'New user invite' | 'Resend invite';
		public_api: boolean;
	}): Promise<void> {
		void Promise.all([
			eventBus.sendAuditEvent({
				eventName: 'n8n.audit.user.email.failed',
				payload: {
					messageType: failedEmailData.message_type,
					...userToPayload(failedEmailData.user),
				},
			}),
			this.telemetry.track('Instance failed to send transactional email to user', {
				user_id: failedEmailData.user.id,
			}),
		]);
	}

	/**
	 * Credentials
	 */

	async onUserCreatedCredentials(userCreatedCredentialsData: {
		user: User;
		credential_name: string;
		credential_type: string;
		credential_id: string;
		public_api: boolean;
	}): Promise<void> {
		void Promise.all([
			eventBus.sendAuditEvent({
				eventName: 'n8n.audit.user.credentials.created',
				payload: {
					...userToPayload(userCreatedCredentialsData.user),
					credentialName: userCreatedCredentialsData.credential_name,
					credentialType: userCreatedCredentialsData.credential_type,
					credentialId: userCreatedCredentialsData.credential_id,
				},
			}),
			this.telemetry.track('User created credentials', {
				user_id: userCreatedCredentialsData.user.id,
				credential_type: userCreatedCredentialsData.credential_type,
				credential_id: userCreatedCredentialsData.credential_id,
				instance_id: this.instanceId,
			}),
		]);
	}

	async onUserSharedCredentials(userSharedCredentialsData: {
		user: User;
		credential_name: string;
		credential_type: string;
		credential_id: string;
		user_id_sharer: string;
		user_ids_sharees_added: string[];
		sharees_removed: number | null;
	}): Promise<void> {
		void Promise.all([
			eventBus.sendAuditEvent({
				eventName: 'n8n.audit.user.credentials.shared',
				payload: {
					...userToPayload(userSharedCredentialsData.user),
					credentialName: userSharedCredentialsData.credential_name,
					credentialType: userSharedCredentialsData.credential_type,
					credentialId: userSharedCredentialsData.credential_id,
					userIdSharer: userSharedCredentialsData.user_id_sharer,
					userIdsShareesAdded: userSharedCredentialsData.user_ids_sharees_added,
					shareesRemoved: userSharedCredentialsData.sharees_removed,
				},
			}),
			this.telemetry.track('User updated cred sharing', {
				user_id: userSharedCredentialsData.user.id,
				credential_type: userSharedCredentialsData.credential_type,
				credential_id: userSharedCredentialsData.credential_id,
				user_id_sharer: userSharedCredentialsData.user_id_sharer,
				user_ids_sharees_added: userSharedCredentialsData.user_ids_sharees_added,
				sharees_removed: userSharedCredentialsData.sharees_removed,
				instance_id: this.instanceId,
			}),
		]);
	}

	/**
	 * Community nodes backend telemetry events
	 */

	async onCommunityPackageInstallFinished(installationData: {
		user: User;
		input_string: string;
		package_name: string;
		success: boolean;
		package_version?: string;
		package_node_names?: string[];
		package_author?: string;
		package_author_email?: string;
		failure_reason?: string;
	}): Promise<void> {
		void Promise.all([
			eventBus.sendAuditEvent({
				eventName: 'n8n.audit.package.installed',
				payload: {
					...userToPayload(installationData.user),
					inputString: installationData.input_string,
					packageName: installationData.package_name,
					success: installationData.success,
					packageVersion: installationData.package_version,
					packageNodeNames: installationData.package_node_names,
					packageAuthor: installationData.package_author,
					packageAuthorEmail: installationData.package_author_email,
					failureReason: installationData.failure_reason,
				},
			}),
			this.telemetry.track('cnr package install finished', {
				user_id: installationData.user.id,
				input_string: installationData.input_string,
				package_name: installationData.package_name,
				success: installationData.success,
				package_version: installationData.package_version,
				package_node_names: installationData.package_node_names,
				package_author: installationData.package_author,
				package_author_email: installationData.package_author_email,
				failure_reason: installationData.failure_reason,
			}),
		]);
	}

	async onCommunityPackageUpdateFinished(updateData: {
		user: User;
		package_name: string;
		package_version_current: string;
		package_version_new: string;
		package_node_names: string[];
		package_author?: string;
		package_author_email?: string;
	}): Promise<void> {
		void Promise.all([
			eventBus.sendAuditEvent({
				eventName: 'n8n.audit.package.updated',
				payload: {
					...userToPayload(updateData.user),
					packageName: updateData.package_name,
					packageVersionCurrent: updateData.package_version_current,
					packageVersionNew: updateData.package_version_new,
					packageNodeNames: updateData.package_node_names,
					packageAuthor: updateData.package_author,
					packageAuthorEmail: updateData.package_author_email,
				},
			}),
			this.telemetry.track('cnr package updated', {
				user_id: updateData.user.id,
				package_name: updateData.package_name,
				package_version_current: updateData.package_version_current,
				package_version_new: updateData.package_version_new,
				package_node_names: updateData.package_node_names,
				package_author: updateData.package_author,
				package_author_email: updateData.package_author_email,
			}),
		]);
	}

	async onCommunityPackageDeleteFinished(deleteData: {
		user: User;
		package_name: string;
		package_version: string;
		package_node_names: string[];
		package_author?: string;
		package_author_email?: string;
	}): Promise<void> {
		void Promise.all([
			eventBus.sendAuditEvent({
				eventName: 'n8n.audit.package.deleted',
				payload: {
					...userToPayload(deleteData.user),
					packageName: deleteData.package_name,
					packageVersion: deleteData.package_version,
					packageNodeNames: deleteData.package_node_names,
					packageAuthor: deleteData.package_author,
					packageAuthorEmail: deleteData.package_author_email,
				},
			}),
			this.telemetry.track('cnr package deleted', {
				user_id: deleteData.user.id,
				package_name: deleteData.package_name,
				package_version: deleteData.package_version,
				package_node_names: deleteData.package_node_names,
				package_author: deleteData.package_author,
				package_author_email: deleteData.package_author_email,
			}),
		]);
	}

	async onLdapSyncFinished(data: {
		type: string;
		succeeded: boolean;
		users_synced: number;
		error: string;
	}): Promise<void> {
		return this.telemetry.track('Ldap general sync finished', data);
	}

	async onLdapUsersDisabled(data: {
		reason: 'ldap_update' | 'ldap_feature_deactivated';
		users: number;
		user_ids: string[];
	}): Promise<void> {
		return this.telemetry.track('Ldap users disabled', data);
	}

	async onUserUpdatedLdapSettings(data: {
		user_id: string;
		loginIdAttribute: string;
		firstNameAttribute: string;
		lastNameAttribute: string;
		emailAttribute: string;
		ldapIdAttribute: string;
		searchPageSize: number;
		searchTimeout: number;
		synchronizationEnabled: boolean;
		synchronizationInterval: number;
		loginLabel: string;
		loginEnabled: boolean;
	}): Promise<void> {
		return this.telemetry.track('Ldap general sync finished', data);
	}

	async onLdapLoginSyncFailed(data: { error: string }): Promise<void> {
		return this.telemetry.track('Ldap login sync failed', data);
	}

	async userLoginFailedDueToLdapDisabled(data: { user_id: string }): Promise<void> {
		return this.telemetry.track('User login failed since ldap disabled', data);
	}

	/*
	 * Execution Statistics
	 */
	async onFirstProductionWorkflowSuccess(data: {
		user_id: string;
		workflow_id: string;
	}): Promise<void> {
		return this.telemetry.track('Workflow first prod success', data, { withPostHog: true });
	}

	async onFirstWorkflowDataLoad(data: {
		user_id: string;
		workflow_id: string;
		node_type: string;
		node_id: string;
		credential_type?: string;
		credential_id?: string;
	}): Promise<void> {
		return this.telemetry.track('Workflow first data fetched', data, { withPostHog: true });
	}

	/**
	 * License
	 */
	async onLicenseRenewAttempt(data: { success: boolean }): Promise<void> {
		await this.telemetry.track('Instance attempted to refresh license', data);
	}

	/**
	 * Audit
	 */
	async onAuditGeneratedViaCli() {
		return this.telemetry.track('Instance generated security audit via CLI command');
	}
}<|MERGE_RESOLUTION|>--- conflicted
+++ resolved
@@ -638,27 +638,25 @@
 		return this.telemetry.track('Owner finished instance setup', instanceOwnerSetupData);
 	}
 
-<<<<<<< HEAD
-	async onUserSignup(userSignupData: {
-		user_id: string;
-		user_type: AuthProviderType;
-		was_disabled_ldap_user: boolean;
-	}): Promise<void> {
-		return this.telemetry.track('User signed up', userSignupData);
-=======
-	async onUserSignup(userSignupData: { user: User }): Promise<void> {
+	async onUserSignup(
+		user: User,
+		userSignupData: {
+			user_type: AuthProviderType;
+			was_disabled_ldap_user: boolean;
+		},
+	): Promise<void> {
 		void Promise.all([
 			eventBus.sendAuditEvent({
 				eventName: 'n8n.audit.user.signedup',
 				payload: {
-					...userToPayload(userSignupData.user),
+					...userToPayload(user),
 				},
 			}),
 			this.telemetry.track('User signed up', {
-				user_id: userSignupData.user.id,
-			}),
-		]);
->>>>>>> 11a46a4c
+				user_id: user.id,
+				...userSignupData,
+			}),
+		]);
 	}
 
 	async onEmailFailed(failedEmailData: {
