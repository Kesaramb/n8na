--- conflicted
+++ resolved
@@ -5,11 +5,13 @@
 import type { PushMessage, PushType } from '@n8n/api-types';
 import { GlobalConfig } from '@n8n/config';
 import { stringify } from 'flatted';
-<<<<<<< HEAD
-import { InstanceSettings, ErrorReporter, WorkflowExecute, isObjectLiteral } from 'n8n-core';
-=======
-import { ErrorReporter, Logger, WorkflowExecute, isObjectLiteral } from 'n8n-core';
->>>>>>> 0860fbe9
+import {
+	ErrorReporter,
+	Logger,
+	InstanceSettings,
+	WorkflowExecute,
+	isObjectLiteral,
+} from 'n8n-core';
 import { ApplicationError, NodeOperationError, Workflow, WorkflowHooks } from 'n8n-workflow';
 import type {
 	IDataObject,
