--- conflicted
+++ resolved
@@ -15,7 +15,6 @@
 	ILogger,
 	INodeType,
 	INodeTypeData,
-	INodeTypeNameVersion,
 	INodeVersionedType,
 	LoggerProxy,
 } from 'n8n-workflow';
@@ -202,30 +201,33 @@
 			)}`;
 		}
 
-<<<<<<< HEAD
 		if (tempNode.hasOwnProperty('executeSingle')) {
-			this.logger.warn(`"executeSingle" will get deprecated soon. Please update the code of node "${packageName}.${nodeName}" to use "execute" instead!`, { filePath });
-=======
-		if (tempNode.executeSingle) {
 			this.logger.warn(
 				`"executeSingle" will get deprecated soon. Please update the code of node "${packageName}.${nodeName}" to use "execute" instead!`,
 				{ filePath },
 			);
->>>>>>> 63e2bd25
 		}
 
 		if (tempNode.hasOwnProperty('nodeVersions')) {
 			const versionedNodeType = (tempNode as INodeVersionedType).getNodeType();
 			this.addCodex({ node: versionedNodeType, filePath, isCustom: packageName === 'CUSTOM' });
-			
-			if (versionedNodeType.description.icon !== undefined &&
-				versionedNodeType.description.icon.startsWith('file:')) {
+
+			if (
+				versionedNodeType.description.icon !== undefined &&
+				versionedNodeType.description.icon.startsWith('file:')
+			) {
 				// If a file icon gets used add the full path
-				versionedNodeType.description.icon = 'file:' + path.join(path.dirname(filePath), versionedNodeType.description.icon.substr(5));
+				versionedNodeType.description.icon = `file:${path.join(
+					path.dirname(filePath),
+					versionedNodeType.description.icon.substr(5),
+				)}`;
 			}
 
 			if (versionedNodeType.hasOwnProperty('executeSingle')) {
-				this.logger.warn(`"executeSingle" will get deprecated soon. Please update the code of node "${packageName}.${nodeName}" to use "execute" instead!`, { filePath });
+				this.logger.warn(
+					`"executeSingle" will get deprecated soon. Please update the code of node "${packageName}.${nodeName}" to use "execute" instead!`,
+					{ filePath },
+				);
 			}
 		}
 
@@ -272,15 +274,15 @@
 	 * @param obj.isCustom Whether the node is custom
 	 * @returns {void}
 	 */
-<<<<<<< HEAD
-	addCodex({ node, filePath, isCustom }: {
+	addCodex({
+		node,
+		filePath,
+		isCustom,
+	}: {
 		node: INodeType | INodeVersionedType;
 		filePath: string;
 		isCustom: boolean;
 	}) {
-=======
-	addCodex({ node, filePath, isCustom }: { node: INodeType; filePath: string; isCustom: boolean }) {
->>>>>>> 63e2bd25
 		try {
 			const codex = this.getCodex(filePath);
 
