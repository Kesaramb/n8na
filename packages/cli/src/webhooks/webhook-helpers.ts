--- conflicted
+++ resolved
@@ -9,11 +9,7 @@
 import { GlobalConfig } from '@n8n/config';
 import type express from 'express';
 import get from 'lodash/get';
-<<<<<<< HEAD
-import { BinaryDataService } from 'n8n-core';
-=======
-import { BinaryDataService, ErrorReporter, NodeExecuteFunctions } from 'n8n-core';
->>>>>>> 77e2c75c
+import { BinaryDataService, ErrorReporter } from 'n8n-core';
 import type {
 	IBinaryData,
 	IBinaryKeyData,
