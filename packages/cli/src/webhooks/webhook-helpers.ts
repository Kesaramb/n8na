--- conflicted
+++ resolved
@@ -548,17 +548,13 @@
 			responsePromise,
 		);
 
-<<<<<<< HEAD
 		if (responseMode === 'formPage' && !didSendResponse) {
 			res.redirect(`${additionalData.formWaitingBaseUrl}/${executionId}`);
 			process.nextTick(() => res.end());
 			didSendResponse = true;
 		}
 
-		Container.get(Logger).verbose(
-=======
 		Container.get(Logger).debug(
->>>>>>> 7cfe56d7
 			`Started execution of workflow "${workflow.name}" from webhook with execution ID ${executionId}`,
 			{ executionId },
 		);
