--- conflicted
+++ resolved
@@ -1,8 +1,4 @@
-<<<<<<< HEAD
-import { LoadOptionsContext, NodeExecuteFunctions, LocalLoadOptionsContext } from 'n8n-core';
-=======
-import { LoadOptionsContext, RoutingNode } from 'n8n-core';
->>>>>>> dc4261ae
+import { LoadOptionsContext, RoutingNode, LocalLoadOptionsContext } from 'n8n-core';
 import type {
 	ILoadOptions,
 	ILoadOptionsFunctions,
