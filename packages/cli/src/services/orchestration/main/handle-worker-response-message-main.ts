import { Container } from 'typedi';
import { jsonParse } from 'n8n-workflow';
<<<<<<< HEAD
import type { WorkerStatus } from '@n8n/api-types';
=======
import Container from 'typedi';
>>>>>>> 45dccf3d

import { Logger } from '@/logger';
import { WORKER_RESPONSE_REDIS_CHANNEL } from '@/services/redis/redis-constants';

import type { MainResponseReceivedHandlerOptions } from './types';
import { Push } from '../../../push';
import type { RedisServiceWorkerResponseObject } from '../../redis/redis-service-commands';

export async function handleWorkerResponseMessageMain(
	messageString: string,
	options: MainResponseReceivedHandlerOptions,
) {
	const workerResponse = jsonParse<RedisServiceWorkerResponseObject | null>(messageString, {
		fallbackValue: null,
	});

	if (!workerResponse) {
		Container.get(Logger).debug(
			`Received invalid message via channel ${WORKER_RESPONSE_REDIS_CHANNEL}: "${messageString}"`,
		);
		return;
	}

	if (workerResponse.targets && !workerResponse.targets.includes(options.queueModeId)) return;

	switch (workerResponse.command) {
		case 'getStatus':
			Container.get(Push).broadcast('sendWorkerStatusMessage', {
				workerId: workerResponse.workerId,
				status: workerResponse.payload as WorkerStatus,
			});
			break;
		case 'getId':
			break;
		default:
			Container.get(Logger).debug(
				`Received worker response ${workerResponse.command} from ${workerResponse.workerId}`,
			);
	}

	return workerResponse;
}<|MERGE_RESOLUTION|>--- conflicted
+++ resolved
@@ -1,10 +1,6 @@
-import { Container } from 'typedi';
+import type { WorkerStatus } from '@n8n/api-types';
 import { jsonParse } from 'n8n-workflow';
-<<<<<<< HEAD
-import type { WorkerStatus } from '@n8n/api-types';
-=======
 import Container from 'typedi';
->>>>>>> 45dccf3d
 
 import { Logger } from '@/logger';
 import { WORKER_RESPONSE_REDIS_CHANNEL } from '@/services/redis/redis-constants';
