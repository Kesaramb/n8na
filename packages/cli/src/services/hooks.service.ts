--- conflicted
+++ resolved
@@ -1,9 +1,10 @@
 import type { Settings, CredentialsEntity, User, WorkflowEntity, AuthUser } from '@n8n/db';
-<<<<<<< HEAD
-import { AuthUserRepository, CredentialsRepository, WorkflowRepository } from '@n8n/db';
-=======
-import { AuthUserRepository, CredentialsRepository, SettingsRepository } from '@n8n/db';
->>>>>>> 6be129c0
+import {
+	AuthUserRepository,
+	CredentialsRepository,
+	WorkflowRepository,
+	SettingsRepository,
+} from '@n8n/db';
 import { Service } from '@n8n/di';
 // eslint-disable-next-line n8n-local-rules/misplaced-n8n-typeorm-import
 import type { FindManyOptions, FindOneOptions, FindOptionsWhere } from '@n8n/typeorm';
