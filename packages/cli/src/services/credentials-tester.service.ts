/* eslint-disable @typescript-eslint/no-unsafe-argument */
/* eslint-disable @typescript-eslint/no-unsafe-member-access */
/* eslint-disable @typescript-eslint/no-unsafe-assignment */
/* eslint-disable @typescript-eslint/no-unsafe-return */
/* eslint-disable @typescript-eslint/no-unsafe-call */
import get from 'lodash/get';
<<<<<<< HEAD
import {
	ErrorReporter,
	NodeExecuteFunctions,
	RoutingNode,
	Logger,
	isObjectLiteral,
} from 'n8n-core';
=======
import { ErrorReporter, NodeExecuteFunctions, RoutingNode, isObjectLiteral } from 'n8n-core';
>>>>>>> fe7fb41a
import type {
	ICredentialsDecrypted,
	ICredentialTestFunction,
	ICredentialTestRequestData,
	INode,
	INodeCredentialTestResult,
	INodeExecutionData,
	INodeProperties,
	INodeType,
	IVersionedNodeType,
	IRunExecutionData,
	WorkflowExecuteMode,
	ITaskDataConnections,
	INodeTypeData,
	INodeTypes,
	ICredentialTestFunctions,
	IDataObject,
} from 'n8n-workflow';
import { VersionedNodeType, NodeHelpers, Workflow, ApplicationError } from 'n8n-workflow';
import { Service } from 'typedi';

import { CredentialTypes } from '@/credential-types';
import type { User } from '@/databases/entities/user';
import { NodeTypes } from '@/node-types';
import * as WorkflowExecuteAdditionalData from '@/workflow-execute-additional-data';

import { RESPONSE_ERROR_MESSAGES } from '../constants';
import { CredentialsHelper } from '../credentials-helper';

const { OAUTH2_CREDENTIAL_TEST_SUCCEEDED, OAUTH2_CREDENTIAL_TEST_FAILED } = RESPONSE_ERROR_MESSAGES;

const mockNodesData: INodeTypeData = {
	mock: {
		sourcePath: '',
		type: {
			description: { properties: [] as INodeProperties[] },
		} as INodeType,
	},
};

const mockNodeTypes: INodeTypes = {
	getKnownTypes(): IDataObject {
		return {};
	},
	getByName(nodeType: string): INodeType | IVersionedNodeType {
		return mockNodesData[nodeType]?.type;
	},
	getByNameAndVersion(nodeType: string, version?: number): INodeType {
		if (!mockNodesData[nodeType]) {
			throw new ApplicationError(RESPONSE_ERROR_MESSAGES.NO_NODE, {
				tags: { nodeType },
			});
		}
		return NodeHelpers.getVersionedNodeType(mockNodesData[nodeType].type, version);
	},
};

@Service()
export class CredentialsTester {
	constructor(
		private readonly logger: Logger,
		private readonly errorReporter: ErrorReporter,
		private readonly credentialTypes: CredentialTypes,
		private readonly nodeTypes: NodeTypes,
		private readonly credentialsHelper: CredentialsHelper,
	) {}

	private static hasAccessToken(credentialsDecrypted: ICredentialsDecrypted) {
		const oauthTokenData = credentialsDecrypted?.data?.oauthTokenData;

		if (!isObjectLiteral(oauthTokenData)) return false;

		return 'access_token' in oauthTokenData;
	}

	getCredentialTestFunction(
		credentialType: string,
	): ICredentialTestFunction | ICredentialTestRequestData | undefined {
		// Check if test is defined on credentials
		const type = this.credentialTypes.getByName(credentialType);
		if (type.test) {
			return {
				testRequest: type.test,
			};
		}

		const supportedNodes = this.credentialTypes.getSupportedNodes(credentialType);
		for (const nodeName of supportedNodes) {
			const node = this.nodeTypes.getByName(nodeName);

			// Always set to an array even if node is not versioned to not having
			// to duplicate the logic
			const allNodeTypes: INodeType[] = [];
			if (node instanceof VersionedNodeType) {
				// Node is versioned
				allNodeTypes.push(...Object.values(node.nodeVersions));
			} else {
				// Node is not versioned
				allNodeTypes.push(node as INodeType);
			}

			// Check each of the node versions for credential tests
			for (const nodeType of allNodeTypes) {
				// Check each of teh credentials
				for (const { name, testedBy } of nodeType.description.credentials ?? []) {
					if (
						name === credentialType &&
						(this.credentialTypes.getParentTypes(name).includes('oAuth2Api') ||
							name === 'oAuth2Api')
					) {
						return async function oauth2CredTest(
							this: ICredentialTestFunctions,
							cred: ICredentialsDecrypted,
						): Promise<INodeCredentialTestResult> {
							return CredentialsTester.hasAccessToken(cred)
								? {
										status: 'OK',
										message: OAUTH2_CREDENTIAL_TEST_SUCCEEDED,
									}
								: {
										status: 'Error',
										message: OAUTH2_CREDENTIAL_TEST_FAILED,
									};
						};
					}

					if (name === credentialType && !!testedBy) {
						if (typeof testedBy === 'string') {
							if (node instanceof VersionedNodeType) {
								// The node is versioned. So check all versions for test function
								// starting with the latest
								const versions = Object.keys(node.nodeVersions).sort().reverse();
								for (const version of versions) {
									const versionedNode = node.nodeVersions[parseInt(version, 10)];
									const credentialTest = versionedNode.methods?.credentialTest;
									if (credentialTest && testedBy in credentialTest) {
										return credentialTest[testedBy];
									}
								}
							}
							// Test is defined as string which links to a function
							return (node as unknown as INodeType).methods?.credentialTest![testedBy];
						}

						// Test is defined as JSON with a definition for the request to make
						return {
							nodeType,
							testRequest: testedBy,
						};
					}
				}
			}
		}

		return undefined;
	}

	// eslint-disable-next-line complexity
	async testCredentials(
		user: User,
		credentialType: string,
		credentialsDecrypted: ICredentialsDecrypted,
	): Promise<INodeCredentialTestResult> {
		const credentialTestFunction = this.getCredentialTestFunction(credentialType);
		if (credentialTestFunction === undefined) {
			return {
				status: 'Error',
				message: 'No testing function found for this credential.',
			};
		}

		if (credentialsDecrypted.data) {
			try {
				const additionalData = await WorkflowExecuteAdditionalData.getBase(user.id);
				credentialsDecrypted.data = this.credentialsHelper.applyDefaultsAndOverwrites(
					additionalData,
					credentialsDecrypted.data,
					credentialType,
					'internal' as WorkflowExecuteMode,
					undefined,
					undefined,
					await this.credentialsHelper.credentialCanUseExternalSecrets(credentialsDecrypted),
				);
			} catch (error) {
				this.logger.debug('Credential test failed', error);
				return {
					status: 'Error',
					message: error.message.toString(),
				};
			}
		}

		if (typeof credentialTestFunction === 'function') {
			// The credentials get tested via a function that is defined on the node
			const credentialTestFunctions = NodeExecuteFunctions.getCredentialTestFunctions();

			return credentialTestFunction.call(credentialTestFunctions, credentialsDecrypted);
		}

		// Credentials get tested via request instructions

		// TODO: Temp workflows get created at multiple locations (for example also LoadNodeParameterOptions),
		//       check if some of them are identical enough that it can be combined

		let nodeType: INodeType;
		if (credentialTestFunction.nodeType) {
			nodeType = credentialTestFunction.nodeType;
		} else {
			nodeType = this.nodeTypes.getByNameAndVersion('n8n-nodes-base.noOp');
		}

		const node: INode = {
			id: 'temp',
			parameters: {},
			name: 'Temp-Node',
			type: nodeType.description.name,
			typeVersion: Array.isArray(nodeType.description.version)
				? nodeType.description.version.slice(-1)[0]
				: nodeType.description.version,
			position: [0, 0],
			credentials: {
				[credentialType]: {
					id: credentialsDecrypted.id,
					name: credentialsDecrypted.name,
				},
			},
		};

		const workflowData = {
			nodes: [node],
			connections: {},
		};

		const nodeTypeCopy: INodeType = {
			description: {
				...nodeType.description,
				credentials: [
					{
						name: credentialType,
						required: true,
					},
				],
				properties: [
					{
						displayName: 'Temp',
						name: 'temp',
						type: 'string',
						routing: {
							request: credentialTestFunction.testRequest.request,
						},
						default: '',
					},
				],
			},
		};

		mockNodesData[nodeTypeCopy.description.name] = {
			sourcePath: '',
			type: nodeTypeCopy,
		};

		const workflow = new Workflow({
			nodes: workflowData.nodes,
			connections: workflowData.connections,
			active: false,
			nodeTypes: mockNodeTypes,
		});

		const mode = 'internal';
		const runIndex = 0;
		const inputData: ITaskDataConnections = {
			main: [[{ json: {} }]],
		};
		const connectionInputData: INodeExecutionData[] = [];
		const runExecutionData: IRunExecutionData = {
			resultData: {
				runData: {},
			},
		};

		const additionalData = await WorkflowExecuteAdditionalData.getBase(user.id, node.parameters);

		const routingNode = new RoutingNode(
			workflow,
			node,
			connectionInputData,
			runExecutionData ?? null,
			additionalData,
			mode,
		);

		let response: INodeExecutionData[][] | null | undefined;

		try {
			response = await routingNode.runNode(
				inputData,
				runIndex,
				nodeTypeCopy,
				{ node, data: {}, source: null },
				credentialsDecrypted,
			);
		} catch (error) {
			this.errorReporter.error(error);
			// Do not fail any requests to allow custom error messages and
			// make logic easier
			if (error.cause?.response) {
				const errorResponseData = {
					statusCode: error.cause.response.status,
					statusMessage: error.cause.response.statusText,
				};
				if (credentialTestFunction.testRequest.rules) {
					// Special testing rules are defined so check all in order
					for (const rule of credentialTestFunction.testRequest.rules) {
						if (rule.type === 'responseCode') {
							if (errorResponseData.statusCode === rule.properties.value) {
								return {
									status: 'Error',
									message: rule.properties.message,
								};
							}
						}
					}
				}

				if (errorResponseData.statusCode < 199 || errorResponseData.statusCode > 299) {
					// All requests with response codes that are not 2xx are treated by default as failed
					return {
						status: 'Error',
						message:
							errorResponseData.statusMessage ||
							`Received HTTP status code: ${errorResponseData.statusCode}`,
					};
				}
			} else if (error.cause?.code) {
				return {
					status: 'Error',
					message: error.cause.code,
				};
			}
			this.logger.debug('Credential test failed', error);
			return {
				status: 'Error',
				message: error.message.toString(),
			};
		} finally {
			delete mockNodesData[nodeTypeCopy.description.name];
		}

		if (
			credentialTestFunction.testRequest.rules &&
			Array.isArray(credentialTestFunction.testRequest.rules)
		) {
			// Special testing rules are defined so check all in order
			for (const rule of credentialTestFunction.testRequest.rules) {
				if (rule.type === 'responseSuccessBody') {
					const responseData = response![0][0].json;
					if (get(responseData, rule.properties.key) === rule.properties.value) {
						return {
							status: 'Error',
							message: rule.properties.message,
						};
					}
				}
			}
		}

		return {
			status: 'OK',
			message: 'Connection successful!',
		};
	}
}<|MERGE_RESOLUTION|>--- conflicted
+++ resolved
@@ -4,17 +4,7 @@
 /* eslint-disable @typescript-eslint/no-unsafe-return */
 /* eslint-disable @typescript-eslint/no-unsafe-call */
 import get from 'lodash/get';
-<<<<<<< HEAD
-import {
-	ErrorReporter,
-	NodeExecuteFunctions,
-	RoutingNode,
-	Logger,
-	isObjectLiteral,
-} from 'n8n-core';
-=======
-import { ErrorReporter, NodeExecuteFunctions, RoutingNode, isObjectLiteral } from 'n8n-core';
->>>>>>> fe7fb41a
+import { ErrorReporter, Logger, NodeExecuteFunctions, RoutingNode, isObjectLiteral } from 'n8n-core';
 import type {
 	ICredentialsDecrypted,
 	ICredentialTestFunction,
