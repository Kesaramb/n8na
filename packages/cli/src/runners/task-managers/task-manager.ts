import { TaskRunnersConfig } from '@n8n/config';
import type { TaskResultData, RequesterMessage, BrokerMessage, TaskData } from '@n8n/task-runner';
import { DataRequestResponseReconstruct, RPC_ALLOW_LIST } from '@n8n/task-runner';
import type {
	EnvProviderState,
	IExecuteFunctions,
	Workflow,
	IRunExecutionData,
	INodeExecutionData,
	ITaskDataConnections,
	INode,
	INodeParameters,
	WorkflowExecuteMode,
	IExecuteData,
	IDataObject,
	IWorkflowExecuteAdditionalData,
	Result,
} from 'n8n-workflow';
import { createResultOk, createResultError } from 'n8n-workflow';
import { nanoid } from 'nanoid';
<<<<<<< HEAD
import * as a from 'node:assert/strict';
import Container from 'typedi';
=======
import { Service } from 'typedi';

import { NodeTypes } from '@/node-types';
>>>>>>> 059f6750

import { DataRequestResponseBuilder } from './data-request-response-builder';
import { DataRequestResponseStripper } from './data-request-response-stripper';

export type RequestAccept = (jobId: string) => void;
export type RequestReject = (reason: string) => void;

export type TaskAccept = (data: TaskResultData) => void;
export type TaskReject = (error: unknown) => void;

export interface TaskRequest {
	requestId: string;
	taskType: string;
	settings: unknown;
	data: TaskData;
}

export interface Task {
	taskId: string;
	settings: unknown;
	data: TaskData;
}

interface ExecuteFunctionObject {
	[name: string]: ((...args: unknown[]) => unknown) | ExecuteFunctionObject;
}

@Service()
export abstract class TaskManager {
	requestAcceptRejects: Map<string, { accept: RequestAccept; reject: RequestReject }> = new Map();

	taskAcceptRejects: Map<string, { accept: TaskAccept; reject: TaskReject }> = new Map();

	pendingRequests: Map<string, TaskRequest> = new Map();

	tasks: Map<string, Task> = new Map();

<<<<<<< HEAD
	private readonly runnerConfig = Container.get(TaskRunnersConfig);

	private readonly dataResponseBuilder = new DataRequestResponseBuilder();
=======
	constructor(private readonly nodeTypes: NodeTypes) {}
>>>>>>> 059f6750

	async startTask<TData, TError>(
		additionalData: IWorkflowExecuteAdditionalData,
		taskType: string,
		settings: unknown,
		executeFunctions: IExecuteFunctions,
		inputData: ITaskDataConnections,
		node: INode,
		workflow: Workflow,
		runExecutionData: IRunExecutionData,
		runIndex: number,
		itemIndex: number,
		activeNodeName: string,
		connectionInputData: INodeExecutionData[],
		siblingParameters: INodeParameters,
		mode: WorkflowExecuteMode,
		envProviderState: EnvProviderState,
		executeData?: IExecuteData,
		defaultReturnRunIndex = -1,
		selfData: IDataObject = {},
		contextNodeName: string = activeNodeName,
	): Promise<Result<TData, TError>> {
		const data: TaskData = {
			workflow,
			runExecutionData,
			runIndex,
			connectionInputData,
			inputData,
			node,
			executeFunctions,
			itemIndex,
			siblingParameters,
			mode,
			envProviderState,
			executeData,
			defaultReturnRunIndex,
			selfData,
			contextNodeName,
			activeNodeName,
			additionalData,
		};

		const request: TaskRequest = {
			requestId: nanoid(),
			taskType,
			settings,
			data,
		};

		this.pendingRequests.set(request.requestId, request);

		const taskIdPromise = new Promise<string>((resolve, reject) => {
			this.requestAcceptRejects.set(request.requestId, {
				accept: resolve,
				reject,
			});
		});

		this.sendMessage({
			type: 'requester:taskrequest',
			requestId: request.requestId,
			taskType,
		});

		const taskId = await taskIdPromise;

		const task: Task = {
			taskId,
			data,
			settings,
		};
		this.tasks.set(task.taskId, task);

		try {
			const dataPromise = new Promise<TaskResultData>((resolve, reject) => {
				this.taskAcceptRejects.set(task.taskId, {
					accept: resolve,
					reject,
				});
			});

			this.sendMessage({
				type: 'requester:tasksettings',
				taskId,
				settings,
			});

			const resultData = await dataPromise;
			// Set custom execution data (`$execution.customData`) if sent
			if (resultData.customData) {
				Object.entries(resultData.customData).forEach(([k, v]) => {
					if (!runExecutionData.resultData.metadata) {
						runExecutionData.resultData.metadata = {};
					}
					runExecutionData.resultData.metadata[k] = v;
				});
			}

			return createResultOk(resultData.result as TData);
		} catch (e: unknown) {
			return createResultError(e as TError);
		} finally {
			this.tasks.delete(taskId);
		}
	}

	sendMessage(_message: RequesterMessage.ToBroker.All) {}

	onMessage(message: BrokerMessage.ToRequester.All) {
		switch (message.type) {
			case 'broker:taskready':
				this.taskReady(message.requestId, message.taskId);
				break;
			case 'broker:taskdone':
				this.taskDone(message.taskId, message.data);
				break;
			case 'broker:taskerror':
				this.taskError(message.taskId, message.error);
				break;
			case 'broker:taskdatarequest':
				this.sendTaskData(message.taskId, message.requestId, message.requestParams);
				break;
			case 'broker:nodetypesrequest':
				this.sendNodeTypes(message.taskId, message.requestId, message.requestParams);
				break;
			case 'broker:rpc':
				void this.handleRpc(message.taskId, message.callId, message.name, message.params);
				break;
		}
	}

	taskReady(requestId: string, taskId: string) {
		const acceptReject = this.requestAcceptRejects.get(requestId);
		if (!acceptReject) {
			this.rejectTask(
				taskId,
				'Request ID not found. In multi-main setup, it is possible for one of the mains to have reported ready state already.',
			);
			return;
		}

		acceptReject.accept(taskId);
		this.requestAcceptRejects.delete(requestId);
	}

	rejectTask(jobId: string, reason: string) {
		this.sendMessage({
			type: 'requester:taskcancel',
			taskId: jobId,
			reason,
		});
	}

	taskDone(taskId: string, data: TaskResultData) {
		const acceptReject = this.taskAcceptRejects.get(taskId);
		if (acceptReject) {
			acceptReject.accept(data);
			this.taskAcceptRejects.delete(taskId);
		}
	}

	taskError(taskId: string, error: unknown) {
		const acceptReject = this.taskAcceptRejects.get(taskId);
		if (acceptReject) {
			acceptReject.reject(error);
			this.taskAcceptRejects.delete(taskId);
		}
	}

	sendTaskData(
		taskId: string,
		requestId: string,
		requestParams: BrokerMessage.ToRequester.TaskDataRequest['requestParams'],
	) {
		const job = this.tasks.get(taskId);
		if (!job) {
			// TODO: logging
			return;
		}

		const dataRequestResponse = this.dataResponseBuilder.buildFromTaskData(job.data);

		if (this.runnerConfig.assertDeduplicationOutput) {
			const reconstruct = new DataRequestResponseReconstruct();
			a.deepStrictEqual(
				reconstruct.reconstructConnectionInputData(dataRequestResponse.inputData),
				job.data.connectionInputData,
			);
			a.deepStrictEqual(
				reconstruct.reconstructExecuteData(dataRequestResponse),
				job.data.executeData,
			);
		}

		const strippedData = new DataRequestResponseStripper(
			dataRequestResponse,
			requestParams,
		).strip();

		this.sendMessage({
			type: 'requester:taskdataresponse',
			taskId,
			requestId,
			data: strippedData,
		});
	}

	sendNodeTypes(
		taskId: string,
		requestId: string,
		neededNodeTypes: BrokerMessage.ToRequester.NodeTypesRequest['requestParams'],
	) {
		const nodeTypes = this.nodeTypes.getNodeTypeDescriptions(neededNodeTypes);

		this.sendMessage({
			type: 'requester:nodetypesresponse',
			taskId,
			requestId,
			nodeTypes,
		});
	}

	async handleRpc(
		taskId: string,
		callId: string,
		name: BrokerMessage.ToRequester.RPC['name'],
		params: unknown[],
	) {
		const job = this.tasks.get(taskId);
		if (!job) {
			// TODO: logging
			return;
		}

		try {
			if (!RPC_ALLOW_LIST.includes(name)) {
				this.sendMessage({
					type: 'requester:rpcresponse',
					taskId,
					callId,
					status: 'error',
					data: 'Method not allowed',
				});
				return;
			}
			const splitPath = name.split('.');

			const funcs = job.data.executeFunctions;

			let func: ((...args: unknown[]) => Promise<unknown>) | undefined = undefined;
			let funcObj: ExecuteFunctionObject[string] | undefined =
				funcs as unknown as ExecuteFunctionObject;
			for (const part of splitPath) {
				funcObj = (funcObj as ExecuteFunctionObject)[part] ?? undefined;
				if (!funcObj) {
					break;
				}
			}
			func = funcObj as unknown as (...args: unknown[]) => Promise<unknown>;
			if (!func) {
				this.sendMessage({
					type: 'requester:rpcresponse',
					taskId,
					callId,
					status: 'error',
					data: 'Could not find method',
				});
				return;
			}
			const data = (await func.call(funcs, ...params)) as unknown;

			this.sendMessage({
				type: 'requester:rpcresponse',
				taskId,
				callId,
				status: 'success',
				data,
			});
		} catch (e) {
			this.sendMessage({
				type: 'requester:rpcresponse',
				taskId,
				callId,
				status: 'error',
				data: e,
			});
		}
	}
}<|MERGE_RESOLUTION|>--- conflicted
+++ resolved
@@ -18,14 +18,10 @@
 } from 'n8n-workflow';
 import { createResultOk, createResultError } from 'n8n-workflow';
 import { nanoid } from 'nanoid';
-<<<<<<< HEAD
 import * as a from 'node:assert/strict';
-import Container from 'typedi';
-=======
-import { Service } from 'typedi';
+import Container, { Service } from 'typedi';
 
 import { NodeTypes } from '@/node-types';
->>>>>>> 059f6750
 
 import { DataRequestResponseBuilder } from './data-request-response-builder';
 import { DataRequestResponseStripper } from './data-request-response-stripper';
@@ -63,13 +59,11 @@
 
 	tasks: Map<string, Task> = new Map();
 
-<<<<<<< HEAD
 	private readonly runnerConfig = Container.get(TaskRunnersConfig);
 
 	private readonly dataResponseBuilder = new DataRequestResponseBuilder();
-=======
+
 	constructor(private readonly nodeTypes: NodeTypes) {}
->>>>>>> 059f6750
 
 	async startTask<TData, TError>(
 		additionalData: IWorkflowExecuteAdditionalData,
