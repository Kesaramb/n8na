--- conflicted
+++ resolved
@@ -2,19 +2,7 @@
 /* eslint-disable @typescript-eslint/no-unsafe-member-access */
 /* eslint-disable @typescript-eslint/no-shadow */
 /* eslint-disable @typescript-eslint/no-unsafe-assignment */
-<<<<<<< HEAD
-import { InstanceSettings, WorkflowExecute } from 'n8n-core';
-=======
-import * as a from 'assert/strict';
-import {
-	DirectedGraph,
-	ErrorReporter,
-	InstanceSettings,
-	WorkflowExecute,
-	filterDisabledNodes,
-	recreateNodeExecutionStack,
-} from 'n8n-core';
->>>>>>> 73145b70
+import { ErrorReporter, InstanceSettings, WorkflowExecute } from 'n8n-core';
 import type {
 	ExecutionError,
 	IDeferredPromise,
