<<<<<<< HEAD
import type { ExecutionError, IExecuteResponsePromiseData, IRun } from 'n8n-workflow';
import type Bull from 'bull';
=======
import type Bull from 'bull';
import type {
	ExecutionError,
	ExecutionStatus,
	IExecuteResponsePromiseData,
	IRun,
	WorkflowExecuteMode as WorkflowExecutionMode,
} from 'n8n-workflow';
>>>>>>> 45dccf3d
import type PCancelable from 'p-cancelable';
import type { RunningJobSummary } from '@n8n/api-types';

export type JobQueue = Bull.Queue<JobData>;

export type Job = Bull.Job<JobData>;

export type JobId = Job['id'];

export type JobData = {
	executionId: string;
	loadStaticData: boolean;
};

export type JobResult = {
	success: boolean;
	error?: ExecutionError;
};

export type JobStatus = Bull.JobStatus;

export type JobOptions = Bull.JobOptions;

export type PubSubMessage = MessageToMain | MessageToWorker;

type MessageToMain = RespondToWebhookMessage;

type MessageToWorker = AbortJobMessage;

type RespondToWebhookMessage = {
	kind: 'respond-to-webhook';
	executionId: string;
	response: IExecuteResponsePromiseData;
};

type AbortJobMessage = {
	kind: 'abort-job';
};

export type RunningJob = RunningJobSummary & {
	run: PCancelable<IRun>;
};

export type QueueRecoveryContext = {
	/** ID of timeout for next scheduled recovery cycle. */
	timeout?: NodeJS.Timeout;

	/** Number of in-progress executions to check per cycle. */
	batchSize: number;

	/** Time (in milliseconds) to wait until the next cycle. */
	waitMs: number;
};<|MERGE_RESOLUTION|>--- conflicted
+++ resolved
@@ -1,18 +1,7 @@
-<<<<<<< HEAD
+import type { RunningJobSummary } from '@n8n/api-types';
+import type Bull from 'bull';
 import type { ExecutionError, IExecuteResponsePromiseData, IRun } from 'n8n-workflow';
-import type Bull from 'bull';
-=======
-import type Bull from 'bull';
-import type {
-	ExecutionError,
-	ExecutionStatus,
-	IExecuteResponsePromiseData,
-	IRun,
-	WorkflowExecuteMode as WorkflowExecutionMode,
-} from 'n8n-workflow';
->>>>>>> 45dccf3d
 import type PCancelable from 'p-cancelable';
-import type { RunningJobSummary } from '@n8n/api-types';
 
 export type JobQueue = Bull.Queue<JobData>;
 
