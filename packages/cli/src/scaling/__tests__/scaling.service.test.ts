--- conflicted
+++ resolved
@@ -7,13 +7,10 @@
 import { ApplicationError } from 'n8n-workflow';
 import { mockInstance } from '@test/mocking';
 import { GlobalConfig } from '@n8n/config';
-<<<<<<< HEAD
 import { InstanceSettings } from 'n8n-core';
 import type { OrchestrationService } from '@/services/orchestration.service';
 import Container from 'typedi';
-=======
 import type { JobProcessor } from '../job-processor';
->>>>>>> e071b73b
 
 const queue = mock<JobQueue>({
 	client: { ping: jest.fn() },
@@ -41,7 +38,8 @@
 	});
 
 	const instanceSettings = Container.get(InstanceSettings);
-	let orchestrationService = mock<OrchestrationService>({ isMultiMainSetupEnabled: false });
+	const orchestrationService = mock<OrchestrationService>({ isMultiMainSetupEnabled: false });
+	const jobProcessor = mock<JobProcessor>();
 	let scalingService: ScalingService;
 
 	beforeEach(() => {
@@ -50,7 +48,7 @@
 		scalingService = new ScalingService(
 			mock(),
 			mock(),
-			mock(),
+			jobProcessor,
 			globalConfig,
 			mock(),
 			instanceSettings,
@@ -131,24 +129,14 @@
 	});
 
 	describe('stop', () => {
-<<<<<<< HEAD
-		it('should pause the queue and stop queue recovery', async () => {
-			/**
-			 * Arrange
-			 */
-			await scalingService.setupQueue();
+		it('should pause the queue, check for running jobs, and stop queue recovery', async () => {
+			/**
+			 * Arrange
+			 */
+			await scalingService.setupQueue();
+			jobProcessor.getRunningJobIds.mockReturnValue([]);
 			const stopQueueRecoverySpy = jest.spyOn(scalingService, 'stopQueueRecovery');
-=======
-		it('should pause the queue and check for running jobs', async () => {
-			/**
-			 * Arrange
-			 */
-			const jobProcessor = mock<JobProcessor>();
-			const scalingService = new ScalingService(mock(), mock(), jobProcessor, globalConfig);
-			await scalingService.setupQueue();
-			jobProcessor.getRunningJobIds.mockReturnValue([]);
 			const getRunningJobsCountSpy = jest.spyOn(scalingService, 'getRunningJobsCount');
->>>>>>> e071b73b
 
 			/**
 			 * Act
@@ -159,11 +147,8 @@
 			 * Assert
 			 */
 			expect(queue.pause).toHaveBeenCalledWith(true, true);
-<<<<<<< HEAD
 			expect(stopQueueRecoverySpy).toHaveBeenCalled();
-=======
 			expect(getRunningJobsCountSpy).toHaveBeenCalled();
->>>>>>> e071b73b
 		});
 	});
 
