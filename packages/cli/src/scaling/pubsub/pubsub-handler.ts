import { InstanceSettings } from 'n8n-core';
import { ensureError } from 'n8n-workflow';
import { Service } from 'typedi';

import { ActiveWorkflowManager } from '@/active-workflow-manager';
import { WorkflowRepository } from '@/databases/repositories/workflow.repository';
import { MessageEventBus } from '@/eventbus/message-event-bus/message-event-bus';
import { EventService } from '@/events/event.service';
import type { PubSubEventMap } from '@/events/maps/pub-sub.event-map';
import { ExternalSecretsManager } from '@/external-secrets/external-secrets-manager.ee';
import { License } from '@/license';
import { Push } from '@/push';
import { Publisher } from '@/scaling/pubsub/publisher.service';
import { CommunityPackagesService } from '@/services/community-packages.service';
import { assertNever } from '@/utils';
import { TestWebhooks } from '@/webhooks/test-webhooks';

import type { PubSub } from './pubsub.types';
import { WorkerStatusService } from '../worker-status.service';

/**
 * Responsible for handling events emitted from messages received via a pubsub channel.
 */
@Service()
export class PubSubHandler {
	constructor(
		private readonly eventService: EventService,
		private readonly instanceSettings: InstanceSettings,
		private readonly license: License,
		private readonly eventbus: MessageEventBus,
		private readonly externalSecretsManager: ExternalSecretsManager,
		private readonly communityPackagesService: CommunityPackagesService,
		private readonly publisher: Publisher,
		private readonly workerStatusService: WorkerStatusService,
		private readonly activeWorkflowManager: ActiveWorkflowManager,
		private readonly push: Push,
		private readonly workflowRepository: WorkflowRepository,
		private readonly testWebhooks: TestWebhooks,
	) {}

	init() {
		switch (this.instanceSettings.instanceType) {
			case 'webhook':
				this.setupHandlers(this.commonHandlers);
				break;
			case 'worker':
				this.setupHandlers({
					...this.commonHandlers,
					'get-worker-status': async () =>
						await this.publisher.publishWorkerResponse({
							senderId: this.instanceSettings.hostId,
							response: 'response-to-get-worker-status',
							payload: this.workerStatusService.generateStatus(),
						}),
				});
				break;
			case 'main':
				this.setupHandlers({
					...this.commonHandlers,
					...this.multiMainHandlers,
					'response-to-get-worker-status': async (payload) =>
						this.push.broadcast({
							type: 'sendWorkerStatusMessage',
							data: {
								workerId: payload.senderId,
								status: payload,
							},
						}),
				});

				break;
			default:
				assertNever(this.instanceSettings.instanceType);
		}
	}

	private setupHandlers<EventNames extends keyof PubSubEventMap>(
		map: {
			[EventName in EventNames]?: (event: PubSubEventMap[EventName]) => void | Promise<void>;
		},
	) {
		for (const [eventName, handlerFn] of Object.entries(map) as Array<
			[EventNames, (event: PubSubEventMap[EventNames]) => void | Promise<void>]
		>) {
			this.eventService.on(eventName, async (event) => {
				await handlerFn(event);
			});
		}
	}

	private commonHandlers: {
		[EventName in keyof PubSub.CommonEvents]: (event: PubSubEventMap[EventName]) => Promise<void>;
	} = {
		'reload-license': async () => await this.license.reload(),
		'restart-event-bus': async () => await this.eventbus.restart(),
		'reload-external-secrets-providers': async () =>
			await this.externalSecretsManager.reloadAllProviders(),
		'community-package-install': async ({ packageName, packageVersion }) =>
			await this.communityPackagesService.installOrUpdateNpmPackage(packageName, packageVersion),
		'community-package-update': async ({ packageName, packageVersion }) =>
			await this.communityPackagesService.installOrUpdateNpmPackage(packageName, packageVersion),
		'community-package-uninstall': async ({ packageName }) =>
			await this.communityPackagesService.removeNpmPackage(packageName),
	};

	private multiMainHandlers: {
		[EventName in keyof PubSub.MultiMainEvents]: (
			event: PubSubEventMap[EventName],
		) => Promise<void>;
	} = {
		'add-webhooks-triggers-and-pollers': async ({ workflowId }) => {
			if (this.instanceSettings.isFollower) return;

			try {
				await this.activeWorkflowManager.add(workflowId, 'activate', undefined, {
					shouldPublish: false, // prevent leader from re-publishing message
				});

				this.push.broadcast({ type: 'workflowActivated', data: { workflowId } });

				await this.publisher.publishCommand({
					command: 'display-workflow-activation',
					payload: { workflowId },
				}); // instruct followers to show activation in UI
			} catch (e) {
				const error = ensureError(e);
				const { message } = error;

				await this.workflowRepository.update(workflowId, { active: false });

				this.push.broadcast({
					type: 'workflowFailedToActivate',
					data: { workflowId, errorMessage: message },
				});

				await this.publisher.publishCommand({
					command: 'display-workflow-activation-error',
					payload: { workflowId, errorMessage: message },
				}); // instruct followers to show activation error in UI
			}
		},
		'remove-triggers-and-pollers': async ({ workflowId }) => {
			if (this.instanceSettings.isFollower) return;

			await this.activeWorkflowManager.removeActivationError(workflowId);
			await this.activeWorkflowManager.removeWorkflowTriggersAndPollers(workflowId);

			this.push.broadcast({ type: 'workflowDeactivated', data: { workflowId } });

			// instruct followers to show workflow deactivation in UI
			await this.publisher.publishCommand({
				command: 'display-workflow-deactivation',
				payload: { workflowId },
			});
		},
		'display-workflow-activation': async ({ workflowId }) =>
			this.push.broadcast({ type: 'workflowActivated', data: { workflowId } }),
		'display-workflow-deactivation': async ({ workflowId }) =>
			this.push.broadcast({ type: 'workflowDeactivated', data: { workflowId } }),
		'display-workflow-activation-error': async ({ workflowId, errorMessage }) =>
<<<<<<< HEAD
			this.push.broadcast('workflowFailedToActivate', { workflowId, errorMessage }),
		'relay-execution-lifecycle-event': async ({ type, args, pushRef }) => {
			if (!this.push.hasPushRef(pushRef)) return;
=======
			this.push.broadcast({ type: 'workflowFailedToActivate', data: { workflowId, errorMessage } }),
		'relay-execution-lifecycle-event': async ({ pushRef, ...pushMsg }) => {
			if (!this.push.getBackend().hasPushRef(pushRef)) return;
>>>>>>> fe7fb41a

			this.push.send(pushMsg, pushRef);
		},
		'clear-test-webhooks': async ({ webhookKey, workflowEntity, pushRef }) => {
			if (!this.push.hasPushRef(pushRef)) return;

			this.testWebhooks.clearTimeout(webhookKey);

			const workflow = this.testWebhooks.toWorkflow(workflowEntity);

			await this.testWebhooks.deactivateWebhooks(workflow);
		},
	};
}<|MERGE_RESOLUTION|>--- conflicted
+++ resolved
@@ -158,15 +158,9 @@
 		'display-workflow-deactivation': async ({ workflowId }) =>
 			this.push.broadcast({ type: 'workflowDeactivated', data: { workflowId } }),
 		'display-workflow-activation-error': async ({ workflowId, errorMessage }) =>
-<<<<<<< HEAD
-			this.push.broadcast('workflowFailedToActivate', { workflowId, errorMessage }),
-		'relay-execution-lifecycle-event': async ({ type, args, pushRef }) => {
-			if (!this.push.hasPushRef(pushRef)) return;
-=======
 			this.push.broadcast({ type: 'workflowFailedToActivate', data: { workflowId, errorMessage } }),
 		'relay-execution-lifecycle-event': async ({ pushRef, ...pushMsg }) => {
-			if (!this.push.getBackend().hasPushRef(pushRef)) return;
->>>>>>> fe7fb41a
+			if (!this.push.hasPushRef(pushRef)) return;
 
 			this.push.send(pushMsg, pushRef);
 		},
