--- conflicted
+++ resolved
@@ -16,11 +16,8 @@
 import { NodeOperationError } from 'n8n-workflow';
 import { RoleService } from '@/services/role.service';
 import Container from 'typedi';
-<<<<<<< HEAD
 import type { CredentialsEntity } from '@/databases/entities/CredentialsEntity';
-=======
 import type { Credentials } from '@/requests';
->>>>>>> 442b910f
 
 export class EEWorkflowsService extends WorkflowsService {
 	static async isOwned(
@@ -110,13 +107,7 @@
 		currentUser: User,
 	): Promise<void> {
 		workflow.usedCredentials = [];
-<<<<<<< HEAD
 		const userCredentials = await CredentialsService.getMany(currentUser, { onlyOwn: true });
-=======
-		const userCredentials = await CredentialsService.getMany(currentUser, {
-			disableGlobalRole: true,
-		});
->>>>>>> 442b910f
 		const credentialIdsUsedByWorkflow = new Set<string>();
 		workflow.nodes.forEach((node) => {
 			if (!node.credentials) {
@@ -159,11 +150,7 @@
 
 	static validateCredentialPermissionsToUser(
 		workflow: WorkflowEntity,
-<<<<<<< HEAD
 		allowedCredentials: CredentialsEntity[],
-=======
-		allowedCredentials: Credentials.WithOwnedByAndSharedWith[],
->>>>>>> 442b910f
 	) {
 		workflow.nodes.forEach((node) => {
 			if (!node.credentials) {
