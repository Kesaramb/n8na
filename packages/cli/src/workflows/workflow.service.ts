import { GlobalConfig } from '@n8n/config';
import { Service } from '@n8n/di';
import type { Scope } from '@n8n/permissions';
// eslint-disable-next-line n8n-local-rules/misplaced-n8n-typeorm-import
import type { EntityManager } from '@n8n/typeorm';
// eslint-disable-next-line n8n-local-rules/misplaced-n8n-typeorm-import
import { In } from '@n8n/typeorm';
import type { QueryDeepPartialEntity } from '@n8n/typeorm/query-builder/QueryPartialEntity';
import omit from 'lodash/omit';
import pick from 'lodash/pick';
import { BinaryDataService, Logger } from 'n8n-core';
import { NodeApiError, PROJECT_ROOT } from 'n8n-workflow';
import { v4 as uuid } from 'uuid';

import { ActiveWorkflowManager } from '@/active-workflow-manager';
import config from '@/config';
import { SharedWorkflow } from '@/databases/entities/shared-workflow';
import type { User } from '@/databases/entities/user';
import type { WorkflowEntity } from '@/databases/entities/workflow-entity';
import { ExecutionRepository } from '@/databases/repositories/execution.repository';
import { SharedWorkflowRepository } from '@/databases/repositories/shared-workflow.repository';
import { WorkflowTagMappingRepository } from '@/databases/repositories/workflow-tag-mapping.repository';
import type { WorkflowFolderUnionFull } from '@/databases/repositories/workflow.repository';
import { WorkflowRepository } from '@/databases/repositories/workflow.repository';
import { BadRequestError } from '@/errors/response-errors/bad-request.error';
import { NotFoundError } from '@/errors/response-errors/not-found.error';
import { EventService } from '@/events/event.service';
import { ExternalHooks } from '@/external-hooks';
import { validateEntity } from '@/generic-helpers';
import { hasSharing, type ListQuery } from '@/requests';
import { FolderService } from '@/services/folder.service';
import { OrchestrationService } from '@/services/orchestration.service';
import { OwnershipService } from '@/services/ownership.service';
import { ProjectService } from '@/services/project.service.ee';
import { RoleService } from '@/services/role.service';
import { TagService } from '@/services/tag.service';
import * as WorkflowHelpers from '@/workflow-helpers';

import { WorkflowFinderService } from './workflow-finder.service';
import { WorkflowHistoryService } from './workflow-history.ee/workflow-history.service.ee';
import { WorkflowSharingService } from './workflow-sharing.service';

@Service()
export class WorkflowService {
	constructor(
		private readonly logger: Logger,
		private readonly sharedWorkflowRepository: SharedWorkflowRepository,
		private readonly workflowRepository: WorkflowRepository,
		private readonly workflowTagMappingRepository: WorkflowTagMappingRepository,
		private readonly binaryDataService: BinaryDataService,
		private readonly ownershipService: OwnershipService,
		private readonly tagService: TagService,
		private readonly workflowHistoryService: WorkflowHistoryService,
		private readonly orchestrationService: OrchestrationService,
		private readonly externalHooks: ExternalHooks,
		private readonly activeWorkflowManager: ActiveWorkflowManager,
		private readonly roleService: RoleService,
		private readonly workflowSharingService: WorkflowSharingService,
		private readonly projectService: ProjectService,
		private readonly executionRepository: ExecutionRepository,
		private readonly eventService: EventService,
		private readonly globalConfig: GlobalConfig,
		private readonly folderService: FolderService,
		private readonly workflowFinderService: WorkflowFinderService,
	) {}

	async getMany(
		user: User,
		options?: ListQuery.Options,
		includeScopes?: boolean,
		includeFolders?: boolean,
		onlySharedWithMe?: boolean,
	) {
		let count;
		let workflows;
		let workflowsAndFolders: WorkflowFolderUnionFull[] = [];
		let sharedWorkflowIds: string[] = [];
		let isPersonalProject = false;

		if (options?.filter?.projectId) {
			const projects = await this.projectService.getProjectRelationsForUser(user);
			isPersonalProject = !!projects.find(
				(p) => p.project.id === options.filter?.projectId && p.project.type === 'personal',
			);
		}

		if (isPersonalProject) {
			sharedWorkflowIds =
				await this.workflowSharingService.getOwnedWorkflowsInPersonalProject(user);
<<<<<<< HEAD
		} else if (onlySharedWithMe) {
			sharedWorkflowIds = await this.workflowSharingService.getSharedWithMeIds(user);
=======
>>>>>>> eb465763
		} else {
			sharedWorkflowIds = await this.workflowSharingService.getSharedWorkflowIds(user, {
				scopes: ['workflow:read'],
			});
		}

		if (includeFolders) {
			[workflowsAndFolders, count] = await this.workflowRepository.getWorkflowsAndFoldersWithCount(
				sharedWorkflowIds,
				options,
			);

			workflows = workflowsAndFolders.filter((wf) => wf.resource === 'workflow');
		} else {
			({ workflows, count } = await this.workflowRepository.getManyAndCount(
				sharedWorkflowIds,
				options,
			));
		}

		/*
			Since we're filtering using project ID as part of the relation,
			we end up filtering out all the other relations, meaning that if
			it's shared to a project, it won't be able to find the home project.
			To solve this, we have to get all the relation now, even though
			we're deleting them later.
		*/
		if (hasSharing(workflows)) {
			workflows = await this.processSharedWorkflows(workflows, options);
		}

		if (includeScopes) {
			workflows = await this.addUserScopes(workflows, user);
		}

		this.cleanupSharedField(workflows);

		if (includeFolders) {
			workflows = this.mergeProcessedWorkflows(workflowsAndFolders, workflows);
		}

		return {
			workflows,
			count,
		};
	}

	private async processSharedWorkflows(
		workflows: ListQuery.Workflow.WithSharing[],
		options?: ListQuery.Options,
	) {
		const projectId = options?.filter?.projectId;

		const shouldAddProjectRelations = typeof projectId === 'string' && projectId !== '';

		if (shouldAddProjectRelations) {
			await this.addSharedRelation(workflows);
		}

		return workflows.map((workflow) => this.ownershipService.addOwnedByAndSharedWith(workflow));
	}

	private async addSharedRelation(workflows: ListQuery.Workflow.WithSharing[]): Promise<void> {
		const workflowIds = workflows.map((workflow) => workflow.id);
		const relations = await this.sharedWorkflowRepository.getAllRelationsForWorkflows(workflowIds);

		workflows.forEach((workflow) => {
			workflow.shared = relations.filter((relation) => relation.workflowId === workflow.id);
		});
	}

	private async addUserScopes(
		workflows: ListQuery.Workflow.Plain[] | ListQuery.Workflow.WithSharing[],
		user: User,
	) {
		const projectRelations = await this.projectService.getProjectRelationsForUser(user);

		return workflows.map((workflow) =>
			this.roleService.addScopes(workflow, user, projectRelations),
		);
	}

	private cleanupSharedField(
		workflows: ListQuery.Workflow.Plain[] | ListQuery.Workflow.WithSharing[],
	): void {
		/*
			This is to emulate the old behavior of removing the shared field as
			part of `addOwnedByAndSharedWith`. We need this field in `addScopes`
			though. So to avoid leaking the information we just delete it.
		*/
		workflows.forEach((workflow) => {
			delete workflow.shared;
		});
	}

	private mergeProcessedWorkflows(
		workflowsAndFolders: WorkflowFolderUnionFull[],
		processedWorkflows: ListQuery.Workflow.Plain[] | ListQuery.Workflow.WithSharing[],
	) {
		const workflowMap = new Map(processedWorkflows.map((workflow) => [workflow.id, workflow]));

		return workflowsAndFolders.map((item) =>
			item.resource === 'workflow' ? (workflowMap.get(item.id) ?? item) : item,
		);
	}

	// eslint-disable-next-line complexity
	async update(
		user: User,
		workflowUpdateData: WorkflowEntity,
		workflowId: string,
		tagIds?: string[],
		parentFolderId?: string,
		forceSave?: boolean,
	): Promise<WorkflowEntity> {
		const workflow = await this.workflowFinderService.findWorkflowForUser(workflowId, user, [
			'workflow:update',
		]);

		if (!workflow) {
			this.logger.warn('User attempted to update a workflow without permissions', {
				workflowId,
				userId: user.id,
			});
			throw new NotFoundError(
				'You do not have permission to update this workflow. Ask the owner to share it with you.',
			);
		}

		if (
			!forceSave &&
			workflowUpdateData.versionId !== '' &&
			workflowUpdateData.versionId !== workflow.versionId
		) {
			throw new BadRequestError(
				'Your most recent changes may be lost, because someone else just updated this workflow. Open this workflow in a new tab to see those new updates.',
				100,
			);
		}

		if (Object.keys(omit(workflowUpdateData, ['id', 'versionId', 'active'])).length > 0) {
			// Update the workflow's version when changing properties such as
			// `name`, `pinData`, `nodes`, `connections`, `settings` or `tags`
			workflowUpdateData.versionId = uuid();
			this.logger.debug(
				`Updating versionId for workflow ${workflowId} for user ${user.id} after saving`,
				{
					previousVersionId: workflow.versionId,
					newVersionId: workflowUpdateData.versionId,
				},
			);
		}

		// check credentials for old format
		await WorkflowHelpers.replaceInvalidCredentials(workflowUpdateData);

		WorkflowHelpers.addNodeIds(workflowUpdateData);

		await this.externalHooks.run('workflow.update', [workflowUpdateData]);

		/**
		 * If the workflow being updated is stored as `active`, remove it from
		 * active workflows in memory, and re-add it after the update.
		 *
		 * If a trigger or poller in the workflow was updated, the new value
		 * will take effect only on removing and re-adding.
		 */
		if (workflow.active) {
			await this.activeWorkflowManager.remove(workflowId);
		}

		const workflowSettings = workflowUpdateData.settings ?? {};

		const keysAllowingDefault = [
			'timezone',
			'saveDataErrorExecution',
			'saveDataSuccessExecution',
			'saveManualExecutions',
			'saveExecutionProgress',
		] as const;
		for (const key of keysAllowingDefault) {
			// Do not save the default value
			if (workflowSettings[key] === 'DEFAULT') {
				delete workflowSettings[key];
			}
		}

		if (workflowSettings.executionTimeout === config.get('executions.timeout')) {
			// Do not save when default got set
			delete workflowSettings.executionTimeout;
		}

		if (workflowUpdateData.name) {
			workflowUpdateData.updatedAt = new Date(); // required due to atomic update
			await validateEntity(workflowUpdateData);
		}

		const updatePayload: QueryDeepPartialEntity<WorkflowEntity> = pick(workflowUpdateData, [
			'name',
			'active',
			'nodes',
			'connections',
			'meta',
			'settings',
			'staticData',
			'pinData',
			'versionId',
		]);

		if (parentFolderId) {
			const project = await this.sharedWorkflowRepository.getWorkflowOwningProject(workflow.id);
			if (parentFolderId !== PROJECT_ROOT) {
				await this.folderService.findFolderInProjectOrFail(parentFolderId, project?.id ?? '');
			}
			updatePayload.parentFolder = parentFolderId === PROJECT_ROOT ? null : { id: parentFolderId };
		}

		await this.workflowRepository.update(workflowId, updatePayload);

		const tagsDisabled = this.globalConfig.tags.disabled;

		if (tagIds && !tagsDisabled) {
			await this.workflowTagMappingRepository.overwriteTaggings(workflowId, tagIds);
		}

		if (workflowUpdateData.versionId !== workflow.versionId) {
			await this.workflowHistoryService.saveVersion(user, workflowUpdateData, workflowId);
		}

		const relations = tagsDisabled ? [] : ['tags'];

		// We sadly get nothing back from "update". Neither if it updated a record
		// nor the new value. So query now the hopefully updated entry.
		const updatedWorkflow = await this.workflowRepository.findOne({
			where: { id: workflowId },
			relations,
		});

		if (updatedWorkflow === null) {
			throw new BadRequestError(
				`Workflow with ID "${workflowId}" could not be found to be updated.`,
			);
		}

		if (updatedWorkflow.tags?.length && tagIds?.length) {
			updatedWorkflow.tags = this.tagService.sortByRequestOrder(updatedWorkflow.tags, {
				requestOrder: tagIds,
			});
		}

		await this.externalHooks.run('workflow.afterUpdate', [updatedWorkflow]);
		this.eventService.emit('workflow-saved', {
			user,
			workflow: updatedWorkflow,
			publicApi: false,
		});

		if (updatedWorkflow.active) {
			// When the workflow is supposed to be active add it again
			try {
				await this.externalHooks.run('workflow.activate', [updatedWorkflow]);
				await this.activeWorkflowManager.add(workflowId, workflow.active ? 'update' : 'activate');
			} catch (error) {
				// If workflow could not be activated set it again to inactive
				// and revert the versionId change so UI remains consistent
				await this.workflowRepository.update(workflowId, {
					active: false,
					versionId: workflow.versionId,
				});

				// Also set it in the returned data
				updatedWorkflow.active = false;

				let message;
				if (error instanceof NodeApiError) message = error.description;
				message = message ?? (error as Error).message;

				// Now return the original error for UI to display
				throw new BadRequestError(message);
			}
		}

		await this.orchestrationService.init();

		return updatedWorkflow;
	}

	/**
	 * Deletes a workflow and returns it.
	 *
	 * If the workflow is active this will deactivate the workflow.
	 * If the user does not have the permissions to delete the workflow this does
	 * nothing and returns void.
	 */
	async delete(user: User, workflowId: string): Promise<WorkflowEntity | undefined> {
		await this.externalHooks.run('workflow.delete', [workflowId]);

		const workflow = await this.workflowFinderService.findWorkflowForUser(workflowId, user, [
			'workflow:delete',
		]);

		if (!workflow) {
			return;
		}

		if (workflow.active) {
			// deactivate before deleting
			await this.activeWorkflowManager.remove(workflowId);
		}

		const idsForDeletion = await this.executionRepository
			.find({
				select: ['id'],
				where: { workflowId },
			})
			.then((rows) => rows.map(({ id: executionId }) => ({ workflowId, executionId })));

		await this.workflowRepository.delete(workflowId);
		await this.binaryDataService.deleteMany(idsForDeletion);

		this.eventService.emit('workflow-deleted', { user, workflowId, publicApi: false });
		await this.externalHooks.run('workflow.afterDelete', [workflowId]);

		return workflow;
	}

	async getWorkflowScopes(user: User, workflowId: string): Promise<Scope[]> {
		const userProjectRelations = await this.projectService.getProjectRelationsForUser(user);
		const shared = await this.sharedWorkflowRepository.find({
			where: {
				projectId: In([...new Set(userProjectRelations.map((pr) => pr.projectId))]),
				workflowId,
			},
		});
		return this.roleService.combineResourceScopes('workflow', user, shared, userProjectRelations);
	}

	/**
	 * Transfers all workflows owned by a project to another one.
	 * This has only been tested for personal projects. It may need to be amended
	 * for team projects.
	 **/
	async transferAll(fromProjectId: string, toProjectId: string, trx?: EntityManager) {
		trx = trx ?? this.workflowRepository.manager;

		// Get all shared workflows for both projects.
		const allSharedWorkflows = await trx.findBy(SharedWorkflow, {
			projectId: In([fromProjectId, toProjectId]),
		});
		const sharedWorkflowsOfFromProject = allSharedWorkflows.filter(
			(sw) => sw.projectId === fromProjectId,
		);

		// For all workflows that the from-project owns transfer the ownership to
		// the to-project.
		// This will override whatever relationship the to-project already has to
		// the resources at the moment.

		const ownedWorkflowIds = sharedWorkflowsOfFromProject
			.filter((sw) => sw.role === 'workflow:owner')
			.map((sw) => sw.workflowId);

		await this.sharedWorkflowRepository.makeOwner(ownedWorkflowIds, toProjectId, trx);

		// Delete the relationship to the from-project.
		await this.sharedWorkflowRepository.deleteByIds(ownedWorkflowIds, fromProjectId, trx);

		// Transfer relationships that are not `workflow:owner`.
		// This will NOT override whatever relationship the from-project already
		// has to the resource at the moment.
		const sharedWorkflowIdsOfTransferee = allSharedWorkflows
			.filter((sw) => sw.projectId === toProjectId)
			.map((sw) => sw.workflowId);

		// All resources that are shared with the from-project, but not with the
		// to-project.
		const sharedWorkflowsToTransfer = sharedWorkflowsOfFromProject.filter(
			(sw) =>
				sw.role !== 'workflow:owner' && !sharedWorkflowIdsOfTransferee.includes(sw.workflowId),
		);

		await trx.insert(
			SharedWorkflow,
			sharedWorkflowsToTransfer.map((sw) => ({
				workflowId: sw.workflowId,
				projectId: toProjectId,
				role: sw.role,
			})),
		);
	}
}<|MERGE_RESOLUTION|>--- conflicted
+++ resolved
@@ -87,11 +87,8 @@
 		if (isPersonalProject) {
 			sharedWorkflowIds =
 				await this.workflowSharingService.getOwnedWorkflowsInPersonalProject(user);
-<<<<<<< HEAD
 		} else if (onlySharedWithMe) {
 			sharedWorkflowIds = await this.workflowSharingService.getSharedWithMeIds(user);
-=======
->>>>>>> eb465763
 		} else {
 			sharedWorkflowIds = await this.workflowSharingService.getSharedWorkflowIds(user, {
 				scopes: ['workflow:read'],
