--- conflicted
+++ resolved
@@ -1,12 +1,8 @@
 /* eslint-disable no-param-reassign */
 
 import express from 'express';
-<<<<<<< HEAD
 import { LoggerProxy } from 'n8n-workflow';
-=======
-import { INode, LoggerProxy, Workflow } from 'n8n-workflow';
-
->>>>>>> 50f75387
+
 import axios from 'axios';
 import * as ActiveWorkflowRunner from '@/ActiveWorkflowRunner';
 import * as Db from '@/Db';
@@ -14,19 +10,7 @@
 import * as ResponseHelper from '@/ResponseHelper';
 import * as WorkflowHelpers from '@/WorkflowHelpers';
 import { whereClause } from '@/CredentialsHelper';
-<<<<<<< HEAD
 import { IWorkflowResponse, IExecutionPushResponse } from '@/Interfaces';
-=======
-import { NodeTypes } from '@/NodeTypes';
-import * as WorkflowExecuteAdditionalData from '@/WorkflowExecuteAdditionalData';
-import * as TestWebhooks from '@/TestWebhooks';
-import { WorkflowRunner } from '@/WorkflowRunner';
-import {
-	IWorkflowResponse,
-	IExecutionPushResponse,
-	IWorkflowExecutionDataProcess,
-} from '@/Interfaces';
->>>>>>> 50f75387
 import config from '@/config';
 import * as TagHelpers from '@/TagHelpers';
 import { SharedWorkflow } from '@db/entities/SharedWorkflow';
@@ -331,84 +315,6 @@
 workflowsController.post(
 	'/run',
 	ResponseHelper.send(async (req: WorkflowRequest.ManualRun): Promise<IExecutionPushResponse> => {
-<<<<<<< HEAD
 		return WorkflowsService.runManually(req.body, req.user, GenericHelpers.getSessionId(req));
-=======
-		const { workflowData } = req.body;
-		const { runData } = req.body;
-		const { pinData } = req.body;
-		const { startNodes } = req.body;
-		const { destinationNode } = req.body;
-		const executionMode = 'manual';
-		const activationMode = 'manual';
-
-		const sessionId = GenericHelpers.getSessionId(req);
-
-		const pinnedTrigger = WorkflowsService.findPinnedTrigger(workflowData, startNodes, pinData);
-
-		// If webhooks nodes exist and are active we have to wait for till we receive a call
-		if (
-			pinnedTrigger === null &&
-			(runData === undefined ||
-				startNodes === undefined ||
-				startNodes.length === 0 ||
-				destinationNode === undefined)
-		) {
-			const additionalData = await WorkflowExecuteAdditionalData.getBase(req.user.id);
-			const nodeTypes = NodeTypes();
-			const workflowInstance = new Workflow({
-				id: workflowData.id?.toString(),
-				name: workflowData.name,
-				nodes: workflowData.nodes,
-				connections: workflowData.connections,
-				active: false,
-				nodeTypes,
-				staticData: undefined,
-				settings: workflowData.settings,
-			});
-			const needsWebhook = await TestWebhooks.getInstance().needsWebhookData(
-				workflowData,
-				workflowInstance,
-				additionalData,
-				executionMode,
-				activationMode,
-				sessionId,
-				destinationNode,
-			);
-			if (needsWebhook) {
-				return {
-					waitingForWebhook: true,
-				};
-			}
-		}
-
-		// For manual testing always set to not active
-		workflowData.active = false;
-
-		// Start the workflow
-		const data: IWorkflowExecutionDataProcess = {
-			destinationNode,
-			executionMode,
-			runData,
-			pinData,
-			sessionId,
-			startNodes,
-			workflowData,
-			userId: req.user.id,
-		};
-
-		const hasRunData = (node: INode) => runData !== undefined && !!runData[node.name];
-
-		if (pinnedTrigger && !hasRunData(pinnedTrigger)) {
-			data.startNodes = [pinnedTrigger.name];
-		}
-
-		const workflowRunner = new WorkflowRunner();
-		const executionId = await workflowRunner.run(data);
-
-		return {
-			executionId,
-		};
->>>>>>> 50f75387
 	}),
 );