--- conflicted
+++ resolved
@@ -40,11 +40,7 @@
 import { ProjectRepository } from '@/databases/repositories/project.repository';
 import { ProjectService } from '@/services/project.service';
 import { ApplicationError } from 'n8n-workflow';
-<<<<<<< HEAD
 import { In, type FindOptionsRelations } from '@n8n/typeorm';
-=======
-import type { FindOptionsRelations } from '@n8n/typeorm';
->>>>>>> d7d2ba4b
 
 @RestController('/workflows')
 export class WorkflowsController {
@@ -246,15 +242,8 @@
 		const { workflowId } = req.params;
 
 		if (this.license.isSharingEnabled()) {
-<<<<<<< HEAD
-			// TODO: tags are currently ignored, fix this
 			const relations: FindOptionsRelations<WorkflowEntity> = {
 				shared: {
-=======
-			const relations: FindOptionsRelations<WorkflowEntity> = {
-				shared: {
-					user: true,
->>>>>>> d7d2ba4b
 					project: {
 						projectRelations: true,
 					},
