import { validate as jsonSchemaValidate } from 'jsonschema';
import { INode, IPinData, JsonObject, jsonParse, LoggerProxy, Workflow } from 'n8n-workflow';
import { FindManyOptions, FindOneOptions, In, ObjectLiteral } from 'typeorm';
import pick from 'lodash.pick';
import { v4 as uuid } from 'uuid';
import * as ActiveWorkflowRunner from '@/ActiveWorkflowRunner';
import * as Db from '@/Db';
import { InternalHooksManager } from '@/InternalHooksManager';
import * as ResponseHelper from '@/ResponseHelper';
import * as WorkflowHelpers from '@/WorkflowHelpers';
import config from '@/config';
import { SharedWorkflow } from '@db/entities/SharedWorkflow';
import { User } from '@db/entities/User';
import { WorkflowEntity } from '@db/entities/WorkflowEntity';
import { validateEntity } from '@/GenericHelpers';
<<<<<<< HEAD
=======
import { ExternalHooks } from '@/ExternalHooks';
>>>>>>> e225c319
import * as TagHelpers from '@/TagHelpers';
import { WorkflowRequest } from '@/requests';
import { IWorkflowDb, IWorkflowExecutionDataProcess } from '@/Interfaces';
import { NodeTypes } from '@/NodeTypes';
import { WorkflowRunner } from '@/WorkflowRunner';
import * as WorkflowExecuteAdditionalData from '@/WorkflowExecuteAdditionalData';
import * as TestWebhooks from '@/TestWebhooks';
import { getSharedWorkflowIds } from '@/WorkflowHelpers';
import { isSharingEnabled, whereClause } from '@/UserManagement/UserManagementHelper';
import { ExternalHooks } from '@/ExternalHooks';

export interface IGetWorkflowsQueryFilter {
	id?: number | string;
	name?: string;
	active?: boolean;
}

const schemaGetWorkflowsQueryFilter = {
	$id: '/IGetWorkflowsQueryFilter',
	type: 'object',
	properties: {
		id: { anyOf: [{ type: 'integer' }, { type: 'string' }] },
		name: { type: 'string' },
		active: { type: 'boolean' },
	},
};

const allowedWorkflowsQueryFilterFields = Object.keys(schemaGetWorkflowsQueryFilter.properties);

export class WorkflowsService {
	static async getSharing(
		user: User,
		workflowId: number | string,
		relations: string[] = ['workflow'],
		{ allowGlobalOwner } = { allowGlobalOwner: true },
	): Promise<SharedWorkflow | undefined> {
		const options: FindOneOptions<SharedWorkflow> & { where: ObjectLiteral } = {
			where: {
				workflow: { id: workflowId },
			},
		};

		// Omit user from where if the requesting user is the global
		// owner. This allows the global owner to view and delete
		// workflows they don't own.
		if (!allowGlobalOwner || user.globalRole.name !== 'owner') {
			options.where.user = { id: user.id };
		}

		if (relations?.length) {
			options.relations = relations;
		}

		return Db.collections.SharedWorkflow.findOne(options);
	}

	/**
	 * Find the pinned trigger to execute the workflow from, if any.
	 *
	 * - In a full execution, select the _first_ pinned trigger.
	 * - In a partial execution,
	 *   - select the _first_ pinned trigger that leads to the executed node,
	 *   - else select the executed pinned trigger.
	 */
	static findPinnedTrigger(workflow: IWorkflowDb, startNodes?: string[], pinData?: IPinData) {
		if (!pinData || !startNodes) return null;

		const isTrigger = (nodeTypeName: string) =>
			['trigger', 'webhook'].some((suffix) => nodeTypeName.toLowerCase().includes(suffix));

		const pinnedTriggers = workflow.nodes.filter(
			(node) => !node.disabled && pinData[node.name] && isTrigger(node.type),
		);

		if (pinnedTriggers.length === 0) return null;

		if (startNodes?.length === 0) return pinnedTriggers[0]; // full execution

		const [startNodeName] = startNodes;

		const parentNames = new Workflow({
			nodes: workflow.nodes,
			connections: workflow.connections,
			active: workflow.active,
			nodeTypes: NodeTypes(),
		}).getParentNodes(startNodeName);

		let checkNodeName = '';

		if (parentNames.length === 0) {
			checkNodeName = startNodeName;
		} else {
			checkNodeName = parentNames.find((pn) => pn === pinnedTriggers[0].name) as string;
		}

		return pinnedTriggers.find((pt) => pt.name === checkNodeName) ?? null; // partial execution
	}

	static async get(workflow: Partial<WorkflowEntity>, options?: { relations: string[] }) {
		return Db.collections.Workflow.findOne(workflow, options);
	}

	// Warning: this function is overriden by EE to disregard role list.
	static async getWorkflowIdsForUser(user: User, roles?: string[]): Promise<string[]> {
		return getSharedWorkflowIds(user, roles);
	}

	static async getMany(user: User, rawFilter: string) {
		const sharedWorkflowIds = await this.getWorkflowIdsForUser(user, ['owner']);
		if (sharedWorkflowIds.length === 0) {
			// return early since without shared workflows there can be no hits
			// (note: getSharedWorkflowIds() returns _all_ workflow ids for global owners)
			return [];
		}

		let filter: IGetWorkflowsQueryFilter | undefined = undefined;
		if (rawFilter) {
			try {
				const filterJson: JsonObject = jsonParse(rawFilter);
				if (filterJson) {
					Object.keys(filterJson).map((key) => {
						if (!allowedWorkflowsQueryFilterFields.includes(key)) delete filterJson[key];
					});
					if (jsonSchemaValidate(filterJson, schemaGetWorkflowsQueryFilter).valid) {
						filter = filterJson as IGetWorkflowsQueryFilter;
					}
				}
			} catch (error) {
				LoggerProxy.error('Failed to parse filter', {
					userId: user.id,
					filter,
				});
				throw new ResponseHelper.InternalServerError(
					`Parameter "filter" contained invalid JSON string.`,
				);
			}
		}

		// safeguard against querying ids not shared with the user
		const workflowId = filter?.id?.toString();
		if (workflowId !== undefined && !sharedWorkflowIds.includes(workflowId)) {
			LoggerProxy.verbose(`User ${user.id} attempted to query non-shared workflow ${workflowId}`);
			return [];
		}

		const fields: Array<keyof WorkflowEntity> = [
			'id',
			'name',
			'active',
			'createdAt',
			'updatedAt',
			'nodes',
		];
		const relations: string[] = [];

		if (!config.getEnv('workflowTagsDisabled')) {
			relations.push('tags');
		}

		if (isSharingEnabled()) {
			relations.push('shared', 'shared.user', 'shared.role');
		}

		const query: FindManyOptions<WorkflowEntity> = {
			select: isSharingEnabled() ? [...fields, 'versionId'] : fields,
			relations,
			where: {
				id: In(sharedWorkflowIds),
				...filter,
			},
		};

		const workflows = await Db.collections.Workflow.find(query);

		return workflows.map((workflow) => {
			const { id, ...rest } = workflow;

			return {
				id: id.toString(),
				...rest,
			};
		});
	}

	static async update(
		user: User,
		workflow: WorkflowEntity,
		workflowId: string,
		tags?: string[],
		forceSave?: boolean,
		roles?: string[],
	): Promise<WorkflowEntity> {
		const shared = await Db.collections.SharedWorkflow.findOne({
			relations: ['workflow', 'role'],
			where: whereClause({
				user,
				entityType: 'workflow',
				entityId: workflowId,
				roles,
			}),
		});

		if (!shared) {
			LoggerProxy.verbose('User attempted to update a workflow without permissions', {
				workflowId,
				userId: user.id,
			});
			throw new ResponseHelper.NotFoundError(
				'You do not have permission to update this workflow. Ask the owner to share it with you.',
			);
		}

		if (
			!forceSave &&
			workflow.versionId !== '' &&
			workflow.versionId !== shared.workflow.versionId
		) {
			throw new ResponseHelper.BadRequestError(
				'Your most recent changes may be lost, because someone else just updated this workflow. Open this workflow in a new tab to see those new updates.',
				100,
			);
		}

		// Update the workflow's version
		workflow.versionId = uuid();

		LoggerProxy.verbose(
			`Updating versionId for workflow ${workflowId} for user ${user.id} after saving`,
			{
				previousVersionId: shared.workflow.versionId,
				newVersionId: workflow.versionId,
			},
		);

		// check credentials for old format
		await WorkflowHelpers.replaceInvalidCredentials(workflow);

		WorkflowHelpers.addNodeIds(workflow);

<<<<<<< HEAD
		const externalHooks = ExternalHooks();
		await externalHooks.run('workflow.update', [workflow]);
=======
		await ExternalHooks().run('workflow.update', [workflow]);
>>>>>>> e225c319

		if (shared.workflow.active) {
			// When workflow gets saved always remove it as the triggers could have been
			// changed and so the changes would not take effect
			await ActiveWorkflowRunner.getInstance().remove(workflowId);
		}

		if (workflow.settings) {
			if (workflow.settings.timezone === 'DEFAULT') {
				// Do not save the default timezone
				delete workflow.settings.timezone;
			}
			if (workflow.settings.saveDataErrorExecution === 'DEFAULT') {
				// Do not save when default got set
				delete workflow.settings.saveDataErrorExecution;
			}
			if (workflow.settings.saveDataSuccessExecution === 'DEFAULT') {
				// Do not save when default got set
				delete workflow.settings.saveDataSuccessExecution;
			}
			if (workflow.settings.saveManualExecutions === 'DEFAULT') {
				// Do not save when default got set
				delete workflow.settings.saveManualExecutions;
			}
			if (
				parseInt(workflow.settings.executionTimeout as string, 10) ===
				config.get('executions.timeout')
			) {
				// Do not save when default got set
				delete workflow.settings.executionTimeout;
			}
		}

		if (workflow.name) {
			workflow.updatedAt = new Date(); // required due to atomic update
			await validateEntity(workflow);
		}

		await Db.collections.Workflow.update(
			workflowId,
			pick(workflow, [
				'name',
				'active',
				'nodes',
				'connections',
				'settings',
				'staticData',
				'pinData',
				'versionId',
			]),
		);

		if (tags && !config.getEnv('workflowTagsDisabled')) {
			const tablePrefix = config.getEnv('database.tablePrefix');
			await TagHelpers.removeRelations(workflowId, tablePrefix);

			if (tags.length) {
				await TagHelpers.createRelations(workflowId, tags, tablePrefix);
			}
		}

		const options: FindManyOptions<WorkflowEntity> = {
			relations: ['tags'],
		};

		if (config.getEnv('workflowTagsDisabled')) {
			delete options.relations;
		}

		// We sadly get nothing back from "update". Neither if it updated a record
		// nor the new value. So query now the hopefully updated entry.
		const updatedWorkflow = await Db.collections.Workflow.findOne(workflowId, options);

		if (updatedWorkflow === undefined) {
			throw new ResponseHelper.BadRequestError(
				`Workflow with ID "${workflowId}" could not be found to be updated.`,
			);
		}

		if (updatedWorkflow.tags?.length && tags?.length) {
			updatedWorkflow.tags = TagHelpers.sortByRequestOrder(updatedWorkflow.tags, {
				requestOrder: tags,
			});
		}

		await ExternalHooks().run('workflow.afterUpdate', [updatedWorkflow]);
		void InternalHooksManager.getInstance().onWorkflowSaved(user.id, updatedWorkflow, false);

		if (updatedWorkflow.active) {
			// When the workflow is supposed to be active add it again
			try {
				await ExternalHooks().run('workflow.activate', [updatedWorkflow]);
				await ActiveWorkflowRunner.getInstance().add(
					workflowId,
					shared.workflow.active ? 'update' : 'activate',
				);
			} catch (error) {
				// If workflow could not be activated set it again to inactive
				await Db.collections.Workflow.update(workflowId, { active: false });

				// Also set it in the returned data
				updatedWorkflow.active = false;

				// Now return the original error for UI to display
				throw new ResponseHelper.BadRequestError((error as Error).message);
			}
		}

		return updatedWorkflow;
	}

	static async runManually(
		{
			workflowData,
			runData,
			pinData,
			startNodes,
			destinationNode,
		}: WorkflowRequest.ManualRunPayload,
		user: User,
		sessionId?: string,
	) {
		const EXECUTION_MODE = 'manual';
		const ACTIVATION_MODE = 'manual';

		const pinnedTrigger = WorkflowsService.findPinnedTrigger(workflowData, startNodes, pinData);

		// If webhooks nodes exist and are active we have to wait for till we receive a call
		if (
			pinnedTrigger === null &&
			(runData === undefined ||
				startNodes === undefined ||
				startNodes.length === 0 ||
				destinationNode === undefined)
		) {
			const workflow = new Workflow({
				id: workflowData.id?.toString(),
				name: workflowData.name,
				nodes: workflowData.nodes,
				connections: workflowData.connections,
				active: false,
				nodeTypes: NodeTypes(),
				staticData: undefined,
				settings: workflowData.settings,
			});

			const additionalData = await WorkflowExecuteAdditionalData.getBase(user.id);

			const needsWebhook = await TestWebhooks.getInstance().needsWebhookData(
				workflowData,
				workflow,
				additionalData,
				EXECUTION_MODE,
				ACTIVATION_MODE,
				sessionId,
				destinationNode,
			);
			if (needsWebhook) {
				return {
					waitingForWebhook: true,
				};
			}
		}

		// For manual testing always set to not active
		workflowData.active = false;

		// Start the workflow
		const data: IWorkflowExecutionDataProcess = {
			destinationNode,
			executionMode: EXECUTION_MODE,
			runData,
			pinData,
			sessionId,
			startNodes,
			workflowData,
			userId: user.id,
		};

		const hasRunData = (node: INode) => runData !== undefined && !!runData[node.name];

		if (pinnedTrigger && !hasRunData(pinnedTrigger)) {
			data.startNodes = [pinnedTrigger.name];
		}

		const workflowRunner = new WorkflowRunner();
		const executionId = await workflowRunner.run(data);

		return {
			executionId,
		};
	}
}<|MERGE_RESOLUTION|>--- conflicted
+++ resolved
@@ -13,10 +13,7 @@
 import { User } from '@db/entities/User';
 import { WorkflowEntity } from '@db/entities/WorkflowEntity';
 import { validateEntity } from '@/GenericHelpers';
-<<<<<<< HEAD
-=======
 import { ExternalHooks } from '@/ExternalHooks';
->>>>>>> e225c319
 import * as TagHelpers from '@/TagHelpers';
 import { WorkflowRequest } from '@/requests';
 import { IWorkflowDb, IWorkflowExecutionDataProcess } from '@/Interfaces';
@@ -26,7 +23,6 @@
 import * as TestWebhooks from '@/TestWebhooks';
 import { getSharedWorkflowIds } from '@/WorkflowHelpers';
 import { isSharingEnabled, whereClause } from '@/UserManagement/UserManagementHelper';
-import { ExternalHooks } from '@/ExternalHooks';
 
 export interface IGetWorkflowsQueryFilter {
 	id?: number | string;
@@ -256,12 +252,7 @@
 
 		WorkflowHelpers.addNodeIds(workflow);
 
-<<<<<<< HEAD
-		const externalHooks = ExternalHooks();
-		await externalHooks.run('workflow.update', [workflow]);
-=======
 		await ExternalHooks().run('workflow.update', [workflow]);
->>>>>>> e225c319
 
 		if (shared.workflow.active) {
 			// When workflow gets saved always remove it as the triggers could have been
