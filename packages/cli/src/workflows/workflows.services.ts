--- conflicted
+++ resolved
@@ -1,32 +1,5 @@
-<<<<<<< HEAD
 import { INode, IPinData, LoggerProxy, Workflow } from 'n8n-workflow';
 import { FindManyOptions, FindOneOptions, ObjectLiteral } from 'typeorm';
-import {
-	ActiveWorkflowRunner,
-	Db,
-	InternalHooksManager,
-	IWorkflowDb,
-	IWorkflowExecutionDataProcess,
-	NodeTypes,
-	ResponseHelper,
-	TestWebhooks,
-	whereClause,
-	WorkflowExecuteAdditionalData,
-	WorkflowHelpers,
-	WorkflowRunner,
-} from '..';
-import config from '../../config';
-import { SharedWorkflow } from '../databases/entities/SharedWorkflow';
-import { User } from '../databases/entities/User';
-import { WorkflowEntity } from '../databases/entities/WorkflowEntity';
-import { validateEntity } from '../GenericHelpers';
-import { WorkflowRequest } from '../requests';
-import { externalHooks } from '../Server';
-import * as TagHelpers from '../TagHelpers';
-=======
-import { JsonObject, jsonParse, LoggerProxy } from 'n8n-workflow';
-import { FindManyOptions, FindOneOptions, In, ObjectLiteral } from 'typeorm';
-import { validate as jsonSchemaValidate } from 'jsonschema';
 import * as ActiveWorkflowRunner from '@/ActiveWorkflowRunner';
 import * as Db from '@/Db';
 import { InternalHooksManager } from '@/InternalHooksManager';
@@ -40,26 +13,17 @@
 import { validateEntity } from '@/GenericHelpers';
 import { externalHooks } from '@/Server';
 import * as TagHelpers from '@/TagHelpers';
-import { getSharedWorkflowIds } from '@/WorkflowHelpers';
+import { WorkflowRequest } from '@/requests';
+import { IWorkflowDb, IWorkflowExecutionDataProcess } from '@/Interfaces';
+import { NodeTypes } from '@/NodeTypes';
+import { WorkflowRunner } from '@/WorkflowRunner';
+import { TestWebhooks, WorkflowExecuteAdditionalData } from '..';
 
 export interface IGetWorkflowsQueryFilter {
 	id?: number | string;
 	name?: string;
 	active?: boolean;
 }
-
-const schemaGetWorkflowsQueryFilter = {
-	$id: '/IGetWorkflowsQueryFilter',
-	type: 'object',
-	properties: {
-		id: { anyOf: [{ type: 'integer' }, { type: 'string' }] },
-		name: { type: 'string' },
-		active: { type: 'boolean' },
-	},
-};
-
-const allowedWorkflowsQueryFilterFields = Object.keys(schemaGetWorkflowsQueryFilter.properties);
->>>>>>> 9b5db8d7
 
 const isTrigger = (nodeType: string) =>
 	['trigger', 'webhook'].some((suffix) => nodeType.toLowerCase().includes(suffix));
@@ -104,85 +68,7 @@
 		return Db.collections.Workflow.findOne(workflow, options);
 	}
 
-<<<<<<< HEAD
 	static async update(
-=======
-	static async getMany(user: User, rawFilter: string) {
-		const sharedWorkflowIds = await getSharedWorkflowIds(user);
-		if (sharedWorkflowIds.length === 0) {
-			// return early since without shared workflows there can be no hits
-			// (note: getSharedWorkflowIds() returns _all_ workflow ids for global owners)
-			return [];
-		}
-
-		let filter: IGetWorkflowsQueryFilter | undefined = undefined;
-		if (rawFilter) {
-			try {
-				const filterJson: JsonObject = jsonParse(rawFilter);
-				if (filterJson) {
-					Object.keys(filterJson).map((key) => {
-						if (!allowedWorkflowsQueryFilterFields.includes(key)) delete filterJson[key];
-					});
-					if (jsonSchemaValidate(filterJson, schemaGetWorkflowsQueryFilter).valid) {
-						filter = filterJson as IGetWorkflowsQueryFilter;
-					}
-				}
-			} catch (error) {
-				LoggerProxy.error('Failed to parse filter', {
-					userId: user.id,
-					filter,
-				});
-				throw new ResponseHelper.ResponseError(
-					`Parameter "filter" contained invalid JSON string.`,
-					500,
-					500,
-				);
-			}
-		}
-
-		// safeguard against querying ids not shared with the user
-		if (filter?.id !== undefined) {
-			const workflowId = parseInt(filter.id.toString());
-			if (workflowId && !sharedWorkflowIds.includes(workflowId)) {
-				LoggerProxy.verbose(`User ${user.id} attempted to query non-shared workflow ${workflowId}`);
-				return [];
-			}
-		}
-
-		const fields: Array<keyof WorkflowEntity> = ['id', 'name', 'active', 'createdAt', 'updatedAt'];
-
-		const query: FindManyOptions<WorkflowEntity> = {
-			select: config.get('enterprise.features.sharing') ? [...fields, 'nodes'] : fields,
-			relations: config.get('enterprise.features.sharing')
-				? ['tags', 'shared', 'shared.user', 'shared.role']
-				: ['tags'],
-		};
-
-		if (config.getEnv('workflowTagsDisabled')) {
-			delete query.relations;
-		}
-
-		const workflows = await Db.collections.Workflow.find(
-			Object.assign(query, {
-				where: {
-					id: In(sharedWorkflowIds),
-					...filter,
-				},
-			}),
-		);
-
-		return workflows.map((workflow) => {
-			const { id, ...rest } = workflow;
-
-			return {
-				id: id.toString(),
-				...rest,
-			};
-		});
-	}
-
-	static async updateWorkflow(
->>>>>>> 9b5db8d7
 		user: User,
 		workflow: WorkflowEntity,
 		workflowId: string,
