--- conflicted
+++ resolved
@@ -245,28 +245,6 @@
 			await Container.get(ActiveWorkflowRunner).remove(workflowId);
 		}
 
-<<<<<<< HEAD
-		if (workflow.settings) {
-			if (workflow.settings.timezone === 'DEFAULT') {
-				// Do not save the default timezone
-				delete workflow.settings.timezone;
-			}
-			if (workflow.settings.saveDataErrorExecution === 'DEFAULT') {
-				// Do not save when default got set
-				delete workflow.settings.saveDataErrorExecution;
-			}
-			if (workflow.settings.saveDataSuccessExecution === 'DEFAULT') {
-				// Do not save when default got set
-				delete workflow.settings.saveDataSuccessExecution;
-			}
-			if (workflow.settings.saveManualExecutions === 'DEFAULT') {
-				// Do not save when default got set
-				delete workflow.settings.saveManualExecutions;
-			}
-			if (workflow.settings.executionTimeout === config.get('executions.timeout')) {
-				// Do not save when default got set
-				delete workflow.settings.executionTimeout;
-=======
 		const workflowSettings = workflow.settings ?? {};
 
 		const keysAllowingDefault = [
@@ -280,7 +258,6 @@
 			// Do not save the default value
 			if (workflowSettings[key] === 'DEFAULT') {
 				delete workflowSettings[key];
->>>>>>> d9f1e1e1
 			}
 		}
 
