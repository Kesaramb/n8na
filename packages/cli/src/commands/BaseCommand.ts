--- conflicted
+++ resolved
@@ -103,15 +103,9 @@
 		process.exit(1);
 	}
 
-<<<<<<< HEAD
 	protected async initBinaryDataService() {
 		const binaryDataConfig = config.getEnv('binaryDataService');
 		await Container.get(BinaryDataService).init(binaryDataConfig, true);
-=======
-	async initBinaryManager() {
-		const binaryDataConfig = config.getEnv('binaryDataManager');
-		await BinaryDataManager.init(binaryDataConfig, true);
->>>>>>> 2071c7fb
 	}
 
 	async initExternalHooks() {
