/* eslint-disable @typescript-eslint/no-unsafe-call */
/* eslint-disable @typescript-eslint/no-unsafe-member-access */
import { Container } from 'typedi';
import { Flags, type Config } from '@oclif/core';
import path from 'path';
import { mkdir } from 'fs/promises';
import { createReadStream, createWriteStream, existsSync } from 'fs';
import { pipeline } from 'stream/promises';
import replaceStream from 'replacestream';
import glob from 'fast-glob';
import { jsonParse } from 'n8n-workflow';

import config from '@/config';
import { ActiveExecutions } from '@/ActiveExecutions';
import { ActiveWorkflowManager } from '@/ActiveWorkflowManager';
import { Server } from '@/Server';
import { EDITOR_UI_DIST_DIR, LICENSE_FEATURES } from '@/constants';
import { MessageEventBus } from '@/eventbus/MessageEventBus/MessageEventBus';
import { InternalHooks } from '@/InternalHooks';
import { License } from '@/License';
import { OrchestrationService } from '@/services/orchestration.service';
import { OrchestrationHandlerMainService } from '@/services/orchestration/main/orchestration.handler.main.service';
import { PruningService } from '@/services/pruning.service';
import { UrlService } from '@/services/url.service';
import { SettingsRepository } from '@db/repositories/settings.repository';
import { ExecutionRepository } from '@db/repositories/execution.repository';
import { FeatureNotLicensedError } from '@/errors/feature-not-licensed.error';
import { WaitTracker } from '@/WaitTracker';
import { BaseCommand } from './BaseCommand';

// eslint-disable-next-line @typescript-eslint/no-unsafe-assignment, @typescript-eslint/no-var-requires
const open = require('open');

export class Start extends BaseCommand {
	static description = 'Starts n8n. Makes Web-UI available and starts active workflows';

	static examples = [
		'$ n8n start',
		'$ n8n start --tunnel',
		'$ n8n start -o',
		'$ n8n start --tunnel -o',
	];

	static flags = {
		help: Flags.help({ char: 'h' }),
		open: Flags.boolean({
			char: 'o',
			description: 'opens the UI automatically in browser',
		}),
		tunnel: Flags.boolean({
			description:
				'runs the webhooks via a hooks.n8n.cloud tunnel server. Use only for testing and development!',
		}),
		reinstallMissingPackages: Flags.boolean({
			description:
				'Attempts to self heal n8n if packages with nodes are missing. Might drastically increase startup times.',
		}),
	};

	protected activeWorkflowManager: ActiveWorkflowManager;

	protected server = Container.get(Server);

	private pruningService: PruningService;

	constructor(argv: string[], cmdConfig: Config) {
		super(argv, cmdConfig);
		this.setInstanceType('main');
		this.setInstanceQueueModeId();
	}

	/**
	 * Opens the UI in browser
	 */
	private openBrowser() {
		const editorUrl = Container.get(UrlService).baseUrl;

		open(editorUrl, { wait: true }).catch(() => {
			this.logger.info(
				`\nWas not able to open URL in browser. Please open manually by visiting:\n${editorUrl}\n`,
			);
		});
	}

	/**
	 * Stop n8n in a graceful way.
	 * Make for example sure that all the webhooks from third party services
	 * get removed.
	 */
	async stopProcess() {
		this.logger.info('\nStopping n8n...');

		try {
			// Stop with trying to activate workflows that could not be activated
			this.activeWorkflowManager.removeAllQueuedWorkflowActivations();

			Container.get(WaitTracker).stopTracking();

			await this.externalHooks?.run('n8n.stop', []);

			if (Container.get(OrchestrationService).isMultiMainSetupEnabled) {
				await this.activeWorkflowManager.removeAllTriggerAndPollerBasedWorkflows();

				await Container.get(OrchestrationService).shutdown();
			}

			await Container.get(InternalHooks).onN8nStop();

			await Container.get(ActiveExecutions).shutdown();

			// Finally shut down Event Bus
			await Container.get(MessageEventBus).close();
		} catch (error) {
			await this.exitWithCrash('There was an error shutting down n8n.', error);
		}

		await this.exitSuccessFully();
	}

	private async generateStaticAssets() {
		// Read the index file and replace the path placeholder
		const n8nPath = config.getEnv('path');
		const restEndpoint = config.getEnv('endpoints.rest');
		const hooksUrls = config.getEnv('externalFrontendHooksUrls');

		let scriptsString = '';
		if (hooksUrls) {
			scriptsString = hooksUrls.split(';').reduce((acc, curr) => {
				return `${acc}<script src="${curr}"></script>`;
			}, '');
		}

		const closingTitleTag = '</title>';
		const { staticCacheDir } = this.instanceSettings;
		const compileFile = async (fileName: string) => {
			const filePath = path.join(EDITOR_UI_DIST_DIR, fileName);
			if (/(index\.html)|.*\.(js|css)/.test(filePath) && existsSync(filePath)) {
				const destFile = path.join(staticCacheDir, fileName);
				await mkdir(path.dirname(destFile), { recursive: true });
				const streams = [
					createReadStream(filePath, 'utf-8'),
					replaceStream('/{{BASE_PATH}}/', n8nPath, { ignoreCase: false }),
					replaceStream('/%7B%7BBASE_PATH%7D%7D/', n8nPath, { ignoreCase: false }),
					replaceStream('/static/', n8nPath + 'static/', { ignoreCase: false }),
				];
				if (filePath.endsWith('index.html')) {
					streams.push(
						replaceStream('{{REST_ENDPOINT}}', restEndpoint, { ignoreCase: false }),
						replaceStream(closingTitleTag, closingTitleTag + scriptsString, {
							ignoreCase: false,
						}),
					);
				}
				streams.push(createWriteStream(destFile, 'utf-8'));
				return await pipeline(streams);
			}
		};

		await compileFile('index.html');
		const files = await glob('**/*.{css,js}', { cwd: EDITOR_UI_DIST_DIR });
		await Promise.all(files.map(compileFile));
	}

	async init() {
		await this.initCrashJournal();

		this.logger.info('Initializing n8n process');
		if (config.getEnv('executions.mode') === 'queue') {
			this.logger.debug('Main Instance running in queue mode');
			this.logger.debug(`Queue mode id: ${this.queueModeId}`);
		}

		await super.init();
		this.activeWorkflowManager = Container.get(ActiveWorkflowManager);

		await this.initLicense();

		await this.initOrchestration();
		this.logger.debug('Orchestration init complete');
		await this.initBinaryDataService();
		this.logger.debug('Binary data service init complete');
		await this.initExternalHooks();
		this.logger.debug('External hooks init complete');
		await this.initExternalSecrets();
		this.logger.debug('External secrets init complete');
		this.initWorkflowHistory();
		this.logger.debug('Workflow history init complete');

		if (!config.getEnv('endpoints.disableUi')) {
			await this.generateStaticAssets();
		}
	}

	async initOrchestration() {
		if (config.getEnv('executions.mode') !== 'queue') return;

		if (
			config.getEnv('multiMainSetup.enabled') &&
			!Container.get(License).isMultipleMainInstancesLicensed()
		) {
			throw new FeatureNotLicensedError(LICENSE_FEATURES.MULTIPLE_MAIN_INSTANCES);
		}

		const orchestrationService = Container.get(OrchestrationService);

		await orchestrationService.init();

		await Container.get(OrchestrationHandlerMainService).init();

		if (!orchestrationService.isMultiMainSetupEnabled) return;

		orchestrationService.multiMainSetup
			.on('leader-stepdown', async () => {
<<<<<<< HEAD
				await this.activeWorkflowManager.removeAllTriggerAndPollerBasedWorkflows();
			})
			.on('leader-takeover', async () => {
				await this.activeWorkflowManager.addAllTriggerAndPollerBasedWorkflows();
=======
				await this.license.reinit(); // to disable renewal
				await this.activeWorkflowRunner.removeAllTriggerAndPollerBasedWorkflows();
			})
			.on('leader-takeover', async () => {
				await this.license.reinit(); // to enable renewal
				await this.activeWorkflowRunner.addAllTriggerAndPollerBasedWorkflows();
>>>>>>> 22b6f909
			});
	}

	async run() {
		const { flags } = await this.parse(Start);

		// Load settings from database and set them to config.
		const databaseSettings = await Container.get(SettingsRepository).findBy({
			loadOnStartup: true,
		});
		databaseSettings.forEach((setting) => {
			config.set(setting.key, jsonParse(setting.value, { fallbackValue: setting.value }));
		});

		const areCommunityPackagesEnabled = config.getEnv('nodes.communityPackages.enabled');

		if (areCommunityPackagesEnabled) {
			const { CommunityPackagesService } = await import('@/services/communityPackages.service');
			await Container.get(CommunityPackagesService).setMissingPackages({
				reinstallMissingPackages: flags.reinstallMissingPackages,
			});
		}

		const dbType = config.getEnv('database.type');
		if (dbType === 'sqlite') {
			const shouldRunVacuum = config.getEnv('database.sqlite.executeVacuumOnStartup');
			if (shouldRunVacuum) {
				await Container.get(ExecutionRepository).query('VACUUM;');
			}
		}

		if (flags.tunnel) {
			this.log('\nWaiting for tunnel ...');

			let tunnelSubdomain =
				process.env.N8N_TUNNEL_SUBDOMAIN ?? this.instanceSettings.tunnelSubdomain ?? '';

			if (tunnelSubdomain === '') {
				// When no tunnel subdomain did exist yet create a new random one
				const availableCharacters = 'abcdefghijklmnopqrstuvwxyz0123456789';
				tunnelSubdomain = Array.from({ length: 24 })
					.map(() =>
						availableCharacters.charAt(Math.floor(Math.random() * availableCharacters.length)),
					)
					.join('');

				this.instanceSettings.update({ tunnelSubdomain });
			}

			const { default: localtunnel } = await import('@n8n/localtunnel');
			const port = config.getEnv('port');

			const webhookTunnel = await localtunnel(port, {
				host: 'https://hooks.n8n.cloud',
				subdomain: tunnelSubdomain,
			});

			process.env.WEBHOOK_URL = `${webhookTunnel.url}/`;
			this.log(`Tunnel URL: ${process.env.WEBHOOK_URL}\n`);
			this.log(
				'IMPORTANT! Do not share with anybody as it would give people access to your n8n instance!',
			);
		}

		await this.server.start();

		await this.initPruning();

		// Start to get active workflows and run their triggers
		await this.activeWorkflowManager.init();

		const editorUrl = Container.get(UrlService).baseUrl;
		this.log(`\nEditor is now accessible via:\n${editorUrl}`);

		// Allow to open n8n editor by pressing "o"
		if (Boolean(process.stdout.isTTY) && process.stdin.setRawMode) {
			process.stdin.setRawMode(true);
			process.stdin.resume();
			process.stdin.setEncoding('utf8');

			if (flags.open) {
				this.openBrowser();
			}
			this.log('\nPress "o" to open in Browser.');
			process.stdin.on('data', (key: string) => {
				if (key === 'o') {
					this.openBrowser();
				} else if (key.charCodeAt(0) === 3) {
					// Ctrl + c got pressed
					void this.stopProcess();
				} else {
					// When anything else got pressed, record it and send it on enter into the child process

					if (key.charCodeAt(0) === 13) {
						// send to child process and print in terminal
						process.stdout.write('\n');
					} else {
						// record it and write into terminal
						process.stdout.write(key);
					}
				}
			});
		}
	}

	async initPruning() {
		this.pruningService = Container.get(PruningService);

		this.pruningService.startPruning();

		if (config.getEnv('executions.mode') !== 'queue') return;

		const orchestrationService = Container.get(OrchestrationService);

		await orchestrationService.init();

		if (!orchestrationService.isMultiMainSetupEnabled) return;

		orchestrationService.multiMainSetup
			.on('leader-stepdown', () => this.pruningService.stopPruning())
			.on('leader-takeover', () => this.pruningService.startPruning());
	}

	async catch(error: Error) {
		if (error.stack) this.logger.error(error.stack);
		await this.exitWithCrash('Exiting due to an error.', error);
	}
}<|MERGE_RESOLUTION|>--- conflicted
+++ resolved
@@ -211,19 +211,12 @@
 
 		orchestrationService.multiMainSetup
 			.on('leader-stepdown', async () => {
-<<<<<<< HEAD
+				await this.license.reinit(); // to disable renewal
 				await this.activeWorkflowManager.removeAllTriggerAndPollerBasedWorkflows();
 			})
 			.on('leader-takeover', async () => {
+				await this.license.reinit(); // to enable renewal
 				await this.activeWorkflowManager.addAllTriggerAndPollerBasedWorkflows();
-=======
-				await this.license.reinit(); // to disable renewal
-				await this.activeWorkflowRunner.removeAllTriggerAndPollerBasedWorkflows();
-			})
-			.on('leader-takeover', async () => {
-				await this.license.reinit(); // to enable renewal
-				await this.activeWorkflowRunner.addAllTriggerAndPollerBasedWorkflows();
->>>>>>> 22b6f909
 			});
 	}
 
