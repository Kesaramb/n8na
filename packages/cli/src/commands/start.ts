/* eslint-disable @typescript-eslint/no-unsafe-call */
/* eslint-disable @typescript-eslint/no-unsafe-member-access */
import { Container } from 'typedi';
import { Flags, type Config } from '@oclif/core';
import path from 'path';
import { mkdir } from 'fs/promises';
import { createReadStream, createWriteStream, existsSync } from 'fs';
import { pipeline } from 'stream/promises';
import replaceStream from 'replacestream';
import glob from 'fast-glob';
<<<<<<< HEAD
import { jsonParse } from 'n8n-workflow';
import { GlobalConfig } from '@n8n/config';
=======
import { jsonParse, randomString } from 'n8n-workflow';
>>>>>>> f98c4b8a

import config from '@/config';
import { ActiveExecutions } from '@/ActiveExecutions';
import { ActiveWorkflowManager } from '@/ActiveWorkflowManager';
import { Server } from '@/Server';
import { EDITOR_UI_DIST_DIR, LICENSE_FEATURES } from '@/constants';
import { MessageEventBus } from '@/eventbus/MessageEventBus/MessageEventBus';
import { InternalHooks } from '@/InternalHooks';
import { License } from '@/License';
import { OrchestrationService } from '@/services/orchestration.service';
import { OrchestrationHandlerMainService } from '@/services/orchestration/main/orchestration.handler.main.service';
import { PruningService } from '@/services/pruning.service';
import { UrlService } from '@/services/url.service';
import { SettingsRepository } from '@db/repositories/settings.repository';
import { ExecutionRepository } from '@db/repositories/execution.repository';
import { FeatureNotLicensedError } from '@/errors/feature-not-licensed.error';
import { WaitTracker } from '@/WaitTracker';
import { BaseCommand } from './BaseCommand';
import type { IWorkflowExecutionDataProcess } from '@/Interfaces';
import { ExecutionService } from '@/executions/execution.service';
import { OwnershipService } from '@/services/ownership.service';
import { WorkflowRunner } from '@/WorkflowRunner';
import { ExecutionRecoveryService } from '@/executions/execution-recovery.service';

// eslint-disable-next-line @typescript-eslint/no-unsafe-assignment, @typescript-eslint/no-var-requires
const open = require('open');

export class Start extends BaseCommand {
	static description = 'Starts n8n. Makes Web-UI available and starts active workflows';

	static examples = [
		'$ n8n start',
		'$ n8n start --tunnel',
		'$ n8n start -o',
		'$ n8n start --tunnel -o',
	];

	static flags = {
		help: Flags.help({ char: 'h' }),
		open: Flags.boolean({
			char: 'o',
			description: 'opens the UI automatically in browser',
		}),
		tunnel: Flags.boolean({
			description:
				'runs the webhooks via a hooks.n8n.cloud tunnel server. Use only for testing and development!',
		}),
		reinstallMissingPackages: Flags.boolean({
			description:
				'Attempts to self heal n8n if packages with nodes are missing. Might drastically increase startup times.',
		}),
	};

	protected activeWorkflowManager: ActiveWorkflowManager;

	protected server = Container.get(Server);

	constructor(argv: string[], cmdConfig: Config) {
		super(argv, cmdConfig);
		this.setInstanceType('main');
		this.setInstanceQueueModeId();
	}

	/**
	 * Opens the UI in browser
	 */
	private openBrowser() {
		const editorUrl = Container.get(UrlService).baseUrl;

		open(editorUrl, { wait: true }).catch(() => {
			this.logger.info(
				`\nWas not able to open URL in browser. Please open manually by visiting:\n${editorUrl}\n`,
			);
		});
	}

	/**
	 * Stop n8n in a graceful way.
	 * Make for example sure that all the webhooks from third party services
	 * get removed.
	 */
	async stopProcess() {
		this.logger.info('\nStopping n8n...');

		try {
			// Stop with trying to activate workflows that could not be activated
			this.activeWorkflowManager.removeAllQueuedWorkflowActivations();

			Container.get(WaitTracker).stopTracking();

			await this.externalHooks?.run('n8n.stop', []);

			await this.activeWorkflowManager.removeAllTriggerAndPollerBasedWorkflows();

			if (Container.get(OrchestrationService).isMultiMainSetupEnabled) {
				await Container.get(OrchestrationService).shutdown();
			}

			await Container.get(InternalHooks).onN8nStop();

			await Container.get(ActiveExecutions).shutdown();

			// Finally shut down Event Bus
			await Container.get(MessageEventBus).close();
		} catch (error) {
			await this.exitWithCrash('There was an error shutting down n8n.', error);
		}

		await this.exitSuccessFully();
	}

	private async generateStaticAssets() {
		// Read the index file and replace the path placeholder
		const n8nPath = config.getEnv('path');
		const restEndpoint = config.getEnv('endpoints.rest');
		const hooksUrls = config.getEnv('externalFrontendHooksUrls');

		let scriptsString = '';
		if (hooksUrls) {
			scriptsString = hooksUrls.split(';').reduce((acc, curr) => {
				return `${acc}<script src="${curr}"></script>`;
			}, '');
		}

		const closingTitleTag = '</title>';
		const { staticCacheDir } = this.instanceSettings;
		const compileFile = async (fileName: string) => {
			const filePath = path.join(EDITOR_UI_DIST_DIR, fileName);
			if (/(index\.html)|.*\.(js|css)/.test(filePath) && existsSync(filePath)) {
				const destFile = path.join(staticCacheDir, fileName);
				await mkdir(path.dirname(destFile), { recursive: true });
				const streams = [
					createReadStream(filePath, 'utf-8'),
					replaceStream('/{{BASE_PATH}}/', n8nPath, { ignoreCase: false }),
					replaceStream('/%7B%7BBASE_PATH%7D%7D/', n8nPath, { ignoreCase: false }),
					replaceStream('/%257B%257BBASE_PATH%257D%257D/', n8nPath, { ignoreCase: false }),
					replaceStream('/static/', n8nPath + 'static/', { ignoreCase: false }),
				];
				if (filePath.endsWith('index.html')) {
					streams.push(
						replaceStream('{{REST_ENDPOINT}}', restEndpoint, { ignoreCase: false }),
						replaceStream(closingTitleTag, closingTitleTag + scriptsString, {
							ignoreCase: false,
						}),
					);
				}
				streams.push(createWriteStream(destFile, 'utf-8'));
				return await pipeline(streams);
			}
		};

		await compileFile('index.html');
		const files = await glob('**/*.{css,js}', { cwd: EDITOR_UI_DIST_DIR });
		await Promise.all(files.map(compileFile));
	}

	async init() {
		await this.initCrashJournal();

		this.logger.info('Initializing n8n process');
		if (config.getEnv('executions.mode') === 'queue') {
			this.logger.debug('Main Instance running in queue mode');
			this.logger.debug(`Queue mode id: ${this.queueModeId}`);
		}

		await super.init();
		this.activeWorkflowManager = Container.get(ActiveWorkflowManager);

		await this.initLicense();

		await this.initOrchestration();
		this.logger.debug('Orchestration init complete');
		Container.get(WaitTracker).init();
		this.logger.debug('Wait tracker init complete');
		await this.initBinaryDataService();
		this.logger.debug('Binary data service init complete');
		await this.initExternalHooks();
		this.logger.debug('External hooks init complete');
		await this.initExternalSecrets();
		this.logger.debug('External secrets init complete');
		this.initWorkflowHistory();
		this.logger.debug('Workflow history init complete');

		if (!config.getEnv('endpoints.disableUi')) {
			await this.generateStaticAssets();
		}
	}

	async initOrchestration() {
		if (config.getEnv('executions.mode') === 'regular') {
			config.set('multiMainSetup.instanceType', 'leader');
			return;
		}

		if (
			config.getEnv('multiMainSetup.enabled') &&
			!Container.get(License).isMultipleMainInstancesLicensed()
		) {
			throw new FeatureNotLicensedError(LICENSE_FEATURES.MULTIPLE_MAIN_INSTANCES);
		}

		const orchestrationService = Container.get(OrchestrationService);

		await orchestrationService.init();

		await Container.get(OrchestrationHandlerMainService).init();

		if (!orchestrationService.isMultiMainSetupEnabled) return;

		orchestrationService.multiMainSetup
			.on('leader-stepdown', async () => {
				await this.license.reinit(); // to disable renewal
				await this.activeWorkflowManager.removeAllTriggerAndPollerBasedWorkflows();
			})
			.on('leader-takeover', async () => {
				await this.license.reinit(); // to enable renewal
				await this.activeWorkflowManager.addAllTriggerAndPollerBasedWorkflows();
			});
	}

	async run() {
		const { flags } = await this.parse(Start);

		// Load settings from database and set them to config.
		const databaseSettings = await Container.get(SettingsRepository).findBy({
			loadOnStartup: true,
		});
		databaseSettings.forEach((setting) => {
			config.set(setting.key, jsonParse(setting.value, { fallbackValue: setting.value }));
		});

		const areCommunityPackagesEnabled = config.getEnv('nodes.communityPackages.enabled');

		if (areCommunityPackagesEnabled) {
			const { CommunityPackagesService } = await import('@/services/communityPackages.service');
			await Container.get(CommunityPackagesService).setMissingPackages({
				reinstallMissingPackages: flags.reinstallMissingPackages,
			});
		}

		const globalConfig = Container.get(GlobalConfig);
		const { type: dbType } = globalConfig.database;
		if (dbType === 'sqlite') {
			const shouldRunVacuum = globalConfig.database.sqlite.executeVacuumOnStartup;
			if (shouldRunVacuum) {
				await Container.get(ExecutionRepository).query('VACUUM;');
			}
		}

		if (flags.tunnel) {
			this.log('\nWaiting for tunnel ...');

			let tunnelSubdomain =
				process.env.N8N_TUNNEL_SUBDOMAIN ?? this.instanceSettings.tunnelSubdomain ?? '';

			if (tunnelSubdomain === '') {
				// When no tunnel subdomain did exist yet create a new random one
				tunnelSubdomain = randomString(24).toLowerCase();

				this.instanceSettings.update({ tunnelSubdomain });
			}

			const { default: localtunnel } = await import('@n8n/localtunnel');
			const port = config.getEnv('port');

			const webhookTunnel = await localtunnel(port, {
				host: 'https://hooks.n8n.cloud',
				subdomain: tunnelSubdomain,
			});

			process.env.WEBHOOK_URL = `${webhookTunnel.url}/`;
			this.log(`Tunnel URL: ${process.env.WEBHOOK_URL}\n`);
			this.log(
				'IMPORTANT! Do not share with anybody as it would give people access to your n8n instance!',
			);
		}

		await this.server.start();

		Container.get(PruningService).init();
		Container.get(ExecutionRecoveryService).init();

		if (config.getEnv('executions.mode') === 'regular') {
			await this.runEnqueuedExecutions();
		}

		// Start to get active workflows and run their triggers
		await this.activeWorkflowManager.init();

		const editorUrl = Container.get(UrlService).baseUrl;
		this.log(`\nEditor is now accessible via:\n${editorUrl}`);

		// Allow to open n8n editor by pressing "o"
		if (Boolean(process.stdout.isTTY) && process.stdin.setRawMode) {
			process.stdin.setRawMode(true);
			process.stdin.resume();
			process.stdin.setEncoding('utf8');

			if (flags.open) {
				this.openBrowser();
			}
			this.log('\nPress "o" to open in Browser.');
			process.stdin.on('data', (key: string) => {
				if (key === 'o') {
					this.openBrowser();
				} else if (key.charCodeAt(0) === 3) {
					// Ctrl + c got pressed
					void this.stopProcess();
				} else {
					// When anything else got pressed, record it and send it on enter into the child process

					if (key.charCodeAt(0) === 13) {
						// send to child process and print in terminal
						process.stdout.write('\n');
					} else {
						// record it and write into terminal
						process.stdout.write(key);
					}
				}
			});
		}
	}

	async catch(error: Error) {
		if (error.stack) this.logger.error(error.stack);
		await this.exitWithCrash('Exiting due to an error.', error);
	}

	/**
	 * During startup, we may find executions that had been enqueued at the time of shutdown.
	 *
	 * If so, start running any such executions concurrently up to the concurrency limit, and
	 * enqueue any remaining ones until we have spare concurrency capacity again.
	 */
	private async runEnqueuedExecutions() {
		const executions = await Container.get(ExecutionService).findAllEnqueuedExecutions();

		if (executions.length === 0) return;

		this.logger.debug(
			'[Startup] Found enqueued executions to run',
			executions.map((e) => e.id),
		);

		const ownershipService = Container.get(OwnershipService);
		const workflowRunner = Container.get(WorkflowRunner);

		for (const execution of executions) {
			const project = await ownershipService.getWorkflowProjectCached(execution.workflowId);

			const data: IWorkflowExecutionDataProcess = {
				executionMode: execution.mode,
				executionData: execution.data,
				workflowData: execution.workflowData,
				projectId: project.id,
			};

			// do not block - each execution either runs concurrently or is queued
			void workflowRunner.run(data, undefined, false, execution.id);
		}
	}
}<|MERGE_RESOLUTION|>--- conflicted
+++ resolved
@@ -8,12 +8,8 @@
 import { pipeline } from 'stream/promises';
 import replaceStream from 'replacestream';
 import glob from 'fast-glob';
-<<<<<<< HEAD
-import { jsonParse } from 'n8n-workflow';
 import { GlobalConfig } from '@n8n/config';
-=======
 import { jsonParse, randomString } from 'n8n-workflow';
->>>>>>> f98c4b8a
 
 import config from '@/config';
 import { ActiveExecutions } from '@/ActiveExecutions';
