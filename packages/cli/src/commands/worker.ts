/* eslint-disable @typescript-eslint/no-unsafe-argument */
/* eslint-disable @typescript-eslint/no-shadow */
/* eslint-disable @typescript-eslint/unbound-method */
/* eslint-disable @typescript-eslint/no-unsafe-member-access */
/* eslint-disable @typescript-eslint/restrict-template-expressions */
import express from 'express';
import http from 'http';
import type PCancelable from 'p-cancelable';

import { Command, flags } from '@oclif/command';
import { BinaryDataManager, UserSettings, WorkflowExecute } from 'n8n-core';

<<<<<<< HEAD
import {
	IExecuteResponsePromiseData,
	INodeTypes,
	IRun,
	Workflow,
	LoggerProxy,
	ErrorReporterProxy as ErrorReporter,
	sleep,
	ExecutionStatus,
} from 'n8n-workflow';
=======
import type { IExecuteResponsePromiseData, INodeTypes, IRun } from 'n8n-workflow';
import { Workflow, LoggerProxy, ErrorReporterProxy as ErrorReporter, sleep } from 'n8n-workflow';
>>>>>>> c93664a5

import { CredentialsOverwrites } from '@/CredentialsOverwrites';
import { CredentialTypes } from '@/CredentialTypes';
import * as Db from '@/Db';
import { ExternalHooks } from '@/ExternalHooks';
import { NodeTypes } from '@/NodeTypes';
import * as ResponseHelper from '@/ResponseHelper';
import * as WebhookHelpers from '@/WebhookHelpers';
import * as WorkflowExecuteAdditionalData from '@/WorkflowExecuteAdditionalData';
import { InternalHooksManager } from '@/InternalHooksManager';
import { LoadNodesAndCredentials } from '@/LoadNodesAndCredentials';
import { getLogger } from '@/Logger';
import { PermissionChecker } from '@/UserManagement/PermissionChecker';

import config from '@/config';
import * as Queue from '@/Queue';
import * as CrashJournal from '@/CrashJournal';
import { getWorkflowOwner } from '@/UserManagement/UserManagementHelper';
import { generateFailedExecutionFromError } from '@/WorkflowHelpers';
import { N8N_VERSION } from '@/constants';
import { initErrorHandling } from '@/ErrorReporting';

const exitWithCrash = async (message: string, error: unknown) => {
	ErrorReporter.error(new Error(message, { cause: error }), { level: 'fatal' });
	await sleep(2000);
	process.exit(1);
};

const exitSuccessFully = async () => {
	try {
		await CrashJournal.cleanup();
	} finally {
		process.exit();
	}
};

export class Worker extends Command {
	static description = '\nStarts a n8n worker';

	static examples = ['$ n8n worker --concurrency=5'];

	static flags = {
		help: flags.help({ char: 'h' }),
		concurrency: flags.integer({
			default: 10,
			description: 'How many jobs can run in parallel.',
		}),
	};

	static runningJobs: {
		[key: string]: PCancelable<IRun>;
	} = {};

	static jobQueue: Queue.JobQueue;

	/**
	 * Stop n8n in a graceful way.
	 * Make for example sure that all the webhooks from third party services
	 * get removed.
	 */
	static async stopProcess() {
		LoggerProxy.info('Stopping n8n...');

		// Stop accepting new jobs
		// eslint-disable-next-line @typescript-eslint/no-floating-promises
		Worker.jobQueue.pause(true);

		try {
			const externalHooks = ExternalHooks();
			await externalHooks.run('n8n.stop', []);

			const maxStopTime = config.getEnv('queue.bull.gracefulShutdownTimeout') * 1000;

			const stopTime = new Date().getTime() + maxStopTime;

			setTimeout(async () => {
				// In case that something goes wrong with shutdown we
				// kill after max. 30 seconds no matter what
				await exitSuccessFully();
			}, maxStopTime);

			// Wait for active workflow executions to finish
			let count = 0;
			while (Object.keys(Worker.runningJobs).length !== 0) {
				if (count++ % 4 === 0) {
					const waitLeft = Math.ceil((stopTime - new Date().getTime()) / 1000);
					LoggerProxy.info(
						`Waiting for ${
							Object.keys(Worker.runningJobs).length
						} active executions to finish... (wait ${waitLeft} more seconds)`,
					);
				}
				// eslint-disable-next-line no-await-in-loop
				await sleep(500);
			}
		} catch (error) {
			await exitWithCrash('There was an error shutting down n8n.', error);
		}

		await exitSuccessFully();
	}

	async runJob(job: Queue.Job, nodeTypes: INodeTypes): Promise<Queue.JobResponse> {
		const { executionId, loadStaticData } = job.data;
		const executionDb = await Db.collections.Execution.findOneBy({ id: executionId });

		if (!executionDb) {
			LoggerProxy.error(
				`Worker failed to find data of execution "${executionId}" in database. Cannot continue.`,
				{ executionId },
			);
			throw new Error(
				`Unable to find data of execution "${executionId}" in database. Aborting execution.`,
			);
		}
		const currentExecutionDb = ResponseHelper.unflattenExecutionData(executionDb);
		LoggerProxy.info(
			`Start job: ${job.id} (Workflow ID: ${currentExecutionDb.workflowData.id} | Execution: ${executionId})`,
		);

		const workflowOwner = await getWorkflowOwner(currentExecutionDb.workflowData.id!.toString());

		let { staticData } = currentExecutionDb.workflowData;
		if (loadStaticData) {
			const workflowData = await Db.collections.Workflow.findOne({
				select: ['id', 'staticData'],
				where: {
					id: currentExecutionDb.workflowData.id,
				},
			});
			if (workflowData === null) {
				LoggerProxy.error(
					'Worker execution failed because workflow could not be found in database.',
					{
						workflowId: currentExecutionDb.workflowData.id,
						executionId,
					},
				);
				throw new Error(
					`The workflow with the ID "${currentExecutionDb.workflowData.id}" could not be found`,
				);
			}
			staticData = workflowData.staticData;
		}

		let workflowTimeout = config.getEnv('executions.timeout'); // initialize with default
		if (
			// eslint-disable-next-line @typescript-eslint/prefer-optional-chain
			currentExecutionDb.workflowData.settings &&
			currentExecutionDb.workflowData.settings.executionTimeout
		) {
			workflowTimeout = currentExecutionDb.workflowData.settings.executionTimeout as number; // preference on workflow setting
		}

		let executionTimeoutTimestamp: number | undefined;
		if (workflowTimeout > 0) {
			workflowTimeout = Math.min(workflowTimeout, config.getEnv('executions.maxTimeout'));
			executionTimeoutTimestamp = Date.now() + workflowTimeout * 1000;
		}

		const workflow = new Workflow({
			id: currentExecutionDb.workflowData.id as string,
			name: currentExecutionDb.workflowData.name,
			nodes: currentExecutionDb.workflowData.nodes,
			connections: currentExecutionDb.workflowData.connections,
			active: currentExecutionDb.workflowData.active,
			nodeTypes,
			staticData,
			settings: currentExecutionDb.workflowData.settings,
		});

		const additionalData = await WorkflowExecuteAdditionalData.getBase(
			workflowOwner.id,
			undefined,
			executionTimeoutTimestamp,
		);
		additionalData.hooks = WorkflowExecuteAdditionalData.getWorkflowHooksWorkerExecuter(
			currentExecutionDb.mode,
			job.data.executionId,
			currentExecutionDb.workflowData,
			{ retryOf: currentExecutionDb.retryOf as string },
		);

		try {
			await PermissionChecker.check(workflow, workflowOwner.id);
		} catch (error) {
			const failedExecution = generateFailedExecutionFromError(
				currentExecutionDb.mode,
				error,
				error.node,
			);
			await additionalData.hooks.executeHookFunctions('workflowExecuteAfter', [failedExecution]);
			return {
				success: true,
			};
		}

		additionalData.hooks.hookFunctions.sendResponse = [
			async (response: IExecuteResponsePromiseData): Promise<void> => {
				const progress: Queue.WebhookResponse = {
					executionId,
					response: WebhookHelpers.encodeWebhookResponse(response),
				};
				await job.progress(progress);
			},
		];

		additionalData.executionId = executionId;

		additionalData.setExecutionStatus = (status: ExecutionStatus) => {
			// Can't set the status directly in the queued worker, but it will happen in InternalHook.onWorkflowPostExecute
			LoggerProxy.debug(`Queued worker execution status for ${executionId} is "${status}"`);
		};

		let workflowExecute: WorkflowExecute;
		let workflowRun: PCancelable<IRun>;
		if (currentExecutionDb.data !== undefined) {
			workflowExecute = new WorkflowExecute(
				additionalData,
				currentExecutionDb.mode,
				currentExecutionDb.data,
			);
			workflowRun = workflowExecute.processRunExecutionData(workflow);
		} else {
			// Execute all nodes
			// Can execute without webhook so go on
			workflowExecute = new WorkflowExecute(additionalData, currentExecutionDb.mode);
			workflowRun = workflowExecute.run(workflow);
		}

		Worker.runningJobs[job.id] = workflowRun;

		// Wait till the execution is finished
		await workflowRun;

		delete Worker.runningJobs[job.id];

		return {
			success: true,
		};
	}

	async run() {
		const logger = getLogger();
		LoggerProxy.init(logger);

		// eslint-disable-next-line no-console
		console.info('Starting n8n worker...');

		// Make sure that n8n shuts down gracefully if possible
		process.once('SIGTERM', Worker.stopProcess);
		process.once('SIGINT', Worker.stopProcess);

		await initErrorHandling();
		await CrashJournal.init();

		// Wrap that the process does not close but we can still use async
		await (async () => {
			try {
				const { flags } = this.parse(Worker);

				// Start directly with the init of the database to improve startup time
				const startDbInitPromise = Db.init().catch(async (error: Error) =>
					exitWithCrash('There was an error initializing DB', error),
				);

				// Make sure the settings exist
				await UserSettings.prepareUserSettings();

				// Load all node and credential types
				const loadNodesAndCredentials = LoadNodesAndCredentials();
				await loadNodesAndCredentials.init();

				// Add the found types to an instance other parts of the application can use
				const nodeTypes = NodeTypes(loadNodesAndCredentials);
				const credentialTypes = CredentialTypes(loadNodesAndCredentials);

				// Load the credentials overwrites if any exist
				CredentialsOverwrites(credentialTypes);

				// Load all external hooks
				const externalHooks = ExternalHooks();
				await externalHooks.init();

				// Wait till the database is ready
				await startDbInitPromise;

				// eslint-disable-next-line @typescript-eslint/no-unsafe-assignment
				const redisConnectionTimeoutLimit = config.getEnv('queue.bull.redis.timeoutThreshold');

				const queue = await Queue.getInstance();
				Worker.jobQueue = queue.getBullObjectInstance();
				// eslint-disable-next-line @typescript-eslint/no-floating-promises
				Worker.jobQueue.process(flags.concurrency, async (job) => this.runJob(job, nodeTypes));

				const instanceId = await UserSettings.getInstanceId();

				await InternalHooksManager.init(instanceId, nodeTypes);

				const binaryDataConfig = config.getEnv('binaryDataManager');
				await BinaryDataManager.init(binaryDataConfig);

				console.info('\nn8n worker is now ready');
				console.info(` * Version: ${N8N_VERSION}`);
				console.info(` * Concurrency: ${flags.concurrency}`);
				console.info('');

				Worker.jobQueue.on('global:progress', (jobId, progress) => {
					// Progress of a job got updated which does get used
					// to communicate that a job got canceled.
					if (progress === -1) {
						// Job has to get canceled
						if (Worker.runningJobs[jobId] !== undefined) {
							// Job is processed by current worker so cancel
							Worker.runningJobs[jobId].cancel();
							delete Worker.runningJobs[jobId];
						}
					}
				});

				let lastTimer = 0;
				let cumulativeTimeout = 0;
				Worker.jobQueue.on('error', (error: Error) => {
					if (error.toString().includes('ECONNREFUSED')) {
						const now = Date.now();
						if (now - lastTimer > 30000) {
							// Means we had no timeout at all or last timeout was temporary and we recovered
							lastTimer = now;
							cumulativeTimeout = 0;
						} else {
							cumulativeTimeout += now - lastTimer;
							lastTimer = now;
							if (cumulativeTimeout > redisConnectionTimeoutLimit) {
								logger.error(
									`Unable to connect to Redis after ${redisConnectionTimeoutLimit}. Exiting process.`,
								);
								process.exit(1);
							}
						}
						logger.warn('Redis unavailable - trying to reconnect...');
					} else if (error.toString().includes('Error initializing Lua scripts')) {
						// This is a non-recoverable error
						// Happens when worker starts and Redis is unavailable
						// Even if Redis comes back online, worker will be zombie
						logger.error('Error initializing worker.');
						process.exit(2);
					} else {
						logger.error('Error from queue: ', error);
						throw error;
					}
				});

				if (config.getEnv('queue.health.active')) {
					const port = config.getEnv('queue.health.port');

					const app = express();
					app.disable('x-powered-by');

					const server = http.createServer(app);

					app.get(
						'/healthz',
						// eslint-disable-next-line consistent-return
						async (req: express.Request, res: express.Response) => {
							LoggerProxy.debug('Health check started!');

							const connection = Db.getConnection();

							try {
								if (!connection.isInitialized) {
									// Connection is not active
									throw new Error('No active database connection!');
								}
								// DB ping
								await connection.query('SELECT 1');
							} catch (e) {
								LoggerProxy.error('No Database connection!', e);
								const error = new ResponseHelper.ServiceUnavailableError('No Database connection!');
								return ResponseHelper.sendErrorResponse(res, error);
							}

							// Just to be complete, generally will the worker stop automatically
							// if it loses the connection to redis
							try {
								// Redis ping
								await Worker.jobQueue.client.ping();
							} catch (e) {
								LoggerProxy.error('No Redis connection!', e);
								const error = new ResponseHelper.ServiceUnavailableError('No Redis connection!');
								return ResponseHelper.sendErrorResponse(res, error);
							}

							// Everything fine
							const responseData = {
								status: 'ok',
							};

							LoggerProxy.debug('Health check completed successfully!');

							ResponseHelper.sendSuccessResponse(res, responseData, true, 200);
						},
					);

					server.listen(port, () => {
						console.info(`\nn8n worker health check via, port ${port}`);
					});

					server.on('error', (error: Error & { code: string }) => {
						if (error.code === 'EADDRINUSE') {
							console.log(
								`n8n's port ${port} is already in use. Do you have the n8n main process running on that port?`,
							);
							process.exit(1);
						}
					});
				}
			} catch (error) {
				await exitWithCrash('Worker process cannot continue.', error);
			}
		})();
	}
}<|MERGE_RESOLUTION|>--- conflicted
+++ resolved
@@ -10,21 +10,8 @@
 import { Command, flags } from '@oclif/command';
 import { BinaryDataManager, UserSettings, WorkflowExecute } from 'n8n-core';
 
-<<<<<<< HEAD
-import {
-	IExecuteResponsePromiseData,
-	INodeTypes,
-	IRun,
-	Workflow,
-	LoggerProxy,
-	ErrorReporterProxy as ErrorReporter,
-	sleep,
-	ExecutionStatus,
-} from 'n8n-workflow';
-=======
-import type { IExecuteResponsePromiseData, INodeTypes, IRun } from 'n8n-workflow';
+import type { IExecuteResponsePromiseData, INodeTypes, IRun, ExecutionStatus } from 'n8n-workflow';
 import { Workflow, LoggerProxy, ErrorReporterProxy as ErrorReporter, sleep } from 'n8n-workflow';
->>>>>>> c93664a5
 
 import { CredentialsOverwrites } from '@/CredentialsOverwrites';
 import { CredentialTypes } from '@/CredentialTypes';
