import { Container } from 'typedi';
import { Flags, type Config } from '@oclif/core';
import express from 'express';
import http from 'http';
<<<<<<< HEAD
import { sleep, ApplicationError } from 'n8n-workflow';
import { GlobalConfig } from '@n8n/config';
=======
import type PCancelable from 'p-cancelable';
import { WorkflowExecute } from 'n8n-core';
import type { ExecutionStatus, IExecuteResponsePromiseData, INodeTypes, IRun } from 'n8n-workflow';
import { Workflow, sleep, ApplicationError } from 'n8n-workflow';
>>>>>>> c0f3693e

import * as Db from '@/Db';
import * as ResponseHelper from '@/ResponseHelper';
import config from '@/config';
import { ScalingService } from '@/scaling/scaling.service';
import { N8N_VERSION, inTest } from '@/constants';
import type { ICredentialsOverwrite } from '@/Interfaces';
import { CredentialsOverwrites } from '@/CredentialsOverwrites';
import { rawBodyReader, bodyParser } from '@/middlewares';
import { MessageEventBus } from '@/eventbus/MessageEventBus/MessageEventBus';
import type { RedisServicePubSubSubscriber } from '@/services/redis/RedisServicePubSubSubscriber';
import { EventMessageGeneric } from '@/eventbus/EventMessageClasses/EventMessageGeneric';
import { OrchestrationHandlerWorkerService } from '@/services/orchestration/worker/orchestration.handler.worker.service';
import { OrchestrationWorkerService } from '@/services/orchestration/worker/orchestration.worker.service';
import { ServiceUnavailableError } from '@/errors/response-errors/service-unavailable.error';
import { BaseCommand } from './BaseCommand';
<<<<<<< HEAD
import { AuditEventRelay } from '@/eventbus/audit-event-relay.service';
import { Processor } from '@/scaling/processor';
=======
import { MaxStalledCountError } from '@/errors/max-stalled-count.error';
import { LogStreamingEventRelay } from '@/events/log-streaming-event-relay';
>>>>>>> c0f3693e

export class Worker extends BaseCommand {
	static description = '\nStarts a n8n worker';

	static examples = ['$ n8n worker --concurrency=5'];

	static flags = {
		help: Flags.help({ char: 'h' }),
		concurrency: Flags.integer({
			default: 10,
			description: 'How many jobs can run in parallel.',
		}),
	};

	/**
	 * How many jobs this worker may run concurrently.
	 *
	 * Taken from env var `N8N_CONCURRENCY_PRODUCTION_LIMIT` if set to a value
	 * other than -1, else taken from `--concurrency` flag.
	 */
	concurrency: number;

	scalingService: ScalingService;

	processor: Processor;

	redisSubscriber: RedisServicePubSubSubscriber;

	override needsCommunityPackages = true;

	/**
	 * Stop n8n in a graceful way.
	 * Make for example sure that all the webhooks from third party services
	 * get removed.
	 */
	async stopProcess() {
		this.logger.info('Stopping n8n...');

		try {
			await this.externalHooks?.run('n8n.stop', []);

			const hardStopTimeMs = Date.now() + this.gracefulShutdownTimeoutInS * 1000;

			// Wait for active workflow executions to finish
			let count = 0;
			while (Object.keys(this.processor.getRunningJobIds()).length !== 0) {
				if (count++ % 4 === 0) {
					const waitLeft = Math.ceil((hardStopTimeMs - Date.now()) / 1000);
					this.logger.info(
						`Waiting for ${
							Object.keys(this.processor.getRunningJobIds()).length
						} active executions to finish... (max wait ${waitLeft} more seconds)`,
					);
				}

				await sleep(500);
			}
		} catch (error) {
			await this.exitWithCrash('There was an error shutting down n8n.', error);
		}

		await this.exitSuccessFully();
	}

	constructor(argv: string[], cmdConfig: Config) {
		super(argv, cmdConfig);

		if (!process.env.N8N_ENCRYPTION_KEY) {
			throw new ApplicationError(
				'Missing encryption key. Worker started without the required N8N_ENCRYPTION_KEY env var. More information: https://docs.n8n.io/hosting/configuration/configuration-examples/encryption-key/',
			);
		}

		this.setInstanceType('worker');
		this.setInstanceQueueModeId();
	}

	async init() {
		const { QUEUE_WORKER_TIMEOUT } = process.env;
		if (QUEUE_WORKER_TIMEOUT) {
			this.gracefulShutdownTimeoutInS =
				parseInt(QUEUE_WORKER_TIMEOUT, 10) || config.default('queue.bull.gracefulShutdownTimeout');
			this.logger.warn(
				'QUEUE_WORKER_TIMEOUT has been deprecated. Rename it to N8N_GRACEFUL_SHUTDOWN_TIMEOUT.',
			);
		}
		await this.initCrashJournal();

		this.logger.debug('Starting n8n worker...');
		this.logger.debug(`Queue mode id: ${this.queueModeId}`);

		await this.setConcurrency();
		await super.init();

		await this.initLicense();
		this.logger.debug('License init complete');
		await this.initBinaryDataService();
		this.logger.debug('Binary data service init complete');
		await this.initExternalHooks();
		this.logger.debug('External hooks init complete');
		await this.initExternalSecrets();
		this.logger.debug('External secrets init complete');
		await this.initEventBus();
		this.logger.debug('Event bus init complete');
		await this.initScalingService();
		await this.initOrchestration();
		this.logger.debug('Orchestration init complete');

		await Container.get(MessageEventBus).send(
			new EventMessageGeneric({
				eventName: 'n8n.worker.started',
				payload: {
					workerId: this.queueModeId,
				},
			}),
		);
	}

	async initEventBus() {
		await Container.get(MessageEventBus).initialize({
			workerId: this.queueModeId,
		});
		Container.get(LogStreamingEventRelay).init();
	}

	/**
	 * Initializes the redis connection
	 * A publishing connection to redis is created to publish events to the event log
	 * A subscription connection to redis is created to subscribe to commands from the main process
	 * The subscription connection adds a handler to handle the command messages
	 */
	async initOrchestration() {
		await Container.get(OrchestrationWorkerService).init();
		await Container.get(OrchestrationHandlerWorkerService).initWithOptions({
			queueModeId: this.queueModeId,
			redisPublisher: Container.get(OrchestrationWorkerService).redisPublisher,
			getRunningJobIds: () => this.processor.getRunningJobIds() as string[],
			getRunningJobsSummary: () => this.processor.getRunningJobsSummary(),
		});
	}

	async setConcurrency() {
		const { flags } = await this.parse(Worker);

		const envConcurrency = config.getEnv('executions.concurrency.productionLimit');

		this.concurrency = envConcurrency !== -1 ? envConcurrency : flags.concurrency;
	}

	async initScalingService() {
		this.scalingService = Container.get(ScalingService);

		await this.scalingService.setupQueue();

		this.scalingService.setupWorker(this.concurrency);

		this.processor = Container.get(Processor);
	}

	async setupHealthMonitor() {
		const port = config.getEnv('queue.health.port');

		const app = express();
		app.disable('x-powered-by');

		const server = http.createServer(app);

		app.get(
			'/healthz',

			async (_req: express.Request, res: express.Response) => {
				this.logger.debug('Health check started!');

				const connection = Db.getConnection();

				try {
					if (!connection.isInitialized) {
						// Connection is not active
						throw new ApplicationError('No active database connection');
					}
					// DB ping
					await connection.query('SELECT 1');
				} catch (e) {
					this.logger.error('No Database connection!', e as Error);
					const error = new ServiceUnavailableError('No Database connection!');
					return ResponseHelper.sendErrorResponse(res, error);
				}

				// Just to be complete, generally will the worker stop automatically
				// if it loses the connection to redis
				try {
					// Redis ping
					await this.scalingService.pingQueue();
				} catch (e) {
					this.logger.error('No Redis connection!', e as Error);
					const error = new ServiceUnavailableError('No Redis connection!');
					return ResponseHelper.sendErrorResponse(res, error);
				}

				// Everything fine
				const responseData = {
					status: 'ok',
				};

				this.logger.debug('Health check completed successfully!');

				ResponseHelper.sendSuccessResponse(res, responseData, true, 200);
			},
		);

		let presetCredentialsLoaded = false;

		const endpointPresetCredentials = this.globalConfig.credentials.overwrite.endpoint;
		if (endpointPresetCredentials !== '') {
			// POST endpoint to set preset credentials
			app.post(
				`/${endpointPresetCredentials}`,
				rawBodyReader,
				bodyParser,
				async (req: express.Request, res: express.Response) => {
					if (!presetCredentialsLoaded) {
						const body = req.body as ICredentialsOverwrite;

						if (req.contentType !== 'application/json') {
							ResponseHelper.sendErrorResponse(
								res,
								new Error(
									'Body must be a valid JSON, make sure the content-type is application/json',
								),
							);
							return;
						}

						Container.get(CredentialsOverwrites).setData(body);
						presetCredentialsLoaded = true;
						ResponseHelper.sendSuccessResponse(res, { success: true }, true, 200);
					} else {
						ResponseHelper.sendErrorResponse(res, new Error('Preset credentials can be set once'));
					}
				},
			);
		}

		server.on('error', (error: Error & { code: string }) => {
			if (error.code === 'EADDRINUSE') {
				this.logger.error(
					`n8n's port ${port} is already in use. Do you have the n8n main process running on that port?`,
				);
				process.exit(1);
			}
		});

		await new Promise<void>((resolve) => server.listen(port, () => resolve()));
		await this.externalHooks?.run('worker.ready');
		this.logger.info(`\nn8n worker health check via, port ${port}`);
	}

	async run() {
		this.logger.info('\nn8n worker is now ready');
		this.logger.info(` * Version: ${N8N_VERSION}`);
		this.logger.info(` * Concurrency: ${this.concurrency}`);
		this.logger.info('');

		if (config.getEnv('queue.health.active')) {
			await this.setupHealthMonitor();
		}

		if (!inTest && process.stdout.isTTY) {
			process.stdin.setRawMode(true);
			process.stdin.resume();
			process.stdin.setEncoding('utf8');

			process.stdin.on('data', (key: string) => {
				if (key.charCodeAt(0) === 3) process.kill(process.pid, 'SIGINT'); // ctrl+c
			});
		}

		// Make sure that the process does not close
		if (!inTest) await new Promise(() => {});
	}

	async catch(error: Error) {
		await this.exitWithCrash('Worker exiting due to an error.', error);
	}
}<|MERGE_RESOLUTION|>--- conflicted
+++ resolved
@@ -2,15 +2,7 @@
 import { Flags, type Config } from '@oclif/core';
 import express from 'express';
 import http from 'http';
-<<<<<<< HEAD
 import { sleep, ApplicationError } from 'n8n-workflow';
-import { GlobalConfig } from '@n8n/config';
-=======
-import type PCancelable from 'p-cancelable';
-import { WorkflowExecute } from 'n8n-core';
-import type { ExecutionStatus, IExecuteResponsePromiseData, INodeTypes, IRun } from 'n8n-workflow';
-import { Workflow, sleep, ApplicationError } from 'n8n-workflow';
->>>>>>> c0f3693e
 
 import * as Db from '@/Db';
 import * as ResponseHelper from '@/ResponseHelper';
@@ -27,13 +19,8 @@
 import { OrchestrationWorkerService } from '@/services/orchestration/worker/orchestration.worker.service';
 import { ServiceUnavailableError } from '@/errors/response-errors/service-unavailable.error';
 import { BaseCommand } from './BaseCommand';
-<<<<<<< HEAD
-import { AuditEventRelay } from '@/eventbus/audit-event-relay.service';
 import { Processor } from '@/scaling/processor';
-=======
-import { MaxStalledCountError } from '@/errors/max-stalled-count.error';
 import { LogStreamingEventRelay } from '@/events/log-streaming-event-relay';
->>>>>>> c0f3693e
 
 export class Worker extends BaseCommand {
 	static description = '\nStarts a n8n worker';
