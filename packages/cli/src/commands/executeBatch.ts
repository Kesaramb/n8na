--- conflicted
+++ resolved
@@ -615,15 +615,6 @@
 						1000;
 					executionResult.finished = data?.finished !== undefined;
 
-<<<<<<< HEAD
-					if (data.data.resultData.error) {
-						// eslint-disable-next-line @typescript-eslint/no-unsafe-assignment, no-prototype-builtins
-						executionResult.error =
-							data.data.resultData.error.hasOwnProperty('description') &&
-							data.data.resultData.error.description
-								? data.data.resultData.error.description
-								: data.data.resultData.error.message;
-=======
 					const resultError = data.data.resultData.error;
 					if (resultError) {
 						// eslint-disable-next-line @typescript-eslint/no-unsafe-assignment
@@ -631,7 +622,6 @@
 							? // @ts-ignore
 							  resultError.description
 							: resultError.message;
->>>>>>> e705701c
 						if (data.data.resultData.lastNodeExecuted !== undefined) {
 							executionResult.error += ` on node ${data.data.resultData.lastNodeExecuted}`;
 						}
