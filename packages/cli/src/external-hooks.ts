--- conflicted
+++ resolved
@@ -2,11 +2,7 @@
 import type { ClientOAuth2Options } from '@n8n/client-oauth2';
 import { GlobalConfig } from '@n8n/config';
 import type { TagEntity, User, ICredentialsDb, PublicUser } from '@n8n/db';
-<<<<<<< HEAD
-import { CredentialsRepository, WorkflowRepository } from '@n8n/db';
-=======
-import { CredentialsRepository, SettingsRepository } from '@n8n/db';
->>>>>>> 6be129c0
+import { CredentialsRepository, WorkflowRepository, SettingsRepository } from '@n8n/db';
 import { Service } from '@n8n/di';
 import { ErrorReporter, Logger } from 'n8n-core';
 import type { IRun, IWorkflowBase, Workflow, WorkflowExecuteMode } from 'n8n-workflow';
