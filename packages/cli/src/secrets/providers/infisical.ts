--- conflicted
+++ resolved
@@ -31,13 +31,8 @@
 			hint: 'The Infisical Service Token with read access.',
 			default: '',
 			required: true,
-<<<<<<< HEAD
 			placeholder: 'e.g. st.64ae963e1874ea.374226a166439dce.39557e4a1b7bdd82',
-=======
 			noDataExpression: true,
-			placeholder:
-				'e.g. st.64ae9d6d237532cc280fbd25.2f307bf3de1b15dcc0d54a3cc78a7c3c.b49127ce6dcf8c579052ecf354ce99b7',
->>>>>>> 63542197
 			typeOptions: { password: true },
 		},
 		{
