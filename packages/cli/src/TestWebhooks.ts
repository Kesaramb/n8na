import type express from 'express';
import { Service } from 'typedi';

import {
	type IWebhookData,
	type IWorkflowExecuteAdditionalData,
	type IHttpRequestMethods,
	type Workflow,
	type WorkflowActivateMode,
	type WorkflowExecuteMode,
<<<<<<< HEAD
	ApplicationError,
	type IRunData,
=======
	WebhookPathTakenError,
>>>>>>> 39e45d8b
} from 'n8n-workflow';

import type {
	IResponseCallbackData,
	IWebhookManager,
	IWorkflowDb,
	RegisteredWebhook,
	WebhookAccessControlOptions,
	WebhookRequest,
} from '@/Interfaces';
import { Push } from '@/push';
import { NodeTypes } from '@/NodeTypes';
import * as WebhookHelpers from '@/WebhookHelpers';
import { NotFoundError } from './errors/response-errors/not-found.error';
import { TIME } from './constants';
import { WorkflowMissingIdError } from './errors/workflow-missing-id.error';
import { WebhookNotFoundError } from './errors/response-errors/webhook-not-found.error';
import * as NodeExecuteFunctions from 'n8n-core';

@Service()
export class TestWebhooks implements IWebhookManager {
	constructor(
		private readonly push: Push,
		private readonly nodeTypes: NodeTypes,
	) {}

	private registeredWebhooks: { [webhookKey: string]: RegisteredWebhook } = {};

	private workflowWebhooks: { [workflowId: string]: IWebhookData[] } = {};

	private webhookUrls: { [webhookUrl: string]: IWebhookData[] } = {};

	/**
	 * Executes a test-webhook and returns the data. It also makes sure that the
	 * data gets additionally send to the UI. After the request got handled it
	 * automatically remove the test-webhook.
	 */
	async executeWebhook(
		request: WebhookRequest,
		response: express.Response,
	): Promise<IResponseCallbackData> {
		const httpMethod = request.method;

		let path = request.params.path.endsWith('/')
			? request.params.path.slice(0, -1)
			: request.params.path;

		request.params = {} as WebhookRequest['params'];

		let webhook = this.getActiveWebhook(httpMethod, path);

		if (!webhook) {
			// no static webhook, so check if dynamic
			// e.g. `/webhook-test/<uuid>/user/:id/create`

			const [webhookId, ...segments] = path.split('/');

			webhook = this.getActiveWebhook(httpMethod, segments.join('/'), webhookId);

			if (!webhook)
				throw new WebhookNotFoundError({
					path,
					httpMethod,
					webhookMethods: await this.getWebhookMethods(path),
				});

			path = webhook.path;

			path.split('/').forEach((segment, index) => {
				if (segment.startsWith(':')) {
					request.params[segment.slice(1)] = segments[index];
				}
			});
		}

		const key = [
			this.toWebhookKey(webhook.httpMethod, webhook.path, webhook.webhookId),
			webhook.workflowId,
		].join('|');

		if (!(key in this.registeredWebhooks))
			throw new WebhookNotFoundError({
				path,
				httpMethod,
				webhookMethods: await this.getWebhookMethods(path),
			});

		const { destinationNode, sessionId, workflow, workflowEntity, timeout } =
			this.registeredWebhooks[key];

		// Get the node which has the webhook defined to know where to start from and to
		// get additional data
		const workflowStartNode = workflow.getNode(webhook.node);
		if (workflowStartNode === null) {
			throw new NotFoundError('Could not find node to process webhook.');
		}

		return new Promise(async (resolve, reject) => {
			try {
				const executionMode = 'manual';
				const executionId = await WebhookHelpers.executeWebhook(
					workflow,
					webhook!,
					workflowEntity,
					workflowStartNode,
					executionMode,
					sessionId,
					undefined,
					undefined,
					request,
					response,
					(error: Error | null, data: IResponseCallbackData) => {
						if (error !== null) reject(error);
						else resolve(data);
					},
					destinationNode,
				);

				// The workflow did not run as the request was probably setup related
				// or a ping so do not resolve the promise and wait for the real webhook
				// request instead.
				if (executionId === undefined) return;

				// Inform editor-ui that webhook got received
				if (sessionId !== undefined) {
					this.push.send(
						'testWebhookReceived',
						{ workflowId: webhook?.workflowId, executionId },
						sessionId,
					);
				}
			} catch {}

			// Delete webhook also if an error is thrown
			if (timeout) clearTimeout(timeout);
			delete this.registeredWebhooks[key];

			await this.deactivateWebhooksFor(workflow);
		});
	}

	async getWebhookMethods(path: string) {
		const webhookMethods = Object.keys(this.webhookUrls)
			.filter((key) => key.includes(path))
			.map((key) => key.split('|')[0] as IHttpRequestMethods);

		if (!webhookMethods.length) throw new WebhookNotFoundError({ path });

		return webhookMethods;
	}

	async findAccessControlOptions(path: string, httpMethod: IHttpRequestMethods) {
		const webhookKey = Object.keys(this.registeredWebhooks).find(
			(key) => key.includes(path) && key.startsWith(httpMethod),
		);

		if (!webhookKey) return;

		const { workflow } = this.registeredWebhooks[webhookKey];
		const webhookNode = Object.values(workflow.nodes).find(
			({ type, parameters, typeVersion }) =>
				parameters?.path === path &&
				(parameters?.httpMethod ?? 'GET') === httpMethod &&
				'webhook' in this.nodeTypes.getByNameAndVersion(type, typeVersion),
		);

		return webhookNode?.parameters?.options as WebhookAccessControlOptions;
	}

	async needsWebhook(
		workflowEntity: IWorkflowDb,
		workflow: Workflow,
		runData: IRunData,
		additionalData: IWorkflowExecuteAdditionalData,
		executionMode: WorkflowExecuteMode,
		activationMode: WorkflowActivateMode,
		sessionId?: string,
		destinationNode?: string,
	) {
		if (!workflow.id) throw new WorkflowMissingIdError(workflow);

		const webhooks = WebhookHelpers.getWorkflowWebhooks(
			workflow,
			additionalData,
			destinationNode,
			true,
		);

		if (!webhooks.find((w) => w.webhookDescription.restartWebhook !== true)) {
			return false; // no webhooks found to start a workflow
		}

		const timeout = setTimeout(() => {
			this.cancelTestWebhook(workflowEntity.id);
		}, 2 * TIME.MINUTE);

		const activatedKeys: string[] = [];

		for (const webhook of webhooks) {
			const key = [
				this.toWebhookKey(webhook.httpMethod, webhook.path, webhook.webhookId),
				workflowEntity.id,
			].join('|');

			activatedKeys.push(key);

<<<<<<< HEAD
			if (runData && webhookData.node in runData) {
				return false;
			}

			activatedKey.push(key);

			testWebhookData[key] = {
=======
			this.registeredWebhooks[key] = {
>>>>>>> 39e45d8b
				sessionId,
				timeout,
				workflow,
				workflowEntity,
				destinationNode,
			};

			try {
				await this.activateWebhook(workflow, webhook, executionMode, activationMode);
			} catch (error) {
				activatedKeys.forEach((ak) => delete this.registeredWebhooks[ak]);

				await this.deactivateWebhooksFor(workflow);

				throw error;
			}
		}

		return true;
	}

	cancelTestWebhook(workflowId: string) {
		let foundWebhook = false;

		for (const key of Object.keys(this.registeredWebhooks)) {
			const { sessionId, timeout, workflow, workflowEntity } = this.registeredWebhooks[key];

			if (workflowEntity.id !== workflowId) continue;

			clearTimeout(timeout);

			if (sessionId !== undefined) {
				try {
					this.push.send('testWebhookDeleted', { workflowId }, sessionId);
				} catch {
					// Could not inform editor, probably is not connected anymore. So simply go on.
				}
			}

			delete this.registeredWebhooks[key];

			if (!foundWebhook) {
				// As it removes all webhooks of the workflow execute only once
				void this.deactivateWebhooksFor(workflow);
			}

			foundWebhook = true;
		}

		return foundWebhook;
	}

	async activateWebhook(
		workflow: Workflow,
		webhook: IWebhookData,
		executionMode: WorkflowExecuteMode,
		activationMode: WorkflowActivateMode,
	) {
		if (!workflow.id) throw new WorkflowMissingIdError(workflow);

		if (webhook.path.endsWith('/')) {
			webhook.path = webhook.path.slice(0, -1);
		}

		const key = this.toWebhookKey(webhook.httpMethod, webhook.path, webhook.webhookId);

		// check that there is not a webhook already registered with that path/method
		if (this.webhookUrls[key] && !webhook.webhookId) {
			throw new WebhookPathTakenError(webhook.node);
		}

		if (this.workflowWebhooks[webhook.workflowId] === undefined) {
			this.workflowWebhooks[webhook.workflowId] = [];
		}

		// Make the webhook available directly because sometimes to create it successfully
		// it gets called
		if (!this.webhookUrls[key]) {
			this.webhookUrls[key] = [];
		}
		webhook.isTest = true;
		this.webhookUrls[key].push(webhook);

		try {
			await workflow.createWebhookIfNotExists(
				webhook,
				NodeExecuteFunctions,
				executionMode,
				activationMode,
			);
		} catch (error) {
			// If there was a problem unregister the webhook again
			if (this.webhookUrls[key].length <= 1) {
				delete this.webhookUrls[key];
			} else {
				this.webhookUrls[key] = this.webhookUrls[key].filter((w) => w.path !== w.path);
			}

			throw error;
		}
		this.workflowWebhooks[webhook.workflowId].push(webhook);
	}

	getActiveWebhook(httpMethod: IHttpRequestMethods, path: string, webhookId?: string) {
		const webhookKey = this.toWebhookKey(httpMethod, path, webhookId);
		if (this.webhookUrls[webhookKey] === undefined) {
			return undefined;
		}

		let webhook: IWebhookData | undefined;
		let maxMatches = 0;
		const pathElementsSet = new Set(path.split('/'));
		// check if static elements match in path
		// if more results have been returned choose the one with the most static-route matches
		this.webhookUrls[webhookKey].forEach((dynamicWebhook) => {
			const staticElements = dynamicWebhook.path.split('/').filter((ele) => !ele.startsWith(':'));
			const allStaticExist = staticElements.every((staticEle) => pathElementsSet.has(staticEle));

			if (allStaticExist && staticElements.length > maxMatches) {
				maxMatches = staticElements.length;
				webhook = dynamicWebhook;
			}
			// handle routes with no static elements
			else if (staticElements.length === 0 && !webhook) {
				webhook = dynamicWebhook;
			}
		});

		return webhook;
	}

	toWebhookKey(httpMethod: IHttpRequestMethods, path: string, webhookId?: string) {
		if (!webhookId) return `${httpMethod}|${path}`;

		if (path.startsWith(webhookId)) {
			const cutFromIndex = path.indexOf('/') + 1;

			path = path.slice(cutFromIndex);
		}

		return `${httpMethod}|${webhookId}|${path.split('/').length}`;
	}

	async deactivateWebhooksFor(workflow: Workflow) {
		const workflowId = workflow.id;

		if (this.workflowWebhooks[workflowId] === undefined) {
			// If it did not exist then there is nothing to remove
			return false;
		}

		const webhooks = this.workflowWebhooks[workflowId];

		const mode = 'internal';

		// Go through all the registered webhooks of the workflow and remove them

		for (const webhookData of webhooks) {
			await workflow.deleteWebhook(webhookData, NodeExecuteFunctions, mode, 'update');

			const key = this.toWebhookKey(
				webhookData.httpMethod,
				webhookData.path,
				webhookData.webhookId,
			);

			delete this.webhookUrls[key];
		}

		// Remove also the workflow-webhook entry
		delete this.workflowWebhooks[workflowId];

		return true;
	}
}<|MERGE_RESOLUTION|>--- conflicted
+++ resolved
@@ -8,12 +8,8 @@
 	type Workflow,
 	type WorkflowActivateMode,
 	type WorkflowExecuteMode,
-<<<<<<< HEAD
-	ApplicationError,
 	type IRunData,
-=======
 	WebhookPathTakenError,
->>>>>>> 39e45d8b
 } from 'n8n-workflow';
 
 import type {
@@ -218,19 +214,13 @@
 				workflowEntity.id,
 			].join('|');
 
+			if (runData && webhook.node in runData) {
+				return false;
+			}
+
 			activatedKeys.push(key);
 
-<<<<<<< HEAD
-			if (runData && webhookData.node in runData) {
-				return false;
-			}
-
-			activatedKey.push(key);
-
-			testWebhookData[key] = {
-=======
 			this.registeredWebhooks[key] = {
->>>>>>> 39e45d8b
 				sessionId,
 				timeout,
 				workflow,
