import {
	ActiveExecutions,
	CredentialsOverwrites,
	CredentialTypes,
	Db,
	ExternalHooks,
	IBullJobData,
	IBullJobResponse,
	ICredentialsOverwrite,
	ICredentialsTypeData,
	IExecutionFlattedDb,
	IExecutionResponse,
	IProcessMessageDataHook,
	ITransferNodeTypes,
	IWorkflowExecutionDataProcess,
	IWorkflowExecutionDataProcessWithExecution,
	NodeTypes,
	Push,
	ResponseHelper,
	WorkflowExecuteAdditionalData,
	WorkflowHelpers,
} from './';

import {
	IProcessMessage,
	WorkflowExecute,
} from 'n8n-core';

import {
<<<<<<< HEAD
	ExecutionError,
=======
	IDataObject,
	IExecutionError,
>>>>>>> 79aab5c6
	IRun,
	Workflow,
	WorkflowExecuteMode,
	WorkflowHooks,
	WorkflowOperationError,
} from 'n8n-workflow';

import * as config from '../config';
import * as PCancelable from 'p-cancelable';
import { join as pathJoin } from 'path';
import { fork } from 'child_process';

import * as Bull from 'bull';
import * as Queue from './Queue';

export class WorkflowRunner {
	activeExecutions: ActiveExecutions.ActiveExecutions;
	credentialsOverwrites: ICredentialsOverwrite;
	push: Push.Push;
	jobQueue: Bull.Queue;


	constructor() {
		this.push = Push.getInstance();
		this.activeExecutions = ActiveExecutions.getInstance();
		this.credentialsOverwrites = CredentialsOverwrites().getAll();

		const executionsMode = config.get('executions.mode') as string;

		if (executionsMode === 'queue') {
			this.jobQueue = Queue.getInstance().getBullObjectInstance();
		}
	}


	/**
	 * The process did send a hook message so execute the appropiate hook
	 *
	 * @param {WorkflowHooks} workflowHooks
	 * @param {IProcessMessageDataHook} hookData
	 * @memberof WorkflowRunner
	 */
	processHookMessage(workflowHooks: WorkflowHooks, hookData: IProcessMessageDataHook) {
		workflowHooks.executeHookFunctions(hookData.hook, hookData.parameters);
	}


	/**
	 * The process did error
	 *
	 * @param {ExecutionError} error
	 * @param {Date} startedAt
	 * @param {WorkflowExecuteMode} executionMode
	 * @param {string} executionId
	 * @memberof WorkflowRunner
	 */
	processError(error: ExecutionError, startedAt: Date, executionMode: WorkflowExecuteMode, executionId: string) {
		const fullRunData: IRun = {
			data: {
				resultData: {
					error,
					runData: {},
				},
			},
			finished: false,
			mode: executionMode,
			startedAt,
			stoppedAt: new Date(),
		};

		// Remove from active execution with empty data. That will
		// set the execution to failed.
		this.activeExecutions.remove(executionId, fullRunData);
	}

	/**
	 * Run the workflow
	 *
	 * @param {IWorkflowExecutionDataProcess} data
	 * @param {boolean} [loadStaticData] If set will the static data be loaded from
	 *                                   the workflow and added to input data
	 * @returns {Promise<string>}
	 * @memberof WorkflowRunner
	 */
	async run(data: IWorkflowExecutionDataProcess, loadStaticData?: boolean, realtime?: boolean): Promise<string> {
		const executionsProcess = config.get('executions.process') as string;
		const executionsMode = config.get('executions.mode') as string;

		let executionId: string;
		if (executionsMode === 'queue' && data.executionMode !== 'manual') {
			// Do not run "manual" executions in bull because sending events to the
			// frontend would not be possible
			executionId = await this.runBull(data, loadStaticData, realtime);
		} else if (executionsProcess === 'main') {
			executionId = await this.runMainProcess(data, loadStaticData);
		} else {
			executionId = await this.runSubprocess(data, loadStaticData);
		}

		const externalHooks = ExternalHooks();
		if (externalHooks.exists('workflow.postExecute')) {
			this.activeExecutions.getPostExecutePromise(executionId)
				.then(async (executionData) => {
					await externalHooks.run('workflow.postExecute', [executionData, data.workflowData]);
				})
				.catch(error => {
					console.error('There was a problem running hook "workflow.postExecute"', error);
				});
		}

		return executionId;
	}


	/**
	 * Run the workflow in current process
	 *
	 * @param {IWorkflowExecutionDataProcess} data
	 * @param {boolean} [loadStaticData] If set will the static data be loaded from
	 *                                   the workflow and added to input data
	 * @returns {Promise<string>}
	 * @memberof WorkflowRunner
	 */
	async runMainProcess(data: IWorkflowExecutionDataProcess, loadStaticData?: boolean): Promise<string> {
		if (loadStaticData === true && data.workflowData.id) {
			data.workflowData.staticData = await WorkflowHelpers.getStaticDataById(data.workflowData.id as string);
		}

		const nodeTypes = NodeTypes();

		const workflow = new Workflow({ id: data.workflowData.id as string | undefined, name: data.workflowData.name, nodes: data.workflowData!.nodes, connections: data.workflowData!.connections, active: data.workflowData!.active, nodeTypes, staticData: data.workflowData!.staticData });
		const additionalData = await WorkflowExecuteAdditionalData.getBase(data.credentials);

		// Register the active execution
		const executionId = await this.activeExecutions.add(data, undefined);

		additionalData.hooks = WorkflowExecuteAdditionalData.getWorkflowHooksMain(data, executionId, true);

		let workflowExecution: PCancelable<IRun>;
		if (data.executionData !== undefined) {
			const workflowExecute = new WorkflowExecute(additionalData, data.executionMode, data.executionData);
			workflowExecution = workflowExecute.processRunExecutionData(workflow);
		} else if (data.runData === undefined || data.startNodes === undefined || data.startNodes.length === 0 || data.destinationNode === undefined) {
			// Execute all nodes

			// Can execute without webhook so go on
			const workflowExecute = new WorkflowExecute(additionalData, data.executionMode);
			workflowExecution = workflowExecute.run(workflow, undefined, data.destinationNode);
		} else {
			// Execute only the nodes between start and destination nodes
			const workflowExecute = new WorkflowExecute(additionalData, data.executionMode);
			workflowExecution = workflowExecute.runPartialWorkflow(workflow, data.runData, data.startNodes, data.destinationNode);
		}

		this.activeExecutions.attachWorkflowExecution(executionId, workflowExecution);

		// Soft timeout to stop workflow execution after current running node
		let executionTimeout: NodeJS.Timeout;
		let workflowTimeout = config.get('executions.timeout') as number > 0 && config.get('executions.timeout') as number; // initialize with default
		if (data.workflowData.settings && data.workflowData.settings.executionTimeout) {
			workflowTimeout = data.workflowData.settings!.executionTimeout as number > 0 && data.workflowData.settings!.executionTimeout as number; // preference on workflow setting
		}

		if (workflowTimeout) {
			const timeout = Math.min(workflowTimeout, config.get('executions.maxTimeout') as number) * 1000; // as seconds
			executionTimeout = setTimeout(() => {
				this.activeExecutions.stopExecution(executionId, 'timeout');
			}, timeout);
		}

		workflowExecution.then((fullRunData) => {
			clearTimeout(executionTimeout);
			if (workflowExecution.isCanceled) {
				fullRunData.finished = false;
			}
			this.activeExecutions.remove(executionId, fullRunData);
		});

		return executionId;
	}

	async runBull(data: IWorkflowExecutionDataProcess, loadStaticData?: boolean, realtime?: boolean): Promise<string> {

		// TODO: If "loadStaticData" is set to true it has to load data new on worker

		// Register the active execution
		const executionId = await this.activeExecutions.add(data, undefined);

		const jobData: IBullJobData = {
			executionId,
			loadStaticData: !!loadStaticData,
		};

		let priority = 100;
		if (realtime === true) {
			// Jobs which require a direct response get a higher priority
			priority = 50;
		}
		// TODO: For realtime jobs should probably also not do retry or not retry if they are older than x seconds.
		//       Check if they get retried by default and how often.
		const jobOptions = {
			priority,
			removeOnComplete: true,
			removeOnFail: true,
		};
		const job = await this.jobQueue.add(jobData, jobOptions);
		console.log('Started with ID: ' + job.id.toString());

		const hooks = WorkflowExecuteAdditionalData.getWorkflowHooksWorkerMain(data.executionMode, executionId, data.workflowData, { retryOf: data.retryOf ? data.retryOf.toString() : undefined });

		// Normally also workflow should be supplied here but as it only used for sending
		// data to editor-UI is not needed.
		hooks.executeHookFunctions('workflowExecuteBefore', []);

		const workflowExecution: PCancelable<IRun> = new PCancelable(async (resolve, reject, onCancel) => {
			onCancel.shouldReject = false;
			onCancel(async () => {
				await Queue.getInstance().stopJob(job);

				const fullRunData :IRun = {
					data: {
						resultData: {
							error: {
								message: 'Workflow has been canceled!',
							} as IExecutionError,
							runData: {},
						},
					},
					mode: data.executionMode,
					startedAt: new Date(),
					stoppedAt: new Date(),
				};
				this.activeExecutions.remove(executionId, fullRunData);
				resolve(fullRunData);
			});

			const jobData: Promise<IBullJobResponse> = job.finished();

			const queueRecoveryInterval = config.get('queue.bull.queueRecoveryInterval') as number;

			if (queueRecoveryInterval > 0) {
				/*************************************************
				 * Long explanation about what this solves:      *
				 * This only happens in a very specific scenario *
				 * when Redis crashes and recovers shortly       *
				 * but during this time, some execution(s)       *
				 * finished. The end result is that the main     *
				 * process will wait indefinitively and never    *
				 * get a response. This adds an active polling to*
				 * the queue that allows us to identify that the *
				 * execution finished and get information from   *
				 * the database.                                 *
				*************************************************/
				let watchDogInterval: NodeJS.Timeout | undefined;
				let resolved = false;

				const watchDog = new Promise((res) => {
					watchDogInterval = setInterval(async () => {
						const currentJob = await this.jobQueue.getJob(job.id);
						// When null means job is finished (not found in queue)
						if (currentJob === null) {
							// Mimic worker's success message
							res({success: true});
						}
					}, queueRecoveryInterval * 1000);
				});


				const clearWatchdogInterval = () => {
					if (watchDogInterval) {
						clearInterval(watchDogInterval);
						watchDogInterval = undefined;
					}
				};

				await new Promise((res, rej) => {
					jobData.then((data) => {
						if (!resolved) {
							resolved = true;
							clearWatchdogInterval();
							res(data);
						}
					}).catch((e) => {
						if(!resolved) {
							resolved = true;
							clearWatchdogInterval();
							rej(e);
						}
					});
					watchDog.then((data) => {
						if (!resolved) {
							resolved = true;
							clearWatchdogInterval();
							res(data);
						}
					});
				});
			} else {
				await jobData;
			}



			const executionDb = await Db.collections.Execution!.findOne(executionId) as IExecutionFlattedDb;
			const fullExecutionData = ResponseHelper.unflattenExecutionData(executionDb) as IExecutionResponse;
			const runData = {
				data: fullExecutionData.data,
				finished: fullExecutionData.finished,
				mode: fullExecutionData.mode,
				startedAt: fullExecutionData.startedAt,
				stoppedAt: fullExecutionData.stoppedAt,
			} as IRun;


			this.activeExecutions.remove(executionId, runData);
			// Normally also static data should be supplied here but as it only used for sending
			// data to editor-UI is not needed.
			hooks.executeHookFunctions('workflowExecuteAfter', [runData]);

			resolve(runData);
		});

		this.activeExecutions.attachWorkflowExecution(executionId, workflowExecution);
		return executionId;
	}


	/**
	 * Run the workflow
	 *
	 * @param {IWorkflowExecutionDataProcess} data
	 * @param {boolean} [loadStaticData] If set will the static data be loaded from
	 *                                   the workflow and added to input data
	 * @returns {Promise<string>}
	 * @memberof WorkflowRunner
	 */
	async runSubprocess(data: IWorkflowExecutionDataProcess, loadStaticData?: boolean): Promise<string> {
		const startedAt = new Date();
		const subprocess = fork(pathJoin(__dirname, 'WorkflowRunnerProcess.js'));

		if (loadStaticData === true && data.workflowData.id) {
			data.workflowData.staticData = await WorkflowHelpers.getStaticDataById(data.workflowData.id as string);
		}

		// Register the active execution
		const executionId = await this.activeExecutions.add(data, subprocess);

		// Check if workflow contains a "executeWorkflow" Node as in this
		// case we can not know which nodeTypes and credentialTypes will
		// be needed and so have to load all of them in the workflowRunnerProcess
		let loadAllNodeTypes = false;
		for (const node of data.workflowData.nodes) {
			if (node.type === 'n8n-nodes-base.executeWorkflow') {
				loadAllNodeTypes = true;
				break;
			}
		}

		let nodeTypeData: ITransferNodeTypes;
		let credentialTypeData: ICredentialsTypeData;
		let credentialsOverwrites = this.credentialsOverwrites;

		if (loadAllNodeTypes === true) {
			// Supply all nodeTypes and credentialTypes
			nodeTypeData = WorkflowHelpers.getAllNodeTypeData();
			const credentialTypes = CredentialTypes();
			credentialTypeData = credentialTypes.credentialTypes;
		} else {
			// Supply only nodeTypes, credentialTypes and overwrites that the workflow needs
			nodeTypeData = WorkflowHelpers.getNodeTypeData(data.workflowData.nodes);
			credentialTypeData = WorkflowHelpers.getCredentialsData(data.credentials);

			credentialsOverwrites = {};
			for (const credentialName of Object.keys(credentialTypeData)) {
				if (this.credentialsOverwrites[credentialName] !== undefined) {
					credentialsOverwrites[credentialName] = this.credentialsOverwrites[credentialName];
				}
			}
		}


		(data as unknown as IWorkflowExecutionDataProcessWithExecution).executionId = executionId;
		(data as unknown as IWorkflowExecutionDataProcessWithExecution).nodeTypeData = nodeTypeData;
		(data as unknown as IWorkflowExecutionDataProcessWithExecution).credentialsOverwrite = credentialsOverwrites;
		(data as unknown as IWorkflowExecutionDataProcessWithExecution).credentialsTypeData = credentialTypeData; // TODO: Still needs correct value

		const workflowHooks = WorkflowExecuteAdditionalData.getWorkflowHooksMain(data, executionId);

		// Send all data to subprocess it needs to run the workflow
		subprocess.send({ type: 'startWorkflow', data } as IProcessMessage);

		// Start timeout for the execution
		let executionTimeout: NodeJS.Timeout;
		let workflowTimeout = config.get('executions.timeout') as number > 0 && config.get('executions.timeout') as number; // initialize with default
		if (data.workflowData.settings && data.workflowData.settings.executionTimeout) {
			workflowTimeout = data.workflowData.settings!.executionTimeout as number > 0 && data.workflowData.settings!.executionTimeout as number; // preference on workflow setting
		}

		if (workflowTimeout) {
			const timeout = Math.min(workflowTimeout, config.get('executions.maxTimeout') as number) * 1000; // as seconds
			executionTimeout = setTimeout(() => {
				this.activeExecutions.stopExecution(executionId, 'timeout');

				executionTimeout = setTimeout(() => subprocess.kill(), Math.max(timeout * 0.2, 5000)); // minimum 5 seconds
			}, timeout);
		}


		// Listen to data from the subprocess
		subprocess.on('message', async (message: IProcessMessage) => {
			if (message.type === 'end') {
				clearTimeout(executionTimeout);
				this.activeExecutions.remove(executionId!, message.data.runData);

			} else if (message.type === 'processError') {
				clearTimeout(executionTimeout);
				const executionError = message.data.executionError as ExecutionError;
				this.processError(executionError, startedAt, data.executionMode, executionId);

			} else if (message.type === 'processHook') {
				this.processHookMessage(workflowHooks, message.data as IProcessMessageDataHook);
			} else if (message.type === 'timeout') {
				// Execution timed out and its process has been terminated
				const timeoutError = new WorkflowOperationError('Workflow execution timed out!');

				this.processError(timeoutError, startedAt, data.executionMode, executionId);
			} else if (message.type === 'startExecution') {
				const executionId = await this.activeExecutions.add(message.data.runData);
				subprocess.send({ type: 'executionId', data: {executionId} } as IProcessMessage);
			} else if (message.type === 'finishExecution') {
				await this.activeExecutions.remove(message.data.executionId, message.data.result);
			}
		});

		// Also get informed when the processes does exit especially when it did crash or timed out
		subprocess.on('exit', (code, signal) => {
			if (signal === 'SIGTERM'){
				// Execution timed out and its process has been terminated
				const timeoutError = new WorkflowOperationError('Workflow execution timed out!');

				this.processError(timeoutError, startedAt, data.executionMode, executionId);
			} else if (code !== 0) {
				// Process did exit with error code, so something went wrong.
				const executionError = new WorkflowOperationError('Workflow execution process did crash for an unknown reason!');

				this.processError(executionError, startedAt, data.executionMode, executionId);
			}
			clearTimeout(executionTimeout);
		});

		return executionId;
	}
}<|MERGE_RESOLUTION|>--- conflicted
+++ resolved
@@ -27,12 +27,7 @@
 } from 'n8n-core';
 
 import {
-<<<<<<< HEAD
 	ExecutionError,
-=======
-	IDataObject,
-	IExecutionError,
->>>>>>> 79aab5c6
 	IRun,
 	Workflow,
 	WorkflowExecuteMode,
@@ -255,9 +250,7 @@
 				const fullRunData :IRun = {
 					data: {
 						resultData: {
-							error: {
-								message: 'Workflow has been canceled!',
-							} as IExecutionError,
+							error: new WorkflowOperationError('Workflow has been canceled!'),
 							runData: {},
 						},
 					},
