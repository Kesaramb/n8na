--- conflicted
+++ resolved
@@ -31,10 +31,6 @@
 	IWorkflowErrorData,
 	IWorkflowExecutionDataProcess,
 	NodeTypes,
-<<<<<<< HEAD
-=======
-	ResponseHelper,
->>>>>>> 02ea8215
 	WhereClause,
 	// eslint-disable-next-line @typescript-eslint/no-unused-vars
 	WorkflowCredentials,
@@ -498,33 +494,9 @@
 	return workflow;
 }
 
-<<<<<<< HEAD
-/**
- * Build a `where` clause for a `find()` or `findOne()` operation
- * in the `shared_workflow` or `shared_credentials` tables.
-=======
-// TODO: Deduplicate `validateWorkflow` with TagHelpers?
-
-// eslint-disable-next-line @typescript-eslint/explicit-module-boundary-types
-export async function validateWorkflow(newWorkflow: WorkflowEntity) {
-	const errors = await validate(newWorkflow);
-
-	if (errors.length) {
-		const validationErrorMessage = Object.values(errors[0].constraints!)[0];
-		throw new ResponseHelper.ResponseError(validationErrorMessage, undefined, 400);
-	}
-}
-
-export type NameRequest = Express.Request & {
-	query: {
-		name?: string;
-	};
-};
-
 /**
  * Build a `where` clause for a TypeORM entity search,
  * checking for member access if the user is not an owner.
->>>>>>> 02ea8215
  */
 export function whereClause({
 	user,
@@ -543,8 +515,6 @@
 	}
 
 	return where;
-<<<<<<< HEAD
-=======
 }
 
 /**
@@ -560,5 +530,4 @@
 	});
 
 	return sharedWorkflows.map(({ workflow }) => workflow.id);
->>>>>>> 02ea8215
 }