import { Container } from '@n8n/di';
import { stringify } from 'flatted';
import { ErrorReporter, Logger, InstanceSettings, ExecutionLifecycleHooks } from 'n8n-core';
import type {
	IWorkflowBase,
	WorkflowExecuteMode,
	IWorkflowExecutionDataProcess,
} from 'n8n-workflow';

import { ExecutionRepository } from '@/databases/repositories/execution.repository';
import { EventService } from '@/events/event.service';
import { ExternalHooks } from '@/external-hooks';
import { Push } from '@/push';
import { WorkflowStatisticsService } from '@/services/workflow-statistics.service';
import { isWorkflowIdValid } from '@/utils';
import { WorkflowStaticDataService } from '@/workflows/workflow-static-data.service';

import { executeErrorWorkflow } from './execute-error-workflow';
import { restoreBinaryDataId } from './restore-binary-data-id';
import { saveExecutionProgress } from './save-execution-progress';
import {
	determineFinalExecutionStatus,
	prepareExecutionDataForDbUpdate,
	updateExistingExecution,
} from './shared/shared-hook-functions';
import { type ExecutionSaveSettings, toSaveSettings } from './to-save-settings';

type HooksSetupParameters = {
	saveSettings: ExecutionSaveSettings;
	pushRef?: string;
	retryOf?: string;
};

function hookFunctionsWorkflowEvents(hooks: ExecutionLifecycleHooks, userId?: string) {
	const eventService = Container.get(EventService);
<<<<<<< HEAD
	hooks.addHandler('workflowExecuteBefore', function () {
		const { executionId, workflowData } = this;
		eventService.emit('workflow-pre-execute', { executionId, data: workflowData });
	});
	hooks.addHandler('workflowExecuteAfter', function (runData) {
		const { executionId, workflowData: workflow } = this;
		eventService.emit('workflow-post-execute', { executionId, runData, workflow, userId });
	});
=======
	return {
		workflowExecuteBefore: [
			async function (this: WorkflowHooks): Promise<void> {
				const { executionId, workflowData } = this;
				eventService.emit('workflow-pre-execute', { executionId, data: workflowData });
			},
		],
		workflowExecuteAfter: [
			async function (this: WorkflowHooks, runData: IRun): Promise<void> {
				if (runData.status === 'waiting') return;

				const { executionId, workflowData: workflow } = this;
				eventService.emit('workflow-post-execute', { executionId, runData, workflow, userId });
			},
		],
	};
>>>>>>> e59d9830
}

function hookFunctionsNodeEvents(hooks: ExecutionLifecycleHooks) {
	const eventService = Container.get(EventService);
	hooks.addHandler('nodeExecuteBefore', function (nodeName) {
		const { executionId, workflowData: workflow } = this;
		eventService.emit('node-pre-execute', { executionId, workflow, nodeName });
	});
	hooks.addHandler('nodeExecuteAfter', function (nodeName) {
		const { executionId, workflowData: workflow } = this;
		eventService.emit('node-post-execute', { executionId, workflow, nodeName });
	});
}

/**
 * Returns hook functions to push data to Editor-UI
 */
function hookFunctionsPush(
	hooks: ExecutionLifecycleHooks,
	{ pushRef, retryOf }: HooksSetupParameters,
) {
	if (!pushRef) return;
	const logger = Container.get(Logger);
	const pushInstance = Container.get(Push);
	hooks.addHandler('nodeExecuteBefore', function (nodeName) {
		const { executionId } = this;
		// Push data to session which started workflow before each
		// node which starts rendering
		logger.debug(`Executing hook on node "${nodeName}" (hookFunctionsPush)`, {
			executionId,
			pushRef,
			workflowId: this.workflowData.id,
		});

		pushInstance.send({ type: 'nodeExecuteBefore', data: { executionId, nodeName } }, pushRef);
	});
	hooks.addHandler('nodeExecuteAfter', function (nodeName, data) {
		const { executionId } = this;
		// Push data to session which started workflow after each rendered node
		logger.debug(`Executing hook on node "${nodeName}" (hookFunctionsPush)`, {
			executionId,
			pushRef,
			workflowId: this.workflowData.id,
		});

		pushInstance.send({ type: 'nodeExecuteAfter', data: { executionId, nodeName, data } }, pushRef);
	});
	hooks.addHandler('workflowExecuteBefore', function (_workflow, data) {
		const { executionId } = this;
		const { id: workflowId, name: workflowName } = this.workflowData;
		logger.debug('Executing hook (hookFunctionsPush)', {
			executionId,
			pushRef,
			workflowId,
		});
		// Push data to session which started the workflow
		pushInstance.send(
			{
				type: 'executionStarted',
				data: {
					executionId,
					mode: this.mode,
					startedAt: new Date(),
					retryOf,
					workflowId,
					workflowName,
					flattedRunData: data?.resultData.runData
						? stringify(data.resultData.runData)
						: stringify({}),
				},
			},
			pushRef,
		);
	});
	hooks.addHandler('workflowExecuteAfter', function (fullRunData) {
		const { executionId } = this;
		const { id: workflowId } = this.workflowData;
		logger.debug('Executing hook (hookFunctionsPush)', {
			executionId,
			pushRef,
			workflowId,
		});

		const { status } = fullRunData;
		if (status === 'waiting') {
			pushInstance.send({ type: 'executionWaiting', data: { executionId } }, pushRef);
		} else {
			const rawData = stringify(fullRunData.data);
			pushInstance.send(
				{ type: 'executionFinished', data: { executionId, workflowId, status, rawData } },
				pushRef,
			);
		}
	});
}

function hookFunctionsExternalHooks(hooks: ExecutionLifecycleHooks) {
	const externalHooks = Container.get(ExternalHooks);
	hooks.addHandler('workflowExecuteBefore', async function (workflow) {
		await externalHooks.run('workflow.preExecute', [workflow, this.mode]);
	});
	hooks.addHandler('workflowExecuteAfter', async function (fullRunData) {
		await externalHooks.run('workflow.postExecute', [
			fullRunData,
			this.workflowData,
			this.executionId,
		]);
	});
}

function hookFunctionsSaveProgress(
	hooks: ExecutionLifecycleHooks,
	{ saveSettings }: HooksSetupParameters,
) {
	if (!saveSettings.progress) return;
	hooks.addHandler('nodeExecuteAfter', async function (nodeName, data, executionData) {
		await saveExecutionProgress(
			this.workflowData.id,
			this.executionId,
			nodeName,
			data,
			executionData,
		);
	});
}

/** This should ideally be added before any other `workflowExecuteAfter` hook to ensure all hooks get the same execution status */
function hookFunctionsFinalizeExecutionStatus(hooks: ExecutionLifecycleHooks) {
	hooks.addHandler('workflowExecuteAfter', (fullRunData) => {
		fullRunData.status = determineFinalExecutionStatus(fullRunData);
	});
}

function hookFunctionsStatistics(hooks: ExecutionLifecycleHooks) {
	const workflowStatisticsService = Container.get(WorkflowStatisticsService);
	hooks.addHandler('nodeFetchedData', (workflowId, node) => {
		workflowStatisticsService.emit('nodeFetchedData', { workflowId, node });
	});
}

/**
 * Returns hook functions to save workflow execution and call error workflow
 */
function hookFunctionsSave(
	hooks: ExecutionLifecycleHooks,
	{ pushRef, retryOf, saveSettings }: HooksSetupParameters,
) {
	const logger = Container.get(Logger);
	const errorReporter = Container.get(ErrorReporter);
	const executionRepository = Container.get(ExecutionRepository);
	const workflowStaticDataService = Container.get(WorkflowStaticDataService);
	const workflowStatisticsService = Container.get(WorkflowStatisticsService);
	hooks.addHandler('workflowExecuteAfter', async function (fullRunData, newStaticData) {
		logger.debug('Executing hook (hookFunctionsSave)', {
			executionId: this.executionId,
			workflowId: this.workflowData.id,
		});

		await restoreBinaryDataId(fullRunData, this.executionId, this.mode);

		const isManualMode = this.mode === 'manual';

		try {
			if (!isManualMode && isWorkflowIdValid(this.workflowData.id) && newStaticData) {
				// Workflow is saved so update in database
				try {
					await workflowStaticDataService.saveStaticDataById(this.workflowData.id, newStaticData);
				} catch (e) {
					errorReporter.error(e);
					logger.error(
						// eslint-disable-next-line @typescript-eslint/no-unsafe-member-access
						`There was a problem saving the workflow with id "${this.workflowData.id}" to save changed staticData: "${e.message}" (hookFunctionsSave)`,
						{ executionId: this.executionId, workflowId: this.workflowData.id },
					);
				}
			}

			if (isManualMode && !saveSettings.manual && !fullRunData.waitTill) {
				/**
				 * When manual executions are not being saved, we only soft-delete
				 * the execution so that the user can access its binary data
				 * while building their workflow.
				 *
				 * The manual execution and its binary data will be hard-deleted
				 * on the next pruning cycle after the grace period set by
				 * `EXECUTIONS_DATA_HARD_DELETE_BUFFER`.
				 */
				await executionRepository.softDelete(this.executionId);

				return;
			}

			const shouldNotSave =
				(fullRunData.status === 'success' && !saveSettings.success) ||
				(fullRunData.status !== 'success' && !saveSettings.error);

			if (shouldNotSave && !fullRunData.waitTill && !isManualMode) {
				executeErrorWorkflow(this.workflowData, fullRunData, this.mode, this.executionId, retryOf);

				await executionRepository.hardDelete({
					workflowId: this.workflowData.id,
					executionId: this.executionId,
				});

				return;
			}

			// Although it is treated as IWorkflowBase here, it's being instantiated elsewhere with properties that may be sensitive
			// As a result, we should create an IWorkflowBase object with only the data we want to save in it.
			const fullExecutionData = prepareExecutionDataForDbUpdate({
				runData: fullRunData,
				workflowData: this.workflowData,
				workflowStatusFinal: fullRunData.status,
				retryOf,
			});

			// When going into the waiting state, store the pushRef in the execution-data
			if (fullRunData.waitTill && isManualMode) {
				fullExecutionData.data.pushRef = pushRef;
			}

			await updateExistingExecution({
				executionId: this.executionId,
				workflowId: this.workflowData.id,
				executionData: fullExecutionData,
			});

			if (!isManualMode) {
				executeErrorWorkflow(this.workflowData, fullRunData, this.mode, this.executionId, retryOf);
			}
		} finally {
			workflowStatisticsService.emit('workflowExecutionCompleted', {
				workflowData: this.workflowData,
				fullRunData,
			});
		}
	});
}

/**
 * Returns hook functions to save workflow execution and call error workflow
 * for running with queues. Manual executions should never run on queues as
 * they are always executed in the main process.
 */
function hookFunctionsSaveWorker(
	hooks: ExecutionLifecycleHooks,
	{ pushRef, retryOf }: HooksSetupParameters,
) {
	const logger = Container.get(Logger);
	const errorReporter = Container.get(ErrorReporter);
	const workflowStaticDataService = Container.get(WorkflowStaticDataService);
	const workflowStatisticsService = Container.get(WorkflowStatisticsService);
	hooks.addHandler('workflowExecuteAfter', async function (fullRunData, newStaticData) {
		logger.debug('Executing hook (hookFunctionsSaveWorker)', {
			executionId: this.executionId,
			workflowId: this.workflowData.id,
		});

		const isManualMode = this.mode === 'manual';

		try {
			if (!isManualMode && isWorkflowIdValid(this.workflowData.id) && newStaticData) {
				// Workflow is saved so update in database
				try {
					await workflowStaticDataService.saveStaticDataById(this.workflowData.id, newStaticData);
				} catch (e) {
					errorReporter.error(e);
					logger.error(
						// eslint-disable-next-line @typescript-eslint/no-unsafe-member-access
						`There was a problem saving the workflow with id "${this.workflowData.id}" to save changed staticData: "${e.message}" (workflowExecuteAfter)`,
						{ workflowId: this.workflowData.id },
					);
				}
			}

			if (!isManualMode && fullRunData.status !== 'success' && fullRunData.status !== 'waiting') {
				executeErrorWorkflow(this.workflowData, fullRunData, this.mode, this.executionId, retryOf);
			}

			// Although it is treated as IWorkflowBase here, it's being instantiated elsewhere with properties that may be sensitive
			// As a result, we should create an IWorkflowBase object with only the data we want to save in it.
			const fullExecutionData = prepareExecutionDataForDbUpdate({
				runData: fullRunData,
				workflowData: this.workflowData,
				workflowStatusFinal: fullRunData.status,
				retryOf,
			});

			// When going into the waiting state, store the pushRef in the execution-data
			if (fullRunData.waitTill && isManualMode) {
				fullExecutionData.data.pushRef = pushRef;
			}

			await updateExistingExecution({
				executionId: this.executionId,
				workflowId: this.workflowData.id,
				executionData: fullExecutionData,
			});
		} finally {
			workflowStatisticsService.emit('workflowExecutionCompleted', {
				workflowData: this.workflowData,
				fullRunData,
			});
		}
	});
}

/**
 * Returns ExecutionLifecycleHooks instance for running integrated workflows
 * (Workflows which get started inside of another workflow)
 */
export function getWorkflowHooksIntegrated(
	mode: WorkflowExecuteMode,
	executionId: string,
	workflowData: IWorkflowBase,
	userId?: string,
): ExecutionLifecycleHooks {
	const hooks = new ExecutionLifecycleHooks(mode, executionId, workflowData);
	const saveSettings = toSaveSettings(workflowData.settings);
	hookFunctionsWorkflowEvents(hooks, userId);
	hookFunctionsNodeEvents(hooks);
	hookFunctionsFinalizeExecutionStatus(hooks);
	hookFunctionsSave(hooks, { saveSettings });
	hookFunctionsSaveProgress(hooks, { saveSettings });
	hookFunctionsStatistics(hooks);
	hookFunctionsExternalHooks(hooks);
	return hooks;
}

/**
 * Returns ExecutionLifecycleHooks instance for worker in scaling mode.
 */
export function getWorkflowHooksWorkerExecuter(
	mode: WorkflowExecuteMode,
	executionId: string,
	workflowData: IWorkflowBase,
	{ pushRef, retryOf }: Omit<HooksSetupParameters, 'saveSettings'> = {},
): ExecutionLifecycleHooks {
	const hooks = new ExecutionLifecycleHooks(mode, executionId, workflowData);
	const saveSettings = toSaveSettings(workflowData.settings);
	const optionalParameters = { pushRef, retryOf, saveSettings };
	hookFunctionsNodeEvents(hooks);
	hookFunctionsFinalizeExecutionStatus(hooks);
	hookFunctionsSaveWorker(hooks, optionalParameters);
	hookFunctionsSaveProgress(hooks, optionalParameters);
	hookFunctionsStatistics(hooks);
	hookFunctionsExternalHooks(hooks);

	if (mode === 'manual' && Container.get(InstanceSettings).isWorker) {
		hookFunctionsPush(hooks, optionalParameters);
	}

	return hooks;
}

/**
 * Returns ExecutionLifecycleHooks instance for main process if workflow runs via worker
 */
export function getWorkflowHooksWorkerMain(
	mode: WorkflowExecuteMode,
	executionId: string,
	workflowData: IWorkflowBase,
	{ pushRef, retryOf }: Omit<HooksSetupParameters, 'saveSettings'> = {},
): ExecutionLifecycleHooks {
	const hooks = new ExecutionLifecycleHooks(mode, executionId, workflowData);
	const saveSettings = toSaveSettings(workflowData.settings);
	const optionalParameters = { pushRef, retryOf, saveSettings };
	const executionRepository = Container.get(ExecutionRepository);

	hookFunctionsWorkflowEvents(hooks);
	hookFunctionsSaveProgress(hooks, optionalParameters);
	hookFunctionsExternalHooks(hooks);
	hookFunctionsFinalizeExecutionStatus(hooks);

	hooks.addHandler('workflowExecuteAfter', async function (fullRunData) {
		// Don't delete executions before they are finished
		if (!fullRunData.finished) return;

		const isManualMode = this.mode === 'manual';

		if (isManualMode && !saveSettings.manual && !fullRunData.waitTill) {
			/**
			 * When manual executions are not being saved, we only soft-delete
			 * the execution so that the user can access its binary data
			 * while building their workflow.
			 *
			 * The manual execution and its binary data will be hard-deleted
			 * on the next pruning cycle after the grace period set by
			 * `EXECUTIONS_DATA_HARD_DELETE_BUFFER`.
			 */
			await executionRepository.softDelete(this.executionId);

			return;
		}

		const shouldNotSave =
			(fullRunData.status === 'success' && !saveSettings.success) ||
			(fullRunData.status !== 'success' && !saveSettings.error);

		if (!isManualMode && shouldNotSave && !fullRunData.waitTill) {
			await executionRepository.hardDelete({
				workflowId: this.workflowData.id,
				executionId: this.executionId,
			});
		}
	});

	// When running with worker mode, main process executes
	// Only workflowExecuteBefore + workflowExecuteAfter
	// So to avoid confusion, we are removing other hooks.
	hooks.handlers.nodeExecuteBefore = [];
	hooks.handlers.nodeExecuteAfter = [];

	return hooks;
}

/**
 * Returns ExecutionLifecycleHooks instance for running the main workflow
 */
export function getWorkflowHooksMain(
	data: IWorkflowExecutionDataProcess,
	executionId: string,
): ExecutionLifecycleHooks {
	const { pushRef, retryOf, executionMode, workflowData } = data;
	const hooks = new ExecutionLifecycleHooks(executionMode, executionId, workflowData);
	const saveSettings = toSaveSettings(workflowData.settings);
	const optionalParameters = { pushRef, retryOf: retryOf ?? undefined, saveSettings };
	hookFunctionsWorkflowEvents(hooks);
	hookFunctionsNodeEvents(hooks);
	hookFunctionsFinalizeExecutionStatus(hooks);
	hookFunctionsSave(hooks, optionalParameters);
	hookFunctionsPush(hooks, optionalParameters);
	hookFunctionsSaveProgress(hooks, optionalParameters);
	hookFunctionsStatistics(hooks);
	hookFunctionsExternalHooks(hooks);
	return hooks;
}<|MERGE_RESOLUTION|>--- conflicted
+++ resolved
@@ -33,33 +33,16 @@
 
 function hookFunctionsWorkflowEvents(hooks: ExecutionLifecycleHooks, userId?: string) {
 	const eventService = Container.get(EventService);
-<<<<<<< HEAD
 	hooks.addHandler('workflowExecuteBefore', function () {
 		const { executionId, workflowData } = this;
 		eventService.emit('workflow-pre-execute', { executionId, data: workflowData });
 	});
 	hooks.addHandler('workflowExecuteAfter', function (runData) {
+		if (runData.status === 'waiting') return;
+
 		const { executionId, workflowData: workflow } = this;
 		eventService.emit('workflow-post-execute', { executionId, runData, workflow, userId });
 	});
-=======
-	return {
-		workflowExecuteBefore: [
-			async function (this: WorkflowHooks): Promise<void> {
-				const { executionId, workflowData } = this;
-				eventService.emit('workflow-pre-execute', { executionId, data: workflowData });
-			},
-		],
-		workflowExecuteAfter: [
-			async function (this: WorkflowHooks, runData: IRun): Promise<void> {
-				if (runData.status === 'waiting') return;
-
-				const { executionId, workflowData: workflow } = this;
-				eventService.emit('workflow-post-execute', { executionId, runData, workflow, userId });
-			},
-		],
-	};
->>>>>>> e59d9830
 }
 
 function hookFunctionsNodeEvents(hooks: ExecutionLifecycleHooks) {
