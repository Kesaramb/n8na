--- conflicted
+++ resolved
@@ -26,11 +26,8 @@
 		{ "path": "../@n8n/api-types/tsconfig.build.json" },
 		{ "path": "../@n8n/client-oauth2/tsconfig.build.json" },
 		{ "path": "../@n8n/config/tsconfig.build.json" },
-<<<<<<< HEAD
+		{ "path": "../@n8n/constants/tsconfig.build.json" },
 		{ "path": "../@n8n/decorators/tsconfig.build.json" },
-=======
-		{ "path": "../@n8n/constants/tsconfig.build.json" },
->>>>>>> 9243e18d
 		{ "path": "../@n8n/di/tsconfig.build.json" },
 		{ "path": "../@n8n/nodes-langchain/tsconfig.build.json" },
 		{ "path": "../@n8n/permissions/tsconfig.build.json" }
