{
  "name": "n8n-workflow",
<<<<<<< HEAD
  "version": "0.71.0",
=======
  "version": "0.72.0",
>>>>>>> c5ccf9eb
  "description": "Workflow base code of n8n",
  "license": "SEE LICENSE IN LICENSE.md",
  "homepage": "https://n8n.io",
  "author": {
    "name": "Jan Oberhauser",
    "email": "jan@n8n.io"
  },
  "repository": {
    "type": "git",
    "url": "git+https://github.com/n8n-io/n8n.git"
  },
  "main": "dist/src/index",
  "types": "dist/src/index.d.ts",
  "scripts": {
    "dev": "npm run watch",
    "build": "tsc",
    "format": "cd ../.. && node_modules/prettier/bin-prettier.js packages/workflow/**/**.ts --write",
    "lint": "cd ../.. && node_modules/eslint/bin/eslint.js packages/workflow",
    "lintfix": "cd ../.. && node_modules/eslint/bin/eslint.js packages/workflow --fix",
    "watch": "tsc --watch",
    "test": "jest"
  },
  "files": [
    "dist"
  ],
  "devDependencies": {
    "@types/express": "^4.17.6",
    "@types/jest": "^26.0.13",
    "@types/lodash.get": "^4.4.6",
    "@types/node": "^14.14.40",
    "@types/xml2js": "^0.4.3",
    "@typescript-eslint/eslint-plugin": "^4.29.0",
    "@typescript-eslint/parser": "^4.29.0",
    "eslint": "^7.32.0",
    "eslint-config-airbnb-typescript": "^12.3.1",
    "eslint-config-prettier": "^8.3.0",
    "eslint-plugin-import": "^2.23.4",
    "eslint-plugin-prettier": "^3.4.0",
    "jest": "^26.4.2",
    "prettier": "^2.3.2",
    "ts-jest": "^26.3.0",
    "tslint": "^6.1.2",
    "typescript": "~4.3.5"
  },
  "dependencies": {
    "lodash.get": "^4.4.2",
    "lodash.isequal": "^4.5.0",
    "riot-tmpl": "^3.0.8",
    "xml2js": "^0.4.23"
  },
  "jest": {
    "transform": {
      "^.+\\.tsx?$": "ts-jest"
    },
    "testURL": "http://localhost/",
    "testRegex": "(/__tests__/.*|(\\.|/)(test|spec))\\.(jsx?|tsx?)$",
    "testPathIgnorePatterns": [
      "/dist/",
      "/node_modules/"
    ],
    "moduleFileExtensions": [
      "ts",
      "tsx",
      "js",
      "json"
    ]
  }
}<|MERGE_RESOLUTION|>--- conflicted
+++ resolved
@@ -1,10 +1,6 @@
 {
   "name": "n8n-workflow",
-<<<<<<< HEAD
-  "version": "0.71.0",
-=======
   "version": "0.72.0",
->>>>>>> c5ccf9eb
   "description": "Workflow base code of n8n",
   "license": "SEE LICENSE IN LICENSE.md",
   "homepage": "https://n8n.io",
