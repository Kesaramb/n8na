{
  "name": "n8n-workflow",
  "version": "0.126.0",
  "description": "Workflow base code of n8n",
  "license": "SEE LICENSE IN LICENSE.md",
  "homepage": "https://n8n.io",
  "author": {
    "name": "Jan Oberhauser",
    "email": "jan@n8n.io"
  },
  "repository": {
    "type": "git",
    "url": "git+https://github.com/n8n-io/n8n.git"
  },
  "main": "dist/index.js",
  "module": "src/index.ts",
  "types": "dist/index.d.ts",
  "exports": {
    ".": {
      "require": "./dist/index.js",
      "import": "./src/index.ts",
      "types": "./dist/index.d.ts"
    },
    "./*": "./*"
  },
  "scripts": {
    "clean": "rimraf dist .turbo",
    "dev": "pnpm watch",
    "typecheck": "tsc",
    "build": "tsc -p tsconfig.build.json",
<<<<<<< HEAD
    "format": "prettier **/**.ts --write",
=======
    "format": "prettier --write . --ignore-path ../../.prettierignore",
>>>>>>> 4af5c2ce
    "lint": "eslint .",
    "lintfix": "eslint . --fix",
    "watch": "tsc -p tsconfig.build.json --watch",
    "test": "jest",
    "test:dev": "jest --watch"
  },
  "files": [
    "dist/**/*"
  ],
  "devDependencies": {
    "@types/express": "^4.17.6",
    "@types/jmespath": "^0.15.0",
    "@types/lodash.get": "^4.4.6",
    "@types/lodash.isequal": "^4.5.6",
    "@types/lodash.merge": "^4.6.6",
    "@types/lodash.set": "^4.3.6",
    "@types/luxon": "^2.0.9",
    "@types/xml2js": "^0.4.3"
  },
  "dependencies": {
    "@n8n_io/riot-tmpl": "^1.0.1",
    "jmespath": "^0.16.0",
    "lodash.get": "^4.4.2",
    "lodash.isequal": "^4.5.0",
    "lodash.merge": "^4.6.2",
    "lodash.set": "^4.3.2",
    "luxon": "~2.3.0",
    "xml2js": "^0.4.23"
  }
}<|MERGE_RESOLUTION|>--- conflicted
+++ resolved
@@ -28,11 +28,7 @@
     "dev": "pnpm watch",
     "typecheck": "tsc",
     "build": "tsc -p tsconfig.build.json",
-<<<<<<< HEAD
-    "format": "prettier **/**.ts --write",
-=======
     "format": "prettier --write . --ignore-path ../../.prettierignore",
->>>>>>> 4af5c2ce
     "lint": "eslint .",
     "lintfix": "eslint . --fix",
     "watch": "tsc -p tsconfig.build.json --watch",
