{
  "name": "n8n-workflow",
  "version": "1.97.0",
  "description": "Workflow base code of n8n",
  "types": "dist/esm/index.d.ts",
  "module": "dist/esm/index.js",
  "main": "dist/cjs/index.js",
  "exports": {
    ".": {
      "types": "./dist/esm/index.d.ts",
      "import": "./dist/esm/index.js",
      "require": "./dist/cjs/index.js"
    },
    "./*": "./*"
  },
  "scripts": {
    "clean": "rimraf dist .turbo",
    "dev": "pnpm watch",
    "typecheck": "tsc --noEmit",
    "build:vite": "vite build",
    "build": "tsc --build tsconfig.build.esm.json tsconfig.build.cjs.json",
    "format": "biome format --write .",
    "format:check": "biome ci .",
<<<<<<< HEAD
    "lint": "eslint . --quiet",
    "lintfix": "eslint . --fix",
    "watch": "tsc --build tsconfig.build.esm.json tsconfig.build.cjs.json --watch",
    "test": "vitest run",
    "test:dev": "vitest --watch"
=======
    "lint": "eslint src --quiet",
    "lintfix": "eslint src --fix",
    "watch": "tsc -p tsconfig.build.json --watch",
    "test": "jest",
    "test:dev": "jest --watch"
>>>>>>> edf0fec4
  },
  "files": [
    "dist/**/*"
  ],
  "devDependencies": {
    "@langchain/core": "catalog:",
    "@n8n/config": "workspace:*",
    "@n8n/vitest-config": "workspace:*",
    "@n8n/typescript-config": "workspace:*",
    "@types/express": "catalog:",
    "@types/jmespath": "^0.15.0",
    "@types/lodash": "catalog:",
    "@types/luxon": "3.2.0",
    "@types/md5": "^2.3.5",
    "@types/xml2js": "catalog:",
    "vitest": "catalog:",
    "vitest-mock-extended": "catalog:"
  },
  "dependencies": {
    "@n8n/tournament": "1.0.6",
    "ast-types": "0.15.2",
    "callsites": "catalog:",
    "esprima-next": "5.8.4",
    "form-data": "catalog:",
    "jmespath": "0.16.0",
    "js-base64": "catalog:",
    "jssha": "3.3.1",
    "lodash": "catalog:",
    "luxon": "catalog:",
    "md5": "2.3.0",
    "recast": "0.22.0",
    "title-case": "3.0.3",
    "transliteration": "2.3.5",
    "xml2js": "catalog:",
    "zod": "catalog:"
  }
}<|MERGE_RESOLUTION|>--- conflicted
+++ resolved
@@ -21,19 +21,11 @@
     "build": "tsc --build tsconfig.build.esm.json tsconfig.build.cjs.json",
     "format": "biome format --write .",
     "format:check": "biome ci .",
-<<<<<<< HEAD
-    "lint": "eslint . --quiet",
-    "lintfix": "eslint . --fix",
+    "lint": "eslint src --quiet",
+    "lintfix": "eslint src --fix",
     "watch": "tsc --build tsconfig.build.esm.json tsconfig.build.cjs.json --watch",
     "test": "vitest run",
     "test:dev": "vitest --watch"
-=======
-    "lint": "eslint src --quiet",
-    "lintfix": "eslint src --fix",
-    "watch": "tsc -p tsconfig.build.json --watch",
-    "test": "jest",
-    "test:dev": "jest --watch"
->>>>>>> edf0fec4
   },
   "files": [
     "dist/**/*"
