--- conflicted
+++ resolved
@@ -797,11 +797,8 @@
 		for (const nodeName of nodeNames) {
 			node = this.nodes[nodeName];
 
-<<<<<<< HEAD
-=======
 			nodeType = this.nodeTypes.getByNameAndVersion(node.type, node.typeVersion) as INodeType;
 
->>>>>>> a077c8e4
 			if (nodeType.trigger !== undefined || nodeType.poll !== undefined) {
 				if (node.disabled === true) {
 					continue;
