--- conflicted
+++ resolved
@@ -1952,14 +1952,12 @@
 }
 
 export type ResourceMapperFieldType = 'string' | 'number' | 'datetime' | 'boolean';
-<<<<<<< HEAD
 
 export type ResourceMapperValue = {
 	mappingMode: string;
 	value: { [key: string]: string | number | boolean };
 	matchingColumns: string[];
 };
-=======
 export interface ExecutionOptions {
 	limit?: number;
 }
@@ -1972,5 +1970,4 @@
 	status?: ExecutionStatus[];
 	waitTill?: boolean;
 	workflowId?: number | string;
-}
->>>>>>> 8576dcca
+}