/* eslint-disable @typescript-eslint/no-explicit-any */

import type * as express from 'express';
import type FormData from 'form-data';
import type { IncomingHttpHeaders } from 'http';
import type { Readable } from 'stream';
import type { URLSearchParams } from 'url';
import type { OptionsWithUri, OptionsWithUrl } from 'request';
import type { RequestPromiseOptions } from 'request-promise-native';
import type { PathLike } from 'fs';

import type { CODE_EXECUTION_MODES, CODE_LANGUAGES } from './Constants';
import type { IDeferredPromise } from './DeferredPromise';
import type { Workflow } from './Workflow';
import type { WorkflowHooks } from './WorkflowHooks';
import type { WorkflowActivationError } from './WorkflowActivationError';
import type { WorkflowOperationError } from './WorkflowErrors';
import type { NodeApiError, NodeOperationError } from './NodeErrors';
import type { ExpressionError } from './ExpressionError';
import type { ExecutionStatus } from './ExecutionStatus';
import type { AuthenticationMethod } from './Authentication';

export interface IAdditionalCredentialOptions {
	oauth2?: IOAuth2Options;
	credentialsDecrypted?: ICredentialsDecrypted;
}

export type IAllExecuteFunctions =
	| IExecuteFunctions
	| IExecutePaginationFunctions
	| IExecuteSingleFunctions
	| IHookFunctions
	| ILoadOptionsFunctions
	| IPollFunctions
	| ITriggerFunctions
	| IWebhookFunctions;

export type BinaryFileType = 'text' | 'json' | 'image' | 'video';
export interface IBinaryData {
	[key: string]: string | undefined;
	data: string;
	mimeType: string;
	fileType?: BinaryFileType;
	fileName?: string;
	directory?: string;
	fileExtension?: string;
	fileSize?: string; // TODO: change this to number and store the actual value
	id?: string;
}

export interface BinaryMetadata {
	fileName?: string;
	mimeType?: string;
	fileSize: number;
}

// All properties in this interface except for
// "includeCredentialsOnRefreshOnBody" will get
// removed once we add the OAuth2 hooks to the
// credentials file.
export interface IOAuth2Options {
	includeCredentialsOnRefreshOnBody?: boolean;
	property?: string;
	tokenType?: string;
	keepBearer?: boolean;
	tokenExpiredStatusCode?: number;
	keyToIncludeInAccessTokenHeader?: string;
}

export interface IConnection {
	// The node the connection is to
	node: string;

	// The type of the input on destination node (for example "main")
	type: string;

	// The output/input-index of destination node (if node has multiple inputs/outputs of the same type)
	index: number;
}

export type ExecutionError =
	| ExpressionError
	| WorkflowActivationError
	| WorkflowOperationError
	| NodeOperationError
	| NodeApiError;

// Get used to gives nodes access to credentials
export interface IGetCredentials {
	get(type: string, id: string | null): Promise<ICredentialsEncrypted>;
}

export abstract class ICredentials {
	id?: string;

	name: string;

	type: string;

	data: string | undefined;

	nodesAccess: ICredentialNodeAccess[];

	constructor(
		nodeCredentials: INodeCredentialsDetails,
		type: string,
		nodesAccess: ICredentialNodeAccess[],
		data?: string,
	) {
		this.id = nodeCredentials.id ?? undefined;
		this.name = nodeCredentials.name;
		this.type = type;
		this.nodesAccess = nodesAccess;
		this.data = data;
	}

	abstract getData(encryptionKey: string, nodeType?: string): ICredentialDataDecryptedObject;

	abstract getDataKey(key: string, encryptionKey: string, nodeType?: string): CredentialInformation;

	abstract getDataToSave(): ICredentialsEncrypted;

	abstract hasNodeAccess(nodeType: string): boolean;

	abstract setData(data: ICredentialDataDecryptedObject, encryptionKey: string): void;

	abstract setDataKey(key: string, data: CredentialInformation, encryptionKey: string): void;
}

export interface IUser {
	id: string;
	email: string;
	firstName: string;
	lastName: string;
}

// Defines which nodes are allowed to access the credentials and
// when that access got granted from which user
export interface ICredentialNodeAccess {
	nodeType: string;
	user?: string;
	date?: Date;
}

export interface ICredentialsDecrypted {
	id: string;
	name: string;
	type: string;
	nodesAccess: ICredentialNodeAccess[];
	data?: ICredentialDataDecryptedObject;
	ownedBy?: IUser;
	sharedWith?: IUser[];
}

export interface ICredentialsEncrypted {
	id?: string;
	name: string;
	type: string;
	nodesAccess: ICredentialNodeAccess[];
	data?: string;
}

export interface ICredentialsExpressionResolveValues {
	connectionInputData: INodeExecutionData[];
	itemIndex: number;
	node: INode;
	runExecutionData: IRunExecutionData | null;
	runIndex: number;
	workflow: Workflow;
}

// Simplified options of request library
export interface IRequestOptionsSimplified {
	auth?: {
		username: string;
		password: string;
		sendImmediately?: boolean;
	};
	body: IDataObject;
	headers: IDataObject;
	qs: IDataObject;
}

export interface IRequestOptionsSimplifiedAuth {
	auth?: {
		username: string;
		password: string;
		sendImmediately?: boolean;
	};
	body?: IDataObject;
	headers?: IDataObject;
	qs?: IDataObject;
	url?: string;
	skipSslCertificateValidation?: boolean | string;
}

export interface IHttpRequestHelper {
	helpers: { httpRequest: IAllExecuteFunctions['helpers']['httpRequest'] };
}
export abstract class ICredentialsHelper {
	constructor(readonly encryptionKey: string) {}

	abstract getParentTypes(name: string): string[];

	abstract authenticate(
		credentials: ICredentialDataDecryptedObject,
		typeName: string,
		requestOptions: IHttpRequestOptions | IRequestOptionsSimplified,
		workflow: Workflow,
		node: INode,
		defaultTimezone: string,
	): Promise<IHttpRequestOptions>;

	abstract preAuthentication(
		helpers: IHttpRequestHelper,
		credentials: ICredentialDataDecryptedObject,
		typeName: string,
		node: INode,
		credentialsExpired: boolean,
	): Promise<ICredentialDataDecryptedObject | undefined>;

	abstract getCredentials(
		nodeCredentials: INodeCredentialsDetails,
		type: string,
	): Promise<ICredentials>;

	abstract getDecrypted(
		nodeCredentials: INodeCredentialsDetails,
		type: string,
		mode: WorkflowExecuteMode,
		defaultTimezone: string,
		raw?: boolean,
		expressionResolveValues?: ICredentialsExpressionResolveValues,
	): Promise<ICredentialDataDecryptedObject>;

	abstract updateCredentials(
		nodeCredentials: INodeCredentialsDetails,
		type: string,
		data: ICredentialDataDecryptedObject,
	): Promise<void>;
}

export interface IAuthenticateBase {
	type: string;
	properties:
		| {
				[key: string]: string;
		  }
		| IRequestOptionsSimplifiedAuth;
}

export interface IAuthenticateGeneric extends IAuthenticateBase {
	type: 'generic';
	properties: IRequestOptionsSimplifiedAuth;
}

export type IAuthenticate =
	| ((
			credentials: ICredentialDataDecryptedObject,
			requestOptions: IHttpRequestOptions,
	  ) => Promise<IHttpRequestOptions>)
	| IAuthenticateGeneric;

export interface IAuthenticateRuleBase {
	type: string;
	properties: {
		[key: string]: string | number;
	};
	errorMessage?: string;
}

export interface IAuthenticateRuleResponseCode extends IAuthenticateRuleBase {
	type: 'responseCode';
	properties: {
		value: number;
		message: string;
	};
}

export interface IAuthenticateRuleResponseSuccessBody extends IAuthenticateRuleBase {
	type: 'responseSuccessBody';
	properties: {
		message: string;
		key: string;
		value: any;
	};
}

type Override<A extends object, B extends object> = Omit<A, keyof B> & B;

export namespace DeclarativeRestApiSettings {
	// The type below might be extended
	// with new options that need to be parsed as expressions
	export type HttpRequestOptions = Override<
		IHttpRequestOptions,
		{ skipSslCertificateValidation?: string | boolean; url?: string }
	>;

	export type ResultOptions = {
		maxResults?: number | string;
		options: HttpRequestOptions;
		paginate?: boolean | string;
		preSend: PreSendAction[];
		postReceive: Array<{
			data: {
				parameterValue: string | IDataObject | undefined;
			};
			actions: PostReceiveAction[];
		}>;
		requestOperations?: IN8nRequestOperations;
	};
}

export interface ICredentialTestRequest {
	request: DeclarativeRestApiSettings.HttpRequestOptions;
	rules?: IAuthenticateRuleResponseCode[] | IAuthenticateRuleResponseSuccessBody[];
}

export interface ICredentialTestRequestData {
	nodeType?: INodeType;
	testRequest: ICredentialTestRequest;
}

export interface ICredentialType {
	name: string;
	displayName: string;
	icon?: string;
	iconUrl?: string;
	extends?: string[];
	properties: INodeProperties[];
	documentationUrl?: string;
	__overwrittenProperties?: string[];
	authenticate?: IAuthenticate;
	preAuthentication?: (
		this: IHttpRequestHelper,
		credentials: ICredentialDataDecryptedObject,
	) => Promise<IDataObject>;
	test?: ICredentialTestRequest;
	genericAuth?: boolean;
}

export interface ICredentialTypes {
	recognizes(credentialType: string): boolean;
	getByName(credentialType: string): ICredentialType;
	getNodeTypesToTestWith(type: string): string[];
	getParentTypes(typeName: string): string[];
}

// The way the credentials get saved in the database (data encrypted)
export interface ICredentialData {
	id?: string;
	name: string;
	data: string; // Contains the access data as encrypted JSON string
	nodesAccess: ICredentialNodeAccess[];
}

// The encrypted credentials which the nodes can access
export type CredentialInformation = string | number | boolean | IDataObject | IDataObject[];

// The encrypted credentials which the nodes can access
export interface ICredentialDataDecryptedObject {
	[key: string]: CredentialInformation;
}

// First array index: The output/input-index (if node has multiple inputs/outputs of the same type)
// Second array index: The different connections (if one node is connected to multiple nodes)
export type NodeInputConnections = IConnection[][];

export interface INodeConnection {
	sourceIndex: number;
	destinationIndex: number;
}

export interface INodeConnections {
	// Input name
	[key: string]: NodeInputConnections;
}

export interface IConnections {
	// Node name
	[key: string]: INodeConnections;
}

export type GenericValue = string | object | number | boolean | undefined | null;

export interface IDataObject {
	[key: string]: GenericValue | IDataObject | GenericValue[] | IDataObject[];
}

export type IExecuteResponsePromiseData = IDataObject | IN8nHttpFullResponse;

export interface INodeTypeNameVersion {
	name: string;
	version: number;
}

export interface IGetExecutePollFunctions {
	(
		workflow: Workflow,
		node: INode,
		additionalData: IWorkflowExecuteAdditionalData,
		mode: WorkflowExecuteMode,
		activation: WorkflowActivateMode,
	): IPollFunctions;
}

export interface IGetExecuteTriggerFunctions {
	(
		workflow: Workflow,
		node: INode,
		additionalData: IWorkflowExecuteAdditionalData,
		mode: WorkflowExecuteMode,
		activation: WorkflowActivateMode,
	): ITriggerFunctions;
}

export interface IRunNodeResponse {
	data: INodeExecutionData[][] | null | undefined;
	closeFunction?: () => Promise<void>;
}
export interface IGetExecuteFunctions {
	(
		workflow: Workflow,
		runExecutionData: IRunExecutionData,
		runIndex: number,
		connectionInputData: INodeExecutionData[],
		inputData: ITaskDataConnections,
		node: INode,
		additionalData: IWorkflowExecuteAdditionalData,
		executeData: IExecuteData,
		mode: WorkflowExecuteMode,
	): IExecuteFunctions;
}

export interface IGetExecuteSingleFunctions {
	(
		workflow: Workflow,
		runExecutionData: IRunExecutionData,
		runIndex: number,
		connectionInputData: INodeExecutionData[],
		inputData: ITaskDataConnections,
		node: INode,
		itemIndex: number,
		additionalData: IWorkflowExecuteAdditionalData,
		executeData: IExecuteData,
		mode: WorkflowExecuteMode,
	): IExecuteSingleFunctions;
}

export interface IGetExecuteHookFunctions {
	(
		workflow: Workflow,
		node: INode,
		additionalData: IWorkflowExecuteAdditionalData,
		mode: WorkflowExecuteMode,
		activation: WorkflowActivateMode,
		isTest?: boolean,
		webhookData?: IWebhookData,
	): IHookFunctions;
}

export interface IGetExecuteWebhookFunctions {
	(
		workflow: Workflow,
		node: INode,
		additionalData: IWorkflowExecuteAdditionalData,
		mode: WorkflowExecuteMode,
		webhookData: IWebhookData,
	): IWebhookFunctions;
}

export interface ISourceDataConnections {
	// Key for each input type and because there can be multiple inputs of the same type it is an array
	// null is also allowed because if we still need data for a later while executing the workflow set temporary to null
	// the nodes get as input TaskDataConnections which is identical to this one except that no null is allowed.
	[key: string]: Array<ISourceData[] | null>;
}

export interface IExecuteData {
	data: ITaskDataConnections;
	node: INode;
	source: ITaskDataConnectionsSource | null;
}

export type IContextObject = {
	[key: string]: any;
};

export interface IExecuteContextData {
	// Keys are: "flow" | "node:<NODE_NAME>"
	[key: string]: IContextObject;
}

export type IHttpRequestMethods = 'DELETE' | 'GET' | 'HEAD' | 'PATCH' | 'POST' | 'PUT';

export interface IHttpRequestOptions {
	url: string;
	baseURL?: string;
	headers?: IDataObject;
	method?: IHttpRequestMethods;
	body?: FormData | GenericValue | GenericValue[] | Buffer | URLSearchParams;
	qs?: IDataObject;
	arrayFormat?: 'indices' | 'brackets' | 'repeat' | 'comma';
	auth?: {
		username: string;
		password: string;
		sendImmediately?: boolean;
	};
	disableFollowRedirect?: boolean;
	encoding?: 'arraybuffer' | 'blob' | 'document' | 'json' | 'text' | 'stream';
	skipSslCertificateValidation?: boolean;
	returnFullResponse?: boolean;
	ignoreHttpStatusErrors?: boolean;
	proxy?: {
		host: string;
		port: number;
		auth?: {
			username: string;
			password: string;
		};
		protocol?: string;
	};
	timeout?: number;
	json?: boolean;
}

export type IN8nHttpResponse = IDataObject | Buffer | GenericValue | GenericValue[] | null;

export interface IN8nHttpFullResponse {
	body: IN8nHttpResponse | Readable;
	headers: IDataObject;
	statusCode: number;
	statusMessage?: string;
}

export interface IN8nRequestOperations {
	pagination?:
		| IN8nRequestOperationPaginationGeneric
		| IN8nRequestOperationPaginationOffset
		| ((
				this: IExecutePaginationFunctions,
				requestOptions: DeclarativeRestApiSettings.ResultOptions,
		  ) => Promise<INodeExecutionData[]>);
}

export interface IN8nRequestOperationPaginationBase {
	type: string;
	properties: {
		[key: string]: unknown;
	};
}

export interface IN8nRequestOperationPaginationGeneric extends IN8nRequestOperationPaginationBase {
	type: 'generic';
	properties: {
		continue: boolean | string;
		request: IRequestOptionsSimplifiedAuth;
	};
}

export interface IN8nRequestOperationPaginationOffset extends IN8nRequestOperationPaginationBase {
	type: 'offset';
	properties: {
		limitParameter: string;
		offsetParameter: string;
		pageSize: number;
		rootProperty?: string; // Optional Path to option array
		type: 'body' | 'query';
	};
}

export interface IGetNodeParameterOptions {
	extractValue?: boolean;
}

namespace ExecuteFunctions {
	namespace StringReturning {
		export type NodeParameter =
			| 'binaryProperty'
			| 'binaryPropertyName'
			| 'binaryPropertyOutput'
			| 'dataPropertyName'
			| 'dataBinaryProperty'
			| 'resource'
			| 'operation'
			| 'filePath'
			| 'encodingType';
	}

	namespace NumberReturning {
		export type NodeParameter = 'limit';
	}

	namespace BooleanReturning {
		export type NodeParameter =
			| 'binaryData'
			| 'download'
			| 'jsonParameters'
			| 'returnAll'
			| 'rawData'
			| 'resolveData';
	}

	namespace RecordReturning {
		export type NodeParameter = 'additionalFields' | 'filters' | 'options' | 'updateFields';
	}

	export type GetNodeParameterFn = {
		// @TECH_DEBT: Refactor to remove this barely used overload - N8N-5632
		getNodeParameter<T extends { resource: string }>(
			parameterName: 'resource',
			itemIndex?: number,
		): T['resource'];

		getNodeParameter(
			parameterName: StringReturning.NodeParameter,
			itemIndex: number,
			fallbackValue?: string,
			options?: IGetNodeParameterOptions,
		): string;
		getNodeParameter(
			parameterName: RecordReturning.NodeParameter,
			itemIndex: number,
			fallbackValue?: IDataObject,
			options?: IGetNodeParameterOptions,
		): IDataObject;
		getNodeParameter(
			parameterName: BooleanReturning.NodeParameter,
			itemIndex: number,
			fallbackValue?: boolean,
			options?: IGetNodeParameterOptions,
		): boolean;
		getNodeParameter(
			parameterName: NumberReturning.NodeParameter,
			itemIndex: number,
			fallbackValue?: number,
			options?: IGetNodeParameterOptions,
		): number;
		getNodeParameter(
			parameterName: string,
			itemIndex: number,
			fallbackValue?: any,
			options?: IGetNodeParameterOptions,
		): NodeParameterValueType | object;
	};
}

export interface IExecuteWorkflowInfo {
	code?: IWorkflowBase;
	id?: string;
}

export type ICredentialTestFunction = (
	this: ICredentialTestFunctions,
	credential: ICredentialsDecrypted,
) => Promise<INodeCredentialTestResult>;

export interface ICredentialTestFunctions {
	helpers: {
		request: (uriOrObject: string | object, options?: object) => Promise<any>;
	};
}

interface BaseHelperFunctions {
	createDeferredPromise: <T = void>() => Promise<IDeferredPromise<T>>;
}

interface JsonHelperFunctions {
	returnJsonArray(jsonData: IDataObject | IDataObject[]): INodeExecutionData[];
}

export interface FileSystemHelperFunctions {
	createReadStream(path: PathLike): Promise<Readable>;
	getStoragePath(): string;
	writeContentToFile(
		path: PathLike,
		content: string | Buffer | Readable,
		flag?: string,
	): Promise<void>;
}

export interface BinaryHelperFunctions {
	prepareBinaryData(
		binaryData: Buffer | Readable,
		filePath?: string,
		mimeType?: string,
	): Promise<IBinaryData>;
	setBinaryDataBuffer(data: IBinaryData, binaryData: Buffer): Promise<IBinaryData>;
	copyBinaryFile(): Promise<never>;
	binaryToBuffer(body: Buffer | Readable): Promise<Buffer>;
	getBinaryPath(binaryDataId: string): string;
	getBinaryStream(binaryDataId: string, chunkSize?: number): Readable;
	getBinaryMetadata(binaryDataId: string): Promise<BinaryMetadata>;
}

export interface NodeHelperFunctions {
	copyBinaryFile(filePath: string, fileName: string, mimeType?: string): Promise<IBinaryData>;
}

export interface RequestHelperFunctions {
	request(uriOrObject: string | IDataObject | any, options?: IDataObject): Promise<any>;
	requestWithAuthentication(
		this: IAllExecuteFunctions,
		credentialsType: string,
		requestOptions: OptionsWithUri | RequestPromiseOptions,
		additionalCredentialOptions?: IAdditionalCredentialOptions,
	): Promise<any>;

	httpRequest(requestOptions: IHttpRequestOptions): Promise<any>;
	httpRequestWithAuthentication(
		this: IAllExecuteFunctions,
		credentialsType: string,
		requestOptions: IHttpRequestOptions,
		additionalCredentialOptions?: IAdditionalCredentialOptions,
	): Promise<any>;

	requestOAuth1(
		this: IAllExecuteFunctions,
		credentialsType: string,
		requestOptions: OptionsWithUrl | RequestPromiseOptions,
	): Promise<any>;
	requestOAuth2(
		this: IAllExecuteFunctions,
		credentialsType: string,
		requestOptions: OptionsWithUri | RequestPromiseOptions,
		oAuth2Options?: IOAuth2Options,
	): Promise<any>;
}

export interface FunctionsBase {
	logger: ILogger;
	getCredentials(type: string, itemIndex?: number): Promise<ICredentialDataDecryptedObject>;
	getExecutionId(): string;
	getNode(): INode;
	getWorkflow(): IWorkflowMetadata;
	getWorkflowStaticData(type: string): IDataObject;
	getTimezone(): string;
	getRestApiUrl(): string;
	getInstanceBaseUrl(): string;

	getMode?: () => WorkflowExecuteMode;
	getActivationMode?: () => WorkflowActivateMode;
}

type FunctionsBaseWithRequiredKeys<Keys extends keyof FunctionsBase> = FunctionsBase & {
	[K in Keys]: NonNullable<FunctionsBase[K]>;
};

type BaseExecutionFunctions = FunctionsBaseWithRequiredKeys<'getMode'> & {
	continueOnFail(): boolean;
	evaluateExpression(expression: string, itemIndex: number): NodeParameterValueType;
	getContext(type: string): IContextObject;
	getExecuteData(): IExecuteData;
	getWorkflowDataProxy(itemIndex: number): IWorkflowDataProxyData;
	getInputSourceData(inputIndex?: number, inputName?: string): ISourceData;
};

export type IExecuteFunctions = ExecuteFunctions.GetNodeParameterFn &
	BaseExecutionFunctions & {
		executeWorkflow(
			workflowInfo: IExecuteWorkflowInfo,
			inputData?: INodeExecutionData[],
		): Promise<any>;
		getInputData(inputIndex?: number, inputName?: string): INodeExecutionData[];
		prepareOutputData(
			outputData: INodeExecutionData[],
			outputIndex?: number,
		): Promise<INodeExecutionData[][]>;
		putExecutionToWait(waitTill: Date): Promise<void>;
		sendMessageToUI(message: any): void;
		sendResponse(response: IExecuteResponsePromiseData): void;

		nodeHelpers: NodeHelperFunctions;
		helpers: RequestHelperFunctions &
			BaseHelperFunctions &
			BinaryHelperFunctions &
			FileSystemHelperFunctions &
			JsonHelperFunctions & {
				normalizeItems(items: INodeExecutionData | INodeExecutionData[]): INodeExecutionData[];
				constructExecutionMetaData(
					inputData: INodeExecutionData[],
					options: { itemData: IPairedItemData | IPairedItemData[] },
				): NodeExecutionWithMetadata[];
				assertBinaryData(itemIndex: number, propertyName: string): IBinaryData;
				getBinaryDataBuffer(itemIndex: number, propertyName: string): Promise<Buffer>;
			};
	};

export interface IExecuteSingleFunctions extends BaseExecutionFunctions {
	getInputData(inputIndex?: number, inputName?: string): INodeExecutionData;
	getItemIndex(): number;
	getNodeParameter(
		parameterName: string,
		fallbackValue?: any,
		options?: IGetNodeParameterOptions,
	): NodeParameterValueType | object;

	helpers: RequestHelperFunctions &
		BaseHelperFunctions &
		BinaryHelperFunctions & {
			assertBinaryData(propertyName: string, inputIndex?: number): IBinaryData;
			getBinaryDataBuffer(propertyName: string, inputIndex?: number): Promise<Buffer>;
		};
}

export interface IExecutePaginationFunctions extends IExecuteSingleFunctions {
	makeRoutingRequest(
		this: IAllExecuteFunctions,
		requestOptions: DeclarativeRestApiSettings.ResultOptions,
	): Promise<INodeExecutionData[]>;
}

export interface ILoadOptionsFunctions extends FunctionsBase {
	getNodeParameter(
		parameterName: string,
		fallbackValue?: any,
		options?: IGetNodeParameterOptions,
	): NodeParameterValueType | object;
	getCurrentNodeParameter(
		parameterName: string,
		options?: IGetNodeParameterOptions,
	): NodeParameterValueType | object | undefined;
	getCurrentNodeParameters(): INodeParameters | undefined;
	helpers: RequestHelperFunctions;
}

export interface IPollFunctions
	extends FunctionsBaseWithRequiredKeys<'getMode' | 'getActivationMode'> {
	__emit(
		data: INodeExecutionData[][],
		responsePromise?: IDeferredPromise<IExecuteResponsePromiseData>,
		donePromise?: IDeferredPromise<IRun>,
	): void;
	__emitError(error: Error, responsePromise?: IDeferredPromise<IExecuteResponsePromiseData>): void;
	getNodeParameter(
		parameterName: string,
		fallbackValue?: any,
		options?: IGetNodeParameterOptions,
	): NodeParameterValueType | object;
	helpers: RequestHelperFunctions &
		BaseHelperFunctions &
		BinaryHelperFunctions &
		JsonHelperFunctions;
}

export interface ITriggerFunctions
	extends FunctionsBaseWithRequiredKeys<'getMode' | 'getActivationMode'> {
	emit(
		data: INodeExecutionData[][],
		responsePromise?: IDeferredPromise<IExecuteResponsePromiseData>,
		donePromise?: IDeferredPromise<IRun>,
	): void;
	emitError(error: Error, responsePromise?: IDeferredPromise<IExecuteResponsePromiseData>): void;
	getNodeParameter(
		parameterName: string,
		fallbackValue?: any,
		options?: IGetNodeParameterOptions,
	): NodeParameterValueType | object;
	helpers: RequestHelperFunctions &
		BaseHelperFunctions &
		BinaryHelperFunctions &
		JsonHelperFunctions;
}

export interface IHookFunctions
	extends FunctionsBaseWithRequiredKeys<'getMode' | 'getActivationMode'> {
	getWebhookName(): string;
	getWebhookDescription(name: string): IWebhookDescription | undefined;
	getNodeWebhookUrl: (name: string) => string | undefined;
	getNodeParameter(
		parameterName: string,
		fallbackValue?: any,
		options?: IGetNodeParameterOptions,
	): NodeParameterValueType | object;
	helpers: RequestHelperFunctions;
}

export interface IWebhookFunctions extends FunctionsBaseWithRequiredKeys<'getMode'> {
	getBodyData(): IDataObject;
	getHeaderData(): IncomingHttpHeaders;
	getNodeParameter(
		parameterName: string,
		fallbackValue?: any,
		options?: IGetNodeParameterOptions,
	): NodeParameterValueType | object;
	getNodeWebhookUrl: (name: string) => string | undefined;
	getParamsData(): object;
	getQueryData(): object;
	getRequestObject(): express.Request;
	getResponseObject(): express.Response;
	getWebhookName(): string;
	prepareOutputData(
		outputData: INodeExecutionData[],
		outputIndex?: number,
	): Promise<INodeExecutionData[][]>;
	nodeHelpers: NodeHelperFunctions;
	helpers: RequestHelperFunctions &
		BaseHelperFunctions &
		BinaryHelperFunctions &
		JsonHelperFunctions;
}

export interface INodeCredentialsDetails {
	id: string | null;
	name: string;
}

export interface INodeCredentials {
	[key: string]: INodeCredentialsDetails;
}

export interface INode {
	id: string;
	name: string;
	typeVersion: number;
	type: string;
	position: [number, number];
	disabled?: boolean;
	notes?: string;
	notesInFlow?: boolean;
	retryOnFail?: boolean;
	maxTries?: number;
	waitBetweenTries?: number;
	alwaysOutputData?: boolean;
	executeOnce?: boolean;
	continueOnFail?: boolean;
	parameters: INodeParameters;
	credentials?: INodeCredentials;
	webhookId?: string;
}

export interface IPinData {
	[nodeName: string]: INodeExecutionData[];
}

export interface INodes {
	[key: string]: INode;
}

export interface IObservableObject {
	[key: string]: any;
	__dataChanged: boolean;
}

export interface IBinaryKeyData {
	[key: string]: IBinaryData;
}

export interface IPairedItemData {
	item: number;
	input?: number; // If undefined "0" gets used
	sourceOverwrite?: ISourceData;
}

export interface INodeExecutionData {
	[key: string]:
		| IDataObject
		| IBinaryKeyData
		| IPairedItemData
		| IPairedItemData[]
		| NodeApiError
		| NodeOperationError
		| number
		| undefined;
	json: IDataObject;
	binary?: IBinaryKeyData;
	error?: NodeApiError | NodeOperationError;
	pairedItem?: IPairedItemData | IPairedItemData[] | number;
	index?: number;
}

export interface INodeExecuteFunctions {
	getExecutePollFunctions: IGetExecutePollFunctions;
	getExecuteTriggerFunctions: IGetExecuteTriggerFunctions;
	getExecuteFunctions: IGetExecuteFunctions;
	getExecuteSingleFunctions: IGetExecuteSingleFunctions;
	getExecuteHookFunctions: IGetExecuteHookFunctions;
	getExecuteWebhookFunctions: IGetExecuteWebhookFunctions;
}

export type NodeParameterValue = string | number | boolean | undefined | null;

export type ResourceLocatorModes = 'id' | 'url' | 'list' | string;
export interface IResourceLocatorResult {
	name: string;
	value: string;
	url?: string;
}

export interface INodeParameterResourceLocator {
	__rl: true;
	mode: ResourceLocatorModes;
	value: NodeParameterValue;
	cachedResultName?: string;
	cachedResultUrl?: string;
	__regex?: string;
}

export type NodeParameterValueType =
	// TODO: Later also has to be possible to add multiple ones with the name name. So array has to be possible
	| NodeParameterValue
	| INodeParameters
	| INodeParameterResourceLocator
	| NodeParameterValue[]
	| INodeParameters[]
	| INodeParameterResourceLocator[]
	| ResourceMapperValue[];

export interface INodeParameters {
	[key: string]: NodeParameterValueType;
}

export type NodePropertyTypes =
	| 'boolean'
	| 'collection'
	| 'color'
	| 'dateTime'
	| 'fixedCollection'
	| 'hidden'
	| 'json'
	| 'notice'
	| 'multiOptions'
	| 'number'
	| 'options'
	| 'string'
	| 'credentialsSelect'
	| 'resourceLocator'
	| 'curlImport'
	| 'resourceMapper';

export type CodeAutocompleteTypes = 'function' | 'functionItem';

export type EditorType = 'code' | 'codeNodeEditor' | 'htmlEditor' | 'sqlEditor' | 'json';
export type CodeNodeEditorLanguage = (typeof CODE_LANGUAGES)[number];
export type CodeExecutionMode = (typeof CODE_EXECUTION_MODES)[number];
export type SQLDialect =
	| 'StandardSQL'
	| 'PostgreSQL'
	| 'MySQL'
	| 'MariaSQL'
	| 'MSSQL'
	| 'SQLite'
	| 'Cassandra'
	| 'PLSQL';

export interface ILoadOptions {
	routing?: {
		operations?: IN8nRequestOperations;
		output?: INodeRequestOutput;
		request?: DeclarativeRestApiSettings.HttpRequestOptions;
	};
}

export interface INodePropertyTypeOptions {
	alwaysOpenEditWindow?: boolean; // Supported by: json
	codeAutocomplete?: CodeAutocompleteTypes; // Supported by: string
	editor?: EditorType; // Supported by: string
	editorLanguage?: CodeNodeEditorLanguage; // Supported by: string in combination with editor: codeNodeEditor
	sqlDialect?: SQLDialect; // Supported by: sqlEditor
	loadOptionsDependsOn?: string[]; // Supported by: options
	loadOptionsMethod?: string; // Supported by: options
	loadOptions?: ILoadOptions; // Supported by: options
	maxValue?: number; // Supported by: number
	minValue?: number; // Supported by: number
	multipleValues?: boolean; // Supported by: <All>
	multipleValueButtonText?: string; // Supported when "multipleValues" set to true
	numberPrecision?: number; // Supported by: number
	password?: boolean; // Supported by: string
	rows?: number; // Supported by: string
	showAlpha?: boolean; // Supported by: color
	sortable?: boolean; // Supported when "multipleValues" set to true
	expirable?: boolean; // Supported by: hidden (only in the credentials)
	resourceMapper?: ResourceMapperTypeOptions;
	[key: string]: any;
}

export interface ResourceMapperTypeOptions {
	resourceMapperMethod: string;
	mode: 'add' | 'update' | 'upsert';
	fieldWords?: { singular: string; plural: string };
	addAllFields?: boolean;
	noFieldsError?: string;
	multiKeyMatch?: boolean;
	supportAutoMap?: boolean;
	matchingFieldsLabels?: {
		title?: string;
		description?: string;
		hint?: string;
	};
}

export interface IDisplayOptions {
	hide?: {
		[key: string]: NodeParameterValue[] | undefined;
	};
	show?: {
		[key: string]: NodeParameterValue[] | undefined;
	};

	hideOnCloud?: boolean;
}

export interface INodeProperties {
	displayName: string;
	name: string;
	type: NodePropertyTypes;
	typeOptions?: INodePropertyTypeOptions;
	default: NodeParameterValueType;
	description?: string;
	hint?: string;
	displayOptions?: IDisplayOptions;
	options?: Array<INodePropertyOptions | INodeProperties | INodePropertyCollection>;
	placeholder?: string;
	isNodeSetting?: boolean;
	noDataExpression?: boolean;
	required?: boolean;
	routing?: INodePropertyRouting;
	credentialTypes?: Array<
		'extends:oAuth2Api' | 'extends:oAuth1Api' | 'has:authenticate' | 'has:genericAuth'
	>;
	extractValue?: INodePropertyValueExtractor;
	modes?: INodePropertyMode[];
	requiresDataPath?: 'single' | 'multiple';
	doNotInherit?: boolean;
}

export interface INodePropertyModeTypeOptions {
	searchListMethod?: string; // Supported by: options
	searchFilterRequired?: boolean;
	searchable?: boolean;
}

export interface INodePropertyMode {
	displayName: string;
	name: string;
	type: 'string' | 'list';
	hint?: string;
	validation?: Array<
		INodePropertyModeValidation | { (this: IExecuteSingleFunctions, value: string): void }
	>;
	placeholder?: string;
	url?: string;
	extractValue?: INodePropertyValueExtractor;
	initType?: string;
	entryTypes?: {
		[name: string]: {
			selectable?: boolean;
			hidden?: boolean;
			queryable?: boolean;
			data?: {
				request?: IHttpRequestOptions;
				output?: INodeRequestOutput;
			};
		};
	};
	search?: INodePropertyRouting;
	typeOptions?: INodePropertyModeTypeOptions;
}

export interface INodePropertyModeValidation {
	type: string;
	properties: {};
}

export interface INodePropertyRegexValidation extends INodePropertyModeValidation {
	type: 'regex';
	properties: {
		regex: string;
		errorMessage: string;
	};
}

export interface INodePropertyOptions {
	name: string;
	value: string | number | boolean;
	action?: string;
	description?: string;
	routing?: INodePropertyRouting;
}

export interface INodeListSearchItems extends INodePropertyOptions {
	icon?: string;
	url?: string;
}

export interface INodeListSearchResult {
	results: INodeListSearchItems[];
	paginationToken?: unknown;
}

export interface INodePropertyCollection {
	displayName: string;
	name: string;
	values: INodeProperties[];
}

export interface INodePropertyValueExtractorBase {
	type: string;
}

export interface INodePropertyValueExtractorRegex extends INodePropertyValueExtractorBase {
	type: 'regex';
	regex: string | RegExp;
}

export interface INodePropertyValueExtractorFunction {
	(
		this: IExecuteSingleFunctions,
		value: string | NodeParameterValue,
	): Promise<string | NodeParameterValue> | (string | NodeParameterValue);
}

export type INodePropertyValueExtractor = INodePropertyValueExtractorRegex;

export interface IParameterDependencies {
	[key: string]: string[];
}

export type IParameterLabel = {
	size?: 'small' | 'medium';
};

export interface IPollResponse {
	closeFunction?: () => Promise<void>;
}

export interface ITriggerResponse {
	closeFunction?: () => Promise<void>;
	// To manually trigger the run
	manualTriggerFunction?: () => Promise<void>;
	// Gets added automatically at manual workflow runs resolves with
	// the first emitted data
	manualTriggerResponse?: Promise<INodeExecutionData[][]>;
}

export type WebhookSetupMethodNames = 'checkExists' | 'create' | 'delete';

export namespace MultiPartFormData {
	export interface File {
		filepath: string;
		mimetype?: string;
		originalFilename?: string;
		newFilename: string;
	}

	export type Request = express.Request<
		{},
		{},
		{
			data: Record<string, string | string[]>;
			files: Record<string, File | File[]>;
		}
	>;
}

export interface INodeType {
	description: INodeTypeDescription;
	execute?(
		this: IExecuteFunctions,
	): Promise<INodeExecutionData[][] | NodeExecutionWithMetadata[][] | null>;
	poll?(this: IPollFunctions): Promise<INodeExecutionData[][] | null>;
	trigger?(this: ITriggerFunctions): Promise<ITriggerResponse | undefined>;
	webhook?(this: IWebhookFunctions): Promise<IWebhookResponseData>;
	methods?: {
		loadOptions?: {
			[key: string]: (this: ILoadOptionsFunctions) => Promise<INodePropertyOptions[]>;
		};
		listSearch?: {
			[key: string]: (
				this: ILoadOptionsFunctions,
				filter?: string,
				paginationToken?: string,
			) => Promise<INodeListSearchResult>;
		};
		credentialTest?: {
			// Contains a group of functions that test credentials.
			[functionName: string]: ICredentialTestFunction;
		};
		resourceMapping?: {
			[functionName: string]: (this: ILoadOptionsFunctions) => Promise<ResourceMapperFields>;
		};
	};
	webhookMethods?: {
		[name in IWebhookDescription['name']]?: {
			[method in WebhookSetupMethodNames]: (this: IHookFunctions) => Promise<boolean>;
		};
	};
}

/**
 * This class serves as the base for all nodes using the new context API
 * having this as a class enables us to identify these instances at runtime
 */
export abstract class Node {
	abstract description: INodeTypeDescription;
	execute?(context: IExecuteFunctions): Promise<INodeExecutionData[][]>;
	webhook?(context: IWebhookFunctions): Promise<IWebhookResponseData>;
}

export interface IVersionedNodeType {
	nodeVersions: {
		[key: number]: INodeType;
	};
	currentVersion: number;
	description: INodeTypeBaseDescription;
	getNodeType: (version?: number) => INodeType;
}
export interface INodeCredentialTestResult {
	status: 'OK' | 'Error';
	message: string;
}

export interface INodeCredentialTestRequest {
	credentials: ICredentialsDecrypted;
}

export interface INodeCredentialDescription {
	name: string;
	required?: boolean;
	displayOptions?: IDisplayOptions;
	testedBy?: ICredentialTestRequest | string; // Name of a function inside `loadOptions.credentialTest`
}

export type INodeIssueTypes = 'credentials' | 'execution' | 'parameters' | 'typeUnknown';

export interface INodeIssueObjectProperty {
	[key: string]: string[];
}

export interface INodeIssueData {
	node: string;
	type: INodeIssueTypes;
	value: boolean | string | string[] | INodeIssueObjectProperty;
}

export interface INodeIssues {
	execution?: boolean;
	credentials?: INodeIssueObjectProperty;
	parameters?: INodeIssueObjectProperty;
	typeUnknown?: boolean;
	[key: string]: undefined | boolean | INodeIssueObjectProperty;
}

export interface IWorkflowIssues {
	[key: string]: INodeIssues;
}

export interface INodeTypeBaseDescription {
	displayName: string;
	name: string;
	icon?: string;
	iconUrl?: string;
	group: string[];
	description: string;
	documentationUrl?: string;
	subtitle?: string;
	defaultVersion?: number;
	codex?: CodexData;
	parameterPane?: 'wide';

	/**
	 * Whether the node must be hidden in the node creator panel,
	 * due to deprecation or as a special case (e.g. Start node)
	 */
	hidden?: true;
}

export interface INodePropertyRouting {
	operations?: IN8nRequestOperations; // Should be changed, does not sound right
	output?: INodeRequestOutput;
	request?: DeclarativeRestApiSettings.HttpRequestOptions;
	send?: INodeRequestSend;
}

export type PostReceiveAction =
	| ((
			this: IExecuteSingleFunctions,
			items: INodeExecutionData[],
			response: IN8nHttpFullResponse,
	  ) => Promise<INodeExecutionData[]>)
	| IPostReceiveBinaryData
	| IPostReceiveFilter
	| IPostReceiveLimit
	| IPostReceiveRootProperty
	| IPostReceiveSet
	| IPostReceiveSetKeyValue
	| IPostReceiveSort;

export type PreSendAction = (
	this: IExecuteSingleFunctions,
	requestOptions: IHttpRequestOptions,
) => Promise<IHttpRequestOptions>;

export interface INodeRequestOutput {
	maxResults?: number | string;
	postReceive?: PostReceiveAction[];
}

export interface INodeRequestSend {
	preSend?: PreSendAction[];
	paginate?: boolean | string; // Where should this life?
	property?: string; // Maybe: propertyName, destinationProperty?
	propertyInDotNotation?: boolean; // Enabled by default
	type?: 'body' | 'query';
	value?: string;
}

export interface IPostReceiveBase {
	type: string;
	enabled?: boolean | string;
	properties: {
		[key: string]: string | number | boolean | IDataObject;
	};
	errorMessage?: string;
}

export interface IPostReceiveBinaryData extends IPostReceiveBase {
	type: 'binaryData';
	properties: {
		destinationProperty: string;
	};
}

export interface IPostReceiveFilter extends IPostReceiveBase {
	type: 'filter';
	properties: {
		pass: boolean | string;
	};
}

export interface IPostReceiveLimit extends IPostReceiveBase {
	type: 'limit';
	properties: {
		maxResults: number | string;
	};
}

export interface IPostReceiveRootProperty extends IPostReceiveBase {
	type: 'rootProperty';
	properties: {
		property: string;
	};
}

export interface IPostReceiveSet extends IPostReceiveBase {
	type: 'set';
	properties: {
		value: string;
	};
}

export interface IPostReceiveSetKeyValue extends IPostReceiveBase {
	type: 'setKeyValue';
	properties: {
		[key: string]: string | number;
	};
}

export interface IPostReceiveSort extends IPostReceiveBase {
	type: 'sort';
	properties: {
		key: string;
	};
}

export interface INodeTypeDescription extends INodeTypeBaseDescription {
	version: number | number[];
	defaults: INodeParameters;
	eventTriggerDescription?: string;
	activationMessage?: string;
	inputs: string[];
	requiredInputs?: string | number[] | number; // Ony available with executionOrder => "v1"
	inputNames?: string[];
	outputs: string[];
	outputNames?: string[];
	properties: INodeProperties[];
	credentials?: INodeCredentialDescription[];
	maxNodes?: number; // How many nodes of that type can be created in a workflow
	polling?: boolean;
	requestDefaults?: DeclarativeRestApiSettings.HttpRequestOptions;
	requestOperations?: IN8nRequestOperations;
	hooks?: {
		[key: string]: INodeHookDescription[] | undefined;
		activate?: INodeHookDescription[];
		deactivate?: INodeHookDescription[];
	};
	webhooks?: IWebhookDescription[];
	translation?: { [key: string]: object };
	mockManualExecution?: true;
	triggerPanel?: {
		header?: string;
		executionsHelp?:
			| string
			| {
					active: string;
					inactive: string;
			  };
		activationHint?:
			| string
			| {
					active: string;
					inactive: string;
			  };
	};
	__loadOptionsMethods?: string[]; // only for validation during build
}

export interface INodeHookDescription {
	method: string;
}

export interface IWebhookData {
	httpMethod: IHttpRequestMethods;
	node: string;
	path: string;
	webhookDescription: IWebhookDescription;
	workflowId: string;
	workflowExecuteAdditionalData: IWorkflowExecuteAdditionalData;
	webhookId?: string;
}

export interface IWebhookDescription {
	[key: string]: IHttpRequestMethods | WebhookResponseMode | boolean | string | undefined;
	httpMethod: IHttpRequestMethods | string;
	isFullPath?: boolean;
	name: 'default' | 'setup';
	path: string;
	responseBinaryPropertyName?: string;
	responseContentType?: string;
	responsePropertyName?: string;
	responseMode?: WebhookResponseMode | string;
	responseData?: WebhookResponseData | string;
	restartWebhook?: boolean;
}

export interface ProxyInput {
	all: () => INodeExecutionData[];
	context: any;
	first: () => INodeExecutionData | undefined;
	item: INodeExecutionData | undefined;
	last: () => INodeExecutionData | undefined;
	params?: INodeParameters;
}

export interface IWorkflowDataProxyData {
	[key: string]: any;
	$binary: INodeExecutionData['binary'];
	$data: any;
	$env: any;
	$evaluateExpression: (expression: string, itemIndex?: number) => NodeParameterValueType;
	$item: (itemIndex: number, runIndex?: number) => IWorkflowDataProxyData;
	$items: (nodeName?: string, outputIndex?: number, runIndex?: number) => INodeExecutionData[];
	$json: INodeExecutionData['json'];
	$node: any;
	$parameter: INodeParameters;
	$position: number;
	$workflow: any;
	$: any;
	$input: ProxyInput;
	$thisItem: any;
	$thisRunIndex: number;
	$thisItemIndex: number;
	$now: any;
	$today: any;
	constructor: any;
}

export type IWorkflowDataProxyAdditionalKeys = IDataObject;

export interface IWorkflowMetadata {
	id?: string;
	name?: string;
	active: boolean;
}

export interface IWebhookResponseData {
	workflowData?: INodeExecutionData[][];
	webhookResponse?: any;
	noWebhookResponse?: boolean;
}

export type WebhookResponseData = 'allEntries' | 'firstEntryJson' | 'firstEntryBinary' | 'noData';
export type WebhookResponseMode = 'onReceived' | 'lastNode';

export interface INodeTypes {
	getByName(nodeType: string): INodeType | IVersionedNodeType;
	getByNameAndVersion(nodeType: string, version?: number): INodeType;
}

export type LoadingDetails = {
	className: string;
	sourcePath: string;
};

export type CredentialLoadingDetails = LoadingDetails & {
	nodesToTestWith?: string[];
	extends?: string[];
};

export type NodeLoadingDetails = LoadingDetails;

export type KnownNodesAndCredentials = {
	nodes: Record<string, NodeLoadingDetails>;
	credentials: Record<string, CredentialLoadingDetails>;
};

export interface LoadedClass<T> {
	sourcePath: string;
	type: T;
}

type LoadedData<T> = Record<string, LoadedClass<T>>;
export type ICredentialTypeData = LoadedData<ICredentialType>;
export type INodeTypeData = LoadedData<INodeType | IVersionedNodeType>;

export type LoadedNodesAndCredentials = {
	nodes: INodeTypeData;
	credentials: ICredentialTypeData;
};

export interface INodesAndCredentials {
	known: KnownNodesAndCredentials;
	loaded: LoadedNodesAndCredentials;
	credentialTypes: ICredentialTypes;
}

export interface IRun {
	data: IRunExecutionData;
	finished?: boolean;
	mode: WorkflowExecuteMode;
	waitTill?: Date | null;
	startedAt: Date;
	stoppedAt?: Date;
	status: ExecutionStatus;
}

// Contains all the data which is needed to execute a workflow and so also to
// start restart it again after it did fail.
// The RunData, ExecuteData and WaitForExecution contain often the same data.
export interface IRunExecutionData {
	startData?: {
		destinationNode?: string;
		runNodeFilter?: string[];
	};
	resultData: {
		error?: ExecutionError;
		runData: IRunData;
		pinData?: IPinData;
		lastNodeExecuted?: string;
		metadata?: Record<string, string>;
	};
	executionData?: {
		contextData: IExecuteContextData;
		nodeExecutionStack: IExecuteData[];
		waitingExecution: IWaitingForExecution;
		waitingExecutionSource: IWaitingForExecutionSource | null;
	};
	waitTill?: Date;
}

export interface IRunData {
	// node-name: result-data
	[key: string]: ITaskData[];
}

// The data that gets returned when a node runs
export interface ITaskData {
	startTime: number;
	executionTime: number;
	executionStatus?: ExecutionStatus;
	data?: ITaskDataConnections;
	error?: ExecutionError;
	source: Array<ISourceData | null>; // Is an array as nodes have multiple inputs
}

export interface ISourceData {
	previousNode: string;
	previousNodeOutput?: number; // If undefined "0" gets used
	previousNodeRun?: number; // If undefined "0" gets used
}

// The data for all the different kind of connections (like main) and all the indexes
export interface ITaskDataConnections {
	// Key for each input type and because there can be multiple inputs of the same type it is an array
	// null is also allowed because if we still need data for a later while executing the workflow set temporary to null
	// the nodes get as input TaskDataConnections which is identical to this one except that no null is allowed.
	[key: string]: Array<INodeExecutionData[] | null>;
}

// Keeps data while workflow gets executed and allows when provided to restart execution
export interface IWaitingForExecution {
	// Node name
	[key: string]: {
		// Run index
		[key: number]: ITaskDataConnections;
	};
}

export interface ITaskDataConnectionsSource {
	// Key for each input type and because there can be multiple inputs of the same type it is an array
	// null is also allowed because if we still need data for a later while executing the workflow set temporary to null
	// the nodes get as input TaskDataConnections which is identical to this one except that no null is allowed.
	[key: string]: Array<ISourceData | null>;
}

export interface IWaitingForExecutionSource {
	// Node name
	[key: string]: {
		// Run index
		[key: number]: ITaskDataConnectionsSource;
	};
}

export interface IWorkflowBase {
	id?: string;
	name: string;
	active: boolean;
	createdAt: Date;
	updatedAt: Date;
	nodes: INode[];
	connections: IConnections;
	settings?: IWorkflowSettings;
	staticData?: IDataObject;
	pinData?: IPinData;
	versionId?: string;
}

export interface IWorkflowCredentials {
	[credentialType: string]: {
		[id: string]: ICredentialsEncrypted;
	};
}

export interface IWorkflowExecuteHooks {
	[key: string]: Array<(...args: any[]) => Promise<void>> | undefined;
	nodeExecuteAfter?: Array<
		(nodeName: string, data: ITaskData, executionData: IRunExecutionData) => Promise<void>
	>;
	nodeExecuteBefore?: Array<(nodeName: string) => Promise<void>>;
	workflowExecuteAfter?: Array<(data: IRun, newStaticData: IDataObject) => Promise<void>>;
	workflowExecuteBefore?: Array<(workflow: Workflow, data: IRunExecutionData) => Promise<void>>;
	sendResponse?: Array<(response: IExecuteResponsePromiseData) => Promise<void>>;
}

export interface IWorkflowExecuteAdditionalData {
	credentialsHelper: ICredentialsHelper;
	encryptionKey: string;
	executeWorkflow: (
		workflowInfo: IExecuteWorkflowInfo,
		additionalData: IWorkflowExecuteAdditionalData,
		options: {
			parentWorkflowId?: string;
			inputData?: INodeExecutionData[];
			parentExecutionId?: string;
			loadedWorkflowData?: IWorkflowBase;
			loadedRunData?: any;
			parentWorkflowSettings?: IWorkflowSettings;
		},
	) => Promise<any>;
	// hooks?: IWorkflowExecuteHooks;
	executionId?: string;
	restartExecutionId?: string;
	hooks?: WorkflowHooks;
	httpResponse?: express.Response;
	httpRequest?: express.Request;
	restApiUrl: string;
	instanceBaseUrl: string;
	setExecutionStatus?: (status: ExecutionStatus) => void;
	sendMessageToUI?: (source: string, message: any) => void;
	timezone: string;
	webhookBaseUrl: string;
	webhookWaitingBaseUrl: string;
	webhookTestBaseUrl: string;
	currentNodeParameters?: INodeParameters;
	executionTimeoutTimestamp?: number;
	userId: string;
	variables: IDataObject;
}

export type WorkflowExecuteMode =
	| 'cli'
	| 'error'
	| 'integrated'
	| 'internal'
	| 'manual'
	| 'retry'
	| 'trigger'
	| 'webhook';
export type WorkflowActivateMode = 'init' | 'create' | 'update' | 'activate' | 'manual';

export interface IWorkflowHooksOptionalParameters {
	parentProcessMode?: string;
	retryOf?: string;
	sessionId?: string;
}

export namespace WorkflowSettings {
	export type CallerPolicy = 'any' | 'none' | 'workflowsFromAList' | 'workflowsFromSameOwner';
	export type SaveDataExecution = 'DEFAULT' | 'all' | 'none';
}

export interface IWorkflowSettings {
	timezone?: 'DEFAULT' | string;
	errorWorkflow?: string;
	callerIds?: string;
	callerPolicy?: WorkflowSettings.CallerPolicy;
	saveDataErrorExecution?: WorkflowSettings.SaveDataExecution;
	saveDataSuccessExecution?: WorkflowSettings.SaveDataExecution;
	saveManualExecutions?: 'DEFAULT' | boolean;
	saveExecutionProgress?: 'DEFAULT' | boolean;
	executionTimeout?: number;
	executionOrder?: 'v0' | 'v1';
}

export interface WorkflowTestData {
	description: string;
	input: {
		workflowData: {
			nodes: INode[];
			connections: IConnections;
			settings?: IWorkflowSettings;
		};
	};
	output: {
		nodeExecutionOrder?: string[];
		nodeData: {
			[key: string]: any[][];
		};
	};
	trigger?: {
		mode: WorkflowExecuteMode;
		input: INodeExecutionData;
	};
}

export type LogTypes = 'debug' | 'verbose' | 'info' | 'warn' | 'error';

export interface ILogger {
	log: (type: LogTypes, message: string, meta?: object) => void;
	debug: (message: string, meta?: object) => void;
	verbose: (message: string, meta?: object) => void;
	info: (message: string, meta?: object) => void;
	warn: (message: string, meta?: object) => void;
	error: (message: string, meta?: object) => void;
}

export interface IStatusCodeMessages {
	[key: string]: string;
}

export type DocumentationLink = {
	url: string;
};

export type CodexData = {
	categories?: string[];
	subcategories?: { [category: string]: string[] };
	resources?: {
		credentialDocumentation?: DocumentationLink[];
		primaryDocumentation?: DocumentationLink[];
	};
	alias?: string[];
};

export type JsonValue = string | number | boolean | null | JsonObject | JsonValue[];

export type JsonObject = { [key: string]: JsonValue };

export type AllEntities<M> = M extends { [key: string]: string } ? Entity<M, keyof M> : never;

export type Entity<M, K> = K extends keyof M ? { resource: K; operation: M[K] } : never;

export type PropertiesOf<M extends { resource: string; operation: string }> = Array<
	Omit<INodeProperties, 'displayOptions'> & {
		displayOptions?: {
			[key in 'show' | 'hide']?: {
				resource?: Array<M['resource']>;
				operation?: Array<M['operation']>;
				[otherKey: string]: NodeParameterValue[] | undefined;
			};
		};
	}
>;

// Telemetry

export interface ITelemetryTrackProperties {
	user_id?: string;
	[key: string]: GenericValue;
}

export interface INodesGraph {
	node_types: string[];
	node_connections: IDataObject[];
	nodes: INodesGraphNode;
	notes: INotesGraphNode;
	is_pinned: boolean;
}

export interface INodesGraphNode {
	[key: string]: INodeGraphItem;
}

export interface INotesGraphNode {
	[key: string]: INoteGraphItem;
}

export interface INoteGraphItem {
	overlapping: boolean;
	position: [number, number];
	height: number;
	width: number;
}

export interface INodeGraphItem {
	id: string;
	type: string;
	resource?: string;
	operation?: string;
	domain?: string; // HTTP Request node v1
	domain_base?: string; // HTTP Request node v2
	domain_path?: string; // HTTP Request node v2
	position: [number, number];
	mode?: string;
	credential_type?: string; // HTTP Request node v2
	credential_set?: boolean; // HTTP Request node v2
	method?: string; // HTTP Request node v2
	src_node_id?: string;
	src_instance_id?: string;
}

export interface INodeNameIndex {
	[name: string]: string;
}

export interface INodesGraphResult {
	nodeGraph: INodesGraph;
	nameIndices: INodeNameIndex;
	webhookNodeNames: string[];
}

export interface ITelemetryClientConfig {
	url: string;
	key: string;
}

export interface ITelemetrySettings {
	enabled: boolean;
	config?: ITelemetryClientConfig;
}

export interface FeatureFlags {
	[featureFlag: string]: string | boolean | undefined;
}

export interface IConnectedNode {
	name: string;
	indicies: number[];
	depth: number;
}

export const enum OAuth2GrantType {
	pkce = 'pkce',
	authorizationCode = 'authorizationCode',
	clientCredentials = 'clientCredentials',
}
export interface IOAuth2Credentials {
	grantType: 'authorizationCode' | 'clientCredentials' | 'pkce';
	clientId: string;
	clientSecret: string;
	accessTokenUrl: string;
	authUrl: string;
	authQueryParameters: string;
	authentication: 'body' | 'header';
	scope: string;
	oauthTokenData?: IDataObject;
}

export type PublicInstalledPackage = {
	packageName: string;
	installedVersion: string;
	authorName?: string;
	authorEmail?: string;
	installedNodes: PublicInstalledNode[];
	createdAt: Date;
	updatedAt: Date;
	updateAvailable?: string;
	failedLoading?: boolean;
};

export type PublicInstalledNode = {
	name: string;
	type: string;
	latestVersion: string;
	package: PublicInstalledPackage;
};

export interface NodeExecutionWithMetadata extends INodeExecutionData {
	pairedItem: IPairedItemData | IPairedItemData[];
}

export interface IExecutionsSummary {
	id: string;
	finished?: boolean;
	mode: WorkflowExecuteMode;
	retryOf?: string | null;
	retrySuccessId?: string | null;
	waitTill?: Date;
	startedAt: Date;
	stoppedAt?: Date;
	workflowId: string;
	workflowName?: string;
	status?: ExecutionStatus;
	lastNodeExecuted?: string;
	executionError?: ExecutionError;
	nodeExecutionStatus?: {
		[key: string]: IExecutionSummaryNodeExecutionResult;
	};
}

export interface IExecutionSummaryNodeExecutionResult {
	executionStatus: ExecutionStatus;
	errors?: Array<{
		name?: string;
		message?: string;
		description?: string;
	}>;
}

export interface ResourceMapperFields {
	fields: ResourceMapperField[];
}

export interface ResourceMapperField {
	id: string;
	displayName: string;
	defaultMatch: boolean;
	canBeUsedToMatch?: boolean;
	required: boolean;
	display: boolean;
	type?: FieldType;
	removed?: boolean;
	options?: INodePropertyOptions[];
	readOnly?: boolean;
}

export type FieldType =
	| 'string'
	| 'number'
	| 'dateTime'
	| 'boolean'
	| 'time'
	| 'array'
	| 'object'
	| 'options';

export type ValidationResult = {
	valid: boolean;
	errorMessage?: string;
	newValue?: string | number | boolean | object | null | undefined;
};

export type ResourceMapperValue = {
	mappingMode: string;
	value: { [key: string]: string | number | boolean | null } | null;
	matchingColumns: string[];
	schema: ResourceMapperField[];
};
export interface ExecutionOptions {
	limit?: number;
}

export interface ExecutionFilters {
	finished?: boolean;
	mode?: WorkflowExecuteMode[];
	retryOf?: string;
	retrySuccessId?: string;
	status?: ExecutionStatus[];
	waitTill?: boolean;
	workflowId?: number | string;
}

export interface IVersionNotificationSettings {
	enabled: boolean;
	endpoint: string;
	infoUrl: string;
}

export interface IUserManagementSettings {
	quota: number;
	showSetupOnFirstLoad?: boolean;
	smtpSetup: boolean;
	authenticationMethod: AuthenticationMethod;
}

export interface IUserSettings {
	isOnboarded?: boolean;
	firstSuccessfulWorkflowId?: string;
	userActivated?: boolean;
	allowSSOManualLogin?: boolean;
}

export interface IPublicApiSettings {
	enabled: boolean;
	latestVersion: number;
	path: string;
	swaggerUi: {
		enabled: boolean;
	};
}

export type ILogLevel = 'info' | 'debug' | 'warn' | 'error' | 'verbose' | 'silent';

export interface IN8nUISettings {
	endpointWebhook: string;
	endpointWebhookTest: string;
	saveDataErrorExecution: WorkflowSettings.SaveDataExecution;
	saveDataSuccessExecution: WorkflowSettings.SaveDataExecution;
	saveManualExecutions: boolean;
	executionTimeout: number;
	maxExecutionTimeout: number;
	workflowCallerPolicyDefaultOption: WorkflowSettings.CallerPolicy;
	oauthCallbackUrls: {
		oauth1: string;
		oauth2: string;
	};
	timezone: string;
	urlBaseWebhook: string;
	urlBaseEditor: string;
	versionCli: string;
	n8nMetadata?: {
		[key: string]: string | number | undefined;
	};
	versionNotifications: IVersionNotificationSettings;
	instanceId: string;
	telemetry: ITelemetrySettings;
	posthog: {
		enabled: boolean;
		apiHost: string;
		apiKey: string;
		autocapture: boolean;
		disableSessionRecording: boolean;
		debug: boolean;
	};
	personalizationSurveyEnabled: boolean;
	defaultLocale: string;
	userManagement: IUserManagementSettings;
	sso: {
		saml: {
			loginLabel: string;
			loginEnabled: boolean;
		};
		ldap: {
			loginLabel: string;
			loginEnabled: boolean;
		};
	};
	publicApi: IPublicApiSettings;
	workflowTagsDisabled: boolean;
	logLevel: ILogLevel;
	hiringBannerEnabled: boolean;
	templates: {
		enabled: boolean;
		host: string;
	};
	onboardingCallPromptEnabled: boolean;
	missingPackages?: boolean;
	executionMode: 'regular' | 'queue';
	pushBackend: 'sse' | 'websocket';
	communityNodesEnabled: boolean;
	deployment: {
		type: string | 'default' | 'n8n-internal' | 'cloud' | 'desktop_mac' | 'desktop_win';
	};
	isNpmAvailable: boolean;
	allowedModules: {
		builtIn?: string[];
		external?: string[];
	};
	enterprise: {
		sharing: boolean;
		ldap: boolean;
		saml: boolean;
		logStreaming: boolean;
		advancedExecutionFilters: boolean;
		variables: boolean;
		sourceControl: boolean;
		auditLogs: boolean;
<<<<<<< HEAD
		showNonProdBanner: boolean;
=======
		debugInEditor: boolean;
>>>>>>> 3adb0b66
	};
	hideUsagePage: boolean;
	license: {
		environment: 'development' | 'production' | 'staging';
	};
	variables: {
		limit: number;
	};
	banners: {
		dismissed: string[];
	};
}

export type Banners = 'V1' | 'TRIAL_OVER' | 'TRIAL';<|MERGE_RESOLUTION|>--- conflicted
+++ resolved
@@ -2185,11 +2185,8 @@
 		variables: boolean;
 		sourceControl: boolean;
 		auditLogs: boolean;
-<<<<<<< HEAD
 		showNonProdBanner: boolean;
-=======
 		debugInEditor: boolean;
->>>>>>> 3adb0b66
 	};
 	hideUsagePage: boolean;
 	license: {
