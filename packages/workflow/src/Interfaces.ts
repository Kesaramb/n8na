--- conflicted
+++ resolved
@@ -2206,7 +2206,6 @@
 	};
 }
 
-<<<<<<< HEAD
 export interface SecretsHelpersBase {
 	update(): Promise<void>;
 
@@ -2217,7 +2216,4 @@
 	listSecrets(provider: string): string[];
 }
 
-export type Banners = 'V1' | 'TRIAL_OVER' | 'TRIAL';
-=======
-export type BannerName = 'V1' | 'TRIAL_OVER' | 'TRIAL' | 'NON_PRODUCTION_LICENSE';
->>>>>>> 64b950f2
+export type BannerName = 'V1' | 'TRIAL_OVER' | 'TRIAL' | 'NON_PRODUCTION_LICENSE';