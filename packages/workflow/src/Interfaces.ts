import { Workflow } from './Workflow';
import { WorkflowHooks } from './WorkflowHooks';
import { WorkflowOperationError } from './WorkflowErrors';
import { NodeApiError, NodeOperationError } from './NodeErrors';
import * as express from 'express';

export type IAllExecuteFunctions = IExecuteFunctions | IExecuteSingleFunctions | IHookFunctions | ILoadOptionsFunctions | IPollFunctions | ITriggerFunctions | IWebhookFunctions;

export interface IBinaryData {
	[key: string]: string | undefined;
	data: string;
	mimeType: string;
	fileName?: string;
	directory?: string;
	fileExtension?: string;
}

export interface IOAuth2Options {
	includeCredentialsOnRefreshOnBody?: boolean;
	property?: string;
	tokenType?: string;
	keepBearer?: boolean;
	tokenExpiredStatusCode?: number;
}

export interface IConnection {
	// The node the connection is to
	node: string;

	// The type of the input on destination node (for example "main")
	type: string;

	// The output/input-index of destination node (if node has multiple inputs/outputs of the same type)
	index: number;
}

export type ExecutionError = WorkflowOperationError | NodeOperationError | NodeApiError;

// Get used to gives nodes access to credentials
export interface IGetCredentials {
	get(type: string, name: string): Promise<ICredentialsEncrypted>;
}

export abstract class ICredentials {
	name: string;
	type: string;
	data: string | undefined;
	nodesAccess: ICredentialNodeAccess[];

	constructor(name: string, type: string, nodesAccess: ICredentialNodeAccess[], data?: string) {
		this.name = name;
		this.type = type;
		this.nodesAccess = nodesAccess;
		this.data = data;
	}

	abstract getData(encryptionKey: string, nodeType?: string): ICredentialDataDecryptedObject;
	abstract getDataKey(key: string, encryptionKey: string, nodeType?: string): CredentialInformation;
	abstract getDataToSave(): ICredentialsEncrypted;
	abstract hasNodeAccess(nodeType: string): boolean;
	abstract setData(data: ICredentialDataDecryptedObject, encryptionKey: string): void;
	abstract setDataKey(key: string, data: CredentialInformation, encryptionKey: string): void;
}

// Defines which nodes are allowed to access the credentials and
// when that access got grented from which user
export interface ICredentialNodeAccess {
	nodeType: string;
	user?: string;
	date?: Date;
}

export interface ICredentialsDecrypted {
	name: string;
	type: string;
	nodesAccess: ICredentialNodeAccess[];
	data?: ICredentialDataDecryptedObject;
}

export interface ICredentialsEncrypted {
	name: string;
	type: string;
	nodesAccess: ICredentialNodeAccess[];
	data?: string;
}

export interface ICredentialsExpressionResolveValues {
	connectionInputData: INodeExecutionData[];
	itemIndex: number;
	node: INode;
	runExecutionData: IRunExecutionData | null;
	runIndex: number;
	workflow: Workflow;
}

export abstract class ICredentialsHelper {
	encryptionKey: string;
	workflowCredentials: IWorkflowCredentials;

	constructor(workflowCredentials: IWorkflowCredentials, encryptionKey: string) {
		this.encryptionKey = encryptionKey;
		this.workflowCredentials = workflowCredentials;
	}

	abstract getCredentials(name: string, type: string): ICredentials;
	abstract getDecrypted(name: string, type: string, mode: WorkflowExecuteMode, raw?: boolean, expressionResolveValues?: ICredentialsExpressionResolveValues): ICredentialDataDecryptedObject;
	abstract updateCredentials(name: string, type: string, data: ICredentialDataDecryptedObject): Promise<void>;
}

export interface ICredentialType {
	name: string;
	displayName: string;
	extends?: string[];
	properties: INodeProperties[];
	documentationUrl?: string;
	__overwrittenProperties?: string[];
}

export interface ICredentialTypes {
	credentialTypes?: {
		[key: string]: ICredentialType
	};
	init(credentialTypes?: { [key: string]: ICredentialType }): Promise<void>;
	getAll(): ICredentialType[];
	getByName(credentialType: string): ICredentialType;
}

// The way the credentials get saved in the database (data encrypted)
export interface ICredentialData {
	name: string;
	data: string; // Contains the access data as encrypted JSON string
	nodesAccess: ICredentialNodeAccess[];
}

// The encrypted credentials which the nodes can access
export type CredentialInformation = string | number | boolean | IDataObject;


// The encrypted credentials which the nodes can access
export interface ICredentialDataDecryptedObject {
	[key: string]: CredentialInformation;
}

// First array index: The output/input-index (if node has multiple inputs/outputs of the same type)
// Second array index: The different connections (if one node is connected to multiple nodes)
export type NodeInputConnections = IConnection[][];

export interface INodeConnections {
	// Input name
	[key: string]: NodeInputConnections;
}

export interface IConnections {
	// Node name
	[key: string]: INodeConnections;
}

export type GenericValue = string | object | number | boolean | undefined | null;

export interface IDataObject {
	[key: string]: GenericValue | IDataObject | GenericValue[] | IDataObject[];
}


export interface IGetExecutePollFunctions {
	(workflow: Workflow, node: INode, additionalData: IWorkflowExecuteAdditionalData, mode: WorkflowExecuteMode, activation: WorkflowActivateMode): IPollFunctions;
}

export interface IGetExecuteTriggerFunctions {
	(workflow: Workflow, node: INode, additionalData: IWorkflowExecuteAdditionalData, mode: WorkflowExecuteMode, activation: WorkflowActivateMode): ITriggerFunctions;
}


export interface IGetExecuteFunctions {
	(workflow: Workflow, runExecutionData: IRunExecutionData, runIndex: number, connectionInputData: INodeExecutionData[], inputData: ITaskDataConnections, node: INode, additionalData: IWorkflowExecuteAdditionalData, mode: WorkflowExecuteMode): IExecuteFunctions;
}


export interface IGetExecuteSingleFunctions {
	(workflow: Workflow, runExecutionData: IRunExecutionData, runIndex: number, connectionInputData: INodeExecutionData[], inputData: ITaskDataConnections, node: INode, itemIndex: number, additionalData: IWorkflowExecuteAdditionalData, mode: WorkflowExecuteMode): IExecuteSingleFunctions;
}


export interface IGetExecuteHookFunctions {
	(workflow: Workflow, node: INode, additionalData: IWorkflowExecuteAdditionalData, mode: WorkflowExecuteMode, activation: WorkflowActivateMode, isTest?: boolean, webhookData?: IWebhookData): IHookFunctions;
}


export interface IGetExecuteWebhookFunctions {
	(workflow: Workflow, node: INode, additionalData: IWorkflowExecuteAdditionalData, mode: WorkflowExecuteMode, webhookData: IWebhookData): IWebhookFunctions;
}


export interface IExecuteData {
	data: ITaskDataConnections;
	node: INode;
}

export type IContextObject = {
	[key: string]: any; // tslint:disable-line:no-any
};


export interface IExecuteContextData {
	// Keys are: "flow" | "node:<NODE_NAME>"
	[key: string]: IContextObject;
}


export interface IExecuteFunctions {
	continueOnFail(): boolean;
	evaluateExpression(expression: string, itemIndex: number): NodeParameterValue | INodeParameters | NodeParameterValue[] | INodeParameters[];
	executeWorkflow(workflowInfo: IExecuteWorkflowInfo, inputData?: INodeExecutionData[]): Promise<any>; // tslint:disable-line:no-any
	getContext(type: string): IContextObject;
	getCredentials(type: string, itemIndex?: number): ICredentialDataDecryptedObject | undefined;
	getInputData(inputIndex?: number, inputName?: string): INodeExecutionData[];
	getMode(): WorkflowExecuteMode;
	getNode(): INode;
	getNodeParameter(parameterName: string, itemIndex: number, fallbackValue?: any): NodeParameterValue | INodeParameters | NodeParameterValue[] | INodeParameters[] | object; //tslint:disable-line:no-any
	getWorkflowDataProxy(itemIndex: number): IWorkflowDataProxyData;
	getWorkflowStaticData(type: string): IDataObject;
	getRestApiUrl(): string;
	getTimezone(): string;
	getWorkflow(): IWorkflowMetadata;
	prepareOutputData(outputData: INodeExecutionData[], outputIndex?: number): Promise<INodeExecutionData[][]>;
	helpers: {
		[key: string]: (...args: any[]) => any //tslint:disable-line:no-any
	};
}


export interface IExecuteSingleFunctions {
	continueOnFail(): boolean;
	evaluateExpression(expression: string, itemIndex: number | undefined): NodeParameterValue | INodeParameters | NodeParameterValue[] | INodeParameters[];
	getContext(type: string): IContextObject;
	getCredentials(type: string): ICredentialDataDecryptedObject | undefined;
	getInputData(inputIndex?: number, inputName?: string): INodeExecutionData;
	getMode(): WorkflowExecuteMode;
	getNode(): INode;
	getNodeParameter(parameterName: string, fallbackValue?: any): NodeParameterValue | INodeParameters | NodeParameterValue[] | INodeParameters[] | object; //tslint:disable-line:no-any
	getRestApiUrl(): string;
	getTimezone(): string;
	getWorkflow(): IWorkflowMetadata;
	getWorkflowDataProxy(): IWorkflowDataProxyData;
	getWorkflowStaticData(type: string): IDataObject;
	helpers: {
		[key: string]: (...args: any[]) => any //tslint:disable-line:no-any
	};
}

export interface IExecuteWorkflowInfo {
	code?: IWorkflowBase;
	id?: string;
}

export interface ILoadOptionsFunctions {
	getCredentials(type: string): ICredentialDataDecryptedObject | undefined;
	getNode(): INode;
	getNodeParameter(parameterName: string, fallbackValue?: any): NodeParameterValue | INodeParameters | NodeParameterValue[] | INodeParameters[] | object; //tslint:disable-line:no-any
	getCurrentNodeParameter(parameterName: string): NodeParameterValue | INodeParameters | NodeParameterValue[] | INodeParameters[] | object | undefined;
	getCurrentNodeParameters(): INodeParameters | undefined;
	getTimezone(): string;
	getRestApiUrl(): string;
	helpers: {
		[key: string]: ((...args: any[]) => any) | undefined; //tslint:disable-line:no-any
	};
}

export interface IHookFunctions {
	getCredentials(type: string): ICredentialDataDecryptedObject | undefined;
	getMode(): WorkflowExecuteMode;
	getActivationMode(): WorkflowActivateMode;
	getNode(): INode;
	getNodeWebhookUrl: (name: string) => string | undefined;
	getNodeParameter(parameterName: string, fallbackValue?: any): NodeParameterValue | INodeParameters | NodeParameterValue[] | INodeParameters[] | object; //tslint:disable-line:no-any
	getTimezone(): string;
	getWebhookDescription(name: string): IWebhookDescription | undefined;
	getWebhookName(): string;
	getWorkflow(): IWorkflowMetadata;
	getWorkflowStaticData(type: string): IDataObject;
	helpers: {
		[key: string]: (...args: any[]) => any //tslint:disable-line:no-any
	};
}

export interface IPollFunctions {
	__emit(data: INodeExecutionData[][]): void;
	getCredentials(type: string): ICredentialDataDecryptedObject | undefined;
	getMode(): WorkflowExecuteMode;
	getActivationMode(): WorkflowActivateMode;
	getNode(): INode;
	getNodeParameter(parameterName: string, fallbackValue?: any): NodeParameterValue | INodeParameters | NodeParameterValue[] | INodeParameters[] | object; //tslint:disable-line:no-any
	getRestApiUrl(): string;
	getTimezone(): string;
	getWorkflow(): IWorkflowMetadata;
	getWorkflowStaticData(type: string): IDataObject;
	helpers: {
		[key: string]: (...args: any[]) => any //tslint:disable-line:no-any
	};
}

export interface ITriggerFunctions {
	emit(data: INodeExecutionData[][]): void;
	getCredentials(type: string): ICredentialDataDecryptedObject | undefined;
	getMode(): WorkflowExecuteMode;
	getActivationMode(): WorkflowActivateMode;
	getNode(): INode;
	getNodeParameter(parameterName: string, fallbackValue?: any): NodeParameterValue | INodeParameters | NodeParameterValue[] | INodeParameters[] | object; //tslint:disable-line:no-any
	getRestApiUrl(): string;
	getTimezone(): string;
	getWorkflow(): IWorkflowMetadata;
	getWorkflowStaticData(type: string): IDataObject;
	helpers: {
		[key: string]: (...args: any[]) => any //tslint:disable-line:no-any
	};
}

export interface IWebhookFunctions {
	getBodyData(): IDataObject;
	getCredentials(type: string): ICredentialDataDecryptedObject | undefined;
	getHeaderData(): object;
	getMode(): WorkflowExecuteMode;
	getNode(): INode;
	getNodeParameter(parameterName: string, fallbackValue?: any): NodeParameterValue | INodeParameters | NodeParameterValue[] | INodeParameters[] | object; //tslint:disable-line:no-any
	getNodeWebhookUrl: (name: string) => string | undefined;
	getParamsData(): object;
	getQueryData(): object;
	getRequestObject(): express.Request;
	getResponseObject(): express.Response;
	getTimezone(): string;
	getWebhookName(): string;
	getWorkflowStaticData(type: string): IDataObject;
	getWorkflow(): IWorkflowMetadata;
	prepareOutputData(outputData: INodeExecutionData[], outputIndex?: number): Promise<INodeExecutionData[][]>;
	helpers: {
		[key: string]: (...args: any[]) => any //tslint:disable-line:no-any
	};
}

export interface INodeCredentials {
	[key: string]: string;
}

export interface INode {
	name: string;
	typeVersion: number;
	type: string;
	position: [number, number];
	disabled?: boolean;
	notesInFlow?: boolean;
	retryOnFail?: boolean;
	maxTries?: number;
	waitBetweenTries?: number;
	alwaysOutputData?: boolean;
	executeOnce?: boolean;
	continueOnFail?: boolean;
	parameters: INodeParameters;
	credentials?: INodeCredentials;
	webhookId?: string;
}


export interface INodes {
	[key: string]: INode;
}


export interface IObservableObject {
	[key: string]: any; // tslint:disable-line:no-any
	__dataChanged: boolean;
}


export interface IBinaryKeyData {
	[key: string]: IBinaryData;
}

export interface INodeExecutionData {
	[key: string]: IDataObject | IBinaryKeyData | undefined;
	// TODO: Rename this one as json does not really fit as it is not json (which is a string) it is actually a JS object
	json: IDataObject;
	// json: object;
	// json?: object;
	binary?: IBinaryKeyData;
}


export interface INodeExecuteFunctions {
	getExecutePollFunctions: IGetExecutePollFunctions;
	getExecuteTriggerFunctions: IGetExecuteTriggerFunctions;
	getExecuteFunctions: IGetExecuteFunctions;
	getExecuteSingleFunctions: IGetExecuteSingleFunctions;
	getExecuteHookFunctions: IGetExecuteHookFunctions;
	getExecuteWebhookFunctions: IGetExecuteWebhookFunctions;
}


// The values a node property can have
export type NodeParameterValue = string | number | boolean | undefined | null;

export interface INodeParameters {
	// TODO: Later also has to be possible to add multiple ones with the name name. So array has to be possible
	[key: string]: NodeParameterValue | INodeParameters | NodeParameterValue[] | INodeParameters[];
}


export type NodePropertyTypes = 'boolean' | 'collection' | 'color' | 'dateTime' | 'fixedCollection' | 'hidden' | 'json' | 'multiOptions' | 'number' | 'options' | 'string';

export type EditorTypes = 'code';

export interface INodePropertyTypeOptions {
	alwaysOpenEditWindow?: boolean; // Supported by: string
	editor?: EditorTypes;        // Supported by: string
	loadOptionsDependsOn?: string[];  // Supported by: options
	loadOptionsMethod?: string;  // Supported by: options
	maxValue?: number;           // Supported by: number
	minValue?: number;           // Supported by: number
	multipleValues?: boolean;    // Supported by: <All>
	multipleValueButtonText?: string;    // Supported when "multipleValues" set to true
	numberPrecision?: number;    // Supported by: number
	numberStepSize?: number;     // Supported by: number
	password?: boolean;          // Supported by: string
	rows?: number;               // Supported by: string
	showAlpha?: boolean;         // Supported by: color
	sortable?: boolean;          // Supported when "multipleValues" set to true
	[key: string]: boolean | number | string | EditorTypes | undefined | string[];
}

export interface IDisplayOptions {
	hide?: {
		[key: string]: NodeParameterValue[];
	};
	show?: {
		[key: string]: NodeParameterValue[];
	};
}


export interface INodeProperties {
	displayName: string;
	name: string;
	type: NodePropertyTypes;
	typeOptions?: INodePropertyTypeOptions;
	default: NodeParameterValue | INodeParameters | INodeParameters[] | NodeParameterValue[];
	description?: string;
	displayOptions?: IDisplayOptions;
	options?: Array<INodePropertyOptions | INodeProperties | INodePropertyCollection>;
	placeholder?: string;
	isNodeSetting?: boolean;
	noDataExpression?: boolean;
	required?: boolean;
}


export interface INodePropertyOptions {
	name: string;
	value: string | number;
	description?: string;
}

export interface INodePropertyCollection {
	displayName: string;
	name: string;
	values: INodeProperties[];
}

export interface IParameterDependencies {
	[key: string]: string[];
}

export interface IPollResponse {
	closeFunction?: () => Promise<void>;
}

export interface ITriggerResponse {
	closeFunction?: () => Promise<void>;
	// To manually trigger the run
	manualTriggerFunction?: () => Promise<void>;
	// Gets added automatically at manual workflow runs resolves with
	// the first emitted data
	manualTriggerResponse?: Promise<INodeExecutionData[][]>;
}

export interface INodeType {
	description: INodeTypeDescription;
	execute?(this: IExecuteFunctions): Promise<INodeExecutionData[][] | null>;
	executeSingle?(this: IExecuteSingleFunctions): Promise<INodeExecutionData>;
	poll?(this: IPollFunctions): Promise<INodeExecutionData[][] | null>;
	trigger?(this: ITriggerFunctions): Promise<ITriggerResponse | undefined>;
	webhook?(this: IWebhookFunctions): Promise<IWebhookResponseData>;
	hooks?: {
		[key: string]: (this: IHookFunctions) => Promise<boolean>;
	};
	methods?: {
		loadOptions?: {
			[key: string]: (this: ILoadOptionsFunctions) => Promise<INodePropertyOptions[]>;
		}
	};
	webhookMethods?: {
		[key: string]: IWebhookSetupMethods;
	};
}

export type WebhookSetupMethodNames = 'checkExists' | 'create' | 'delete';


export interface IWebhookSetupMethods {
	[key: string]: ((this: IHookFunctions) => Promise<boolean>) | undefined;
	checkExists?: (this: IHookFunctions) => Promise<boolean>;
	create?: (this: IHookFunctions) => Promise<boolean>;
	delete?: (this: IHookFunctions) => Promise<boolean>;
}


export interface INodeCredentialDescription {
	name: string;
	required?: boolean;
	displayOptions?: IDisplayOptions;
}

export type INodeIssueTypes = 'credentials' | 'execution' | 'parameters' | 'typeUnknown';

export interface INodeIssueObjectProperty {
	[key: string]: string[];
}

export interface INodeIssueData {
	node: string;
	type: INodeIssueTypes;
	value: boolean | string | string[] | INodeIssueObjectProperty;
}

export interface INodeIssues {
	execution?: boolean;
	credentials?: INodeIssueObjectProperty;
	parameters?: INodeIssueObjectProperty;
	typeUnknown?: boolean;
	[key: string]: undefined | boolean | INodeIssueObjectProperty;
}

export interface IWorfklowIssues {
	[key: string]: INodeIssues;
}

export interface INodeTypeDescription {
	displayName: string;
	name: string;
	icon?: string;
	group: string[];
	version: number;
	description: string;
	defaults: INodeParameters;
	documentationUrl?: string;
	inputs: string[];
	inputNames?: string[];
	outputs: string[];
	outputNames?: string[];
	properties: INodeProperties[];
	credentials?: INodeCredentialDescription[];
	maxNodes?: number; // How many nodes of that type can be created in a workflow
	polling?: boolean;
	subtitle?: string;
	hooks?: {
		[key: string]: INodeHookDescription[] | undefined;
		activate?: INodeHookDescription[];
		deactivate?: INodeHookDescription[];
	};
	webhooks?: IWebhookDescription[];
}

export interface INodeHookDescription {
	method: string;
}

export interface IWebhookData {
	httpMethod: WebhookHttpMethod;
	node: string;
	path: string;
	webhookDescription: IWebhookDescription;
	workflowId: string;
	workflowExecuteAdditionalData: IWorkflowExecuteAdditionalData;
	webhookId?: string;
}

export interface IWebhookDescription {
	[key: string]: WebhookHttpMethod | WebhookResponseMode | boolean | string | undefined;
	httpMethod: WebhookHttpMethod | string;
	isFullPath?: boolean;
	name: string;
	path: string;
	responseBinaryPropertyName?: string;
	responseContentType?: string;
	responsePropertyName?: string;
	responseMode?: WebhookResponseMode | string;
	responseData?: WebhookResponseData | string;
}

export interface IWorkflowDataProxyData {
	$binary: any; // tslint:disable-line:no-any
	$data: any; // tslint:disable-line:no-any
	$env: any; // tslint:disable-line:no-any
	$evaluateExpression: any; // tslint:disable-line:no-any
	$item: any; // tslint:disable-line:no-any
	$items: any; // tslint:disable-line:no-any
	$json: any; // tslint:disable-line:no-any
	$node: any; // tslint:disable-line:no-any
	$parameter: any; // tslint:disable-line:no-any
	$workflow: any; // tslint:disable-line:no-any
}

export interface IWorkflowMetadata {
	id?: number | string;
	name?: string;
	active: boolean;
}

export type WebhookHttpMethod = 'GET' | 'POST' | 'HEAD' | 'OPTIONS';

export interface IWebhookResponseData {
	workflowData?: INodeExecutionData[][];
	webhookResponse?: any; // tslint:disable-line:no-any
	noWebhookResponse?: boolean;
}

export type WebhookResponseData = 'allEntries' | 'firstEntryJson' | 'firstEntryBinary';
export type WebhookResponseMode = 'onReceived' | 'lastNode';

export interface INodeTypes {
	nodeTypes: INodeTypeData;
	init(nodeTypes?: INodeTypeData): Promise<void>;
	getAll(): INodeType[];
	getByName(nodeType: string): INodeType | undefined;
}


export interface INodeTypeData {
	[key: string]: {
		type: INodeType;
		sourcePath: string;
	};
}

export interface IRun {
	data: IRunExecutionData;
	finished?: boolean;
	mode: WorkflowExecuteMode;
	startedAt: Date;
	stoppedAt?: Date;
}


// Contains all the data which is needed to execute a workflow and so also to
// start restart it again after it did fail.
// The RunData, ExecuteData and WaitForExecution contain often the same data.
export interface IRunExecutionData {
	startData?: {
		destinationNode?: string;
		runNodeFilter?: string[];
	};
	resultData: {
		error?: ExecutionError;
		runData: IRunData;
		lastNodeExecuted?: string;
	};
	executionData?: {
		contextData: IExecuteContextData;
		nodeExecutionStack: IExecuteData[];
		waitingExecution: IWaitingForExecution;
	};
}


export interface IRunData {
	// node-name: result-data
	[key: string]: ITaskData[];
}


// The data that gets returned when a node runs
export interface ITaskData {
	startTime: number;
	executionTime: number;
	data?: ITaskDataConnections;
	error?: ExecutionError;
}


// The data for al the different kind of connectons (like main) and all the indexes
export interface ITaskDataConnections {
	// Key for each input type and because there can be multiple inputs of the same type it is an array
	// null is also allowed because if we still need data for a later while executing the workflow set teompoary to null
	// the nodes get as input TaskDataConnections which is identical to this one except that no null is allowed.
	[key: string]: Array<INodeExecutionData[] | null>;
}



// Keeps data while workflow gets executed and allows when provided to restart execution
export interface IWaitingForExecution {
	// Node name
	[key: string]: {
		// Run index
		[key: number]: ITaskDataConnections
	};
}


export interface IWorkflowBase {
	id?: number | string | any; // tslint:disable-line:no-any
	name: string;
	active: boolean;
	createdAt: Date;
	updatedAt: Date;
	nodes: INode[];
	connections: IConnections;
	settings?: IWorkflowSettings;
	staticData?: IDataObject;
}

export interface IWorkflowCredentials {
	// Credential type
	[key: string]: {
		// Name
		[key: string]: ICredentialsEncrypted;
	};
}


export interface IWorkflowExecuteHooks {
	[key: string]: Array<((...args: any[]) => Promise<void>)> | undefined; // tslint:disable-line:no-any
	nodeExecuteAfter?: Array<((nodeName: string, data: ITaskData, executionData: IRunExecutionData) => Promise<void>)>;
	nodeExecuteBefore?: Array<((nodeName: string) => Promise<void>)>;
	workflowExecuteAfter?: Array<((data: IRun, newStaticData: IDataObject) => Promise<void>)>;
	workflowExecuteBefore?: Array<((workflow: Workflow, data: IRunExecutionData) => Promise<void>)>;
}

export interface IWorkflowExecuteAdditionalData {
	credentials: IWorkflowCredentials;
	credentialsHelper: ICredentialsHelper;
	encryptionKey: string;
	executeWorkflow: (workflowInfo: IExecuteWorkflowInfo, additionalData: IWorkflowExecuteAdditionalData, inputData?: INodeExecutionData[], parentExecutionId?: string, loadedWorkflowData?: IWorkflowBase, loadedRunData?: any) => Promise<any>; // tslint:disable-line:no-any
	// hooks?: IWorkflowExecuteHooks;
	hooks?: WorkflowHooks;
	httpResponse?: express.Response;
	httpRequest?: express.Request;
	restApiUrl: string;
	timezone: string;
	webhookBaseUrl: string;
	webhookTestBaseUrl: string;
	currentNodeParameters?: INodeParameters;
	executionTimeoutTimestamp?: number;
}

export type WorkflowExecuteMode = 'cli' | 'error' | 'integrated' | 'internal' | 'manual' | 'retry' | 'trigger' | 'webhook';
export type WorkflowActivateMode = 'init' | 'create' | 'update' | 'activate' | 'manual';

export interface IWorkflowHooksOptionalParameters {
	parentProcessMode?: string;
	retryOf?: string;
	sessionId?: string;
}

export interface IWorkflowSettings {
	[key: string]: IDataObject | string | number | boolean | undefined;
}

<<<<<<< HEAD
export type LogTypes = 'debug' | 'verbose' | 'info' | 'warn' | 'error';

export interface ILogger {
	log: (type: LogTypes, message: string, meta?: object) => void;
	debug: (message: string, meta?: object) => void;
	verbose: (message: string, meta?: object) => void;
	info: (message: string, meta?: object) => void;
	warn: (message: string, meta?: object) => void;
	error: (message: string, meta?: object) => void;
=======
export interface IRawErrorObject {
	[key: string]: string | object | number | boolean | undefined | null | string[] | object[] | number[] | boolean[];
}

export interface IStatusCodeMessages {
	[key: string]: string;
>>>>>>> 5c65a73c
}<|MERGE_RESOLUTION|>--- conflicted
+++ resolved
@@ -764,7 +764,6 @@
 	[key: string]: IDataObject | string | number | boolean | undefined;
 }
 
-<<<<<<< HEAD
 export type LogTypes = 'debug' | 'verbose' | 'info' | 'warn' | 'error';
 
 export interface ILogger {
@@ -774,12 +773,11 @@
 	info: (message: string, meta?: object) => void;
 	warn: (message: string, meta?: object) => void;
 	error: (message: string, meta?: object) => void;
-=======
+}
 export interface IRawErrorObject {
 	[key: string]: string | object | number | boolean | undefined | null | string[] | object[] | number[] | boolean[];
 }
 
 export interface IStatusCodeMessages {
 	[key: string]: string;
->>>>>>> 5c65a73c
 }