--- conflicted
+++ resolved
@@ -2164,7 +2164,11 @@
 	variables: {
 		limit: number;
 	};
-<<<<<<< HEAD
+	banners: {
+		v1: {
+			dismissed: boolean;
+		};
+	};
 }
 
 export interface SecretsHelpersBase {
@@ -2174,11 +2178,4 @@
 	hasProvider(provider: string): boolean;
 	listProviders(): string[];
 	listSecrets(provider: string): string[];
-=======
-	banners: {
-		v1: {
-			dismissed: boolean;
-		};
-	};
->>>>>>> 180ab8d7
 }