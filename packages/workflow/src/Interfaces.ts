import { Workflow } from './Workflow';
import { WorkflowHooks } from './WorkflowHooks';
import { WorkflowOperationError } from './WorkflowErrors';
import { NodeApiError, NodeOperationError } from './NodeErrors';
import * as express from 'express';

export type IAllExecuteFunctions = IExecuteFunctions | IExecuteSingleFunctions | IHookFunctions | ILoadOptionsFunctions | IPollFunctions | ITriggerFunctions | IWebhookFunctions;

export interface IBinaryData {
	[key: string]: string | undefined;
	data: string;
	mimeType: string;
	fileName?: string;
	directory?: string;
	fileExtension?: string;
}

export interface IOAuth2Options {
	includeCredentialsOnRefreshOnBody?: boolean;
	property?: string;
	tokenType?: string;
	keepBearer?: boolean;
	tokenExpiredStatusCode?: number;
}

export interface IConnection {
	// The node the connection is to
	node: string;

	// The type of the input on destination node (for example "main")
	type: string;

	// The output/input-index of destination node (if node has multiple inputs/outputs of the same type)
	index: number;
}

export type ExecutionError = WorkflowOperationError | NodeOperationError | NodeApiError;

// Get used to gives nodes access to credentials
export interface IGetCredentials {
	get(type: string, name: string): Promise<ICredentialsEncrypted>;
}

export abstract class ICredentials {
	name: string;
	type: string;
	data: string | undefined;
	nodesAccess: ICredentialNodeAccess[];

	constructor(name: string, type: string, nodesAccess: ICredentialNodeAccess[], data?: string) {
		this.name = name;
		this.type = type;
		this.nodesAccess = nodesAccess;
		this.data = data;
	}

	abstract getData(encryptionKey: string, nodeType?: string): ICredentialDataDecryptedObject;
	abstract getDataKey(key: string, encryptionKey: string, nodeType?: string): CredentialInformation;
	abstract getDataToSave(): ICredentialsEncrypted;
	abstract hasNodeAccess(nodeType: string): boolean;
	abstract setData(data: ICredentialDataDecryptedObject, encryptionKey: string): void;
	abstract setDataKey(key: string, data: CredentialInformation, encryptionKey: string): void;
}

// Defines which nodes are allowed to access the credentials and
// when that access got grented from which user
export interface ICredentialNodeAccess {
	nodeType: string;
	user?: string;
	date?: Date;
}

export interface ICredentialsDecrypted {
	name: string;
	type: string;
	nodesAccess: ICredentialNodeAccess[];
	data?: ICredentialDataDecryptedObject;
}

export interface ICredentialsEncrypted {
	name: string;
	type: string;
	nodesAccess: ICredentialNodeAccess[];
	data?: string;
}

export interface ICredentialsExpressionResolveValues {
	connectionInputData: INodeExecutionData[];
	itemIndex: number;
	node: INode;
	runExecutionData: IRunExecutionData | null;
	runIndex: number;
	workflow: Workflow;
}

export abstract class ICredentialsHelper {
	encryptionKey: string;
	workflowCredentials: IWorkflowCredentials;

	constructor(workflowCredentials: IWorkflowCredentials, encryptionKey: string) {
		this.encryptionKey = encryptionKey;
		this.workflowCredentials = workflowCredentials;
	}

	abstract getCredentials(name: string, type: string): ICredentials;
	abstract getDecrypted(name: string, type: string, mode: WorkflowExecuteMode, raw?: boolean, expressionResolveValues?: ICredentialsExpressionResolveValues): ICredentialDataDecryptedObject;
	abstract updateCredentials(name: string, type: string, data: ICredentialDataDecryptedObject): Promise<void>;
}

export interface ICredentialType {
	name: string;
	displayName: string;
	extends?: string[];
	properties: INodeProperties[];
	documentationUrl?: string;
	__overwrittenProperties?: string[];
}

export interface ICredentialTypes {
	credentialTypes?: {
		[key: string]: ICredentialType
	};
	init(credentialTypes?: { [key: string]: ICredentialType }): Promise<void>;
	getAll(): ICredentialType[];
	getByName(credentialType: string): ICredentialType;
}

// The way the credentials get saved in the database (data encrypted)
export interface ICredentialData {
	name: string;
	data: string; // Contains the access data as encrypted JSON string
	nodesAccess: ICredentialNodeAccess[];
}

// The encrypted credentials which the nodes can access
export type CredentialInformation = string | number | boolean | IDataObject;


// The encrypted credentials which the nodes can access
export interface ICredentialDataDecryptedObject {
	[key: string]: CredentialInformation;
}

// First array index: The output/input-index (if node has multiple inputs/outputs of the same type)
// Second array index: The different connections (if one node is connected to multiple nodes)
export type NodeInputConnections = IConnection[][];

export interface INodeConnections {
	// Input name
	[key: string]: NodeInputConnections;
}

export interface IConnections {
	// Node name
	[key: string]: INodeConnections;
}

export type GenericValue = string | object | number | boolean | undefined | null;

export interface IDataObject {
	[key: string]: GenericValue | IDataObject | GenericValue[] | IDataObject[];
}


export interface IGetExecutePollFunctions {
	(workflow: Workflow, node: INode, additionalData: IWorkflowExecuteAdditionalData, mode: WorkflowExecuteMode, activation: WorkflowActivateMode): IPollFunctions;
}

export interface IGetExecuteTriggerFunctions {
	(workflow: Workflow, node: INode, additionalData: IWorkflowExecuteAdditionalData, mode: WorkflowExecuteMode, activation: WorkflowActivateMode): ITriggerFunctions;
}


export interface IGetExecuteFunctions {
	(workflow: Workflow, runExecutionData: IRunExecutionData, runIndex: number, connectionInputData: INodeExecutionData[], inputData: ITaskDataConnections, node: INode, additionalData: IWorkflowExecuteAdditionalData, mode: WorkflowExecuteMode): IExecuteFunctions;
}


export interface IGetExecuteSingleFunctions {
	(workflow: Workflow, runExecutionData: IRunExecutionData, runIndex: number, connectionInputData: INodeExecutionData[], inputData: ITaskDataConnections, node: INode, itemIndex: number, additionalData: IWorkflowExecuteAdditionalData, mode: WorkflowExecuteMode): IExecuteSingleFunctions;
}


export interface IGetExecuteHookFunctions {
	(workflow: Workflow, node: INode, additionalData: IWorkflowExecuteAdditionalData, mode: WorkflowExecuteMode, activation: WorkflowActivateMode, isTest?: boolean, webhookData?: IWebhookData): IHookFunctions;
}


export interface IGetExecuteWebhookFunctions {
	(workflow: Workflow, node: INode, additionalData: IWorkflowExecuteAdditionalData, mode: WorkflowExecuteMode, webhookData: IWebhookData): IWebhookFunctions;
}


export interface IExecuteData {
	data: ITaskDataConnections;
	node: INode;
}

export type IContextObject = {
	[key: string]: any; // tslint:disable-line:no-any
};


export interface IExecuteContextData {
	// Keys are: "flow" | "node:<NODE_NAME>"
	[key: string]: IContextObject;
}


export interface IExecuteFunctions {
	continueOnFail(): boolean;
	evaluateExpression(expression: string, itemIndex: number): NodeParameterValue | INodeParameters | NodeParameterValue[] | INodeParameters[];
	executeWorkflow(workflowInfo: IExecuteWorkflowInfo, inputData?: INodeExecutionData[]): Promise<any>; // tslint:disable-line:no-any
	getContext(type: string): IContextObject;
	getCredentials(type: string, itemIndex?: number): ICredentialDataDecryptedObject | undefined;
	getInputData(inputIndex?: number, inputName?: string): INodeExecutionData[];
	getMode(): WorkflowExecuteMode;
	getNode(): INode;
	getNodeParameter(parameterName: string, itemIndex: number, fallbackValue?: any): NodeParameterValue | INodeParameters | NodeParameterValue[] | INodeParameters[] | object; //tslint:disable-line:no-any
	getWorkflowDataProxy(itemIndex: number): IWorkflowDataProxyData;
	getWorkflowStaticData(type: string): IDataObject;
	getRestApiUrl(): string;
	getTimezone(): string;
	getWorkflow(): IWorkflowMetadata;
	prepareOutputData(outputData: INodeExecutionData[], outputIndex?: number): Promise<INodeExecutionData[][]>;
	sendMessageToUI(message: any): void; // tslint:disable-line:no-any
	helpers: {
		[key: string]: (...args: any[]) => any //tslint:disable-line:no-any
	};
}


export interface IExecuteSingleFunctions {
	continueOnFail(): boolean;
	evaluateExpression(expression: string, itemIndex: number | undefined): NodeParameterValue | INodeParameters | NodeParameterValue[] | INodeParameters[];
	getContext(type: string): IContextObject;
	getCredentials(type: string): ICredentialDataDecryptedObject | undefined;
	getInputData(inputIndex?: number, inputName?: string): INodeExecutionData;
	getMode(): WorkflowExecuteMode;
	getNode(): INode;
	getNodeParameter(parameterName: string, fallbackValue?: any): NodeParameterValue | INodeParameters | NodeParameterValue[] | INodeParameters[] | object; //tslint:disable-line:no-any
	getRestApiUrl(): string;
	getTimezone(): string;
	getWorkflow(): IWorkflowMetadata;
	getWorkflowDataProxy(): IWorkflowDataProxyData;
	getWorkflowStaticData(type: string): IDataObject;
	helpers: {
		[key: string]: (...args: any[]) => any //tslint:disable-line:no-any
	};
}

export interface IExecuteWorkflowInfo {
	code?: IWorkflowBase;
	id?: string;
}

export interface ILoadOptionsFunctions {
	getCredentials(type: string): ICredentialDataDecryptedObject | undefined;
	getNode(): INode;
	getNodeParameter(parameterName: string, fallbackValue?: any): NodeParameterValue | INodeParameters | NodeParameterValue[] | INodeParameters[] | object; //tslint:disable-line:no-any
	getCurrentNodeParameter(parameterName: string): NodeParameterValue | INodeParameters | NodeParameterValue[] | INodeParameters[] | object | undefined;
	getCurrentNodeParameters(): INodeParameters | undefined;
	getTimezone(): string;
	getRestApiUrl(): string;
	helpers: {
		[key: string]: ((...args: any[]) => any) | undefined; //tslint:disable-line:no-any
	};
}

export interface IHookFunctions {
	getCredentials(type: string): ICredentialDataDecryptedObject | undefined;
	getMode(): WorkflowExecuteMode;
	getActivationMode(): WorkflowActivateMode;
	getNode(): INode;
	getNodeWebhookUrl: (name: string) => string | undefined;
	getNodeParameter(parameterName: string, fallbackValue?: any): NodeParameterValue | INodeParameters | NodeParameterValue[] | INodeParameters[] | object; //tslint:disable-line:no-any
	getTimezone(): string;
	getWebhookDescription(name: string): IWebhookDescription | undefined;
	getWebhookName(): string;
	getWorkflow(): IWorkflowMetadata;
	getWorkflowStaticData(type: string): IDataObject;
	helpers: {
		[key: string]: (...args: any[]) => any //tslint:disable-line:no-any
	};
}

export interface IPollFunctions {
	__emit(data: INodeExecutionData[][]): void;
	getCredentials(type: string): ICredentialDataDecryptedObject | undefined;
	getMode(): WorkflowExecuteMode;
	getActivationMode(): WorkflowActivateMode;
	getNode(): INode;
	getNodeParameter(parameterName: string, fallbackValue?: any): NodeParameterValue | INodeParameters | NodeParameterValue[] | INodeParameters[] | object; //tslint:disable-line:no-any
	getRestApiUrl(): string;
	getTimezone(): string;
	getWorkflow(): IWorkflowMetadata;
	getWorkflowStaticData(type: string): IDataObject;
	helpers: {
		[key: string]: (...args: any[]) => any //tslint:disable-line:no-any
	};
}

export interface ITriggerFunctions {
	emit(data: INodeExecutionData[][]): void;
	getCredentials(type: string): ICredentialDataDecryptedObject | undefined;
	getMode(): WorkflowExecuteMode;
	getActivationMode(): WorkflowActivateMode;
	getNode(): INode;
	getNodeParameter(parameterName: string, fallbackValue?: any): NodeParameterValue | INodeParameters | NodeParameterValue[] | INodeParameters[] | object; //tslint:disable-line:no-any
	getRestApiUrl(): string;
	getTimezone(): string;
	getWorkflow(): IWorkflowMetadata;
	getWorkflowStaticData(type: string): IDataObject;
	helpers: {
		[key: string]: (...args: any[]) => any //tslint:disable-line:no-any
	};
}

export interface IWebhookFunctions {
	getBodyData(): IDataObject;
	getCredentials(type: string): ICredentialDataDecryptedObject | undefined;
	getHeaderData(): object;
	getMode(): WorkflowExecuteMode;
	getNode(): INode;
	getNodeParameter(parameterName: string, fallbackValue?: any): NodeParameterValue | INodeParameters | NodeParameterValue[] | INodeParameters[] | object; //tslint:disable-line:no-any
	getNodeWebhookUrl: (name: string) => string | undefined;
	getParamsData(): object;
	getQueryData(): object;
	getRequestObject(): express.Request;
	getResponseObject(): express.Response;
	getTimezone(): string;
	getWebhookName(): string;
	getWorkflowStaticData(type: string): IDataObject;
	getWorkflow(): IWorkflowMetadata;
	prepareOutputData(outputData: INodeExecutionData[], outputIndex?: number): Promise<INodeExecutionData[][]>;
	helpers: {
		[key: string]: (...args: any[]) => any //tslint:disable-line:no-any
	};
}

export interface INodeCredentials {
	[key: string]: string;
}

export interface INode {
	name: string;
	typeVersion: number;
	type: string;
	position: [number, number];
	disabled?: boolean;
	notesInFlow?: boolean;
	retryOnFail?: boolean;
	maxTries?: number;
	waitBetweenTries?: number;
	alwaysOutputData?: boolean;
	executeOnce?: boolean;
	continueOnFail?: boolean;
	parameters: INodeParameters;
	credentials?: INodeCredentials;
	webhookId?: string;
}


export interface INodes {
	[key: string]: INode;
}


export interface IObservableObject {
	[key: string]: any; // tslint:disable-line:no-any
	__dataChanged: boolean;
}


export interface IBinaryKeyData {
	[key: string]: IBinaryData;
}

export interface INodeExecutionData {
	[key: string]: IDataObject | IBinaryKeyData | undefined;
	// TODO: Rename this one as json does not really fit as it is not json (which is a string) it is actually a JS object
	json: IDataObject;
	// json: object;
	// json?: object;
	binary?: IBinaryKeyData;
}


export interface INodeExecuteFunctions {
	getExecutePollFunctions: IGetExecutePollFunctions;
	getExecuteTriggerFunctions: IGetExecuteTriggerFunctions;
	getExecuteFunctions: IGetExecuteFunctions;
	getExecuteSingleFunctions: IGetExecuteSingleFunctions;
	getExecuteHookFunctions: IGetExecuteHookFunctions;
	getExecuteWebhookFunctions: IGetExecuteWebhookFunctions;
}


// The values a node property can have
export type NodeParameterValue = string | number | boolean | undefined | null;

export interface INodeParameters {
	// TODO: Later also has to be possible to add multiple ones with the name name. So array has to be possible
	[key: string]: NodeParameterValue | INodeParameters | NodeParameterValue[] | INodeParameters[];
}


export type NodePropertyTypes = 'boolean' | 'collection' | 'color' | 'dateTime' | 'fixedCollection' | 'hidden' | 'json' | 'multiOptions' | 'number' | 'options' | 'string';

export type EditorTypes = 'code';

export interface INodePropertyTypeOptions {
	alwaysOpenEditWindow?: boolean; // Supported by: string
	editor?: EditorTypes;        // Supported by: string
	loadOptionsDependsOn?: string[];  // Supported by: options
	loadOptionsMethod?: string;  // Supported by: options
	maxValue?: number;           // Supported by: number
	minValue?: number;           // Supported by: number
	multipleValues?: boolean;    // Supported by: <All>
	multipleValueButtonText?: string;    // Supported when "multipleValues" set to true
	numberPrecision?: number;    // Supported by: number
	numberStepSize?: number;     // Supported by: number
	password?: boolean;          // Supported by: string
	rows?: number;               // Supported by: string
	showAlpha?: boolean;         // Supported by: color
	sortable?: boolean;          // Supported when "multipleValues" set to true
	[key: string]: boolean | number | string | EditorTypes | undefined | string[];
}

export interface IDisplayOptions {
	hide?: {
		[key: string]: NodeParameterValue[];
	};
	show?: {
		[key: string]: NodeParameterValue[];
	};
}


export interface INodeProperties {
	displayName: string;
	name: string;
	type: NodePropertyTypes;
	typeOptions?: INodePropertyTypeOptions;
	default: NodeParameterValue | INodeParameters | INodeParameters[] | NodeParameterValue[];
	description?: string;
	displayOptions?: IDisplayOptions;
	options?: Array<INodePropertyOptions | INodeProperties | INodePropertyCollection>;
	placeholder?: string;
	isNodeSetting?: boolean;
	noDataExpression?: boolean;
	required?: boolean;
}


export interface INodePropertyOptions {
	name: string;
	value: string | number;
	description?: string;
}

export interface INodePropertyCollection {
	displayName: string;
	name: string;
	values: INodeProperties[];
}

export interface IParameterDependencies {
	[key: string]: string[];
}

export interface IPollResponse {
	closeFunction?: () => Promise<void>;
}

export interface ITriggerResponse {
	closeFunction?: () => Promise<void>;
	// To manually trigger the run
	manualTriggerFunction?: () => Promise<void>;
	// Gets added automatically at manual workflow runs resolves with
	// the first emitted data
	manualTriggerResponse?: Promise<INodeExecutionData[][]>;
}

export interface INodeType {
	description: INodeTypeDescription;
	execute?(this: IExecuteFunctions): Promise<INodeExecutionData[][] | null>;
	executeSingle?(this: IExecuteSingleFunctions): Promise<INodeExecutionData>;
	poll?(this: IPollFunctions): Promise<INodeExecutionData[][] | null>;
	trigger?(this: ITriggerFunctions): Promise<ITriggerResponse | undefined>;
	webhook?(this: IWebhookFunctions): Promise<IWebhookResponseData>;
	hooks?: {
		[key: string]: (this: IHookFunctions) => Promise<boolean>;
	};
	methods?: {
		loadOptions?: {
			[key: string]: (this: ILoadOptionsFunctions) => Promise<INodePropertyOptions[]>;
		}
	};
	webhookMethods?: {
		[key: string]: IWebhookSetupMethods;
	};
}

export type WebhookSetupMethodNames = 'checkExists' | 'create' | 'delete';


export interface IWebhookSetupMethods {
	[key: string]: ((this: IHookFunctions) => Promise<boolean>) | undefined;
	checkExists?: (this: IHookFunctions) => Promise<boolean>;
	create?: (this: IHookFunctions) => Promise<boolean>;
	delete?: (this: IHookFunctions) => Promise<boolean>;
}


export interface INodeCredentialDescription {
	name: string;
	required?: boolean;
	displayOptions?: IDisplayOptions;
}

export type INodeIssueTypes = 'credentials' | 'execution' | 'parameters' | 'typeUnknown';

export interface INodeIssueObjectProperty {
	[key: string]: string[];
}

export interface INodeIssueData {
	node: string;
	type: INodeIssueTypes;
	value: boolean | string | string[] | INodeIssueObjectProperty;
}

export interface INodeIssues {
	execution?: boolean;
	credentials?: INodeIssueObjectProperty;
	parameters?: INodeIssueObjectProperty;
	typeUnknown?: boolean;
	[key: string]: undefined | boolean | INodeIssueObjectProperty;
}

export interface IWorfklowIssues {
	[key: string]: INodeIssues;
}

export interface INodeTypeDescription {
	displayName: string;
	name: string;
	icon?: string;
	group: string[];
	version: number;
	description: string;
	defaults: INodeParameters;
	documentationUrl?: string;
	inputs: string[];
	inputNames?: string[];
	outputs: string[];
	outputNames?: string[];
	properties: INodeProperties[];
	credentials?: INodeCredentialDescription[];
	maxNodes?: number; // How many nodes of that type can be created in a workflow
	polling?: boolean;
	subtitle?: string;
	hooks?: {
		[key: string]: INodeHookDescription[] | undefined;
		activate?: INodeHookDescription[];
		deactivate?: INodeHookDescription[];
	};
	webhooks?: IWebhookDescription[];
	codex?: CodexData;
}

export interface INodeHookDescription {
	method: string;
}

export interface IWebhookData {
	httpMethod: WebhookHttpMethod;
	node: string;
	path: string;
	webhookDescription: IWebhookDescription;
	workflowId: string;
	workflowExecuteAdditionalData: IWorkflowExecuteAdditionalData;
	webhookId?: string;
}

export interface IWebhookDescription {
	[key: string]: WebhookHttpMethod | WebhookResponseMode | boolean | string | undefined;
	httpMethod: WebhookHttpMethod | string;
	isFullPath?: boolean;
	name: string;
	path: string;
	responseBinaryPropertyName?: string;
	responseContentType?: string;
	responsePropertyName?: string;
	responseMode?: WebhookResponseMode | string;
	responseData?: WebhookResponseData | string;
}

export interface IWorkflowDataProxyData {
	$binary: any; // tslint:disable-line:no-any
	$data: any; // tslint:disable-line:no-any
	$env: any; // tslint:disable-line:no-any
	$evaluateExpression: any; // tslint:disable-line:no-any
	$item: any; // tslint:disable-line:no-any
	$items: any; // tslint:disable-line:no-any
	$json: any; // tslint:disable-line:no-any
	$node: any; // tslint:disable-line:no-any
	$parameter: any; // tslint:disable-line:no-any
	$workflow: any; // tslint:disable-line:no-any
}

export interface IWorkflowMetadata {
	id?: number | string;
	name?: string;
	active: boolean;
}

export type WebhookHttpMethod = 'GET' | 'POST' | 'HEAD' | 'OPTIONS';

export interface IWebhookResponseData {
	workflowData?: INodeExecutionData[][];
	webhookResponse?: any; // tslint:disable-line:no-any
	noWebhookResponse?: boolean;
}

export type WebhookResponseData = 'allEntries' | 'firstEntryJson' | 'firstEntryBinary';
export type WebhookResponseMode = 'onReceived' | 'lastNode';

export interface INodeTypes {
	nodeTypes: INodeTypeData;
	init(nodeTypes?: INodeTypeData): Promise<void>;
	getAll(): INodeType[];
	getByName(nodeType: string): INodeType | undefined;
}


export interface INodeTypeData {
	[key: string]: {
		type: INodeType;
		sourcePath: string;
	};
}

export interface IRun {
	data: IRunExecutionData;
	finished?: boolean;
	mode: WorkflowExecuteMode;
	startedAt: Date;
	stoppedAt?: Date;
}


// Contains all the data which is needed to execute a workflow and so also to
// start restart it again after it did fail.
// The RunData, ExecuteData and WaitForExecution contain often the same data.
export interface IRunExecutionData {
	startData?: {
		destinationNode?: string;
		runNodeFilter?: string[];
	};
	resultData: {
		error?: ExecutionError;
		runData: IRunData;
		lastNodeExecuted?: string;
	};
	executionData?: {
		contextData: IExecuteContextData;
		nodeExecutionStack: IExecuteData[];
		waitingExecution: IWaitingForExecution;
	};
}


export interface IRunData {
	// node-name: result-data
	[key: string]: ITaskData[];
}


// The data that gets returned when a node runs
export interface ITaskData {
	startTime: number;
	executionTime: number;
	data?: ITaskDataConnections;
	error?: ExecutionError;
}


// The data for al the different kind of connectons (like main) and all the indexes
export interface ITaskDataConnections {
	// Key for each input type and because there can be multiple inputs of the same type it is an array
	// null is also allowed because if we still need data for a later while executing the workflow set teompoary to null
	// the nodes get as input TaskDataConnections which is identical to this one except that no null is allowed.
	[key: string]: Array<INodeExecutionData[] | null>;
}



// Keeps data while workflow gets executed and allows when provided to restart execution
export interface IWaitingForExecution {
	// Node name
	[key: string]: {
		// Run index
		[key: number]: ITaskDataConnections
	};
}


export interface IWorkflowBase {
	id?: number | string | any; // tslint:disable-line:no-any
	name: string;
	active: boolean;
	createdAt: Date;
	updatedAt: Date;
	nodes: INode[];
	connections: IConnections;
	settings?: IWorkflowSettings;
	staticData?: IDataObject;
}

export interface IWorkflowCredentials {
	// Credential type
	[key: string]: {
		// Name
		[key: string]: ICredentialsEncrypted;
	};
}


export interface IWorkflowExecuteHooks {
	[key: string]: Array<((...args: any[]) => Promise<void>)> | undefined; // tslint:disable-line:no-any
	nodeExecuteAfter?: Array<((nodeName: string, data: ITaskData, executionData: IRunExecutionData) => Promise<void>)>;
	nodeExecuteBefore?: Array<((nodeName: string) => Promise<void>)>;
	workflowExecuteAfter?: Array<((data: IRun, newStaticData: IDataObject) => Promise<void>)>;
	workflowExecuteBefore?: Array<((workflow: Workflow, data: IRunExecutionData) => Promise<void>)>;
}

export interface IWorkflowExecuteAdditionalData {
	credentials: IWorkflowCredentials;
	credentialsHelper: ICredentialsHelper;
	encryptionKey: string;
	executeWorkflow: (workflowInfo: IExecuteWorkflowInfo, additionalData: IWorkflowExecuteAdditionalData, inputData?: INodeExecutionData[], parentExecutionId?: string, loadedWorkflowData?: IWorkflowBase, loadedRunData?: any) => Promise<any>; // tslint:disable-line:no-any
	// hooks?: IWorkflowExecuteHooks;
	hooks?: WorkflowHooks;
	httpResponse?: express.Response;
	httpRequest?: express.Request;
	restApiUrl: string;
	sendMessageToUI?: (source: string, message: any) => void; // tslint:disable-line:no-any
	timezone: string;
	webhookBaseUrl: string;
	webhookTestBaseUrl: string;
	currentNodeParameters?: INodeParameters;
	executionTimeoutTimestamp?: number;
}

export type WorkflowExecuteMode = 'cli' | 'error' | 'integrated' | 'internal' | 'manual' | 'retry' | 'trigger' | 'webhook';
export type WorkflowActivateMode = 'init' | 'create' | 'update' | 'activate' | 'manual';

export interface IWorkflowHooksOptionalParameters {
	parentProcessMode?: string;
	retryOf?: string;
	sessionId?: string;
}

export interface IWorkflowSettings {
	[key: string]: IDataObject | string | number | boolean | undefined;
}

export type LogTypes = 'debug' | 'verbose' | 'info' | 'warn' | 'error';

export interface ILogger {
	log: (type: LogTypes, message: string, meta?: object) => void;
	debug: (message: string, meta?: object) => void;
	verbose: (message: string, meta?: object) => void;
	info: (message: string, meta?: object) => void;
	warn: (message: string, meta?: object) => void;
	error: (message: string, meta?: object) => void;
}

export interface IStatusCodeMessages {
	[key: string]: string;
}

<<<<<<< HEAD
export type CodexData = {
	categories?: string[];
	subcategories?: {[category: string]: string[]};
	alias?: string[];
};
=======
export type JsonValue = string | number | boolean | null | JsonObject | JsonValue[];

export type JsonObject = { [key: string]: JsonValue };
>>>>>>> 6e68d71f
<|MERGE_RESOLUTION|>--- conflicted
+++ resolved
@@ -782,14 +782,12 @@
 	[key: string]: string;
 }
 
-<<<<<<< HEAD
 export type CodexData = {
 	categories?: string[];
 	subcategories?: {[category: string]: string[]};
 	alias?: string[];
 };
-=======
+
 export type JsonValue = string | number | boolean | null | JsonObject | JsonValue[];
 
-export type JsonObject = { [key: string]: JsonValue };
->>>>>>> 6e68d71f
+export type JsonObject = { [key: string]: JsonValue };