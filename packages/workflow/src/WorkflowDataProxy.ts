--- conflicted
+++ resolved
@@ -647,14 +647,6 @@
 	getDataProxy(): IWorkflowDataProxyData {
 		const that = this;
 
-<<<<<<< HEAD
-=======
-		const getNodeOutput = (nodeName: string, branchIndex: number, runIndex?: number) => {
-			runIndex = runIndex === undefined ? -1 : runIndex;
-			return that.getNodeExecutionData(nodeName, false, branchIndex, runIndex);
-		};
-
->>>>>>> 2ce97be3
 		// replacing proxies with the actual data.
 		const jmespathWrapper = (data: IDataObject | IDataObject[], query: string) => {
 			if (typeof data !== 'object' || typeof query !== 'string') {
@@ -1117,56 +1109,23 @@
 							if (property === 'first') {
 								ensureNodeExecutionData();
 								return (branchIndex?: number, runIndex?: number) => {
-<<<<<<< HEAD
-									const executionData = that.getNodeExecutionOrPinnedData({
-										nodeName,
-										branchIndex,
-										runIndex,
-									});
-=======
 									branchIndex =
 										branchIndex ??
 										// default to the output the active node is connected to
 										that.workflow.getNodeConnectionIndexes(that.activeNodeName, nodeName)
 											?.sourceIndex ??
 										0;
-									const executionData = getNodeOutput(nodeName, branchIndex, runIndex);
->>>>>>> 2ce97be3
-									if (executionData[0]) return executionData[0];
-									return undefined;
-								};
-							}
-							if (property === 'last') {
-								ensureNodeExecutionData();
-								return (branchIndex?: number, runIndex?: number) => {
-<<<<<<< HEAD
 									const executionData = that.getNodeExecutionOrPinnedData({
 										nodeName,
 										branchIndex,
 										runIndex,
 									});
-=======
-									branchIndex =
-										branchIndex ??
-										// default to the output the active node is connected to
-										that.workflow.getNodeConnectionIndexes(that.activeNodeName, nodeName)
-											?.sourceIndex ??
-										0;
-									const executionData = getNodeOutput(nodeName, branchIndex, runIndex);
->>>>>>> 2ce97be3
-									if (!executionData.length) return undefined;
-									if (executionData[executionData.length - 1]) {
-										return executionData[executionData.length - 1];
-									}
+									if (executionData[0]) return executionData[0];
 									return undefined;
 								};
 							}
-							if (property === 'all') {
+							if (property === 'last') {
 								ensureNodeExecutionData();
-<<<<<<< HEAD
-								return (branchIndex?: number, runIndex?: number) =>
-									that.getNodeExecutionOrPinnedData({ nodeName, branchIndex, runIndex });
-=======
 								return (branchIndex?: number, runIndex?: number) => {
 									branchIndex =
 										branchIndex ??
@@ -1174,9 +1133,29 @@
 										that.workflow.getNodeConnectionIndexes(that.activeNodeName, nodeName)
 											?.sourceIndex ??
 										0;
-									return getNodeOutput(nodeName, branchIndex, runIndex);
+									const executionData = that.getNodeExecutionOrPinnedData({
+										nodeName,
+										branchIndex,
+										runIndex,
+									});
+									if (!executionData.length) return undefined;
+									if (executionData[executionData.length - 1]) {
+										return executionData[executionData.length - 1];
+									}
+									return undefined;
 								};
->>>>>>> 2ce97be3
+							}
+							if (property === 'all') {
+								ensureNodeExecutionData();
+								return (branchIndex?: number, runIndex?: number) => {
+									branchIndex =
+										branchIndex ??
+										// default to the output the active node is connected to
+										that.workflow.getNodeConnectionIndexes(that.activeNodeName, nodeName)
+											?.sourceIndex ??
+										0;
+									return that.getNodeExecutionOrPinnedData({ nodeName, branchIndex, runIndex });
+								};
 							}
 							if (property === 'context') {
 								return that.nodeContextGetter(nodeName);
