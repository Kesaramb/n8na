--- conflicted
+++ resolved
@@ -52,13 +52,11 @@
 
 	private additionalKeys: IWorkflowDataProxyAdditionalKeys;
 
-<<<<<<< HEAD
 	private executeData: IExecuteData | undefined;
-=======
+
 	private defaultTimezone: string;
 
 	private timezone: string;
->>>>>>> 7fc8c53f
 
 	constructor(
 		workflow: Workflow,
@@ -88,16 +86,12 @@
 		this.timezone = (this.workflow.settings.timezone as string) || this.defaultTimezone;
 		this.selfData = selfData;
 		this.additionalKeys = additionalKeys;
-<<<<<<< HEAD
 		this.executeData = executeData;
+		Settings.defaultZone = this.timezone;
 	}
 
 	private isExpressionError(data: INodeExecutionData[] | ExpressionError): boolean {
 		return data && data.constructor.name === 'ExpressionError';
-=======
-
-		Settings.defaultZone = this.timezone;
->>>>>>> 7fc8c53f
 	}
 
 	/**
