--- conflicted
+++ resolved
@@ -9,51 +9,23 @@
 import * as BabelTypes from '@babel/types';
 import { DateTime, Interval, Duration } from 'luxon';
 import { ExpressionExtensionError } from '../ExpressionError';
-<<<<<<< HEAD
 import { NumberExtensions } from './NumberExtensions';
-=======
 
 import { DateExtensions } from './DateExtensions';
->>>>>>> 86eb5d58
 import { StringExtensions } from './StringExtensions';
 import { ArrayExtensions } from './ArrayExtensions';
 
 const EXPRESSION_EXTENDER = 'extend';
 
 const stringExtensions = new StringExtensions();
-<<<<<<< HEAD
-const numberExtensions = new NumberExtensions();
-
-const EXPRESSION_EXTENSION_METHODS = [
-	...stringExtensions.listMethods(),
-	...numberExtensions.listMethods(),
-	...Object.getOwnPropertyNames(DateTime).filter((p) => {
-		return typeof DateTime[p as keyof typeof DateTime] === 'function';
-	}),
-	...Object.getOwnPropertyNames(Interval).filter((p) => {
-		return typeof Interval[p as keyof typeof Interval] === 'function';
-	}),
-	...Object.getOwnPropertyNames(Duration).filter((p) => {
-		return typeof Duration[p as keyof typeof Duration] === 'function';
-	}),
-	...Object.getOwnPropertyNames(Zone).filter((p) => {
-		return typeof Zone[p as keyof typeof Zone] === 'function';
-	}),
-	'sayHi',
-	'toDecimal',
-	'isBlank',
-	'DateTime',
-	'Interval',
-	'Duration',
-	'Zone',
-];
-=======
 const dateExtensions = new DateExtensions();
 const arrayExtensions = new ArrayExtensions();
+const numberExtensions = new NumberExtensions();
 
 const EXPRESSION_EXTENSION_METHODS = Array.from(
 	new Set([
 		...stringExtensions.listMethods(),
+		...numberExtensions.listMethods(),
 		...dateExtensions.listMethods(),
 		...arrayExtensions.listMethods(),
 		'toDecimal',
@@ -61,7 +33,6 @@
 		'toLocaleString',
 	]),
 );
->>>>>>> 86eb5d58
 
 const isExpressionExtension = (str: string) => EXPRESSION_EXTENSION_METHODS.some((m) => m === str);
 
@@ -182,9 +153,7 @@
 			return dateExtensions.toLocaleString(new Date(mainArg as string), extraArgs);
 		},
 		...stringExtensions.bind(mainArg as string, extraArgs as string[] | undefined),
-<<<<<<< HEAD
 		...numberExtensions.bind(mainArg as number, extraArgs as any[] | undefined),
-=======
 		...dateExtensions.bind(
 			new Date(mainArg as string),
 			extraArgs as number[] | string[] | boolean[] | undefined,
@@ -193,7 +162,6 @@
 			Array.isArray(mainArg) ? mainArg : ([mainArg] as unknown[]),
 			extraArgs as string[] | undefined,
 		),
->>>>>>> 86eb5d58
 	};
 
 	return extensions;
