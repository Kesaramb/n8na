--- conflicted
+++ resolved
@@ -9,38 +9,23 @@
 import * as BabelTypes from '@babel/types';
 import { DateTime, Interval, Duration } from 'luxon';
 import { ExpressionExtensionError } from '../ExpressionError';
-<<<<<<< HEAD
+
 import { DateExtensions } from './DateExtensions';
-=======
-// import { DateExtensions } from './DateExtensions';
->>>>>>> 9addeea5
 import { StringExtensions } from './StringExtensions';
 
 const EXPRESSION_EXTENDER = 'extend';
 
 const stringExtensions = new StringExtensions();
-<<<<<<< HEAD
 const dateExtensions = new DateExtensions();
-=======
-// const dateExtensions = new DateExtensions();
->>>>>>> 9addeea5
 
 const EXPRESSION_EXTENSION_METHODS = Array.from(
 	new Set([
 		...stringExtensions.listMethods(),
-<<<<<<< HEAD
 		...dateExtensions.listMethods(),
 		'sayHi',
 		'toDecimal',
 		'isBlank',
 		'toLocaleString',
-=======
-		// ...dateExtensions.listMethods(),
-		'sayHi',
-		'toDecimal',
-		'isBlank',
-		// 'toLocaleString',
->>>>>>> 9addeea5
 	]),
 );
 
@@ -165,9 +150,9 @@
 
 			return true;
 		},
-		// toLocaleString(): string {
-		// 	// return dateExtensions.toLocaleString(mainArg as string, extraArgs);
-		// },
+		toLocaleString(): string {
+		 	return dateExtensions.toLocaleString(mainArg as string, extraArgs);
+		},
 		...stringExtensions.bind(mainArg as string, extraArgs as string[] | undefined),
 		...dateExtensions.bind(
 			mainArg as string,
