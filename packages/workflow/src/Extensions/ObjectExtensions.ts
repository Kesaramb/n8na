--- conflicted
+++ resolved
@@ -188,8 +188,6 @@
 	returnType: 'Array',
 };
 
-<<<<<<< HEAD
-=======
 toJsonString.doc = {
 	name: 'toJsonString',
 	description: 'Converts an object to a JSON string',
@@ -198,7 +196,6 @@
 	returnType: 'string',
 };
 
->>>>>>> 0e4216d7
 export const objectExtensions: ExtensionMap = {
 	typeName: 'Object',
 	functions: {
@@ -212,13 +209,10 @@
 		urlEncode,
 		keys,
 		values,
-<<<<<<< HEAD
-=======
 		toJsonString,
 		toInt,
 		toFloat,
 		toBoolean,
 		toDateTime,
->>>>>>> 0e4216d7
 	},
 };