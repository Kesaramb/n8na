import { ExpressionExtensionError } from '../ExpressionError';
import type { ExtensionMap } from './Extensions';

export function merge(value: object, extraArgs: unknown[]): unknown {
	const [other] = extraArgs;
	if (typeof other !== 'object' || !other) {
		throw new ExpressionExtensionError('merge(): expected object arg');
	}
	// eslint-disable-next-line @typescript-eslint/no-explicit-any
	const newObject: any = { ...value };
	for (const [key, val] of Object.entries(other)) {
		if (!(key in newObject)) {
			// eslint-disable-next-line @typescript-eslint/no-unsafe-assignment, @typescript-eslint/no-unsafe-member-access
			newObject[key] = val;
		}
	}
	return newObject;
}

function isEmpty(value: object): boolean {
	return Object.keys(value).length === 0;
}

function isNotEmpty(value: object): boolean {
	return !isEmpty(value);
}

function hasField(value: object, extraArgs: string[]): boolean {
	const [name] = extraArgs;
	return name in value;
}

function removeField(value: object, extraArgs: string[]): object {
	const [name] = extraArgs;
	if (name in value) {
		const newObject = { ...value };
		// eslint-disable-next-line @typescript-eslint/no-unsafe-member-access, @typescript-eslint/no-explicit-any
		delete (newObject as any)[name];
		return newObject;
	}
	return value;
}

function removeFieldsContaining(value: object, extraArgs: string[]): object {
	const [match] = extraArgs;
	if (typeof match !== 'string') {
		throw new ExpressionExtensionError('removeFieldsContaining(): expected string arg');
	}
	const newObject = { ...value };
	for (const [key, val] of Object.entries(value)) {
		if (typeof val === 'string' && val.includes(match)) {
			// eslint-disable-next-line @typescript-eslint/no-unsafe-member-access, @typescript-eslint/no-explicit-any
			delete (newObject as any)[key];
		}
	}
	return newObject;
}

function keepFieldsContaining(value: object, extraArgs: string[]): object {
	const [match] = extraArgs;
	if (typeof match !== 'string') {
		throw new ExpressionExtensionError('argument of keepFieldsContaining must be a string');
	}
	const newObject = { ...value };
	for (const [key, val] of Object.entries(value)) {
		if (typeof val === 'string' && !val.includes(match)) {
			// eslint-disable-next-line @typescript-eslint/no-unsafe-member-access, @typescript-eslint/no-explicit-any
			delete (newObject as any)[key];
		}
	}
	return newObject;
}

export function compact(value: object): object {
	// eslint-disable-next-line @typescript-eslint/no-explicit-any
	const newObj: any = {};
	for (const [key, val] of Object.entries(value)) {
		if (val !== null && val !== undefined && val !== 'nil' && val !== '') {
			if (typeof val === 'object') {
				if (Object.keys(val as object).length === 0) continue;
				// eslint-disable-next-line @typescript-eslint/no-unsafe-assignment, @typescript-eslint/no-unsafe-member-access, @typescript-eslint/no-unsafe-argument
				newObj[key] = compact(val);
			} else {
				// eslint-disable-next-line @typescript-eslint/no-unsafe-assignment, @typescript-eslint/no-unsafe-member-access
				newObj[key] = val;
			}
		}
	}
	// eslint-disable-next-line @typescript-eslint/no-unsafe-return
	return newObj;
}

export function urlEncode(value: object) {
	return new URLSearchParams(value as Record<string, string>).toString();
}

isEmpty.doc = {
	name: 'isEmpty',
	description: 'Checks if the Object has no key-value pairs',
	returnType: 'boolean',
};

isNotEmpty.doc = {
	name: 'isNotEmpty',
	description: 'Checks if the Object has key-value pairs',
	returnType: 'boolean',
};

compact.doc = {
	name: 'compact',
	description: 'Removes empty values from an Object',
	returnType: 'boolean',
};

urlEncode.doc = {
	name: 'urlEncode',
	description: 'Transforms an Object into a URL parameter list. Only top-level keys are supported.',
	returnType: 'string',
};

<<<<<<< HEAD
// @TODO: Extensions below will be surfaced in next phase
=======
// @TODO_NEXT_PHASE: Surface extensions below which take args
>>>>>>> 6d811f0d

merge.doc = {
	name: 'merge',
	returnType: 'object',
};

hasField.doc = {
	name: 'hasField',
	returnType: 'boolean',
};

removeField.doc = {
	name: 'removeField',
	returnType: 'object',
};

removeFieldsContaining.doc = {
	name: 'removeFieldsContaining',
	returnType: 'object',
};

keepFieldsContaining.doc = {
	name: 'keepFieldsContaining',
	returnType: 'object',
};

export const objectExtensions: ExtensionMap = {
	typeName: 'Object',
	functions: {
		isEmpty,
		isNotEmpty,
		merge,
		hasField,
		removeField,
		removeFieldsContaining,
		keepFieldsContaining,
		compact,
		urlEncode,
	},
};<|MERGE_RESOLUTION|>--- conflicted
+++ resolved
@@ -118,11 +118,7 @@
 	returnType: 'string',
 };
 
-<<<<<<< HEAD
-// @TODO: Extensions below will be surfaced in next phase
-=======
 // @TODO_NEXT_PHASE: Surface extensions below which take args
->>>>>>> 6d811f0d
 
 merge.doc = {
 	name: 'merge',
