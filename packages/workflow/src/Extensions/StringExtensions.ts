--- conflicted
+++ resolved
@@ -217,11 +217,7 @@
 	return date;
 }
 
-<<<<<<< HEAD
-export function toDateTime(value: string): DateTime {
-=======
-function toDateTime(value: string, extraArgs: [string]): DateTime {
->>>>>>> 1777f8cd
+export function toDateTime(value: string, extraArgs: [string]): DateTime {
 	try {
 		const [valueFormat] = extraArgs;
 
