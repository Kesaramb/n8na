export interface ExtensionMap {
	typeName: string;
	// eslint-disable-next-line @typescript-eslint/ban-types
	functions: Record<string, Function & { doc?: DocMetadata }>;
}

<<<<<<< HEAD
type DocMetadata = {
=======
export type DocMetadata = {
>>>>>>> 6d811f0d
	name: string;
	returnType: string;
	description?: string;
	aliases?: string[];
	args?: unknown[];
};<|MERGE_RESOLUTION|>--- conflicted
+++ resolved
@@ -4,11 +4,7 @@
 	functions: Record<string, Function & { doc?: DocMetadata }>;
 }
 
-<<<<<<< HEAD
-type DocMetadata = {
-=======
 export type DocMetadata = {
->>>>>>> 6d811f0d
 	name: string;
 	returnType: string;
 	description?: string;
