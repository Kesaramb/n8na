--- conflicted
+++ resolved
@@ -350,27 +350,13 @@
 	returnType: 'number',
 };
 
-<<<<<<< HEAD
-unique.doc = {
-	name: 'unique',
-	description: 'Returns a random element from an array',
-	returnType: 'array item',
-	aliases: ['removeDuplicates'],
-};
-
-=======
->>>>>>> 6d811f0d
 sum.doc = {
 	name: 'sum',
 	description: 'Returns the total sum all the values in an array of parsable numbers',
 	returnType: 'number',
 };
 
-<<<<<<< HEAD
-// @TODO: Extensions below will be surfaced in next phase
-=======
 // @TODO_NEXT_PHASE: Surface extensions below which take args
->>>>>>> 6d811f0d
 
 chunk.doc = {
 	name: 'chunk',
@@ -412,15 +398,12 @@
 	returnType: 'array',
 };
 
-<<<<<<< HEAD
-=======
 unique.doc = {
 	name: 'unique',
 	returnType: 'array item',
 	aliases: ['removeDuplicates'],
 };
 
->>>>>>> 6d811f0d
 export const arrayExtensions: ExtensionMap = {
 	typeName: 'Array',
 	functions: {
