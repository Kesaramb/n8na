import xss, { friendlyAttrValue } from 'xss';

export const omit = (keyToOmit: string, { [keyToOmit]: _, ...remainder }) => remainder;

export function isObjectLiteral(maybeObject: unknown): maybeObject is { [key: string]: string } {
	return typeof maybeObject === 'object' && maybeObject !== null && !Array.isArray(maybeObject);
}

export function isJsonKeyObject(item: unknown): item is {
	json: unknown;
	[otherKeys: string]: unknown;
} {
	if (!isObjectLiteral(item)) return false;

	return Object.keys(item).includes('json');
}

export function sanitizeHtml(dirtyHtml: string) {
	const allowedAttributes = ['href','name', 'target', 'title', 'class', 'id'];
	const allowedTags = ['p', 'strong', 'b', 'code', 'a', 'br', 'i', 'em', 'small' ];

	const sanitizedHtml = xss(dirtyHtml, {
		onTagAttr: (tag, name, value) => {
			if (tag === 'img' && name === 'src') {
				// Only allow http requests to supported image files from the `static` directory
				const isImageFile = value.split('#')[0].match(/\.(jpeg|jpg|gif|png|webp)$/) !== null;
				const isStaticImageFile = isImageFile && value.startsWith('/static/');
				if (!value.startsWith('https://') && !isStaticImageFile) {
					return '';
				}
			}

			// Allow `allowedAttributes` and all `data-*` attributes
			if(allowedAttributes.includes(name) || name.startsWith('data-')) return `${name}="${friendlyAttrValue(value)}"`;

			return;
			// Return nothing, means keep the default handling measure
		},
		onTag: (tag) => {
			if(!allowedTags.includes(tag)) return '';
			return;
		},
	});

	return sanitizedHtml;
}
<<<<<<< HEAD
=======

export const isEmpty = (value?: unknown): boolean => {
	if (!value && value !== 0) return true;
	if(Array.isArray(value)){
		if(!value.length) return true;
		return value.every(isEmpty);
	}
	if (typeof value === 'object') {
		return Object.values(value).every(isEmpty);
	}
	return false;
};
>>>>>>> b67e41b4
<|MERGE_RESOLUTION|>--- conflicted
+++ resolved
@@ -44,8 +44,6 @@
 
 	return sanitizedHtml;
 }
-<<<<<<< HEAD
-=======
 
 export const isEmpty = (value?: unknown): boolean => {
 	if (!value && value !== 0) return true;
@@ -57,5 +55,4 @@
 		return Object.values(value).every(isEmpty);
 	}
 	return false;
-};
->>>>>>> b67e41b4
+};