import type {
	IExecutionPushResponse,
	IExecutionResponse,
	IStartRunData,
	IWorkflowDb,
} from '@/Interface';

import type {
	IRunData,
	IRunExecutionData,
	ITaskData,
	IPinData,
	Workflow,
	StartNodeData,
	IRun,
	INode,
	IDataObject,
} from 'n8n-workflow';

import { NodeConnectionType } from 'n8n-workflow';

import { useToast } from '@/composables/useToast';
import { useNodeHelpers } from '@/composables/useNodeHelpers';

import { CHAT_TRIGGER_NODE_TYPE, SINGLE_WEBHOOK_TRIGGERS } from '@/constants';

import { useRootStore } from '@/stores/root.store';
import { useUIStore } from '@/stores/ui.store';
import { useWorkflowsStore } from '@/stores/workflows.store';
import { displayForm } from '@/utils/executionUtils';
import { useExternalHooks } from '@/composables/useExternalHooks';
import { useWorkflowHelpers } from '@/composables/useWorkflowHelpers';
import type { useRouter } from 'vue-router';
import { isEmpty } from '@/utils/typesUtils';
import { useI18n } from '@/composables/useI18n';
import { get } from 'lodash-es';
import { useExecutionsStore } from '@/stores/executions.store';
import { useLocalStorage } from '@vueuse/core';

<<<<<<< HEAD
const FORM_RELOAD = 'n8n_redirect_to_next_form_test_page';

const getDirtyNodesIds = (runData: IRunData): string[] | undefined => {
	const workflowsStore = useWorkflowsStore();

	const dirtyIds = Object.entries(runData).reduce<string[]>((acc, [nodeName, tasks]) => {
		if (!tasks.length) return acc;

		const updatedAt = workflowsStore.getParametersLastUpdate(nodeName) ?? 0;

		if (updatedAt > tasks[0].startTime) {
			acc.push(nodeName);
		}

		return acc;
	}, []);

	return dirtyIds.length ? dirtyIds : undefined;
};

=======
>>>>>>> 459e6aa9
export function useRunWorkflow(useRunWorkflowOpts: { router: ReturnType<typeof useRouter> }) {
	const nodeHelpers = useNodeHelpers();
	const workflowHelpers = useWorkflowHelpers({ router: useRunWorkflowOpts.router });
	const i18n = useI18n();
	const toast = useToast();

	const rootStore = useRootStore();
	const uiStore = useUIStore();
	const workflowsStore = useWorkflowsStore();
	const executionsStore = useExecutionsStore();
	// Starts to execute a workflow on server
	async function runWorkflowApi(runData: IStartRunData): Promise<IExecutionPushResponse> {
		if (!rootStore.pushConnectionActive) {
			// Do not start if the connection to server is not active
			// because then it can not receive the data as it executes.
			throw new Error(i18n.baseText('workflowRun.noActiveConnectionToTheServer'));
		}

		workflowsStore.subWorkflowExecutionError = null;

		uiStore.addActiveAction('workflowRunning');

		let response: IExecutionPushResponse;

		try {
			response = await workflowsStore.runWorkflow(runData);
		} catch (error) {
			uiStore.removeActiveAction('workflowRunning');
			throw error;
		}

		if (response.executionId !== undefined) {
			workflowsStore.activeExecutionId = response.executionId;
		}

		if (response.waitingForWebhook === true && useWorkflowsStore().nodesIssuesExist) {
			uiStore.removeActiveAction('workflowRunning');
			throw new Error(i18n.baseText('workflowRun.showError.resolveOutstandingIssues'));
		}

		if (response.waitingForWebhook === true) {
			workflowsStore.executionWaitingForWebhook = true;
		}

		return response;
	}

	async function runWorkflow(options: {
		destinationNode?: string;
		triggerNode?: string;
		nodeData?: ITaskData;
		source?: string;
	}): Promise<IExecutionPushResponse | undefined> {
		const workflow = workflowHelpers.getCurrentWorkflow();

		if (uiStore.isActionActive['workflowRunning']) {
			return;
		}

		toast.clearAllStickyNotifications();

		try {
			// Get the direct parents of the node
			let directParentNodes: string[] = [];
			if (options.destinationNode !== undefined) {
				directParentNodes = workflow.getParentNodes(
					options.destinationNode,
					NodeConnectionType.Main,
					-1,
				);
			}

			const runData = workflowsStore.getWorkflowRunData;

			if (workflowsStore.isNewWorkflow) {
				await workflowHelpers.saveCurrentWorkflow();
			}

			const workflowData = await workflowHelpers.getWorkflowDataToSave();

			const consolidatedData = consolidateRunDataAndStartNodes(
				directParentNodes,
				runData,
				workflowData.pinData,
				workflow,
			);

			const { startNodeNames } = consolidatedData;
			const destinationNodeType = options.destinationNode
				? workflowsStore.getNodeByName(options.destinationNode)?.type
				: '';

			let { runData: newRunData } = consolidatedData;
			let executedNode: string | undefined;
			if (
				startNodeNames.length === 0 &&
				'destinationNode' in options &&
				options.destinationNode !== undefined
			) {
				executedNode = options.destinationNode;
				startNodeNames.push(options.destinationNode);
			} else if ('triggerNode' in options && 'nodeData' in options) {
				startNodeNames.push(
					...workflow.getChildNodes(options.triggerNode as string, NodeConnectionType.Main, 1),
				);
				newRunData = {
					[options.triggerNode as string]: [options.nodeData],
				} as IRunData;
				executedNode = options.triggerNode;
			}

			// If the destination node is specified, check if it is a chat node or has a chat parent
			if (
				options.destinationNode &&
				(workflowsStore.checkIfNodeHasChatParent(options.destinationNode) ||
					destinationNodeType === CHAT_TRIGGER_NODE_TYPE)
			) {
				const startNode = workflow.getStartNode(options.destinationNode);
				if (startNode && startNode.type === CHAT_TRIGGER_NODE_TYPE) {
					// Check if the chat node has input data or pin data
					const chatHasInputData =
						nodeHelpers.getNodeInputData(startNode, 0, 0, 'input')?.length > 0;
					const chatHasPinData = !!workflowData.pinData?.[startNode.name];

					// If the chat node has no input data or pin data, open the chat modal
					// and halt the execution
					if (!chatHasInputData && !chatHasPinData) {
						workflowsStore.setPanelOpen('chat', true);
						return;
					}
				}
			}

			const triggers = workflowData.nodes.filter(
				(node) => node.type.toLowerCase().includes('trigger') && !node.disabled,
			);

			//if no destination node is specified
			//and execution is not triggered from chat
			//and there are other triggers in the workflow
			//disable chat trigger node to avoid modal opening and webhook creation
			if (
				!options.destinationNode &&
				options.source !== 'RunData.ManualChatMessage' &&
				workflowData.nodes.some((node) => node.type === CHAT_TRIGGER_NODE_TYPE)
			) {
				const otherTriggers = triggers.filter((node) => node.type !== CHAT_TRIGGER_NODE_TYPE);

				if (otherTriggers.length) {
					const chatTriggerNode = workflowData.nodes.find(
						(node) => node.type === CHAT_TRIGGER_NODE_TYPE,
					);
					if (chatTriggerNode) {
						chatTriggerNode.disabled = true;
					}
				}
			}

			const startNodes: StartNodeData[] = startNodeNames.map((name) => {
				// Find for each start node the source data
				let sourceData = get(runData, [name, 0, 'source', 0], null);
				if (sourceData === null) {
					const parentNodes = workflow.getParentNodes(name, NodeConnectionType.Main, 1);
					const executeData = workflowHelpers.executeData(
						parentNodes,
						name,
						NodeConnectionType.Main,
						0,
					);
					sourceData = get(executeData, ['source', NodeConnectionType.Main, 0], null);
				}
				return {
					name,
					sourceData,
				};
			});

			const singleWebhookTrigger = triggers.find((node) =>
				SINGLE_WEBHOOK_TRIGGERS.includes(node.type),
			);

			if (singleWebhookTrigger && workflowsStore.isWorkflowActive) {
				toast.showMessage({
					title: i18n.baseText('workflowRun.showError.deactivate'),
					message: i18n.baseText('workflowRun.showError.productionActive', {
						interpolate: { nodeName: singleWebhookTrigger.name },
					}),
					type: 'error',
				});
				return undefined;
			}

			// -1 means the backend chooses the default
			// 0 is the old flow
			// 1 is the new flow
			const partialExecutionVersion = useLocalStorage('PartialExecution.version', -1);
			const startRunData: IStartRunData = {
				workflowData,
				// With the new partial execution version the backend decides what run
				// data to use and what to ignore.
				runData: partialExecutionVersion.value === 1 ? (runData ?? undefined) : newRunData,
				startNodes,
			};
			if ('destinationNode' in options) {
				startRunData.destinationNode = options.destinationNode;
			}

			if (startRunData.runData) {
				startRunData.dirtyIds = getDirtyNodesIds(startRunData.runData);
			}

			// Init the execution data to represent the start of the execution
			// that data which gets reused is already set and data of newly executed
			// nodes can be added as it gets pushed in
			const executionData: IExecutionResponse = {
				id: '__IN_PROGRESS__',
				finished: false,
				mode: 'manual',
				status: 'running',
				createdAt: new Date(),
				startedAt: new Date(),
				stoppedAt: undefined,
				workflowId: workflow.id,
				executedNode,
				data: {
					resultData: {
						runData: newRunData ?? {},
						pinData: workflowData.pinData,
						workflowData,
					},
				} as IRunExecutionData,
				workflowData: {
					id: workflowsStore.workflowId,
					name: workflowData.name!,
					active: workflowData.active!,
					createdAt: 0,
					updatedAt: 0,
					...workflowData,
				} as IWorkflowDb,
			};
			workflowsStore.setWorkflowExecutionData(executionData);
			nodeHelpers.updateNodesExecutionIssues();

			workflowHelpers.setDocumentTitle(workflow.name as string, 'EXECUTING');
			const runWorkflowApiResponse = await runWorkflowApi(startRunData);
			const pinData = workflowData.pinData ?? {};

			const getTestUrl = (() => {
				return (node: INode) => {
					const path =
						node.parameters.path ||
						(node.parameters.options as IDataObject)?.path ||
						node.webhookId;
					return `${rootStore.formTestUrl}/${path as string}`;
				};
			})();

			try {
				displayForm({
					nodes: workflowData.nodes,
					runData: workflowsStore.getWorkflowExecution?.data?.resultData?.runData,
					destinationNode: options.destinationNode,
					pinData,
					directParentNodes,
					source: options.source,
					getTestUrl,
				});
			} catch (error) {}

			await useExternalHooks().run('workflowRun.runWorkflow', {
				nodeName: options.destinationNode,
				source: options.source,
			});

			return runWorkflowApiResponse;
		} catch (error) {
			workflowHelpers.setDocumentTitle(workflow.name as string, 'ERROR');
			toast.showError(error, i18n.baseText('workflowRun.showError.title'));
			return undefined;
		}
	}

	function consolidateRunDataAndStartNodes(
		directParentNodes: string[],
		runData: IRunData | null,
		pinData: IPinData | undefined,
		workflow: Workflow,
	): { runData: IRunData | undefined; startNodeNames: string[] } {
		const startNodeNames = new Set<string>();
		let newRunData: IRunData | undefined;

		if (runData !== null && Object.keys(runData).length !== 0) {
			newRunData = {};
			// Go over the direct parents of the node
			for (const directParentNode of directParentNodes) {
				// Go over the parents of that node so that we can get a start
				// node for each of the branches
				const parentNodes = workflow.getParentNodes(directParentNode, NodeConnectionType.Main);

				// Add also the enabled direct parent to be checked
				if (workflow.nodes[directParentNode].disabled) continue;

				parentNodes.push(directParentNode);

				for (const parentNode of parentNodes) {
					// We want to execute nodes that don't have run data neither pin data
					// in addition, if a node failed we want to execute it again
					if (
						(!runData[parentNode]?.length && !pinData?.[parentNode]?.length) ||
						runData[parentNode]?.[0]?.error !== undefined
					) {
						// When we hit a node which has no data we stop and set it
						// as a start node the execution from and then go on with other
						// direct input nodes
						startNodeNames.add(parentNode);
						break;
					}
					if (runData[parentNode] && !runData[parentNode]?.[0]?.error) {
						newRunData[parentNode] = runData[parentNode]?.slice(0, 1);
					}
				}
			}

			if (isEmpty(newRunData)) {
				// If there is no data for any of the parent nodes make sure
				// that run data is empty that it runs regularly
				newRunData = undefined;
			}
		}

		return { runData: newRunData, startNodeNames: [...startNodeNames] };
	}

	async function stopCurrentExecution() {
		const executionId = workflowsStore.activeExecutionId;
		if (executionId === null) {
			return;
		}

		try {
			await executionsStore.stopCurrentExecution(executionId);
		} catch (error) {
			// Execution stop might fail when the execution has already finished. Let's treat this here.
			const execution = await workflowsStore.getExecution(executionId);

			if (execution === undefined) {
				// execution finished but was not saved (e.g. due to low connectivity)
				toast.showMessage({
					title: i18n.baseText('nodeView.showMessage.stopExecutionCatch.unsaved.title'),
					message: i18n.baseText('nodeView.showMessage.stopExecutionCatch.unsaved.message'),
					type: 'success',
				});
			} else if (execution?.finished) {
				// execution finished before it could be stopped
				const executedData = {
					data: execution.data,
					finished: execution.finished,
					mode: execution.mode,
					startedAt: execution.startedAt,
					stoppedAt: execution.stoppedAt,
				} as IRun;
				workflowsStore.setWorkflowExecutionData(executedData as IExecutionResponse);
				toast.showMessage({
					title: i18n.baseText('nodeView.showMessage.stopExecutionCatch.title'),
					message: i18n.baseText('nodeView.showMessage.stopExecutionCatch.message'),
					type: 'success',
				});
			} else {
				toast.showError(error, i18n.baseText('nodeView.showError.stopExecution.title'));
			}
		} finally {
			workflowsStore.markExecutionAsStopped();
		}
	}

	async function stopWaitingForWebhook() {
		try {
			await workflowsStore.removeTestWebhook(workflowsStore.workflowId);
		} catch (error) {
			toast.showError(error, i18n.baseText('nodeView.showError.stopWaitingForWebhook.title'));
			return;
		}
	}

	return {
		consolidateRunDataAndStartNodes,
		runWorkflow,
		runWorkflowApi,
		stopCurrentExecution,
		stopWaitingForWebhook,
	};
}<|MERGE_RESOLUTION|>--- conflicted
+++ resolved
@@ -37,9 +37,6 @@
 import { useExecutionsStore } from '@/stores/executions.store';
 import { useLocalStorage } from '@vueuse/core';
 
-<<<<<<< HEAD
-const FORM_RELOAD = 'n8n_redirect_to_next_form_test_page';
-
 const getDirtyNodesIds = (runData: IRunData): string[] | undefined => {
 	const workflowsStore = useWorkflowsStore();
 
@@ -58,8 +55,6 @@
 	return dirtyIds.length ? dirtyIds : undefined;
 };
 
-=======
->>>>>>> 459e6aa9
 export function useRunWorkflow(useRunWorkflowOpts: { router: ReturnType<typeof useRouter> }) {
 	const nodeHelpers = useNodeHelpers();
 	const workflowHelpers = useWorkflowHelpers({ router: useRunWorkflowOpts.router });
