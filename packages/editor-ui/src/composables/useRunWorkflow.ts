--- conflicted
+++ resolved
@@ -36,11 +36,7 @@
 import { useI18n } from '@/composables/useI18n';
 import { get } from 'lodash-es';
 import { useExecutionsStore } from '@/stores/executions.store';
-<<<<<<< HEAD
-import { useLocalStorage } from '@vueuse/core';
 import { useTelemetry } from './useTelemetry';
-=======
->>>>>>> 7ca6a796
 import { useSettingsStore } from '@/stores/settings.store';
 
 const getDirtyNodeNames = (
