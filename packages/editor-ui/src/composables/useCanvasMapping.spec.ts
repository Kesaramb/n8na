--- conflicted
+++ resolved
@@ -14,16 +14,12 @@
 } from '@/__tests__/mocks';
 import { MANUAL_TRIGGER_NODE_TYPE, SET_NODE_TYPE } from '@/constants';
 import { useNodeTypesStore } from '@/stores/nodeTypes.store';
-<<<<<<< HEAD
-import { useWorkflowsStore } from '../stores/workflows.store';
+import { useWorkflowsStore } from '@/stores/workflows.store';
 import {
 	createCanvasConnectionHandleString,
 	createCanvasConnectionId,
 } from '@/utils/canvasUtilsV2';
 import { CanvasConnectionMode } from '@/types';
-=======
-import { useWorkflowsStore } from '@/stores/workflows.store';
->>>>>>> 57dfefd0
 
 beforeEach(() => {
 	const pinia = createPinia();
@@ -252,7 +248,6 @@
 				workflowObject: ref(workflowObject) as Ref<Workflow>,
 			});
 
-<<<<<<< HEAD
 			const source = manualTriggerNode.id;
 			const sourceHandle = createCanvasConnectionHandleString({
 				type: NodeConnectionType.Main,
@@ -272,10 +267,7 @@
 				targetHandle,
 			});
 
-			expect(connections.value).toEqual([
-=======
 			expect(mappedConnections.value).toEqual([
->>>>>>> 57dfefd0
 				{
 					data: {
 						fromNodeName: manualTriggerNode.name,
@@ -325,7 +317,6 @@
 				workflowObject: ref(workflowObject) as Ref<Workflow>,
 			});
 
-<<<<<<< HEAD
 			const sourceA = manualTriggerNode.id;
 			const sourceHandleA = createCanvasConnectionHandleString({
 				type: NodeConnectionType.AiTool,
@@ -364,10 +355,7 @@
 				targetHandle: targetHandleB,
 			});
 
-			expect(connections.value).toEqual([
-=======
 			expect(mappedConnections.value).toEqual([
->>>>>>> 57dfefd0
 				{
 					data: {
 						fromNodeName: manualTriggerNode.name,
