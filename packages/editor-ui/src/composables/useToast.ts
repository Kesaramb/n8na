import { ElNotification as Notification } from 'element-plus';
import type { NotificationHandle, MessageBoxState } from 'element-plus';
import type { NotificationOptions } from '@/Interface';
import { sanitizeHtml } from '@/utils/htmlUtils';
import { useTelemetry } from '@/composables/useTelemetry';
import { useWorkflowsStore } from '@/stores/workflows.store';
import { useUIStore } from '@/stores/ui.store';
import { useI18n } from './useI18n';
import { useExternalHooks } from './useExternalHooks';
import { VIEWS } from '@/constants';
import type { ApplicationError } from 'n8n-workflow';
import { useStyles } from './useStyles';
<<<<<<< HEAD
import { useCanvasStore } from '@/stores/canvas.store';
=======
import { useSettingsStore } from '@/stores/settings.store';
>>>>>>> c1a7f682

export interface NotificationErrorWithNodeAndDescription extends ApplicationError {
	node: {
		name: string;
	};
	description: string;
}

const stickyNotificationQueue: NotificationHandle[] = [];

export function useToast() {
	const telemetry = useTelemetry();
	const workflowsStore = useWorkflowsStore();
	const uiStore = useUIStore();
	const externalHooks = useExternalHooks();
	const i18n = useI18n();
	const settingsStore = useSettingsStore();
	const { APP_Z_INDEXES } = useStyles();
	const canvasStore = useCanvasStore();

	const messageDefaults: Partial<Omit<NotificationOptions, 'message'>> = {
		dangerouslyUseHTMLString: false,
		position: 'bottom-right',
		zIndex: APP_Z_INDEXES.TOASTS, // above NDV and modal overlays
		offset: settingsStore.isAiAssistantEnabled ? 64 : 0,
		appendTo: '#app-grid',
		customClass: 'content-toast',
	};

	function showMessage(messageData: Partial<NotificationOptions>, track = true) {
		const { message, title } = messageData;
		const params = { ...messageDefaults, ...messageData };

		params.offset = +canvasStore.panelHeight;

		if (typeof message === 'string') {
			params.message = sanitizeHtml(message);
		}

		if (typeof title === 'string') {
			params.title = sanitizeHtml(title);
		}

		const notification = Notification(params);

		if (params.duration === 0) {
			stickyNotificationQueue.push(notification);
		}

		if (params.type === 'error' && track) {
			telemetry.track('Instance FE emitted error', {
				error_title: params.title,
				error_message: params.message,
				caused_by_credential: causedByCredential(params.message as string),
				workflow_id: workflowsStore.workflowId,
			});
		}

		return notification;
	}

	function showToast(config: {
		title: string;
		message: NotificationOptions['message'];
		onClick?: () => void;
		onClose?: () => void;
		duration?: number;
		customClass?: string;
		closeOnClick?: boolean;
		type?: MessageBoxState['type'];
		dangerouslyUseHTMLString?: boolean;
	}) {
		// eslint-disable-next-line prefer-const
		let notification: NotificationHandle;
		if (config.closeOnClick) {
			const cb = config.onClick;
			config.onClick = () => {
				if (notification) {
					notification.close();
				}

				if (cb) {
					cb();
				}
			};
		}

		notification = showMessage({
			title: config.title,
			message: config.message,
			onClick: config.onClick,
			onClose: config.onClose,
			duration: config.duration,
			customClass: config.customClass,
			type: config.type,
			dangerouslyUseHTMLString: config.dangerouslyUseHTMLString ?? true,
		});

		return notification;
	}

	function collapsableDetails({ description, node }: NotificationErrorWithNodeAndDescription) {
		if (!description) return '';

		const errorDescription =
			description.length > 500 ? `${description.slice(0, 500)}...` : description;

		return `
				<br>
				<br>
				<details>
					<summary
						style="color: #ff6d5a; font-weight: bold; cursor: pointer;"
					>
						${i18n.baseText('showMessage.showDetails')}
					</summary>
					<p>${node.name}: ${errorDescription}</p>
				</details>
			`;
	}

	function showError(e: Error | unknown, title: string, message?: string) {
		const error = e as NotificationErrorWithNodeAndDescription;
		const messageLine = message ? `${message}<br/>` : '';
		showMessage(
			{
				title,
				message: `
					${messageLine}
					<i>${error.message}</i>
					${collapsableDetails(error)}`,
				type: 'error',
				duration: 0,
				dangerouslyUseHTMLString: true,
			},
			false,
		);

		void externalHooks.run('showMessage.showError', {
			title,
			message,
			errorMessage: error.message,
		});

		telemetry.track('Instance FE emitted error', {
			error_title: title,
			error_description: message,
			error_message: error.message,
			caused_by_credential: causedByCredential(error.message),
			workflow_id: workflowsStore.workflowId,
		});
	}

	function showAlert(config: NotificationOptions): NotificationHandle {
		return Notification({
			...config,
		});
	}

	function causedByCredential(message: string | undefined) {
		if (!message || typeof message !== 'string') return false;

		return message.includes('Credentials for') && message.includes('are not set');
	}

	function clearAllStickyNotifications() {
		stickyNotificationQueue.forEach((notification) => {
			if (notification) {
				notification.close();
			}
		});

		stickyNotificationQueue.length = 0;
	}

	// Pick up and display notifications for the given list of views
	function showNotificationForViews(views: VIEWS[]) {
		const notifications: NotificationOptions[] = [];
		views.forEach((view) => {
			notifications.push(...(uiStore.pendingNotificationsForViews[view] ?? []));
		});
		if (notifications.length) {
			notifications.forEach(async (notification) => {
				// Notifications show on top of each other without this timeout
				setTimeout(() => {
					showMessage(notification);
				}, 5);
			});
			// Clear the queue once all notifications are shown
			uiStore.setNotificationsForView(VIEWS.WORKFLOW, []);
		}
	}

	return {
		showMessage,
		showToast,
		showError,
		showAlert,
		clearAllStickyNotifications,
		showNotificationForViews,
	};
}<|MERGE_RESOLUTION|>--- conflicted
+++ resolved
@@ -10,11 +10,8 @@
 import { VIEWS } from '@/constants';
 import type { ApplicationError } from 'n8n-workflow';
 import { useStyles } from './useStyles';
-<<<<<<< HEAD
 import { useCanvasStore } from '@/stores/canvas.store';
-=======
 import { useSettingsStore } from '@/stores/settings.store';
->>>>>>> c1a7f682
 
 export interface NotificationErrorWithNodeAndDescription extends ApplicationError {
 	node: {
@@ -39,7 +36,7 @@
 		dangerouslyUseHTMLString: false,
 		position: 'bottom-right',
 		zIndex: APP_Z_INDEXES.TOASTS, // above NDV and modal overlays
-		offset: settingsStore.isAiAssistantEnabled ? 64 : 0,
+		offset: settingsStore.isAiAssistantEnabled || canvasStore.isChatPanelOpen ? 64 : 0,
 		appendTo: '#app-grid',
 		customClass: 'content-toast',
 	};
