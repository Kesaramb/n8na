--- conflicted
+++ resolved
@@ -14,14 +14,11 @@
 	const label = computed(() => handle?.label.value ?? '');
 	const isConnected = computed(() => handle?.isConnected.value ?? false);
 	const isConnecting = computed(() => handle?.isConnecting.value ?? false);
+	const isReadOnly = computed(() => handle?.isReadOnly.value);
 	const type = computed(() => handle?.type.value ?? NodeConnectionType.Main);
 	const mode = computed(() => handle?.mode.value ?? CanvasConnectionMode.Input);
-<<<<<<< HEAD
 	const index = computed(() => handle?.index.value ?? 0);
 	const runData = computed(() => handle?.runData.value);
-=======
-	const isReadOnly = computed(() => handle?.isReadOnly.value);
->>>>>>> db6e8326
 
 	return {
 		label,
