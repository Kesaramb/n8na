--- conflicted
+++ resolved
@@ -4,8 +4,6 @@
 import { UserManagementAuthenticationMethod } from '@/Interface';
 import { defaultSettings } from './defaults';
 
-<<<<<<< HEAD
-=======
 /**
  * Retries the given assertion until it passes or the timeout is reached
  *
@@ -14,7 +12,6 @@
  *   () => expect(screen.getByText('Hello')).toBeInTheDocument()
  * );
  */
->>>>>>> 400c0058
 export const retry = async (assertion: () => void, { interval = 20, timeout = 1000 } = {}) => {
 	return await new Promise((resolve, reject) => {
 		const startTime = Date.now();
