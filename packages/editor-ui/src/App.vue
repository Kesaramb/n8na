--- conflicted
+++ resolved
@@ -108,7 +108,7 @@
 	methods: {
 		async initSettings(): Promise<void> {
 			// The settings should only be initialized once
-			if(this.settingsInitialised) return;
+			if (this.settingsInitialised) return;
 
 			try {
 				await this.settingsStore.getSettings();
@@ -270,10 +270,6 @@
 		this.loading = false;
 	},
 	async mounted() {
-<<<<<<< HEAD
-=======
-
->>>>>>> e94f1f88
 		this.trackPage();
 		void this.externalHooks.run('app.mount');
 
