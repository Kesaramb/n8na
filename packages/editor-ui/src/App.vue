<template>
	<div :class="[$style.app, 'root-container']">
		<LoadingView v-if="loading" />
		<div
			v-else
			id="app"
			:class="{
				[$style.container]: true,
				[$style.sidebarCollapsed]: uiStore.sidebarMenuCollapsed,
			}"
		>
			<div id="banners" :class="$style.banners">
				<banner-stack v-if="!isDemoMode" />
			</div>
			<div id="header" :class="$style.header">
				<router-view name="header"></router-view>
			</div>
			<div id="sidebar" :class="$style.sidebar">
				<router-view name="sidebar"></router-view>
			</div>
			<div id="content" :class="$style.content">
				<router-view v-slot="{ Component }">
					<keep-alive v-if="$route.meta.keepWorkflowAlive" include="NodeView" :max="1">
						<component :is="Component" />
					</keep-alive>
					<component v-else :is="Component" />
				</router-view>
			</div>
			<Modals />
			<Telemetry />
		</div>
	</div>
</template>

<script lang="ts">
import { defineComponent } from 'vue';
import { mapStores } from 'pinia';

import BannerStack from '@/components/banners/BannerStack.vue';
import Modals from '@/components/Modals.vue';
import LoadingView from '@/views/LoadingView.vue';
import Telemetry from '@/components/Telemetry.vue';
import { HIRING_BANNER, VIEWS } from '@/constants';

import { userHelpers } from '@/mixins/userHelpers';
import { loadLanguage } from '@/plugins/i18n';
import { useGlobalLinkActions, useTitleChange, useToast, useExternalHooks } from '@/composables';
import {
	useUIStore,
	useSettingsStore,
	useUsersStore,
	useRootStore,
	useTemplatesStore,
	useNodeTypesStore,
	useCloudPlanStore,
	useSourceControlStore,
	useUsageStore,
} from '@/stores';
import { useHistoryHelper } from '@/composables/useHistoryHelper';
import { newVersions } from '@/mixins/newVersions';
import { useRoute } from 'vue-router';
import { ExpressionEvaluatorProxy } from 'n8n-workflow';

export default defineComponent({
	name: 'App',
	components: {
		BannerStack,
		LoadingView,
		Telemetry,
		Modals,
	},
	mixins: [newVersions, userHelpers],
	setup(props) {
		return {
			...useGlobalLinkActions(),
			...useHistoryHelper(useRoute()),
			...useToast(),
			externalHooks: useExternalHooks(),
			// eslint-disable-next-line @typescript-eslint/no-misused-promises
			...newVersions.setup?.(props),
		};
	},
	computed: {
		...mapStores(
			useNodeTypesStore,
			useRootStore,
			useSettingsStore,
			useTemplatesStore,
			useUIStore,
			useUsersStore,
			useSourceControlStore,
			useCloudPlanStore,
			useUsageStore,
		),
		defaultLocale(): string {
			return this.rootStore.defaultLocale;
		},
		isDemoMode(): boolean {
			return this.$route.name === VIEWS.DEMO;
		},
	},
	data() {
		return {
			postAuthenticateDone: false,
			settingsInitialized: false,
			loading: true,
		};
	},
	methods: {
		async initSettings(): Promise<void> {
			// The settings should only be initialized once
			if (this.settingsInitialized) return;

			try {
				await this.settingsStore.getSettings();
				this.settingsInitialized = true;
				// Re-compute title since settings are now available
				useTitleChange().titleReset();
			} catch (e) {
				this.showToast({
					title: this.$locale.baseText('startupError'),
					message: this.$locale.baseText('startupError.message'),
					type: 'error',
					duration: 0,
					dangerouslyUseHTMLString: true,
				});

				throw e;
			}
		},
		async loginWithCookie(): Promise<void> {
			try {
				await this.usersStore.loginWithCookie();
			} catch (e) {}
		},
		async initTemplates(): Promise<void> {
			if (!this.settingsStore.isTemplatesEnabled) {
				return;
			}
			try {
				await this.settingsStore.testTemplatesEndpoint();
			} catch (e) {}
		},
		logHiringBanner() {
			if (this.settingsStore.isHiringBannerEnabled && !this.isDemoMode) {
				console.log(HIRING_BANNER);
			}
		},
		async checkForCloudData() {
			await this.cloudPlanStore.checkForCloudPlanData();
			await this.cloudPlanStore.fetchUserCloudAccount();
		},
		async initialize(): Promise<void> {
			await this.initSettings();
			ExpressionEvaluatorProxy.setEvaluator(useSettingsStore().settings.expressions.evaluator);
			await Promise.all([this.loginWithCookie(), this.initTemplates()]);
		},
		trackPage(): void {
			this.uiStore.currentView = this.$route.name || '';
			if (this.$route?.meta?.templatesEnabled) {
				this.templatesStore.setSessionId();
			} else {
				this.templatesStore.resetSessionId(); // reset telemetry session id when user leaves template pages
			}

			this.$telemetry.page(this.$route);
		},
		async checkRouteAccess() {
			// redirect to setup page. user should be redirected to this only once
			if (this.settingsStore.showSetupPage) {
				if (this.$route.name === VIEWS.SETUP) {
					return;
				}

				return this.$router.replace({ name: VIEWS.SETUP });
			}

			if (this.canUserAccessCurrentRoute()) {
				return;
			}

			// if cannot access page and not logged in, ask to sign in
			const user = this.usersStore.currentUser;
			if (!user) {
				const redirect =
					this.$route.query.redirect ||
					encodeURIComponent(`${window.location.pathname}${window.location.search}`);
				return this.$router.replace({ name: VIEWS.SIGNIN, query: { redirect } });
			}

			// if cannot access page and is logged in, respect signin redirect
			if (this.$route.name === VIEWS.SIGNIN && typeof this.$route.query.redirect === 'string') {
				const redirect = decodeURIComponent(this.$route.query.redirect);
				if (redirect.startsWith('/')) {
					// protect against phishing
					return this.$router.replace(redirect);
				}
			}

			// if redirect is set in meta, redirect to that
			const redirect =
				this.$route.meta &&
				typeof this.$route.meta.getRedirect === 'function' &&
				this.$route.meta.getRedirect();
			if (redirect) {
				return this.$router.replace(redirect);
			}

			// if cannot access page and is logged in
			return this.$router.replace({ name: VIEWS.HOMEPAGE });
		},
		async postAuthenticate() {
			if (this.postAuthenticateDone) {
				return;
			}

			if (!this.usersStore.currentUser) {
				return;
			}

			if (this.sourceControlStore.isEnterpriseSourceControlEnabled) {
				await this.sourceControlStore.getPreferences();
			}

			this.postAuthenticateDone = true;
		},
	},
<<<<<<< HEAD
	created() {
		this.setTheme();
=======
	async created() {
		await this.initialize();
>>>>>>> 9bdb85c4
		this.logHiringBanner();
	},
	async mounted() {
		await this.initialize();
		await Promise.all(
			[this.checkForCloudData()].concat(
				this.defaultLocale !== 'en' ? [this.nodeTypesStore.getNodeTranslationHeaders()] : [],
			),
		);

		void this.checkForNewVersions();
		void this.postAuthenticate();

		this.loading = false;

		void this.externalHooks.run('app.mount');
		this.trackPage();
	},
	watch: {
		'usersStore.currentUser'(currentValue, previousValue) {
			if (currentValue && !previousValue) {
				void this.postAuthenticate();
			}
		},
		async $route() {
			await this.initSettings();
			await this.checkRouteAccess();

			this.trackPage();
		},
		defaultLocale(newLocale) {
			void loadLanguage(newLocale);
		},
	},
});
</script>

<style lang="scss" module>
.app {
	height: 100vh;
	overflow: hidden;
}

.container {
	display: grid;
	grid-template-areas:
		'banners banners'
		'sidebar header'
		'sidebar content';
	grid-auto-columns: fit-content($sidebar-expanded-width) 1fr;
	grid-template-rows: auto fit-content($header-height) 1fr;
	height: 100vh;
}

.banners {
	grid-area: banners;
	z-index: 999;
}

.content {
	display: flex;
	grid-area: content;
	overflow: auto;
	height: 100%;
	width: 100%;
	justify-content: center;

	main {
		width: 100%;
		height: 100%;
	}
}

.header {
	grid-area: header;
	z-index: 99;
}

.sidebar {
	grid-area: sidebar;
	height: 100%;
	z-index: 999;
}
</style><|MERGE_RESOLUTION|>--- conflicted
+++ resolved
@@ -225,13 +225,7 @@
 			this.postAuthenticateDone = true;
 		},
 	},
-<<<<<<< HEAD
 	created() {
-		this.setTheme();
-=======
-	async created() {
-		await this.initialize();
->>>>>>> 9bdb85c4
 		this.logHiringBanner();
 	},
 	async mounted() {
