--- conflicted
+++ resolved
@@ -142,11 +142,7 @@
 			}
 
 			// if cannot access page and not logged in, ask to sign in
-<<<<<<< HEAD
-			const user = this.usersStore.currentUser as IUser | null;
-=======
 			const user = this.usersStore.currentUser;
->>>>>>> 40e413d9
 			if (!user) {
 				const redirect =
 					this.$route.query.redirect ||
