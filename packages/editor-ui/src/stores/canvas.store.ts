import { computed, ref } from 'vue';
import { defineStore } from 'pinia';
import { useWorkflowsStore } from '@/stores/workflows.store';
import type { INodeUi, XYPosition } from '@/Interface';
import { useLoadingService } from '@/composables/useLoadingService';

export const useCanvasStore = defineStore('canvas', () => {
	const workflowStore = useWorkflowsStore();
	const loadingService = useLoadingService();

	const newNodeInsertPosition = ref<XYPosition | null>(null);
	const panelHeight = ref(0);

	const nodes = computed<INodeUi[]>(() => workflowStore.allNodes);
	const aiNodes = computed<INodeUi[]>(() =>
		nodes.value.filter((node) => node.type.includes('langchain')),
	);
<<<<<<< HEAD
	const isDemo = ref<boolean>(false);
	const nodeViewScale = ref<number>(1);
	const canvasAddButtonPosition = ref<XYPosition>([1, 1]);
	const readOnlyEnv = computed(() => sourceControlStore.preferences.branchReadOnly);
	const lastSelectedConnectionComputed = computed<Connection | undefined>(
		() => lastSelectedConnection.value,
	);

	const setReadOnly = (readOnly: boolean) => {
		if (jsPlumbInstanceRef.value) {
			jsPlumbInstanceRef.value.elementsDraggable = !readOnly;
			jsPlumbInstanceRef.value.setDragConstrainFunction(((pos: PointXY) =>
				readOnly ? null : pos) as ConstrainFunction);
		}
	};

	const setLastSelectedConnection = (connection: Connection | undefined) => {
		lastSelectedConnection.value = connection;
	};

	const setRecenteredCanvasAddButtonPosition = (offset?: XYPosition) => {
		const position = getMidCanvasPosition(nodeViewScale.value, offset ?? [0, 0]);

		position[0] -= PLACEHOLDER_TRIGGER_NODE_SIZE / 2;
		position[1] -= PLACEHOLDER_TRIGGER_NODE_SIZE / 2;

		canvasAddButtonPosition.value = getNewNodePosition(nodes.value, position);
	};

	const getPlaceholderTriggerNodeUI = (): INodeUi => {
		setRecenteredCanvasAddButtonPosition();

		return {
			id: uuid(),
			...DEFAULT_PLACEHOLDER_TRIGGER_BUTTON,
			position: canvasAddButtonPosition.value,
		};
	};

	const getAutoAddManualTriggerNode = (): INodeUi | null => {
		const manualTriggerNode = nodeTypesStore.getNodeType(MANUAL_TRIGGER_NODE_TYPE);

		if (!manualTriggerNode) {
			return null;
		}

		return {
			id: uuid(),
			name: manualTriggerNode.defaults.name?.toString() ?? manualTriggerNode.displayName,
			type: MANUAL_TRIGGER_NODE_TYPE,
			parameters: {},
			position: canvasAddButtonPosition.value,
			typeVersion: 1,
		};
	};

	const getNodesWithPlaceholderNode = (): INodeUi[] =>
		triggerNodes.value.length > 0 ? nodes.value : [getPlaceholderTriggerNodeUI(), ...nodes.value];

	const canvasPositionFromPagePosition = (position: XYPosition): XYPosition => {
		const sidebarWidth = isDemo.value
			? 0
			: uiStore.sidebarMenuCollapsed
				? SIDEBAR_WIDTH
				: SIDEBAR_WIDTH_EXPANDED;

		const relativeX = position[0] - sidebarWidth;
		const relativeY = isDemo.value
			? position[1]
			: position[1] - uiStore.bannersHeight - uiStore.headerHeight;

		return [relativeX, relativeY];
	};

	const setZoomLevel = (zoomLevel: number, offset: XYPosition) => {
		nodeViewScale.value = zoomLevel;
		jsPlumbInstanceRef.value?.setZoom(zoomLevel);
		uiStore.nodeViewOffsetPosition = offset;
	};

	const resetZoom = () => {
		const { scale, offset } = scaleReset({
			scale: nodeViewScale.value,
			offset: uiStore.nodeViewOffsetPosition,
			origin: canvasPositionFromPagePosition([window.innerWidth / 2, window.innerHeight / 2]),
		});
		setZoomLevel(scale, offset);
	};

	const zoomIn = () => {
		const { scale, offset } = scaleBigger({
			scale: nodeViewScale.value,
			offset: uiStore.nodeViewOffsetPosition,
			origin: canvasPositionFromPagePosition([window.innerWidth / 2, window.innerHeight / 2]),
		});
		setZoomLevel(scale, offset);
	};

	const zoomOut = () => {
		const { scale, offset } = scaleSmaller({
			scale: nodeViewScale.value,
			offset: uiStore.nodeViewOffsetPosition,
			origin: canvasPositionFromPagePosition([window.innerWidth / 2, window.innerHeight / 2]),
		});
		setZoomLevel(scale, offset);
	};

	const zoomToFit = () => {
		const nodes = getNodesWithPlaceholderNode();
		if (!nodes.length) {
			// some unknown workflow executions
			return;
		}
		const { zoomLevel, offset } = getZoomToFit(nodes, !isDemo.value);
		setZoomLevel(zoomLevel, offset);
	};

	const wheelMoveWorkflow = (deltaX: number, deltaY: number, shiftKeyPressed = false) => {
		const offsetPosition = uiStore.nodeViewOffsetPosition;
		const nodeViewOffsetPositionX = offsetPosition[0] - (shiftKeyPressed ? deltaY : deltaX);
		const nodeViewOffsetPositionY = offsetPosition[1] - (shiftKeyPressed ? deltaX : deltaY);
		uiStore.nodeViewOffsetPosition = [nodeViewOffsetPositionX, nodeViewOffsetPositionY];
	};

	const wheelScroll = (e: WheelEvent) => {
		// Prevent browser back/forward gesture, default pinch to zoom etc.
		e.preventDefault();

		const { deltaX, deltaY } = normalizeWheelEventDelta(e);

		if (e.ctrlKey || e.metaKey) {
			const scaleFactor = getScaleFromWheelEventDelta(deltaY);
			const { scale, offset } = applyScale(scaleFactor)({
				scale: nodeViewScale.value,
				offset: uiStore.nodeViewOffsetPosition,
				origin: canvasPositionFromPagePosition(getMousePosition(e)),
			});
			setZoomLevel(scale, offset);
			return;
		}
		wheelMoveWorkflow(deltaX, deltaY, e.shiftKey);
	};

	function initInstance(container: Element) {
		// Make sure to clean-up previous instance if it exists
		if (jsPlumbInstanceRef.value) {
			jsPlumbInstanceRef.value.destroy();
			jsPlumbInstanceRef.value.reset();
			jsPlumbInstanceRef.value = undefined;
		}

		jsPlumbInstanceRef.value = newInstance({
			container,
			connector: CONNECTOR_FLOWCHART_TYPE,
			resizeObserver: false,
			endpoint: {
				type: 'Dot',
				options: { radius: 5 },
			},
			paintStyle: CONNECTOR_PAINT_STYLE_DEFAULT,
			hoverPaintStyle: CONNECTOR_PAINT_STYLE_PRIMARY,
			connectionOverlays: CONNECTOR_ARROW_OVERLAYS,
			elementsDraggable: !readOnlyEnv.value,
			dragOptions: {
				cursor: 'pointer',
				grid: { w: GRID_SIZE, h: GRID_SIZE },
				start: (params: BeforeStartEventParams) => {
					const draggedNode = params.drag.getDragElement();
					const nodeName = draggedNode.getAttribute('data-name');
					if (!nodeName) return;
					isDragging.value = true;

					const isSelected = uiStore.isNodeSelected[nodeName];

					if (params.e && !isSelected) {
						// Only the node which gets dragged directly gets an event, for all others it is
						// undefined. So check if the currently dragged node is selected and if not clear
						// the drag-selection.
						jsPlumbInstanceRef.value?.clearDragSelection();
						uiStore.resetSelectedNodes();
					}

					uiStore.addActiveAction('dragActive');
					return true;
				},
				stop: (params: DragStopEventParams) => {
					const draggedNode = params.drag.getDragElement();
					const nodeName = draggedNode.getAttribute('data-name');
					if (!nodeName) return;
					const nodeData = workflowStore.getNodeByName(nodeName);
					isDragging.value = false;
					if (uiStore.isActionActive.dragActive && nodeData) {
						const moveNodes = uiStore.getSelectedNodes.slice();
						const selectedNodeNames = moveNodes.map((node: INodeUi) => node.name);
						if (!selectedNodeNames.includes(nodeData.name)) {
							// If the current node is not in selected add it to the nodes which
							// got moved manually
							moveNodes.push(nodeData);
						}

						if (moveNodes.length > 1) {
							historyStore.startRecordingUndo();
						}
						// This does for some reason just get called once for the node that got clicked
						// even though "start" and "drag" gets called for all. So lets do for now
						// some dirty DOM query to get the new positions till I have more time to
						// create a proper solution
						let newNodePosition: XYPosition;
						moveNodes.forEach((node: INodeUi) => {
							const element = document.getElementById(node.id);
							if (element === null) {
								return;
							}

							newNodePosition = [
								parseInt(element.style.left.slice(0, -2), 10),
								parseInt(element.style.top.slice(0, -2), 10),
							];

							const updateInformation = {
								name: node.name,
								properties: {
									position: newNodePosition,
								},
							};
							const oldPosition = node.position;
							if (oldPosition[0] !== newNodePosition[0] || oldPosition[1] !== newNodePosition[1]) {
								historyStore.pushCommandToUndo(
									new MoveNodeCommand(node.name, oldPosition, newNodePosition, Date.now()),
								);
								workflowStore.updateNodeProperties(updateInformation);
							}
						});
						if (moveNodes.length > 1) {
							historyStore.stopRecordingUndo();
						}
						if (uiStore.isActionActive.dragActive) {
							uiStore.removeActiveAction('dragActive');
						}
					}
				},
				filter: '.node-description, .node-description .node-name, .node-description .node-subtitle',
			},
		});
		jsPlumbInstanceRef.value?.setDragConstrainFunction(((pos: PointXY) => {
			const isReadOnly = uiStore.isReadOnlyView;
			if (isReadOnly) {
				// Do not allow to move nodes in readOnly mode
				return null;
			}
			return pos;
		}) as ConstrainFunction);
	}

	const jsPlumbInstance = computed(() => jsPlumbInstanceRef.value as BrowserJsPlumbInstance);

	watch(readOnlyEnv, setReadOnly);
=======
>>>>>>> daa1fe93

	function setPanelHeight(height: number) {
		panelHeight.value = height;
	}

	return {
		newNodeInsertPosition,
		isLoading: loadingService.isLoading,
		aiNodes,
		panelHeight: computed(() => panelHeight.value),
		setPanelHeight,
		startLoading: loadingService.startLoading,
		setLoadingText: loadingService.setLoadingText,
		stopLoading: loadingService.stopLoading,
	};
});<|MERGE_RESOLUTION|>--- conflicted
+++ resolved
@@ -15,266 +15,6 @@
 	const aiNodes = computed<INodeUi[]>(() =>
 		nodes.value.filter((node) => node.type.includes('langchain')),
 	);
-<<<<<<< HEAD
-	const isDemo = ref<boolean>(false);
-	const nodeViewScale = ref<number>(1);
-	const canvasAddButtonPosition = ref<XYPosition>([1, 1]);
-	const readOnlyEnv = computed(() => sourceControlStore.preferences.branchReadOnly);
-	const lastSelectedConnectionComputed = computed<Connection | undefined>(
-		() => lastSelectedConnection.value,
-	);
-
-	const setReadOnly = (readOnly: boolean) => {
-		if (jsPlumbInstanceRef.value) {
-			jsPlumbInstanceRef.value.elementsDraggable = !readOnly;
-			jsPlumbInstanceRef.value.setDragConstrainFunction(((pos: PointXY) =>
-				readOnly ? null : pos) as ConstrainFunction);
-		}
-	};
-
-	const setLastSelectedConnection = (connection: Connection | undefined) => {
-		lastSelectedConnection.value = connection;
-	};
-
-	const setRecenteredCanvasAddButtonPosition = (offset?: XYPosition) => {
-		const position = getMidCanvasPosition(nodeViewScale.value, offset ?? [0, 0]);
-
-		position[0] -= PLACEHOLDER_TRIGGER_NODE_SIZE / 2;
-		position[1] -= PLACEHOLDER_TRIGGER_NODE_SIZE / 2;
-
-		canvasAddButtonPosition.value = getNewNodePosition(nodes.value, position);
-	};
-
-	const getPlaceholderTriggerNodeUI = (): INodeUi => {
-		setRecenteredCanvasAddButtonPosition();
-
-		return {
-			id: uuid(),
-			...DEFAULT_PLACEHOLDER_TRIGGER_BUTTON,
-			position: canvasAddButtonPosition.value,
-		};
-	};
-
-	const getAutoAddManualTriggerNode = (): INodeUi | null => {
-		const manualTriggerNode = nodeTypesStore.getNodeType(MANUAL_TRIGGER_NODE_TYPE);
-
-		if (!manualTriggerNode) {
-			return null;
-		}
-
-		return {
-			id: uuid(),
-			name: manualTriggerNode.defaults.name?.toString() ?? manualTriggerNode.displayName,
-			type: MANUAL_TRIGGER_NODE_TYPE,
-			parameters: {},
-			position: canvasAddButtonPosition.value,
-			typeVersion: 1,
-		};
-	};
-
-	const getNodesWithPlaceholderNode = (): INodeUi[] =>
-		triggerNodes.value.length > 0 ? nodes.value : [getPlaceholderTriggerNodeUI(), ...nodes.value];
-
-	const canvasPositionFromPagePosition = (position: XYPosition): XYPosition => {
-		const sidebarWidth = isDemo.value
-			? 0
-			: uiStore.sidebarMenuCollapsed
-				? SIDEBAR_WIDTH
-				: SIDEBAR_WIDTH_EXPANDED;
-
-		const relativeX = position[0] - sidebarWidth;
-		const relativeY = isDemo.value
-			? position[1]
-			: position[1] - uiStore.bannersHeight - uiStore.headerHeight;
-
-		return [relativeX, relativeY];
-	};
-
-	const setZoomLevel = (zoomLevel: number, offset: XYPosition) => {
-		nodeViewScale.value = zoomLevel;
-		jsPlumbInstanceRef.value?.setZoom(zoomLevel);
-		uiStore.nodeViewOffsetPosition = offset;
-	};
-
-	const resetZoom = () => {
-		const { scale, offset } = scaleReset({
-			scale: nodeViewScale.value,
-			offset: uiStore.nodeViewOffsetPosition,
-			origin: canvasPositionFromPagePosition([window.innerWidth / 2, window.innerHeight / 2]),
-		});
-		setZoomLevel(scale, offset);
-	};
-
-	const zoomIn = () => {
-		const { scale, offset } = scaleBigger({
-			scale: nodeViewScale.value,
-			offset: uiStore.nodeViewOffsetPosition,
-			origin: canvasPositionFromPagePosition([window.innerWidth / 2, window.innerHeight / 2]),
-		});
-		setZoomLevel(scale, offset);
-	};
-
-	const zoomOut = () => {
-		const { scale, offset } = scaleSmaller({
-			scale: nodeViewScale.value,
-			offset: uiStore.nodeViewOffsetPosition,
-			origin: canvasPositionFromPagePosition([window.innerWidth / 2, window.innerHeight / 2]),
-		});
-		setZoomLevel(scale, offset);
-	};
-
-	const zoomToFit = () => {
-		const nodes = getNodesWithPlaceholderNode();
-		if (!nodes.length) {
-			// some unknown workflow executions
-			return;
-		}
-		const { zoomLevel, offset } = getZoomToFit(nodes, !isDemo.value);
-		setZoomLevel(zoomLevel, offset);
-	};
-
-	const wheelMoveWorkflow = (deltaX: number, deltaY: number, shiftKeyPressed = false) => {
-		const offsetPosition = uiStore.nodeViewOffsetPosition;
-		const nodeViewOffsetPositionX = offsetPosition[0] - (shiftKeyPressed ? deltaY : deltaX);
-		const nodeViewOffsetPositionY = offsetPosition[1] - (shiftKeyPressed ? deltaX : deltaY);
-		uiStore.nodeViewOffsetPosition = [nodeViewOffsetPositionX, nodeViewOffsetPositionY];
-	};
-
-	const wheelScroll = (e: WheelEvent) => {
-		// Prevent browser back/forward gesture, default pinch to zoom etc.
-		e.preventDefault();
-
-		const { deltaX, deltaY } = normalizeWheelEventDelta(e);
-
-		if (e.ctrlKey || e.metaKey) {
-			const scaleFactor = getScaleFromWheelEventDelta(deltaY);
-			const { scale, offset } = applyScale(scaleFactor)({
-				scale: nodeViewScale.value,
-				offset: uiStore.nodeViewOffsetPosition,
-				origin: canvasPositionFromPagePosition(getMousePosition(e)),
-			});
-			setZoomLevel(scale, offset);
-			return;
-		}
-		wheelMoveWorkflow(deltaX, deltaY, e.shiftKey);
-	};
-
-	function initInstance(container: Element) {
-		// Make sure to clean-up previous instance if it exists
-		if (jsPlumbInstanceRef.value) {
-			jsPlumbInstanceRef.value.destroy();
-			jsPlumbInstanceRef.value.reset();
-			jsPlumbInstanceRef.value = undefined;
-		}
-
-		jsPlumbInstanceRef.value = newInstance({
-			container,
-			connector: CONNECTOR_FLOWCHART_TYPE,
-			resizeObserver: false,
-			endpoint: {
-				type: 'Dot',
-				options: { radius: 5 },
-			},
-			paintStyle: CONNECTOR_PAINT_STYLE_DEFAULT,
-			hoverPaintStyle: CONNECTOR_PAINT_STYLE_PRIMARY,
-			connectionOverlays: CONNECTOR_ARROW_OVERLAYS,
-			elementsDraggable: !readOnlyEnv.value,
-			dragOptions: {
-				cursor: 'pointer',
-				grid: { w: GRID_SIZE, h: GRID_SIZE },
-				start: (params: BeforeStartEventParams) => {
-					const draggedNode = params.drag.getDragElement();
-					const nodeName = draggedNode.getAttribute('data-name');
-					if (!nodeName) return;
-					isDragging.value = true;
-
-					const isSelected = uiStore.isNodeSelected[nodeName];
-
-					if (params.e && !isSelected) {
-						// Only the node which gets dragged directly gets an event, for all others it is
-						// undefined. So check if the currently dragged node is selected and if not clear
-						// the drag-selection.
-						jsPlumbInstanceRef.value?.clearDragSelection();
-						uiStore.resetSelectedNodes();
-					}
-
-					uiStore.addActiveAction('dragActive');
-					return true;
-				},
-				stop: (params: DragStopEventParams) => {
-					const draggedNode = params.drag.getDragElement();
-					const nodeName = draggedNode.getAttribute('data-name');
-					if (!nodeName) return;
-					const nodeData = workflowStore.getNodeByName(nodeName);
-					isDragging.value = false;
-					if (uiStore.isActionActive.dragActive && nodeData) {
-						const moveNodes = uiStore.getSelectedNodes.slice();
-						const selectedNodeNames = moveNodes.map((node: INodeUi) => node.name);
-						if (!selectedNodeNames.includes(nodeData.name)) {
-							// If the current node is not in selected add it to the nodes which
-							// got moved manually
-							moveNodes.push(nodeData);
-						}
-
-						if (moveNodes.length > 1) {
-							historyStore.startRecordingUndo();
-						}
-						// This does for some reason just get called once for the node that got clicked
-						// even though "start" and "drag" gets called for all. So lets do for now
-						// some dirty DOM query to get the new positions till I have more time to
-						// create a proper solution
-						let newNodePosition: XYPosition;
-						moveNodes.forEach((node: INodeUi) => {
-							const element = document.getElementById(node.id);
-							if (element === null) {
-								return;
-							}
-
-							newNodePosition = [
-								parseInt(element.style.left.slice(0, -2), 10),
-								parseInt(element.style.top.slice(0, -2), 10),
-							];
-
-							const updateInformation = {
-								name: node.name,
-								properties: {
-									position: newNodePosition,
-								},
-							};
-							const oldPosition = node.position;
-							if (oldPosition[0] !== newNodePosition[0] || oldPosition[1] !== newNodePosition[1]) {
-								historyStore.pushCommandToUndo(
-									new MoveNodeCommand(node.name, oldPosition, newNodePosition, Date.now()),
-								);
-								workflowStore.updateNodeProperties(updateInformation);
-							}
-						});
-						if (moveNodes.length > 1) {
-							historyStore.stopRecordingUndo();
-						}
-						if (uiStore.isActionActive.dragActive) {
-							uiStore.removeActiveAction('dragActive');
-						}
-					}
-				},
-				filter: '.node-description, .node-description .node-name, .node-description .node-subtitle',
-			},
-		});
-		jsPlumbInstanceRef.value?.setDragConstrainFunction(((pos: PointXY) => {
-			const isReadOnly = uiStore.isReadOnlyView;
-			if (isReadOnly) {
-				// Do not allow to move nodes in readOnly mode
-				return null;
-			}
-			return pos;
-		}) as ConstrainFunction);
-	}
-
-	const jsPlumbInstance = computed(() => jsPlumbInstanceRef.value as BrowserJsPlumbInstance);
-
-	watch(readOnlyEnv, setReadOnly);
-=======
->>>>>>> daa1fe93
 
 	function setPanelHeight(height: number) {
 		panelHeight.value = height;
