import * as nodeTypesApi from '@/api/nodeTypes';
import { HTTP_REQUEST_NODE_TYPE, STORES, CREDENTIAL_ONLY_HTTP_NODE_VERSION } from '@/constants';
import type { DynamicNodeParameters } from '@/Interface';
import { addHeaders, addNodeTranslation } from '@/plugins/i18n';
import { omit } from '@/utils/typesUtils';
import type {
	ConnectionTypes,
	INode,
	INodeOutputConfiguration,
	INodeTypeDescription,
	INodeTypeNameVersion,
	Workflow,
} from 'n8n-workflow';
import { NodeConnectionType, NodeHelpers } from 'n8n-workflow';
import { defineStore } from 'pinia';
import { useCredentialsStore } from './credentials.store';
<<<<<<< HEAD
import { useRootStore } from './n8nRoot.store';
import * as utils from '@/utils/credentialOnlyNodes';
=======
import { useRootStore } from './root.store';
import {
	getCredentialOnlyNodeType,
	getCredentialTypeName,
	isCredentialOnlyNodeType,
} from '@/utils/credentialOnlyNodes';
>>>>>>> 41e06be6
import { groupNodeTypesByNameAndType } from '@/utils/nodeTypes/nodeTypeTransforms';
import { computed, ref } from 'vue';

export type NodeTypesStore = ReturnType<typeof useNodeTypesStore>;

export const useNodeTypesStore = defineStore(STORES.NODE_TYPES, () => {
	const nodeTypes = ref<INodeTypeDescription | {}>({});

	const rootStore = useRootStore();

	const allNodeTypes = computed(() => {
		return Object.values(nodeTypes.value).reduce<INodeTypeDescription[]>(
			(allNodeTypes, nodeType) => {
				const versionNumbers = Object.keys(nodeType).map(Number);
				const allNodeVersions = versionNumbers.map((version) => nodeType[version]);

				return [...allNodeTypes, ...allNodeVersions];
			},
			[],
		);
	});

	const allLatestNodeTypes = computed(() => {
		return Object.values(nodeTypes.value).reduce<INodeTypeDescription[]>(
			(allLatestNodeTypes, nodeVersions) => {
				const versionNumbers = Object.keys(nodeVersions).map(Number);
				const latestNodeVersion = nodeVersions[Math.max(...versionNumbers)];

				if (!latestNodeVersion) return allLatestNodeTypes;

				return [...allLatestNodeTypes, latestNodeVersion];
			},
			[],
		);
	});

	const getNodeType = computed(() => {
		return (nodeTypeName: string, version?: number): INodeTypeDescription | null => {
			if (utils.isCredentialOnlyNodeType(nodeTypeName)) {
				return getCredentialOnlyNodeType.value(nodeTypeName, version);
			}

			const nodeVersions = nodeTypes[nodeTypeName];

			if (!nodeVersions) return null;

			const versionNumbers = Object.keys(nodeVersions).map(Number);
			const nodeType = nodeVersions[version ?? Math.max(...versionNumbers)];
			return nodeType ?? null;
		};
	});

	const getNodeVersions = computed(() => {
		return (nodeTypeName: string): number[] => {
			return Object.keys(nodeTypes[nodeTypeName] ?? {}).map(Number);
		};
	});

	const getCredentialOnlyNodeType = computed(() => {
		return (nodeTypeName: string, version?: number): INodeTypeDescription | null => {
			const credentialName = utils.getCredentialTypeName(nodeTypeName);
			const httpNode = getNodeType.value(
				HTTP_REQUEST_NODE_TYPE,
				version ?? CREDENTIAL_ONLY_HTTP_NODE_VERSION,
			);
<<<<<<< HEAD
			const credential = useCredentialsStore().getCredentialTypeByName(credentialName);
			return utils.getCredentialOnlyNodeType(httpNode, credential) ?? null;
		};
	});

	const isConfigNode = computed(() => {
		return (workflow: Workflow, node: INode, nodeTypeName: string): boolean => {
			if (!workflow.nodes[node.name]) {
				return false;
=======
		},
		async getNodesInformation(
			nodeInfos: INodeTypeNameVersion[],
			replace = true,
		): Promise<INodeTypeDescription[]> {
			const rootStore = useRootStore();
			const nodesInformation = await getNodesInformation(rootStore.restApiContext, nodeInfos);

			nodesInformation.forEach((nodeInformation) => {
				if (nodeInformation.translation) {
					const nodeType = nodeInformation.name.replace('n8n-nodes-base.', '');

					addNodeTranslation({ [nodeType]: nodeInformation.translation }, rootStore.defaultLocale);
				}
			});
			if (replace) this.setNodeTypes(nodesInformation);

			return nodesInformation;
		},
		async getFullNodesProperties(nodesToBeFetched: INodeTypeNameVersion[]): Promise<void> {
			const credentialsStore = useCredentialsStore();
			await credentialsStore.fetchCredentialTypes(true);
			await this.getNodesInformation(nodesToBeFetched);
		},
		async getNodeTypes(): Promise<void> {
			const rootStore = useRootStore();
			const nodeTypes = await getNodeTypes(rootStore.baseUrl);
			if (nodeTypes.length) {
				this.setNodeTypes(nodeTypes);
>>>>>>> 41e06be6
			}
			const nodeType = getNodeType.value(nodeTypeName);
			if (!nodeType) {
				return false;
			}
<<<<<<< HEAD
			const outputs = NodeHelpers.getNodeOutputs(workflow, node, nodeType);
			const outputTypes = NodeHelpers.getConnectionTypes(outputs);

			return outputTypes
				? outputTypes.filter((output) => output !== NodeConnectionType.Main).length > 0
				: false;
		};
	});

	const isTriggerNode = computed(() => {
		return (nodeTypeName: string) => {
			const nodeType = getNodeType.value(nodeTypeName);
			return !!(nodeType && nodeType.group.includes('trigger'));
		};
	});

	const isCoreNodeType = computed(() => {
		return (nodeType: INodeTypeDescription) => {
			return nodeType.codex?.categories?.includes('Core Nodes');
		};
	});

	const visibleNodeTypes = computed(() => {
		return allLatestNodeTypes.value.filter((nodeType: INodeTypeDescription) => !nodeType.hidden);
	});

	const nativelyNumberSuffixedDefaults = computed(() => {
		return allNodeTypes.value.reduce<string[]>((acc, cur) => {
			if (/\d$/.test(cur.defaults.name as string)) acc.push(cur.defaults.name as string);
			return acc;
		}, []);
	});

	const visibleNodeTypesByOutputConnectionTypeNames = computed(() => {
		const nodesByOutputType = visibleNodeTypes.value.reduce(
			(acc, node) => {
				const outputTypes = node.outputs;
				if (Array.isArray(outputTypes)) {
					outputTypes.forEach((value: ConnectionTypes | INodeOutputConfiguration) => {
						const outputType = typeof value === 'string' ? value : value.type;
						if (!acc[outputType]) {
							acc[outputType] = [];
						}
						acc[outputType].push(node.name);
					});
				} else {
					// If outputs is not an array, it must be a string expression
					// in which case we'll try to match all possible non-main output types that are supported
					const connectorTypes: ConnectionTypes[] = [
						NodeConnectionType.AiVectorStore,
						NodeConnectionType.AiChain,
						NodeConnectionType.AiDocument,
						NodeConnectionType.AiEmbedding,
						NodeConnectionType.AiLanguageModel,
						NodeConnectionType.AiMemory,
						NodeConnectionType.AiOutputParser,
						NodeConnectionType.AiTextSplitter,
						NodeConnectionType.AiTool,
					];
					connectorTypes.forEach((outputType: ConnectionTypes) => {
						if (outputTypes.includes(outputType)) {
							acc[outputType] = acc[outputType] || [];
							acc[outputType].push(node.name);
						}
					});
				}

				return acc;
			},
			{} as { [key: string]: string[] },
		);

		return nodesByOutputType;
	});

	const visibleNodeTypesByInputConnectionTypeNames = computed(() => {
		const nodesByOutputType = visibleNodeTypes.value.reduce(
			(acc, node) => {
				const inputTypes = node.inputs;
				if (Array.isArray(inputTypes)) {
					inputTypes.forEach((value: ConnectionTypes | INodeOutputConfiguration) => {
						const outputType = typeof value === 'string' ? value : value.type;
						if (!acc[outputType]) {
							acc[outputType] = [];
						}
						acc[outputType].push(node.name);
					});
				}

				return acc;
			},
			{} as { [key: string]: string[] },
		);

		return nodesByOutputType;
	});

	const setNodeTypes = (newNodeTypes: INodeTypeDescription[] = []) => {
		const nodeTypes = groupNodeTypesByNameAndType(newNodeTypes);
		nodeTypes.value = {
			...nodeTypes.value,
			...nodeTypes,
		};
	};

	const removeNodeTypes = (nodeTypesToRemove: INodeTypeDescription[]) => {
		nodeTypes.value = nodeTypesToRemove.reduce(
			(oldNodes, newNodeType) => omit(newNodeType.name, oldNodes),
			nodeTypes.value,
		);
	};

	const getNodesInformation = async (
		nodeInfos: INodeTypeNameVersion[],
		replace = true,
	): Promise<INodeTypeDescription[]> => {
		const nodesInformation = await nodeTypesApi.getNodesInformation(
			rootStore.getRestApiContext,
			nodeInfos,
		);

		nodesInformation.forEach((nodeInformation) => {
			if (nodeInformation.translation) {
				const nodeType = nodeInformation.name.replace('n8n-nodes-base.', '');

				addNodeTranslation({ [nodeType]: nodeInformation.translation }, rootStore.defaultLocale);
=======
		},
		async getNodeTranslationHeaders(): Promise<void> {
			const rootStore = useRootStore();
			const headers = await getNodeTranslationHeaders(rootStore.restApiContext);

			if (headers) {
				addHeaders(headers, rootStore.defaultLocale);
			}
		},
		async getNodeParameterOptions(
			sendData: DynamicNodeParameters.OptionsRequest,
		): Promise<INodePropertyOptions[]> {
			const rootStore = useRootStore();
			return await getNodeParameterOptions(rootStore.restApiContext, sendData);
		},
		async getResourceLocatorResults(
			sendData: DynamicNodeParameters.ResourceLocatorResultsRequest,
		): Promise<INodeListSearchResult> {
			const rootStore = useRootStore();
			return await getResourceLocatorResults(rootStore.restApiContext, sendData);
		},
		async getResourceMapperFields(
			sendData: DynamicNodeParameters.ResourceMapperFieldsRequest,
		): Promise<ResourceMapperFields | null> {
			const rootStore = useRootStore();
			try {
				return await getResourceMapperFields(rootStore.restApiContext, sendData);
			} catch (error) {
				return null;
>>>>>>> 41e06be6
			}
		});
		if (replace) setNodeTypes(nodesInformation);

		return nodesInformation;
	};

	const getFullNodesProperties = async (nodesToBeFetched: INodeTypeNameVersion[]) => {
		const credentialsStore = useCredentialsStore();
		await credentialsStore.fetchCredentialTypes(true);
		await getNodesInformation(nodesToBeFetched);
	};

	const getNodeTypes = async () => {
		const nodeTypes = await nodeTypesApi.getNodeTypes(rootStore.getBaseUrl);
		if (nodeTypes.length) {
			setNodeTypes(nodeTypes);
		}
	};

	const loadNodeTypesIfNotLoaded = async () => {
		if (Object.keys(nodeTypes.value).length === 0) {
			await getNodeTypes();
		}
	};

	const getNodeTranslationHeaders = async () => {
		const headers = await nodeTypesApi.getNodeTranslationHeaders(rootStore.getRestApiContext);

		if (headers) {
			addHeaders(headers, rootStore.defaultLocale);
		}
	};

	const getNodeParameterOptions = async (sendData: DynamicNodeParameters.OptionsRequest) => {
		return await nodeTypesApi.getNodeParameterOptions(rootStore.getRestApiContext, sendData);
	};

	const getResourceLocatorResults = async (
		sendData: DynamicNodeParameters.ResourceLocatorResultsRequest,
	) => {
		return await nodeTypesApi.getResourceLocatorResults(rootStore.getRestApiContext, sendData);
	};

	const getResourceMapperFields = async (
		sendData: DynamicNodeParameters.ResourceMapperFieldsRequest,
	) => {
		try {
			return await nodeTypesApi.getResourceMapperFields(rootStore.getRestApiContext, sendData);
		} catch (error) {
			return null;
		}
	};

	return {
		nodeTypes,
		allNodeTypes,
		allLatestNodeTypes,
		getNodeType,
		getNodeVersions,
		getCredentialOnlyNodeType,
		isConfigNode,
		isTriggerNode,
		isCoreNodeType,
		visibleNodeTypes,
		nativelyNumberSuffixedDefaults,
		visibleNodeTypesByOutputConnectionTypeNames,
		visibleNodeTypesByInputConnectionTypeNames,
		getResourceMapperFields,
		getResourceLocatorResults,
		getNodeParameterOptions,
		getNodesInformation,
		getFullNodesProperties,
		getNodeTypes,
		loadNodeTypesIfNotLoaded,
		getNodeTranslationHeaders,
		setNodeTypes,
		removeNodeTypes,
	};
});<|MERGE_RESOLUTION|>--- conflicted
+++ resolved
@@ -14,17 +14,8 @@
 import { NodeConnectionType, NodeHelpers } from 'n8n-workflow';
 import { defineStore } from 'pinia';
 import { useCredentialsStore } from './credentials.store';
-<<<<<<< HEAD
-import { useRootStore } from './n8nRoot.store';
+import { useRootStore } from './root.store';
 import * as utils from '@/utils/credentialOnlyNodes';
-=======
-import { useRootStore } from './root.store';
-import {
-	getCredentialOnlyNodeType,
-	getCredentialTypeName,
-	isCredentialOnlyNodeType,
-} from '@/utils/credentialOnlyNodes';
->>>>>>> 41e06be6
 import { groupNodeTypesByNameAndType } from '@/utils/nodeTypes/nodeTypeTransforms';
 import { computed, ref } from 'vue';
 
@@ -90,7 +81,6 @@
 				HTTP_REQUEST_NODE_TYPE,
 				version ?? CREDENTIAL_ONLY_HTTP_NODE_VERSION,
 			);
-<<<<<<< HEAD
 			const credential = useCredentialsStore().getCredentialTypeByName(credentialName);
 			return utils.getCredentialOnlyNodeType(httpNode, credential) ?? null;
 		};
@@ -100,43 +90,11 @@
 		return (workflow: Workflow, node: INode, nodeTypeName: string): boolean => {
 			if (!workflow.nodes[node.name]) {
 				return false;
-=======
-		},
-		async getNodesInformation(
-			nodeInfos: INodeTypeNameVersion[],
-			replace = true,
-		): Promise<INodeTypeDescription[]> {
-			const rootStore = useRootStore();
-			const nodesInformation = await getNodesInformation(rootStore.restApiContext, nodeInfos);
-
-			nodesInformation.forEach((nodeInformation) => {
-				if (nodeInformation.translation) {
-					const nodeType = nodeInformation.name.replace('n8n-nodes-base.', '');
-
-					addNodeTranslation({ [nodeType]: nodeInformation.translation }, rootStore.defaultLocale);
-				}
-			});
-			if (replace) this.setNodeTypes(nodesInformation);
-
-			return nodesInformation;
-		},
-		async getFullNodesProperties(nodesToBeFetched: INodeTypeNameVersion[]): Promise<void> {
-			const credentialsStore = useCredentialsStore();
-			await credentialsStore.fetchCredentialTypes(true);
-			await this.getNodesInformation(nodesToBeFetched);
-		},
-		async getNodeTypes(): Promise<void> {
-			const rootStore = useRootStore();
-			const nodeTypes = await getNodeTypes(rootStore.baseUrl);
-			if (nodeTypes.length) {
-				this.setNodeTypes(nodeTypes);
->>>>>>> 41e06be6
 			}
 			const nodeType = getNodeType.value(nodeTypeName);
 			if (!nodeType) {
 				return false;
 			}
-<<<<<<< HEAD
 			const outputs = NodeHelpers.getNodeOutputs(workflow, node, nodeType);
 			const outputTypes = NodeHelpers.getConnectionTypes(outputs);
 
@@ -263,37 +221,6 @@
 				const nodeType = nodeInformation.name.replace('n8n-nodes-base.', '');
 
 				addNodeTranslation({ [nodeType]: nodeInformation.translation }, rootStore.defaultLocale);
-=======
-		},
-		async getNodeTranslationHeaders(): Promise<void> {
-			const rootStore = useRootStore();
-			const headers = await getNodeTranslationHeaders(rootStore.restApiContext);
-
-			if (headers) {
-				addHeaders(headers, rootStore.defaultLocale);
-			}
-		},
-		async getNodeParameterOptions(
-			sendData: DynamicNodeParameters.OptionsRequest,
-		): Promise<INodePropertyOptions[]> {
-			const rootStore = useRootStore();
-			return await getNodeParameterOptions(rootStore.restApiContext, sendData);
-		},
-		async getResourceLocatorResults(
-			sendData: DynamicNodeParameters.ResourceLocatorResultsRequest,
-		): Promise<INodeListSearchResult> {
-			const rootStore = useRootStore();
-			return await getResourceLocatorResults(rootStore.restApiContext, sendData);
-		},
-		async getResourceMapperFields(
-			sendData: DynamicNodeParameters.ResourceMapperFieldsRequest,
-		): Promise<ResourceMapperFields | null> {
-			const rootStore = useRootStore();
-			try {
-				return await getResourceMapperFields(rootStore.restApiContext, sendData);
-			} catch (error) {
-				return null;
->>>>>>> 41e06be6
 			}
 		});
 		if (replace) setNodeTypes(nodesInformation);
@@ -308,7 +235,7 @@
 	};
 
 	const getNodeTypes = async () => {
-		const nodeTypes = await nodeTypesApi.getNodeTypes(rootStore.getBaseUrl);
+		const nodeTypes = await nodeTypesApi.getNodeTypes(rootStore.baseUrl);
 		if (nodeTypes.length) {
 			setNodeTypes(nodeTypes);
 		}
@@ -321,7 +248,7 @@
 	};
 
 	const getNodeTranslationHeaders = async () => {
-		const headers = await nodeTypesApi.getNodeTranslationHeaders(rootStore.getRestApiContext);
+		const headers = await nodeTypesApi.getNodeTranslationHeaders(rootStore.restApiContext);
 
 		if (headers) {
 			addHeaders(headers, rootStore.defaultLocale);
@@ -329,20 +256,20 @@
 	};
 
 	const getNodeParameterOptions = async (sendData: DynamicNodeParameters.OptionsRequest) => {
-		return await nodeTypesApi.getNodeParameterOptions(rootStore.getRestApiContext, sendData);
+		return await nodeTypesApi.getNodeParameterOptions(rootStore.restApiContext, sendData);
 	};
 
 	const getResourceLocatorResults = async (
 		sendData: DynamicNodeParameters.ResourceLocatorResultsRequest,
 	) => {
-		return await nodeTypesApi.getResourceLocatorResults(rootStore.getRestApiContext, sendData);
+		return await nodeTypesApi.getResourceLocatorResults(rootStore.restApiContext, sendData);
 	};
 
 	const getResourceMapperFields = async (
 		sendData: DynamicNodeParameters.ResourceMapperFieldsRequest,
 	) => {
 		try {
-			return await nodeTypesApi.getResourceMapperFields(rootStore.getRestApiContext, sendData);
+			return await nodeTypesApi.getResourceMapperFields(rootStore.restApiContext, sendData);
 		} catch (error) {
 			return null;
 		}
