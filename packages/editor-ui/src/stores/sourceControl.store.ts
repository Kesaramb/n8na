--- conflicted
+++ resolved
@@ -4,11 +4,7 @@
 import { useSettingsStore } from '@/stores/settings.store';
 import { useRootStore } from '@/stores/root.store';
 import * as vcApi from '@/api/sourceControl';
-import type {
-	SourceControlAggregatedFile,
-	SourceControlPreferences,
-	SshKeyTypes,
-} from '@/types/sourceControl.types';
+import type { SourceControlPreferences, SshKeyTypes } from '@/types/sourceControl.types';
 import type { TupleToUnion } from '@/utils/typeHelpers';
 import type { SourceControlledFile } from '@n8n/api-types';
 
@@ -44,11 +40,7 @@
 
 	const pushWorkfolder = async (data: {
 		commitMessage: string;
-<<<<<<< HEAD
-		fileNames?: SourceControlAggregatedFile[];
-=======
 		fileNames: SourceControlledFile[];
->>>>>>> 865fc212
 		force: boolean;
 	}) => {
 		state.commitMessage = data.commitMessage;
