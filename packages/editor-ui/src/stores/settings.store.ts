import * as publicApiApi from '@/api/api-keys';
import * as ldapApi from '@/api/ldap';
import * as settingsApi from '@/api/settings';
import { testHealthEndpoint } from '@/api/templates';
import type { ILdapConfig } from '@/Interface';
import { STORES, INSECURE_CONNECTION_WARNING } from '@/constants';
import { UserManagementAuthenticationMethod } from '@/Interface';
import type {
	IDataObject,
	IN8nUISettings,
	WorkflowSettings,
	IUserManagementSettings,
} from 'n8n-workflow';
import { ExpressionEvaluatorProxy } from 'n8n-workflow';
import { defineStore } from 'pinia';
import { useRootStore } from './root.store';
import { useUIStore } from './ui.store';
import { useUsersStore } from './users.store';
import { useVersionsStore } from './versions.store';
import { makeRestApiRequest } from '@/utils/apiUtils';
import { useTitleChange } from '@/composables/useTitleChange';
import { useToast } from '@/composables/useToast';
import { i18n } from '@/plugins/i18n';
import { computed, ref } from 'vue';

export const useSettingsStore = defineStore(STORES.SETTINGS, () => {
	const initialized = ref(false);
	const settings = ref<IN8nUISettings>({} as IN8nUISettings);
	const userManagement = ref<IUserManagementSettings>({
		quota: -1,
		showSetupOnFirstLoad: false,
		smtpSetup: false,
		authenticationMethod: UserManagementAuthenticationMethod.Email,
	});
	const templatesEndpointHealthy = ref(false);
	const api = ref({
		enabled: false,
		latestVersion: 0,
		path: '/',
		swaggerUi: {
			enabled: false,
		},
	});
	const ldap = ref({ loginLabel: '', loginEnabled: false });
	const saml = ref({ loginLabel: '', loginEnabled: false });
	const mfa = ref({ enabled: false });
	const saveDataErrorExecution = ref<WorkflowSettings.SaveDataExecution>('all');
	const saveDataSuccessExecution = ref<WorkflowSettings.SaveDataExecution>('all');
	const saveManualExecutions = ref(false);
	const saveDataProgressExecution = ref(false);

	const isDocker = computed(() => settings.value?.isDocker ?? false);

	const databaseType = computed(() => settings.value?.databaseType);

	const planName = computed(() => settings.value?.license.planName ?? 'Community');

	const consumerId = computed(() => settings.value?.license.consumerId);

	const binaryDataMode = computed(() => settings.value?.binaryDataMode);

	const pruning = computed(() => settings.value?.pruning);

	const security = computed(() => ({
		blockFileAccessToN8nFiles: settings.value.security.blockFileAccessToN8nFiles,
		secureCookie: settings.value.authCookie.secure,
	}));

	const isEnterpriseFeatureEnabled = computed(() => settings.value.enterprise);

	const nodeJsVersion = computed(() => settings.value.nodeJsVersion);

	const concurrency = computed(() => settings.value.concurrency);

	const isPublicApiEnabled = computed(() => api.value.enabled);

	const isSwaggerUIEnabled = computed(() => api.value.swaggerUi.enabled);

	const isPreviewMode = computed(() => settings.value.previewMode);

	const publicApiLatestVersion = computed(() => api.value.latestVersion);

	const publicApiPath = computed(() => api.value.path);

	const isLdapLoginEnabled = computed(() => ldap.value.loginEnabled);

	const ldapLoginLabel = computed(() => ldap.value.loginLabel);

	const isSamlLoginEnabled = computed(() => saml.value.loginEnabled);

	const showSetupPage = computed(() => userManagement.value.showSetupOnFirstLoad);

	const deploymentType = computed(() => settings.value.deployment?.type || 'default');

	const isDesktopDeployment = computed(() =>
		settings.value.deployment?.type.startsWith('desktop_'),
	);

	const isCloudDeployment = computed(() => settings.value.deployment?.type === 'cloud');

	const isSmtpSetup = computed(() => userManagement.value.smtpSetup);

	const isPersonalizationSurveyEnabled = computed(
		() => settings.value.telemetry?.enabled && settings.value.personalizationSurveyEnabled,
	);

	const telemetry = computed(() => settings.value.telemetry);

	const logLevel = computed(() => settings.value.logLevel);

	const isTelemetryEnabled = computed(
		() => settings.value.telemetry && settings.value.telemetry.enabled,
	);

	const isMfaFeatureEnabled = computed(() => mfa.value.enabled);

	const areTagsEnabled = computed(() =>
		settings.value.workflowTagsDisabled !== undefined ? !settings.value.workflowTagsDisabled : true,
	);

	const isHiringBannerEnabled = computed(() => settings.value.hiringBannerEnabled);

	const isTemplatesEnabled = computed(() =>
		Boolean(settings.value.templates && settings.value.templates.enabled),
	);

	const isTemplatesEndpointReachable = computed(() => templatesEndpointHealthy.value);

	const templatesHost = computed(() => settings.value.templates.host);

	const pushBackend = computed(() => settings.value.pushBackend);

	const isCommunityNodesFeatureEnabled = computed(() => settings.value.communityNodesEnabled);

	const isNpmAvailable = computed(() => settings.value.isNpmAvailable);

	const allowedModules = computed(() => settings.value.allowedModules);

	const isQueueModeEnabled = computed(() => settings.value.executionMode === 'queue');

	const isWorkerViewAvailable = computed(() => !!settings.value.enterprise?.workerView);

	const workflowCallerPolicyDefaultOption = computed(
		() => settings.value.workflowCallerPolicyDefaultOption,
	);

	const isDefaultAuthenticationSaml = computed(
		() => userManagement.value.authenticationMethod === UserManagementAuthenticationMethod.Saml,
	);

	const permanentlyDismissedBanners = computed(() => settings.value.banners?.dismissed ?? []);

	const isBelowUserQuota = computed(
		() =>
			userManagement.value.quota === -1 ||
			userManagement.value.quota > useUsersStore().allUsers.length,
	);

	const isDevRelease = computed(() => settings.value.releaseChannel === 'dev');

	const setSettings = (newSettings: IN8nUISettings) => {
		settings.value = newSettings;
		userManagement.value = newSettings.userManagement;
		if (userManagement.value) {
			userManagement.value.showSetupOnFirstLoad =
				!!settings.value.userManagement.showSetupOnFirstLoad;
		}
		api.value = settings.value.publicApi;
		if (settings.value.sso?.ldap) {
			ldap.value.loginEnabled = settings.value.sso.ldap.loginEnabled;
			ldap.value.loginLabel = settings.value.sso.ldap.loginLabel;
		}
		if (settings.value.sso?.saml) {
			saml.value.loginEnabled = settings.value.sso.saml.loginEnabled;
			saml.value.loginLabel = settings.value.sso.saml.loginLabel;
		}

		mfa.value.enabled = settings.value.mfa?.enabled;

		if (settings.value.enterprise?.showNonProdBanner) {
			useUIStore().pushBannerToStack('NON_PRODUCTION_LICENSE');
		}

		if (settings.value.versionCli) {
			useRootStore().setVersionCli(settings.value.versionCli);
		}

		if (
			settings.value.authCookie.secure &&
			location.protocol === 'http:' &&
			!['localhost', '127.0.0.1'].includes(location.hostname)
		) {
			document.write(INSECURE_CONNECTION_WARNING);
			return;
		}

		const isV1BannerDismissedPermanently = (settings.value.banners?.dismissed || []).includes('V1');
		if (!isV1BannerDismissedPermanently && settings.value.versionCli.startsWith('1.')) {
			useUIStore().pushBannerToStack('V1');
		}
	};

	const setAllowedModules = (allowedModules: IN8nUISettings['allowedModules']) => {
		settings.value.allowedModules = allowedModules;
	};

	const setSaveDataErrorExecution = (newValue: WorkflowSettings.SaveDataExecution) => {
		saveDataErrorExecution.value = newValue;
	};

	const setSaveDataSuccessExecution = (newValue: WorkflowSettings.SaveDataExecution) => {
		saveDataSuccessExecution.value = newValue;
	};

	const setSaveManualExecutions = (newValue: boolean) => {
		saveManualExecutions.value = newValue;
	};

	const setSaveDataProgressExecution = (newValue: boolean) => {
		saveDataProgressExecution.value = newValue;
	};

	const getSettings = async () => {
		const rootStore = useRootStore();
		const fetchedSettings = await settingsApi.getSettings(rootStore.restApiContext);
		setSettings(fetchedSettings);
		settings.value.communityNodesEnabled = fetchedSettings.communityNodesEnabled;
		setAllowedModules(fetchedSettings.allowedModules);
		setSaveDataErrorExecution(fetchedSettings.saveDataErrorExecution);
		setSaveDataSuccessExecution(fetchedSettings.saveDataSuccessExecution);
		setSaveDataProgressExecution(fetchedSettings.saveExecutionProgress);
		setSaveManualExecutions(fetchedSettings.saveManualExecutions);

		rootStore.setUrlBaseWebhook(fetchedSettings.urlBaseWebhook);
		rootStore.setUrlBaseEditor(fetchedSettings.urlBaseEditor);
		rootStore.setEndpointForm(fetchedSettings.endpointForm);
		rootStore.setEndpointFormTest(fetchedSettings.endpointFormTest);
		rootStore.setEndpointFormWaiting(fetchedSettings.endpointFormWaiting);
		rootStore.setEndpointWebhook(fetchedSettings.endpointWebhook);
		rootStore.setEndpointWebhookTest(fetchedSettings.endpointWebhookTest);
		rootStore.setTimezone(fetchedSettings.timezone);
		rootStore.setExecutionTimeout(fetchedSettings.executionTimeout);
		rootStore.setMaxExecutionTimeout(fetchedSettings.maxExecutionTimeout);
		rootStore.setInstanceId(fetchedSettings.instanceId);
		rootStore.setOauthCallbackUrls(fetchedSettings.oauthCallbackUrls);
		rootStore.setN8nMetadata(fetchedSettings.n8nMetadata || {});
		rootStore.setDefaultLocale(fetchedSettings.defaultLocale);
		rootStore.setIsNpmAvailable(fetchedSettings.isNpmAvailable);
		rootStore.setBinaryDataMode(fetchedSettings.binaryDataMode);
		useVersionsStore().setVersionNotificationSettings(fetchedSettings.versionNotifications);
	};

	const initialize = async () => {
		if (initialized.value) {
			return;
		}

		const { showToast } = useToast();
		try {
			await getSettings();

			ExpressionEvaluatorProxy.setEvaluator(settings.value.expressions.evaluator);

			// Re-compute title since settings are now available
			useTitleChange().titleReset();

			initialized.value = true;
		} catch (e) {
			showToast({
				title: i18n.baseText('startupError'),
				message: i18n.baseText('startupError.message'),
				type: 'error',
				duration: 0,
				dangerouslyUseHTMLString: true,
			});

			throw e;
		}
	};

	const stopShowingSetupPage = () => {
		userManagement.value.showSetupOnFirstLoad = false;
	};

	const disableTemplates = () => {
		settings.value = {
			...settings.value,
			templates: {
				...settings.value.templates,
				enabled: false,
			},
<<<<<<< HEAD
		};
	};
=======
		},
		ldap: {
			loginLabel: '',
			loginEnabled: false,
		},
		saml: {
			loginLabel: '',
			loginEnabled: false,
		},
		mfa: {
			enabled: false,
		},
		saveDataErrorExecution: 'all',
		saveDataSuccessExecution: 'all',
		saveManualExecutions: false,
		saveDataProgressExecution: false,
	}),
	getters: {
		isDocker(): boolean {
			return this.settings.isDocker;
		},
		databaseType(): 'sqlite' | 'mariadb' | 'mysqldb' | 'postgresdb' {
			return this.settings.databaseType;
		},
		planName(): string {
			return this.settings.license?.planName ?? 'Community';
		},
		isCommunityPlan(): boolean {
			return this.planName.toLowerCase() === 'community';
		},
		consumerId(): string {
			return this.settings.license?.consumerId ?? 'unknown';
		},
		binaryDataMode(): 'default' | 'filesystem' | 's3' {
			return this.settings.binaryDataMode;
		},
		pruning(): { isEnabled: boolean; maxAge: number; maxCount: number } {
			return this.settings.pruning;
		},
		security(): {
			blockFileAccessToN8nFiles: boolean;
			secureCookie: boolean;
		} {
			return {
				blockFileAccessToN8nFiles: this.settings.security.blockFileAccessToN8nFiles,
				secureCookie: this.settings.authCookie.secure,
			};
		},
		isEnterpriseFeatureEnabled() {
			return (feature: EnterpriseEditionFeatureValue): boolean =>
				Boolean(this.settings.enterprise?.[feature]);
		},
>>>>>>> 11db5a5b

	const submitContactInfo = async (email: string) => {
		try {
			const usersStore = useUsersStore();
			return await settingsApi.submitContactInfo(
				settings.value.instanceId,
				usersStore.currentUserId || '',
				email,
			);
		} catch (error) {
			return;
		}
	};

	const testTemplatesEndpoint = async () => {
		const timeout = new Promise((_, reject) => setTimeout(() => reject(), 2000));
		await Promise.race([testHealthEndpoint(templatesHost.value), timeout]);
		templatesEndpointHealthy.value = true;
	};

	const getApiKey = async () => {
		const rootStore = useRootStore();
		const { apiKey } = await publicApiApi.getApiKey(rootStore.restApiContext);
		return apiKey;
	};

	const createApiKey = async () => {
		const rootStore = useRootStore();
		const { apiKey } = await publicApiApi.createApiKey(rootStore.restApiContext);
		return apiKey;
	};

	const deleteApiKey = async () => {
		const rootStore = useRootStore();
		await publicApiApi.deleteApiKey(rootStore.restApiContext);
	};

	const getLdapConfig = async () => {
		const rootStore = useRootStore();
		return await ldapApi.getLdapConfig(rootStore.restApiContext);
	};

	const getLdapSynchronizations = async (pagination: { page: number }) => {
		const rootStore = useRootStore();
		return await ldapApi.getLdapSynchronizations(rootStore.restApiContext, pagination);
	};

	const testLdapConnection = async () => {
		const rootStore = useRootStore();
		return await ldapApi.testLdapConnection(rootStore.restApiContext);
	};

	const updateLdapConfig = async (ldapConfig: ILdapConfig) => {
		const rootStore = useRootStore();
		return await ldapApi.updateLdapConfig(rootStore.restApiContext, ldapConfig);
	};

	const runLdapSync = async (data: IDataObject) => {
		const rootStore = useRootStore();
		return await ldapApi.runLdapSync(rootStore.restApiContext, data);
	};

	const getTimezones = async (): Promise<IDataObject> => {
		const rootStore = useRootStore();
		return await makeRestApiRequest(rootStore.restApiContext, 'GET', '/options/timezones');
	};

	const reset = () => {
		settings.value = {} as IN8nUISettings;
	};

	return {
		settings,
		userManagement,
		templatesEndpointHealthy,
		api,
		ldap,
		saml,
		mfa,
		isDocker,
		isDevRelease,
		isEnterpriseFeatureEnabled,
		databaseType,
		planName,
		consumerId,
		binaryDataMode,
		pruning,
		security,
		nodeJsVersion,
		concurrency,
		isPublicApiEnabled,
		isSwaggerUIEnabled,
		isPreviewMode,
		publicApiLatestVersion,
		publicApiPath,
		isLdapLoginEnabled,
		ldapLoginLabel,
		isSamlLoginEnabled,
		showSetupPage,
		deploymentType,
		isDesktopDeployment,
		isCloudDeployment,
		isSmtpSetup,
		isPersonalizationSurveyEnabled,
		telemetry,
		logLevel,
		isTelemetryEnabled,
		isMfaFeatureEnabled,
		areTagsEnabled,
		isHiringBannerEnabled,
		isTemplatesEnabled,
		isTemplatesEndpointReachable,
		templatesHost,
		pushBackend,
		isCommunityNodesFeatureEnabled,
		isNpmAvailable,
		allowedModules,
		isQueueModeEnabled,
		isWorkerViewAvailable,
		isDefaultAuthenticationSaml,
		workflowCallerPolicyDefaultOption,
		permanentlyDismissedBanners,
		isBelowUserQuota,
		saveDataErrorExecution,
		saveDataSuccessExecution,
		saveManualExecutions,
		saveDataProgressExecution,
		reset,
		testLdapConnection,
		getLdapConfig,
		getLdapSynchronizations,
		updateLdapConfig,
		runLdapSync,
		getTimezones,
		createApiKey,
		getApiKey,
		deleteApiKey,
		testTemplatesEndpoint,
		submitContactInfo,
		disableTemplates,
		stopShowingSetupPage,
		getSettings,
		setSettings,
		initialize,
	};
});<|MERGE_RESOLUTION|>--- conflicted
+++ resolved
@@ -156,6 +156,8 @@
 			userManagement.value.quota > useUsersStore().allUsers.length,
 	);
 
+	const isCommunityPlan = computed(() => planName.value.toLowerCase() === 'community');
+
 	const isDevRelease = computed(() => settings.value.releaseChannel === 'dev');
 
 	const setSettings = (newSettings: IN8nUISettings) => {
@@ -289,63 +291,8 @@
 				...settings.value.templates,
 				enabled: false,
 			},
-<<<<<<< HEAD
 		};
 	};
-=======
-		},
-		ldap: {
-			loginLabel: '',
-			loginEnabled: false,
-		},
-		saml: {
-			loginLabel: '',
-			loginEnabled: false,
-		},
-		mfa: {
-			enabled: false,
-		},
-		saveDataErrorExecution: 'all',
-		saveDataSuccessExecution: 'all',
-		saveManualExecutions: false,
-		saveDataProgressExecution: false,
-	}),
-	getters: {
-		isDocker(): boolean {
-			return this.settings.isDocker;
-		},
-		databaseType(): 'sqlite' | 'mariadb' | 'mysqldb' | 'postgresdb' {
-			return this.settings.databaseType;
-		},
-		planName(): string {
-			return this.settings.license?.planName ?? 'Community';
-		},
-		isCommunityPlan(): boolean {
-			return this.planName.toLowerCase() === 'community';
-		},
-		consumerId(): string {
-			return this.settings.license?.consumerId ?? 'unknown';
-		},
-		binaryDataMode(): 'default' | 'filesystem' | 's3' {
-			return this.settings.binaryDataMode;
-		},
-		pruning(): { isEnabled: boolean; maxAge: number; maxCount: number } {
-			return this.settings.pruning;
-		},
-		security(): {
-			blockFileAccessToN8nFiles: boolean;
-			secureCookie: boolean;
-		} {
-			return {
-				blockFileAccessToN8nFiles: this.settings.security.blockFileAccessToN8nFiles,
-				secureCookie: this.settings.authCookie.secure,
-			};
-		},
-		isEnterpriseFeatureEnabled() {
-			return (feature: EnterpriseEditionFeatureValue): boolean =>
-				Boolean(this.settings.enterprise?.[feature]);
-		},
->>>>>>> 11db5a5b
 
 	const submitContactInfo = async (email: string) => {
 		try {
@@ -473,6 +420,7 @@
 		saveDataSuccessExecution,
 		saveManualExecutions,
 		saveDataProgressExecution,
+		isCommunityPlan,
 		reset,
 		testLdapConnection,
 		getLdapConfig,
