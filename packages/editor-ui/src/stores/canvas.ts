import { computed, ref } from 'vue';
import { defineStore } from 'pinia';
import { v4 as uuid } from 'uuid';
import normalizeWheel from 'normalize-wheel';
import { useWorkflowsStore } from '@/stores/workflows';
import { useNodeTypesStore } from '@/stores/nodeTypes';
import { useUIStore } from '@/stores/ui';
<<<<<<< HEAD
import type { INodeUi, XYPosition } from '@/Interface';
=======
import { useHistoryStore } from '@/stores/history';
import { INodeUi, XYPosition } from '@/Interface';
>>>>>>> 448c2953
import { scaleBigger, scaleReset, scaleSmaller } from '@/utils';
import { START_NODE_TYPE, STICKY_NODE_TYPE } from '@/constants';
import type {
	BeforeStartEventParams,
	BrowserJsPlumbInstance,
	DragStopEventParams,
} from '@jsplumb/browser-ui';
import { newInstance } from '@jsplumb/browser-ui';
import { N8nPlusEndpointHandler } from '@/plugins/endpoints/N8nPlusEndpointType';
import * as N8nPlusEndpointRenderer from '@/plugins/endpoints/N8nPlusEndpointRenderer';
import { N8nConnector } from '@/plugins/connectors/N8nCustomConnector';
import { EndpointFactory, Connectors } from '@jsplumb/core';
import { MoveNodeCommand } from '@/models/history';
import {
	DEFAULT_PLACEHOLDER_TRIGGER_BUTTON,
	getMidCanvasPosition,
	getNewNodePosition,
	getZoomToFit,
	PLACEHOLDER_TRIGGER_NODE_SIZE,
	CONNECTOR_FLOWCHART_TYPE,
	GRID_SIZE,
} from '@/utils/nodeViewUtils';
import { PointXY } from '@jsplumb/util';

export const useCanvasStore = defineStore('canvas', () => {
	const workflowStore = useWorkflowsStore();
	const nodeTypesStore = useNodeTypesStore();
	const uiStore = useUIStore();
	const historyStore = useHistoryStore();

	const jsPlumbInstance = ref<BrowserJsPlumbInstance>();
	const isDragging = ref<boolean>(false);

	const nodes = computed<INodeUi[]>(() => workflowStore.allNodes);
	const triggerNodes = computed<INodeUi[]>(() =>
		nodes.value.filter(
			(node) => node.type === START_NODE_TYPE || nodeTypesStore.isTriggerNode(node.type),
		),
	);
	const isDemo = ref<boolean>(false);
	const nodeViewScale = ref<number>(1);
	const canvasAddButtonPosition = ref<XYPosition>([1, 1]);

	Connectors.register(N8nConnector.type, N8nConnector);
	N8nPlusEndpointRenderer.register();
	EndpointFactory.registerHandler(N8nPlusEndpointHandler);

	const setRecenteredCanvasAddButtonPosition = (offset?: XYPosition) => {
		const position = getMidCanvasPosition(nodeViewScale.value, offset || [0, 0]);

		position[0] -= PLACEHOLDER_TRIGGER_NODE_SIZE / 2;
		position[1] -= PLACEHOLDER_TRIGGER_NODE_SIZE / 2;

		canvasAddButtonPosition.value = getNewNodePosition(nodes.value, position);
	};

	const getPlaceholderTriggerNodeUI = (): INodeUi => {
		setRecenteredCanvasAddButtonPosition();

		return {
			id: uuid(),
			...DEFAULT_PLACEHOLDER_TRIGGER_BUTTON,
			position: canvasAddButtonPosition.value,
		};
	};

	const getNodesWithPlaceholderNode = (): INodeUi[] =>
		triggerNodes.value.length > 0 ? nodes.value : [getPlaceholderTriggerNodeUI(), ...nodes.value];

	const setZoomLevel = (zoomLevel: number, offset: XYPosition) => {
		nodeViewScale.value = zoomLevel;
		jsPlumbInstance.value?.setZoom(zoomLevel);
		uiStore.nodeViewOffsetPosition = offset;
	};

	const resetZoom = () => {
		const { scale, offset } = scaleReset({
			scale: nodeViewScale.value,
			offset: uiStore.nodeViewOffsetPosition,
		});
		setZoomLevel(scale, offset);
	};

	const zoomIn = () => {
		const { scale, offset } = scaleBigger({
			scale: nodeViewScale.value,
			offset: uiStore.nodeViewOffsetPosition,
		});
		setZoomLevel(scale, offset);
	};

	const zoomOut = () => {
		const { scale, offset } = scaleSmaller({
			scale: nodeViewScale.value,
			offset: uiStore.nodeViewOffsetPosition,
		});
		setZoomLevel(scale, offset);
	};

	const zoomToFit = () => {
		const nodes = getNodesWithPlaceholderNode();
		if (!nodes.length) {
			// some unknown workflow executions
			return;
		}
		const { zoomLevel, offset } = getZoomToFit(nodes, !isDemo.value);
		setZoomLevel(zoomLevel, offset);
	};

	const wheelMoveWorkflow = (e: WheelEvent) => {
		const normalized = normalizeWheel(e);
		const offsetPosition = uiStore.nodeViewOffsetPosition;
		const nodeViewOffsetPositionX =
			offsetPosition[0] - (e.shiftKey ? normalized.pixelY : normalized.pixelX);
		const nodeViewOffsetPositionY =
			offsetPosition[1] - (e.shiftKey ? normalized.pixelX : normalized.pixelY);
		uiStore.nodeViewOffsetPosition = [nodeViewOffsetPositionX, nodeViewOffsetPositionY];
	};

	const wheelScroll = (e: WheelEvent) => {
		//* Control + scroll zoom
		if (e.ctrlKey) {
			if (e.deltaY > 0) {
				zoomOut();
			} else {
				zoomIn();
			}

			e.preventDefault();
			return;
		}
		wheelMoveWorkflow(e);
	};

	function initInstance(container: Element) {
		// Make sure to clean-up previous instance if it exists
		if (jsPlumbInstance.value) {
			jsPlumbInstance.value.destroy();
			jsPlumbInstance.value.reset();
			jsPlumbInstance.value = undefined;
		}

		jsPlumbInstance.value = newInstance({
			container,
			connector: CONNECTOR_FLOWCHART_TYPE,
			resizeObserver: false,
			dragOptions: {
				cursor: 'pointer',
				grid: { w: GRID_SIZE, h: GRID_SIZE },
				start: (params: BeforeStartEventParams) => {
					const draggedNode = params.drag.getDragElement();
					const nodeName = draggedNode.getAttribute('data-name');
					if (!nodeName) return;
					isDragging.value = true;

					const isSelected = uiStore.isNodeSelected(nodeName);

					if (params.e && !isSelected) {
						// Only the node which gets dragged directly gets an event, for all others it is
						// undefined. So check if the currently dragged node is selected and if not clear
						// the drag-selection.
						jsPlumbInstance.value?.clearDragSelection();
						uiStore.resetSelectedNodes();
					}

					uiStore.addActiveAction('dragActive');
					return true;
				},
				stop: (params: DragStopEventParams) => {
					const draggedNode = params.drag.getDragElement();
					const nodeName = draggedNode.getAttribute('data-name');
					if (!nodeName) return;
					const nodeData = workflowStore.getNodeByName(nodeName);
					isDragging.value = false;
					if (uiStore.isActionActive('dragActive') && nodeData) {
						const moveNodes = uiStore.getSelectedNodes.slice();
						const selectedNodeNames = moveNodes.map((node: INodeUi) => node.name);
						if (!selectedNodeNames.includes(nodeData.name)) {
							// If the current node is not in selected add it to the nodes which
							// got moved manually
							moveNodes.push(nodeData);
						}

						if (moveNodes.length > 1) {
							historyStore.startRecordingUndo();
						}
						// This does for some reason just get called once for the node that got clicked
						// even though "start" and "drag" gets called for all. So lets do for now
						// some dirty DOM query to get the new positions till I have more time to
						// create a proper solution
						let newNodePosition: XYPosition;
						moveNodes.forEach((node: INodeUi) => {
							const element = document.getElementById(node.id);
							if (element === null) {
								return;
							}

							newNodePosition = [
								parseInt(element.style.left!.slice(0, -2), 10),
								parseInt(element.style.top!.slice(0, -2), 10),
							];

							const updateInformation = {
								name: node.name,
								properties: {
									position: newNodePosition,
								},
							};
							const oldPosition = node.position;
							if (oldPosition[0] !== newNodePosition[0] || oldPosition[1] !== newNodePosition[1]) {
								historyStore.pushCommandToUndo(
									new MoveNodeCommand(node.name, oldPosition, newNodePosition),
								);
								workflowStore.updateNodeProperties(updateInformation);
							}
						});
						if (moveNodes.length > 1) {
							historyStore.stopRecordingUndo();
						}
					}
				},
				filter: '.node-description, .node-description .node-name, .node-description .node-subtitle',
			},
		});
		jsPlumbInstance.value?.setDragConstrainFunction((pos: PointXY) => {
			const isReadOnly = uiStore.isReadOnlyView;
			if (isReadOnly) {
				// Do not allow to move nodes in readOnly mode
				return null;
			}
			return pos;
		});
	}
	return {
		isDemo,
		nodeViewScale,
		canvasAddButtonPosition,
		setRecenteredCanvasAddButtonPosition,
		getNodesWithPlaceholderNode,
		setZoomLevel,
		resetZoom,
		zoomIn,
		zoomOut,
		zoomToFit,
		wheelScroll,
		initInstance,
		jsPlumbInstance,
	};
});<|MERGE_RESOLUTION|>--- conflicted
+++ resolved
@@ -5,12 +5,8 @@
 import { useWorkflowsStore } from '@/stores/workflows';
 import { useNodeTypesStore } from '@/stores/nodeTypes';
 import { useUIStore } from '@/stores/ui';
-<<<<<<< HEAD
 import type { INodeUi, XYPosition } from '@/Interface';
-=======
 import { useHistoryStore } from '@/stores/history';
-import { INodeUi, XYPosition } from '@/Interface';
->>>>>>> 448c2953
 import { scaleBigger, scaleReset, scaleSmaller } from '@/utils';
 import { START_NODE_TYPE, STICKY_NODE_TYPE } from '@/constants';
 import type {
