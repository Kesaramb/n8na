--- conflicted
+++ resolved
@@ -1468,8 +1468,6 @@
 		appendChatMessage(message: string): void {
 			this.chatMessages.push(message);
 		},
-<<<<<<< HEAD
-=======
 
 		checkIfNodeHasChatParent(nodeName: string): boolean {
 			const workflow = this.getCurrentWorkflow();
@@ -1483,6 +1481,5 @@
 
 			return !!matchedChatNode;
 		},
->>>>>>> 0e4216d7
 	},
 });