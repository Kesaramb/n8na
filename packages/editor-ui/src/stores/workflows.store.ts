--- conflicted
+++ resolved
@@ -59,20 +59,7 @@
 import { findLast } from 'lodash-es';
 
 import { useRootStore } from '@/stores/n8nRoot.store';
-<<<<<<< HEAD
-import {
-	getActiveWorkflows,
-	getActiveExecutions,
-	getExecutionData,
-	getExecutions,
-	getNewWorkflow,
-	getWorkflow,
-	getWorkflows,
-  getWorkflowWithVersion,
-} from '@/api/workflows';
-=======
 import * as workflowsApi from '@/api/workflows';
->>>>>>> 301e846c
 import { useUIStore } from '@/stores/ui.store';
 import { dataPinningEventBus } from '@/event-bus';
 import { isObject } from '@/utils/objectUtils';
@@ -163,39 +150,10 @@
 		() => !!workflow.value.nodes.find((node: INodeUi) => !!node.webhookId),
 	);
 
-<<<<<<< HEAD
-		async fetchWorkflow(id: string): Promise<IWorkflowDb> {
-			const rootStore = useRootStore();
-			const workflow = await getWorkflow(rootStore.getRestApiContext, id);
-			this.addWorkflow(workflow);
-			return workflow;
-		},
-
-    async fetchWorkflowWithVersion(id: string): Promise<IWorkflowDb[]> {
-			const rootStore = useRootStore();
-			const workflows = await getWorkflowWithVersion(rootStore.getRestApiContext, id);
-			return workflows;
-		},
-
-		async getNewWorkflowData(name?: string): Promise<INewWorkflowData> {
-			let workflowData = {
-				name: '',
-				onboardingFlowEnabled: false,
-				settings: { ...defaults.settings },
-			};
-			try {
-				const rootStore = useRootStore();
-				workflowData = await getNewWorkflow(rootStore.getRestApiContext, name);
-			} catch (e) {
-				// in case of error, default to original name
-				workflowData.name = name || DEFAULT_NEW_WORKFLOW_NAME;
-			}
-=======
 	const getWorkflowRunData = computed<IRunData | null>(() => {
 		if (!workflowExecutionData.value?.data?.resultData) {
 			return null;
 		}
->>>>>>> 301e846c
 
 		return workflowExecutionData.value.data.resultData.runData;
 	});
@@ -418,6 +376,12 @@
 		addWorkflow(workflow);
 		return workflow;
 	}
+
+  async function fetchWorkflowWithVersion(id: string): Promise<IWorkflowDb[]> {
+    const rootStore = useRootStore();
+    const workflows = await workflowsApi.getWorkflowWithVersion(rootStore.getRestApiContext, id);
+    return workflows;
+  }
 
 	async function getNewWorkflowData(name?: string, projectId?: string): Promise<INewWorkflowData> {
 		let workflowData = {
