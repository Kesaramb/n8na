--- conflicted
+++ resolved
@@ -31,12 +31,8 @@
 	IExecutionFlattedResponse,
 	IWorkflowTemplateNode,
 	IWorkflowDataCreate,
-<<<<<<< HEAD
-	WorkflowListResourceDB,
+	WorkflowListResource,
 	FolderCreateResponse,
-=======
-	WorkflowListResource,
->>>>>>> 0eae14e2
 } from '@/Interface';
 import { defineStore } from 'pinia';
 import type {
@@ -491,11 +487,7 @@
 		sortBy?: string,
 		filters: { name?: string; tags?: string[]; active?: boolean; parentFolderId?: string } = {},
 		includeFolders: boolean = false,
-<<<<<<< HEAD
-	): Promise<WorkflowListResourceDB[]> {
-=======
 	): Promise<WorkflowListResource[]> {
->>>>>>> 0eae14e2
 		const filter = { ...filters, projectId };
 		const options = {
 			skip: (page - 1) * pageSize,
@@ -532,7 +524,6 @@
 		projectId: string,
 		parentFolderId?: string,
 	): Promise<FolderCreateResponse> {
-		console.log('createFolder', name, projectId, parentFolderId);
 		return await workflowsApi.createFolder(
 			rootStore.restApiContext,
 			projectId,
