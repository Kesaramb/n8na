--- conflicted
+++ resolved
@@ -7,17 +7,11 @@
 	getResourceMapperFields,
 } from '@/api/nodeTypes';
 import { DEFAULT_NODETYPE_VERSION, STORES } from '@/constants';
-<<<<<<< HEAD
 import type {
-	ICategoriesWithNodes,
-	INodeCreateElement,
 	INodeTypesState,
 	IResourceLocatorReqParams,
 	ResourceMapperReqParams,
 } from '@/Interface';
-=======
-import type { INodeTypesState, IResourceLocatorReqParams } from '@/Interface';
->>>>>>> a4eb46ac
 import { addHeaders, addNodeTranslation } from '@/plugins/i18n';
 import { omit } from '@/utils';
 import type {
@@ -33,13 +27,7 @@
 import Vue from 'vue';
 import { useCredentialsStore } from './credentials';
 import { useRootStore } from './n8nRootStore';
-<<<<<<< HEAD
-import { useUsersStore } from './users';
-import { useNodeCreatorStore } from './nodeCreator';
 import { ResourceMapperFields } from 'n8n-workflow/src/Interfaces';
-=======
-
->>>>>>> a4eb46ac
 function getNodeVersions(nodeType: INodeTypeDescription) {
 	return Array.isArray(nodeType.version) ? nodeType.version : [nodeType.version];
 }
