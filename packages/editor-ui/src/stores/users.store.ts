--- conflicted
+++ resolved
@@ -38,12 +38,9 @@
 import { useCloudPlanStore } from './cloudPlan.store';
 import { disableMfa, enableMfa, getMfaQR, verifyMfaToken } from '@/api/mfa';
 import { confirmEmail, getCloudUserInfo } from '@/api/cloudPlans';
-<<<<<<< HEAD
 import { useRBACStore } from '@/stores/rbac.store';
 import type { Scope } from '@n8n/permissions';
-=======
 import { inviteUsers, acceptInvitation } from '@/api/invitation';
->>>>>>> b4ebb1a2
 
 const isDefaultUser = (user: IUserResponse | null) =>
 	Boolean(user && user.isPending && user.globalRole && user.globalRole.name === ROLE.Owner);
