--- conflicted
+++ resolved
@@ -613,7 +613,6 @@
 			});
 		});
 	});
-<<<<<<< HEAD
 
 	describe('finishActiveExecution', () => {
 		it('should update execution', async () => {
@@ -726,8 +725,6 @@
 			expect(workflowsStore.nodeMetadata[nodeName].parametersLastUpdatedAt).toBe(undefined);
 		});
 	});
-=======
->>>>>>> fb123b44
 });
 
 function getMockEditFieldsNode() {
