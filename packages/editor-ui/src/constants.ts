--- conflicted
+++ resolved
@@ -423,17 +423,14 @@
 	NDV = 'ndv',
 	TEMPLATES = 'templates',
 	NODE_TYPES = 'nodeTypes',
-<<<<<<< HEAD
-}
-
-export enum SignInType {
-	LDAP = 'ldap',
-	EMAIL = 'email',
-=======
 	CREDENTIALS = 'credentials',
 	TAGS = 'tags',
 	VERSIONS = 'versions',
 	NODE_CREATOR = 'nodeCreator',
 	WEBHOOKS = 'webhooks',
->>>>>>> 698d96a6
+}
+
+export enum SignInType {
+	LDAP = 'ldap',
+	EMAIL = 'email',
 }