export const MAX_DISPLAY_DATA_SIZE = 204800;
export const MAX_DISPLAY_ITEMS_AUTO_ALL = 250;
export const NODE_NAME_PREFIX = 'node-';

export const PLACEHOLDER_FILLED_AT_EXECUTION_TIME = '[filled at execution time]';

// workflows
export const PLACEHOLDER_EMPTY_WORKFLOW_ID = '__EMPTY__';
export const DEFAULT_NODETYPE_VERSION = 1;
export const DEFAULT_NEW_WORKFLOW_NAME = 'My workflow';
export const MIN_WORKFLOW_NAME_LENGTH = 1;
export const MAX_WORKFLOW_NAME_LENGTH = 128;
export const DUPLICATE_POSTFFIX = ' copy';
export const NODE_OUTPUT_DEFAULT_KEY = '_NODE_OUTPUT_DEFAULT_KEY_';

// tags
export const MAX_TAG_NAME_LENGTH = 24;

// modals
export const DUPLICATE_MODAL_KEY = 'duplicate';
export const TAGS_MANAGER_MODAL_KEY = 'tagsManager';
export const WORKFLOW_OPEN_MODAL_KEY = 'workflowOpen';
export const VERSIONS_MODAL_KEY = 'versions';
export const WORKFLOW_SETTINGS_MODAL_KEY = 'settings';
export const CREDENTIAL_EDIT_MODAL_KEY = 'editCredential';
export const CREDENTIAL_SELECT_MODAL_KEY = 'selectCredential';
export const CREDENTIAL_LIST_MODAL_KEY = 'credentialsList';
export const PERSONALIZATION_MODAL_KEY = 'personalization';
export const CONTACT_PROMPT_MODAL_KEY = 'contactPrompt';
export const VALUE_SURVEY_MODAL_KEY = 'valueSurvey';
export const EXECUTIONS_MODAL_KEY = 'executions';
export const WORKFLOW_ACTIVE_MODAL_KEY = 'activation';

// breakpoints
export const BREAKPOINT_SM = 768;
export const BREAKPOINT_MD = 992;
export const BREAKPOINT_LG = 1200;
export const BREAKPOINT_XL = 1920;


export const N8N_IO_BASE_URL = `https://api.n8n.io/`;

// node types
export const CALENDLY_TRIGGER_NODE_TYPE = 'n8n-nodes-base.calendlyTrigger';
export const CRON_NODE_TYPE = 'n8n-nodes-base.cron';
export const CLEARBIT_NODE_TYPE = 'n8n-nodes-base.clearbit';
export const FUNCTION_NODE_TYPE = 'n8n-nodes-base.function';
export const GITHUB_TRIGGER_NODE_TYPE = 'n8n-nodes-base.githubTrigger';
export const ERROR_TRIGGER_NODE_TYPE = 'n8n-nodes-base.errorTrigger';
export const ELASTIC_SECURITY_NODE_TYPE = 'n8n-nodes-base.elasticSecurity';
export const EMAIL_SEND_NODE_TYPE = 'n8n-nodes-base.emailSend';
export const EXECUTE_COMMAND_NODE_TYPE = 'n8n-nodes-base.executeCommand';
export const HTTP_REQUEST_NODE_TYPE = 'n8n-nodes-base.httpRequest';
export const IF_NODE_TYPE = 'n8n-nodes-base.if';
export const ITEM_LISTS_NODE_TYPE = 'n8n-nodes-base.itemLists';
export const JIRA_TRIGGER_NODE_TYPE = 'n8n-nodes-base.jiraTrigger';
export const MICROSOFT_EXCEL_NODE_TYPE = 'n8n-nodes-base.microsoftExcel';
export const MICROSOFT_TEAMS_NODE_TYPE = 'n8n-nodes-base.microsoftTeams';
export const NO_OP_NODE_TYPE = 'n8n-nodes-base.noOp';
export const PAGERDUTY_NODE_TYPE = 'n8n-nodes-base.pagerDuty';
export const SALESFORCE_NODE_TYPE = 'n8n-nodes-base.salesforce';
export const SEGMENT_NODE_TYPE = 'n8n-nodes-base.segment';
export const SET_NODE_TYPE = 'n8n-nodes-base.set';
export const SLACK_NODE_TYPE = 'n8n-nodes-base.slack';
export const SPREADSHEET_FILE_NODE_TYPE = 'n8n-nodes-base.spreadsheetFile';
export const START_NODE_TYPE = 'n8n-nodes-base.start';
export const SWITCH_NODE_TYPE = 'n8n-nodes-base.switch';
export const QUICKBOOKS_NODE_TYPE = 'n8n-nodes-base.quickbooks';
export const WEBHOOK_NODE_TYPE = 'n8n-nodes-base.webhook';
export const XERO_NODE_TYPE = 'n8n-nodes-base.xero';

// Node creator
export const CORE_NODES_CATEGORY = 'Core Nodes';
export const CUSTOM_NODES_CATEGORY = 'Custom Nodes';
export const SUBCATEGORY_DESCRIPTIONS: {
	[category: string]: { [subcategory: string]: string };
} = {
	'Core Nodes': { // this - all subkeys are set from codex
		Flow: 'Branches, core triggers, merge data',
		Files:  'Work with CSV, XML, text, images etc.',
		'Data Transformation': 'Manipulate data fields, run code',
		Helpers: 'HTTP Requests (API calls), date and time, scrape HTML',
	},
};
export const REGULAR_NODE_FILTER = 'Regular';
export const TRIGGER_NODE_FILTER = 'Trigger';
export const ALL_NODE_FILTER = 'All';
export const UNCATEGORIZED_CATEGORY = 'Miscellaneous';
export const UNCATEGORIZED_SUBCATEGORY = 'Helpers';
export const PERSONALIZED_CATEGORY = 'Suggested Nodes';
export const HIDDEN_NODES = [START_NODE_TYPE];

export const REQUEST_NODE_FORM_URL = 'https://n8n-community.typeform.com/to/K1fBVTZ3';

// General
export const INSTANCE_ID_HEADER = 'n8n-instance-id';
export const WAIT_TIME_UNLIMITED = '3000-01-01T00:00:00.000Z';

export const WORK_AREA_KEY = 'workArea';
export const FINANCE_WORK_AREA = 'finance';
export const HR_WORK_AREA = 'HR';
export const IT_ENGINEERING_WORK_AREA = 'IT-Engineering';
export const LEGAL_WORK_AREA = 'legal';
export const MARKETING_WORK_AREA = 'marketing-growth';
export const PRODUCT_WORK_AREA = 'product';
export const SALES_BUSINESSDEV_WORK_AREA = 'sales-businessDevelopment';
export const SECURITY_WORK_AREA = 'security';
export const SUPPORT_WORK_AREA = 'support';
export const OPS_WORK_AREA = 'ops';
export const EXECUTIVE_WORK_AREA = 'executive';
export const OTHER_WORK_AREA_OPTION = 'other';
export const NOT_APPLICABLE_WORK_AREA = 'n/a';

export const COMPANY_INDUSTRY_KEY = 'companyIndustry';
export const E_COMMERCE_INDUSTRY = 'e-commerce';
export const AUTOMATION_CONSULTING_INDUSTRY = 'automation-consulting';
export const SYSTEM_INTEGRATION_INDUSTRY = 'systems-integration';
export const GOVERNMENT_INDUSTRY = 'government';
export const LEGAL_INDUSTRY = 'legal-industry';
export const HEALTHCARE_INDUSTRY= 'healthcare';
export const FINANCE_INDUSTRY = 'finance-industry';
export const SECURITY_INDUSTRY = 'security-industry';
export const SAAS_INDUSTRY = 'saas';
export const OTHER_INDUSTRY_OPTION= 'other';

export const COMPANY_SIZE_KEY = 'companySize';
export const COMPANY_SIZE_20_OR_LESS = '<20';
export const COMPANY_SIZE_20_99 = '20-99';
export const COMPANY_SIZE_100_499 = '100-499';
export const COMPANY_SIZE_500_999 = '500-999';
export const COMPANY_SIZE_1000_OR_MORE = '1000+';
export const COMPANY_SIZE_PERSONAL_USE = 'personalUser';

export const CODING_SKILL_KEY = 'codingSkill';
export const OTHER_WORK_AREA_KEY = 'otherWorkArea';
export const OTHER_COMPANY_INDUSTRY_KEY = 'otherCompanyIndustry';

export const MODAL_CANCEL = 'cancel';
export const MODAL_CLOSE = 'close';
export const MODAL_CONFIRMED = 'confirmed';

export const VALID_EMAIL_REGEX = /^(([^<>()[\]\\.,;:\s@"]+(\.[^<>()[\]\\.,;:\s@"]+)*)|(".+"))@((\[[0-9]{1,3}\.[0-9]{1,3}\.[0-9]{1,3}\.[0-9]{1,3}\])|(([a-zA-Z\-0-9]+\.)+[a-zA-Z]{2,}))$/;
export const LOCAL_STORAGE_ACTIVATION_FLAG = 'N8N_HIDE_ACTIVATION_ALERT';

<<<<<<< HEAD
export const HIRING_BANNER = `
                                                                    //////
                                                                 ///////////
                                                               /////      ////
                                               ///////////////////         ////
                                             //////////////////////       ////
     ///////               ///////          ////                /////////////
  ////////////          ////////////       ////                    ///////
 ////       ////       ////       ////    ////
/////        /////////////         //////////
 /////     ////       ////       ////     ////
  ////////////          ////////////       ////           ////////
    ///////                //////           ////        /////////////
                                             /////////////        ////
                                                //////////        ////
                                                       ////      ////
                                                        ///////////
                                                          //////

Love n8n? Help us build the future of automation! https://n8n.io/careers
`;
=======
export const TEMPLATES_NODES_FILTER = [
	'n8n-nodes-base.start',
	'n8n-nodes-base.respondToWebhook',
];
>>>>>>> cc943106
<|MERGE_RESOLUTION|>--- conflicted
+++ resolved
@@ -142,7 +142,6 @@
 export const VALID_EMAIL_REGEX = /^(([^<>()[\]\\.,;:\s@"]+(\.[^<>()[\]\\.,;:\s@"]+)*)|(".+"))@((\[[0-9]{1,3}\.[0-9]{1,3}\.[0-9]{1,3}\.[0-9]{1,3}\])|(([a-zA-Z\-0-9]+\.)+[a-zA-Z]{2,}))$/;
 export const LOCAL_STORAGE_ACTIVATION_FLAG = 'N8N_HIDE_ACTIVATION_ALERT';
 
-<<<<<<< HEAD
 export const HIRING_BANNER = `
                                                                     //////
                                                                  ///////////
@@ -164,9 +163,8 @@
 
 Love n8n? Help us build the future of automation! https://n8n.io/careers
 `;
-=======
+
 export const TEMPLATES_NODES_FILTER = [
 	'n8n-nodes-base.start',
 	'n8n-nodes-base.respondToWebhook',
-];
->>>>>>> cc943106
+];