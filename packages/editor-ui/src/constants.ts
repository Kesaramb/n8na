import type { NodeCreatorOpenSource } from './Interface';

export const MAX_WORKFLOW_SIZE = 16777216; // Workflow size limit in bytes
export const MAX_WORKFLOW_PINNED_DATA_SIZE = 12582912; // Workflow pinned data size limit in bytes
export const MAX_DISPLAY_DATA_SIZE = 204800;
export const MAX_DISPLAY_ITEMS_AUTO_ALL = 250;

export const PLACEHOLDER_FILLED_AT_EXECUTION_TIME = '[filled at execution time]';

// parameter input
export const CUSTOM_API_CALL_KEY = '__CUSTOM_API_CALL__';
export const CUSTOM_API_CALL_NAME = 'Custom API Call';

// workflows
export const PLACEHOLDER_EMPTY_WORKFLOW_ID = '__EMPTY__';
export const DEFAULT_NODETYPE_VERSION = 1;
export const DEFAULT_NEW_WORKFLOW_NAME = 'My workflow';
export const MIN_WORKFLOW_NAME_LENGTH = 1;
export const MAX_WORKFLOW_NAME_LENGTH = 128;
export const DUPLICATE_POSTFFIX = ' copy';
export const NODE_OUTPUT_DEFAULT_KEY = '_NODE_OUTPUT_DEFAULT_KEY_';
export const QUICKSTART_NOTE_NAME = '_QUICKSTART_NOTE_';

// tags
export const MAX_TAG_NAME_LENGTH = 24;

// modals
export const ABOUT_MODAL_KEY = 'about';
export const ASK_AI_MODAL_KEY = 'askAi';
export const CHANGE_PASSWORD_MODAL_KEY = 'changePassword';
export const CREDENTIAL_EDIT_MODAL_KEY = 'editCredential';
export const CREDENTIAL_SELECT_MODAL_KEY = 'selectCredential';
export const DELETE_USER_MODAL_KEY = 'deleteUser';
export const INVITE_USER_MODAL_KEY = 'inviteUser';
export const DUPLICATE_MODAL_KEY = 'duplicate';
export const TAGS_MANAGER_MODAL_KEY = 'tagsManager';
export const VERSIONS_MODAL_KEY = 'versions';
export const WORKFLOW_SETTINGS_MODAL_KEY = 'settings';
export const WORKFLOW_SHARE_MODAL_KEY = 'workflowShare';
export const PERSONALIZATION_MODAL_KEY = 'personalization';
export const CONTACT_PROMPT_MODAL_KEY = 'contactPrompt';
export const VALUE_SURVEY_MODAL_KEY = 'valueSurvey';
export const EXECUTIONS_MODAL_KEY = 'executions';
export const WORKFLOW_ACTIVE_MODAL_KEY = 'activation';
export const ONBOARDING_CALL_SIGNUP_MODAL_KEY = 'onboardingCallSignup';
export const COMMUNITY_PACKAGE_INSTALL_MODAL_KEY = 'communityPackageInstall';
export const COMMUNITY_PACKAGE_CONFIRM_MODAL_KEY = 'communityPackageManageConfirm';
export const IMPORT_CURL_MODAL_KEY = 'importCurl';
export const LOG_STREAM_MODAL_KEY = 'settingsLogStream';

export const VERSION_CONTROL_PUSH_MODAL_KEY = 'versionControlPush';

export const EXTERNAL_SECRETS_PROVIDER_MODAL_KEY = 'externalSecretsProvider';

export const COMMUNITY_PACKAGE_MANAGE_ACTIONS = {
	UNINSTALL: 'uninstall',
	UPDATE: 'update',
	VIEW_DOCS: 'view-documentation',
};

// breakpoints
export const BREAKPOINT_SM = 768;
export const BREAKPOINT_MD = 992;
export const BREAKPOINT_LG = 1200;
export const BREAKPOINT_XL = 1920;

export const N8N_IO_BASE_URL = 'https://api.n8n.io/api/';
export const DOCS_DOMAIN = 'docs.n8n.io';
export const BUILTIN_NODES_DOCS_URL = `https://${DOCS_DOMAIN}/integrations/builtin/`;
export const BUILTIN_CREDENTIALS_DOCS_URL = `https://${DOCS_DOMAIN}/integrations/builtin/credentials/`;
export const DATA_PINNING_DOCS_URL = `https://${DOCS_DOMAIN}/data/data-pinning/`;
export const DATA_EDITING_DOCS_URL = `https://${DOCS_DOMAIN}/data/data-editing/`;
export const NPM_COMMUNITY_NODE_SEARCH_API_URL = 'https://api.npms.io/v2/';
export const NPM_PACKAGE_DOCS_BASE_URL = 'https://www.npmjs.com/package/';
export const NPM_KEYWORD_SEARCH_URL =
	'https://www.npmjs.com/search?q=keywords%3An8n-community-node-package';
export const N8N_QUEUE_MODE_DOCS_URL = `https://${DOCS_DOMAIN}/hosting/scaling/queue-mode/`;
export const COMMUNITY_NODES_INSTALLATION_DOCS_URL = `https://${DOCS_DOMAIN}/integrations/community-nodes/installation/`;
export const COMMUNITY_NODES_NPM_INSTALLATION_URL =
	'https://docs.npmjs.com/downloading-and-installing-node-js-and-npm';
export const COMMUNITY_NODES_RISKS_DOCS_URL = `https://${DOCS_DOMAIN}/integrations/community-nodes/risks/`;
export const COMMUNITY_NODES_BLOCKLIST_DOCS_URL = `https://${DOCS_DOMAIN}/integrations/community-nodes/blocklist/`;
export const CUSTOM_NODES_DOCS_URL = `https://${DOCS_DOMAIN}/integrations/creating-nodes/code/create-n8n-nodes-module/`;
export const EXPRESSIONS_DOCS_URL = `https://${DOCS_DOMAIN}/code-examples/expressions/`;
export const N8N_PRICING_PAGE_URL = 'https://n8n.io/pricing';

// node types
export const BAMBOO_HR_NODE_TYPE = 'n8n-nodes-base.bambooHr';
export const CALENDLY_TRIGGER_NODE_TYPE = 'n8n-nodes-base.calendlyTrigger';
export const CODE_NODE_TYPE = 'n8n-nodes-base.code';
export const CRON_NODE_TYPE = 'n8n-nodes-base.cron';
export const CLEARBIT_NODE_TYPE = 'n8n-nodes-base.clearbit';
export const FILTER_NODE_TYPE = 'n8n-nodes-base.filter';
export const FUNCTION_NODE_TYPE = 'n8n-nodes-base.function';
export const GITHUB_TRIGGER_NODE_TYPE = 'n8n-nodes-base.githubTrigger';
export const GIT_NODE_TYPE = 'n8n-nodes-base.git';
export const GOOGLE_SHEETS_NODE_TYPE = 'n8n-nodes-base.googleSheets';
export const ERROR_TRIGGER_NODE_TYPE = 'n8n-nodes-base.errorTrigger';
export const ELASTIC_SECURITY_NODE_TYPE = 'n8n-nodes-base.elasticSecurity';
export const EMAIL_SEND_NODE_TYPE = 'n8n-nodes-base.emailSend';
export const EMAIL_IMAP_NODE_TYPE = 'n8n-nodes-base.emailReadImap';
export const EXECUTE_COMMAND_NODE_TYPE = 'n8n-nodes-base.executeCommand';
export const HTML_NODE_TYPE = 'n8n-nodes-base.html';
export const HTTP_REQUEST_NODE_TYPE = 'n8n-nodes-base.httpRequest';
export const HUBSPOT_TRIGGER_NODE_TYPE = 'n8n-nodes-base.hubspotTrigger';
export const IF_NODE_TYPE = 'n8n-nodes-base.if';
export const INTERVAL_NODE_TYPE = 'n8n-nodes-base.interval';
export const ITEM_LISTS_NODE_TYPE = 'n8n-nodes-base.itemLists';
export const JIRA_NODE_TYPE = 'n8n-nodes-base.jira';
export const JIRA_TRIGGER_NODE_TYPE = 'n8n-nodes-base.jiraTrigger';
export const MICROSOFT_EXCEL_NODE_TYPE = 'n8n-nodes-base.microsoftExcel';
export const MANUAL_TRIGGER_NODE_TYPE = 'n8n-nodes-base.manualTrigger';
export const MICROSOFT_TEAMS_NODE_TYPE = 'n8n-nodes-base.microsoftTeams';
export const N8N_NODE_TYPE = 'n8n-nodes-base.n8n';
export const NO_OP_NODE_TYPE = 'n8n-nodes-base.noOp';
export const STICKY_NODE_TYPE = 'n8n-nodes-base.stickyNote';
export const NOTION_TRIGGER_NODE_TYPE = 'n8n-nodes-base.notionTrigger';
export const PAGERDUTY_NODE_TYPE = 'n8n-nodes-base.pagerDuty';
export const SALESFORCE_NODE_TYPE = 'n8n-nodes-base.salesforce';
export const SEGMENT_NODE_TYPE = 'n8n-nodes-base.segment';
export const SET_NODE_TYPE = 'n8n-nodes-base.set';
export const SCHEDULE_TRIGGER_NODE_TYPE = 'n8n-nodes-base.scheduleTrigger';
export const SERVICENOW_NODE_TYPE = 'n8n-nodes-base.serviceNow';
export const SLACK_NODE_TYPE = 'n8n-nodes-base.slack';
export const SPREADSHEET_FILE_NODE_TYPE = 'n8n-nodes-base.spreadsheetFile';
export const SPLIT_IN_BATCHES_NODE_TYPE = 'n8n-nodes-base.splitInBatches';
export const START_NODE_TYPE = 'n8n-nodes-base.start';
export const SWITCH_NODE_TYPE = 'n8n-nodes-base.switch';
export const THE_HIVE_TRIGGER_NODE_TYPE = 'n8n-nodes-base.theHiveTrigger';
export const QUICKBOOKS_NODE_TYPE = 'n8n-nodes-base.quickbooks';
export const WAIT_NODE_TYPE = 'n8n-nodes-base.wait';
export const WEBHOOK_NODE_TYPE = 'n8n-nodes-base.webhook';
export const WORKABLE_TRIGGER_NODE_TYPE = 'n8n-nodes-base.workableTrigger';
export const WORKFLOW_TRIGGER_NODE_TYPE = 'n8n-nodes-base.workflowTrigger';
export const EXECUTE_WORKFLOW_TRIGGER_NODE_TYPE = 'n8n-nodes-base.executeWorkflowTrigger';
export const WOOCOMMERCE_TRIGGER_NODE_TYPE = 'n8n-nodes-base.wooCommerceTrigger';
export const XERO_NODE_TYPE = 'n8n-nodes-base.xero';
export const ZENDESK_NODE_TYPE = 'n8n-nodes-base.zendesk';
export const ZENDESK_TRIGGER_NODE_TYPE = 'n8n-nodes-base.zendeskTrigger';

export const EXECUTABLE_TRIGGER_NODE_TYPES = [
	START_NODE_TYPE,
	MANUAL_TRIGGER_NODE_TYPE,
	SCHEDULE_TRIGGER_NODE_TYPE,
	CRON_NODE_TYPE,
	INTERVAL_NODE_TYPE,
];

export const NON_ACTIVATABLE_TRIGGER_NODE_TYPES = [
	ERROR_TRIGGER_NODE_TYPE,
	MANUAL_TRIGGER_NODE_TYPE,
	EXECUTE_WORKFLOW_TRIGGER_NODE_TYPE,
];

export const PIN_DATA_NODE_TYPES_DENYLIST = [SPLIT_IN_BATCHES_NODE_TYPE];

// Node creator
export const NODE_CREATOR_OPEN_SOURCES: Record<
	Uppercase<NodeCreatorOpenSource>,
	NodeCreatorOpenSource
> = {
	NO_TRIGGER_EXECUTION_TOOLTIP: 'no_trigger_execution_tooltip',
	PLUS_ENDPOINT: 'plus_endpoint',
	TRIGGER_PLACEHOLDER_BUTTON: 'trigger_placeholder_button',
	ADD_NODE_BUTTON: 'add_node_button',
	TAB: 'tab',
	NODE_CONNECTION_ACTION: 'node_connection_action',
	NODE_CONNECTION_DROP: 'node_connection_drop',
	'': '',
};
export const CORE_NODES_CATEGORY = 'Core Nodes';
export const CUSTOM_NODES_CATEGORY = 'Custom Nodes';
export const DEFAULT_SUBCATEGORY = '*';
export const REGULAR_NODE_CREATOR_VIEW = 'Regular';
export const TRIGGER_NODE_CREATOR_VIEW = 'Trigger';
export const UNCATEGORIZED_CATEGORY = 'Miscellaneous';
export const OTHER_TRIGGER_NODES_SUBCATEGORY = 'Other Trigger Nodes';
export const TRANSFORM_DATA_SUBCATEGORY = 'Data Transformation';
export const FILES_SUBCATEGORY = 'Files';
export const FLOWS_CONTROL_SUBCATEGORY = 'Flow';
export const HELPERS_SUBCATEGORY = 'Helpers';

export const REQUEST_NODE_FORM_URL = 'https://n8n-community.typeform.com/to/K1fBVTZ3';
export const ASK_AI_WAITLIST_URL = 'https://n8n-community.typeform.com/to/odKU4oDR';

// General
export const INSTANCE_ID_HEADER = 'n8n-instance-id';
export const WAIT_TIME_UNLIMITED = '3000-01-01T00:00:00.000Z';

/** PERSONALIZATION SURVEY */
export const EMAIL_KEY = 'email';
export const WORK_AREA_KEY = 'workArea';
export const FINANCE_WORK_AREA = 'finance';
export const IT_ENGINEERING_WORK_AREA = 'IT-Engineering';
export const PRODUCT_WORK_AREA = 'product';
export const SALES_BUSINESSDEV_WORK_AREA = 'sales-businessDevelopment';
export const SECURITY_WORK_AREA = 'security';

export const COMPANY_TYPE_KEY = 'companyType';
export const SAAS_COMPANY_TYPE = 'saas';
export const ECOMMERCE_COMPANY_TYPE = 'ecommerce';
export const EDUCATION_TYPE = 'education';
export const MSP_COMPANY_TYPE = 'msp';
export const DIGITAL_AGENCY_COMPANY_TYPE = 'digital-agency';
export const SYSTEMS_INTEGRATOR_COMPANY_TYPE = 'systems-integrator';
export const OTHER_COMPANY_TYPE = 'other';
export const PERSONAL_COMPANY_TYPE = 'personal';

export const COMPANY_INDUSTRY_EXTENDED_KEY = 'companyIndustryExtended';
export const OTHER_COMPANY_INDUSTRY_EXTENDED_KEY = 'otherCompanyIndustryExtended';
export const PHYSICAL_RETAIL_OR_SERVICES = 'physical-retail-or-services';
export const REAL_ESTATE_OR_CONSTRUCTION = 'real-estate-or-construction';
export const GOVERNMENT_INDUSTRY = 'government';
export const LEGAL_INDUSTRY = 'legal-industry';
export const MARKETING_INDUSTRY = 'marketing-industry';
export const MEDIA_INDUSTRY = 'media-industry';
export const MANUFACTURING_INDUSTRY = 'manufacturing-industry';
export const MSP_INDUSTRY = 'msp';
export const HEALTHCARE_INDUSTRY = 'healthcare';
export const FINANCE_INSURANCE_INDUSTRY = 'finance-insurance-industry';
export const IT_INDUSTRY = 'it-industry';
export const SECURITY_INDUSTRY = 'security-industry';
export const TELECOMS_INDUSTRY = 'telecoms';
export const OTHER_INDUSTRY_OPTION = 'other';

export const COMPANY_SIZE_KEY = 'companySize';
export const COMPANY_SIZE_20_OR_LESS = '<20';
export const COMPANY_SIZE_20_99 = '20-99';
export const COMPANY_SIZE_100_499 = '100-499';
export const COMPANY_SIZE_500_999 = '500-999';
export const COMPANY_SIZE_1000_OR_MORE = '1000+';
export const COMPANY_SIZE_PERSONAL_USE = 'personalUser';

export const MARKETING_AUTOMATION_GOAL_KEY = 'automationGoalSm';
export const MARKETING_AUTOMATION_LEAD_GENERATION_GOAL = 'lead-generation';
export const MARKETING_AUTOMATION_CUSTOMER_COMMUNICATION = 'customer-communication';
export const MARKETING_AUTOMATION_ACTIONS = 'actions';
export const MARKETING_AUTOMATION_AD_CAMPAIGN = 'ad-campaign';
export const MARKETING_AUTOMATION_REPORTING = 'reporting';
export const MARKETING_AUTOMATION_DATA_SYNCHING = 'data-syncing';
export const MARKETING_AUTOMATION_OTHER = 'other';

export const OTHER_MARKETING_AUTOMATION_GOAL_KEY = 'automationGoalSmOther';

export const CODING_SKILL_KEY = 'codingSkill';

export const AUTOMATION_BENEFICIARY_KEY = 'automationBeneficiary';
export const AUTOMATION_BENEFICIARY_SELF = 'myself';
export const AUTOMATION_BENEFICIARY_MY_TEAM = 'my-team';
export const AUTOMATION_BENEFICIARY_OTHER_TEAMS = 'other-teams';

export const USAGE_MODE_KEY = 'usageModes';
export const USAGE_MODE_CONNECT_TO_DB = 'connect-internal-db';
export const USAGE_MODE_BUILD_BE_SERVICES = 'build-be-services';
export const USAGE_MODE_MANIPULATE_FILES = 'manipulate-files';

export const REPORTED_SOURCE_KEY = 'reportedSource';
export const REPORTED_SOURCE_OTHER_KEY = 'reportedSourceOther';
export const REPORTED_SOURCE_GOOGLE = 'google';
export const REPORTED_SOURCE_TWITTER = 'twitter';
export const REPORTED_SOURCE_LINKEDIN = 'linkedin';
export const REPORTED_SOURCE_YOUTUBE = 'youtube';
export const REPORTED_SOURCE_FRIEND = 'friend';
export const REPORTED_SOURCE_PODCAST = 'podcast';
export const REPORTED_SOURCE_EVENT = 'event';
export const REPORTED_SOURCE_OTHER = 'other';

export const AUTOMATION_GOAL_KEY = 'automationGoal';
export const DEVOPS_AUTOMATION_GOAL_KEY = 'automationGoalDevops';
export const DEVOPS_AUTOMATION_GOAL_OTHER_KEY = 'automationGoalDevopsOther';
export const DEVOPS_AUTOMATION_OTHER = 'other';
export const DEVOPS_AUTOMATION_CI_CD_GOAL = 'ci-cd';
export const DEVOPS_AUTOMATION_CLOUD_INFRASTRUCTURE_ORCHESTRATION_GOAL =
	'cloud-infrastructure-orchestration';
export const DEVOPS_AUTOMATION_DATA_SYNCING_GOAL = 'data-syncing';
export const DEVOPS_INCIDENT_RESPONSE_GOAL = 'incident-response';
export const DEVOPS_MONITORING_AND_ALERTING_GOAL = 'monitoring-alerting';
export const DEVOPS_REPORTING_GOAL = 'reporting';
export const DEVOPS_TICKETING_SYSTEMS_INTEGRATIONS_GOAL = 'ticketing-systems-integrations';

export const CUSTOMER_INTEGRATIONS_GOAL = 'customer-integrations';
export const CUSTOMER_SUPPORT_GOAL = 'customer-support';
export const ENGINEERING_GOAL = 'engineering';
export const FINANCE_ACCOUNTING_GOAL = 'finance-accounting';
export const HR_GOAL = 'hr';
export const OPERATIONS_GOAL = 'operations';
export const PRODUCT_GOAL = 'product';
export const SALES_MARKETING_GOAL = 'sales-marketing';
export const SECURITY_GOAL = 'security';
export const OTHER_AUTOMATION_GOAL = 'other';
export const NOT_SURE_YET_GOAL = 'not-sure-yet';

export const ROLE_KEY = 'role';
export const ROLE_OTHER_KEY = 'roleOther';
export const ROLE_BUSINESS_OWNER = 'business-owner';
export const ROLE_CUSTOMER_SUPPORT = 'customer-support';
export const ROLE_DATA_SCIENCE = 'data-science';
export const ROLE_DEVOPS = 'devops';
export const ROLE_IT = 'it';
export const ROLE_ENGINEERING = 'engineering';
export const ROLE_SALES_AND_MARKETING = 'sales-and-marketing';
export const ROLE_SECURITY = 'security';
export const ROLE_OTHER = 'other';

/** END OF PERSONALIZATION SURVEY */

export const MODAL_CANCEL = 'cancel';
export const MODAL_CLOSE = 'close';
export const MODAL_CONFIRM = 'confirm';

export const VALID_EMAIL_REGEX =
	/^(([^<>()[\]\\.,;:\s@"]+(\.[^<>()[\]\\.,;:\s@"]+)*)|(".+"))@((\[[0-9]{1,3}\.[0-9]{1,3}\.[0-9]{1,3}\.[0-9]{1,3}\])|(([a-zA-Z\-0-9]+\.)+[a-zA-Z]{2,}))$/;
export const LOCAL_STORAGE_ACTIVATION_FLAG = 'N8N_HIDE_ACTIVATION_ALERT';
export const LOCAL_STORAGE_PIN_DATA_DISCOVERY_NDV_FLAG = 'N8N_PIN_DATA_DISCOVERY_NDV';
export const LOCAL_STORAGE_PIN_DATA_DISCOVERY_CANVAS_FLAG = 'N8N_PIN_DATA_DISCOVERY_CANVAS';
export const LOCAL_STORAGE_MAPPING_IS_ONBOARDED = 'N8N_MAPPING_ONBOARDED';
export const LOCAL_STORAGE_MAIN_PANEL_RELATIVE_WIDTH = 'N8N_MAIN_PANEL_RELATIVE_WIDTH';
export const LOCAL_STORAGE_ACTIVE_MODAL = 'N8N_ACTIVE_MODAL';
export const LOCAL_STORAGE_THEME = 'N8N_THEME';
export const LOCAL_STORAGE_EXPERIMENT_OVERRIDES = 'N8N_EXPERIMENT_OVERRIDES';
export const BASE_NODE_SURVEY_URL = 'https://n8n-community.typeform.com/to/BvmzxqYv#nodename=';

export const HIRING_BANNER = `
                                                                    //////
                                                                 ///////////
                                                               /////      ////
                                               ///////////////////         ////
                                             //////////////////////       ////
     ///////               ///////          ////                /////////////
  ////////////          ////////////       ////                    ///////
 ////       ////       ////       ////    ////
/////        /////////////         //////////
 /////     ////       ////       ////     ////
  ////////////          ////////////       ////           ////////
    ///////                //////           ////        /////////////
                                             /////////////        ////
                                                //////////        ////
                                                       ////      ////
                                                        ///////////
                                                          //////

Love n8n? Help us build the future of automation! https://n8n.io/careers?utm_source=n8n_user&utm_medium=console_output
`;

export const TEMPLATES_NODES_FILTER = ['n8n-nodes-base.start', 'n8n-nodes-base.respondToWebhook'];

export const enum VIEWS {
	HOMEPAGE = 'Homepage',
	COLLECTION = 'TemplatesCollectionView',
	EXECUTIONS = 'Executions',
	EXECUTION_PREVIEW = 'ExecutionPreview',
	EXECUTION_HOME = 'ExecutionsLandingPage',
	TEMPLATE = 'TemplatesWorkflowView',
	TEMPLATES = 'TemplatesSearchView',
	CREDENTIALS = 'CredentialsView',
	VARIABLES = 'VariablesView',
	NEW_WORKFLOW = 'NodeViewNew',
	WORKFLOW = 'NodeViewExisting',
	DEMO = 'WorkflowDemo',
	TEMPLATE_IMPORT = 'WorkflowTemplate',
	SIGNIN = 'SigninView',
	SIGNUP = 'SignupView',
	SIGNOUT = 'SignoutView',
	SETUP = 'SetupView',
	FORGOT_PASSWORD = 'ForgotMyPasswordView',
	CHANGE_PASSWORD = 'ChangePasswordView',
	USERS_SETTINGS = 'UsersSettings',
	LDAP_SETTINGS = 'LdapSettings',
	PERSONAL_SETTINGS = 'PersonalSettings',
	API_SETTINGS = 'APISettings',
	NOT_FOUND = 'NotFoundView',
	FAKE_DOOR = 'ComingSoon',
	COMMUNITY_NODES = 'CommunityNodes',
	WORKFLOWS = 'WorkflowsView',
	WORKFLOW_EXECUTIONS = 'WorkflowExecutions',
	USAGE = 'Usage',
	LOG_STREAMING_SETTINGS = 'LogStreamingSettingsView',
	SSO_SETTINGS = 'SSoSettings',
	EXTERNAL_SECRETS_SETTINGS = 'ExternalSecretsSettings',
	SAML_ONBOARDING = 'SamlOnboarding',
	VERSION_CONTROL = 'VersionControl',
	AUDIT_LOGS = 'AuditLogs',
}

export const enum FAKE_DOOR_FEATURES {
	ENVIRONMENTS = 'environments',
	LOGGING = 'logging',
	SSO = 'sso',
}

export const ONBOARDING_PROMPT_TIMEBOX = 14;
export const FIRST_ONBOARDING_PROMPT_TIMEOUT = 300000;

export const TEST_PIN_DATA = [
	{
		name: 'First item',
		code: 1,
	},
	{
		name: 'Second item',
		code: 2,
	},
];
export const MAPPING_PARAMS = [
	'$binary',
	'$data',
	'$env',
	'$evaluateExpression',
	'$execution',
	'$input',
	'$item',
	'$jmespath',
	'$json',
	'$node',
	'$now',
	'$parameter',
	'$parameters',
	'$position',
	'$prevNode',
	'$resumeWebhookUrl',
	'$runIndex',
	'$today',
	'$vars',
	'$workflow',
];

export const DEFAULT_STICKY_HEIGHT = 160;
export const DEFAULT_STICKY_WIDTH = 240;

export const enum WORKFLOW_MENU_ACTIONS {
	DUPLICATE = 'duplicate',
	DOWNLOAD = 'download',
	IMPORT_FROM_URL = 'import-from-url',
	IMPORT_FROM_FILE = 'import-from-file',
	SETTINGS = 'settings',
	DELETE = 'delete',
}

/**
 * Enterprise edition
 */
export const enum EnterpriseEditionFeature {
	AdvancedExecutionFilters = 'advancedExecutionFilters',
	Sharing = 'sharing',
	Ldap = 'ldap',
	LogStreaming = 'logStreaming',
	Variables = 'variables',
	Saml = 'saml',
	VersionControl = 'versionControl',
<<<<<<< HEAD
	ExternalSecrets = 'externalSecrets',
=======
	AuditLogs = 'auditLogs',
>>>>>>> 3e5f7adc
}
export const MAIN_NODE_PANEL_WIDTH = 360;

export const enum MAIN_HEADER_TABS {
	WORKFLOW = 'workflow',
	EXECUTIONS = 'executions',
	SETTINGS = 'settings',
}
export const CURL_IMPORT_NOT_SUPPORTED_PROTOCOLS = [
	'ftp',
	'ftps',
	'dict',
	'imap',
	'imaps',
	'ldap',
	'ldaps',
	'mqtt',
	'pop',
	'pop3s',
	'rtmp',
	'rtsp',
	'scp',
	'sftp',
	'smb',
	'smbs',
	'smtp',
	'smtps',
	'telnet',
	'tftp',
];

export const CURL_IMPORT_NODES_PROTOCOLS: { [key: string]: string } = {
	ftp: 'FTP',
	ftps: 'FTP',
	ldap: 'LDAP',
	ldaps: 'LDAP',
	mqtt: 'MQTT',
	imap: 'IMAP',
	imaps: 'IMAP',
};

export const enum STORES {
	COMMUNITY_NODES = 'communityNodes',
	ROOT = 'root',
	SETTINGS = 'settings',
	UI = 'ui',
	USERS = 'users',
	WORKFLOWS = 'workflows',
	WORKFLOWS_EE = 'workflowsEE',
	NDV = 'ndv',
	TEMPLATES = 'templates',
	NODE_TYPES = 'nodeTypes',
	CREDENTIALS = 'credentials',
	TAGS = 'tags',
	VERSIONS = 'versions',
	NODE_CREATOR = 'nodeCreator',
	WEBHOOKS = 'webhooks',
	HISTORY = 'history',
}

export const enum SignInType {
	LDAP = 'ldap',
	EMAIL = 'email',
}

export const N8N_SALES_EMAIL = 'sales@n8n.io';

export const N8N_CONTACT_EMAIL = 'contact@n8n.io';

export const EXPRESSION_EDITOR_PARSER_TIMEOUT = 15_000; // ms

export const KEEP_AUTH_IN_NDV_FOR_NODES = [HTTP_REQUEST_NODE_TYPE, WEBHOOK_NODE_TYPE];
export const MAIN_AUTH_FIELD_NAME = 'authentication';
export const NODE_RESOURCE_FIELD_NAME = 'resource';

export const AUTO_INSERT_ACTION_EXPERIMENT = {
	name: '003_auto_insert_action',
	control: 'control',
	variant: 'variant',
};

export const TEMPLATE_EXPERIMENT = {
	name: '002_remove_templates',
	control: 'control',
	variant: 'variant',
};

export const ONBOARDING_EXPERIMENT = {
	name: '004_checklist',
	control: 'control',
	variant: 'variant',
};

export const EXPERIMENTS_TO_TRACK = [
	TEMPLATE_EXPERIMENT.name,
	AUTO_INSERT_ACTION_EXPERIMENT.name,
	ONBOARDING_EXPERIMENT.name,
];

export const NODE_TYPES_EXCLUDED_FROM_OUTPUT_NAME_APPEND = [FILTER_NODE_TYPE];

export const ALLOWED_HTML_ATTRIBUTES = ['href', 'name', 'target', 'title', 'class', 'id', 'style'];

export const ALLOWED_HTML_TAGS = [
	'p',
	'strong',
	'b',
	'code',
	'a',
	'br',
	'i',
	'em',
	'small',
	'details',
	'summary',
];

export const CLOUD_CHANGE_PLAN_PAGE = window.location.host.includes('stage-app.n8n.cloud')
	? 'https://stage-app.n8n.cloud/account/change-plan'
	: 'https://app.n8n.cloud/account/change-plan';

export const CLOUD_BASE_URL_STAGING = 'https://stage-api.n8n.cloud';

export const CLOUD_BASE_URL_PRODUCTION = 'https://api.n8n.cloud';

export const CLOUD_TRIAL_CHECK_INTERVAL = 5000;<|MERGE_RESOLUTION|>--- conflicted
+++ resolved
@@ -447,11 +447,8 @@
 	Variables = 'variables',
 	Saml = 'saml',
 	VersionControl = 'versionControl',
-<<<<<<< HEAD
 	ExternalSecrets = 'externalSecrets',
-=======
 	AuditLogs = 'auditLogs',
->>>>>>> 3e5f7adc
 }
 export const MAIN_NODE_PANEL_WIDTH = 360;
 
