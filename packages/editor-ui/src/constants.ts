--- conflicted
+++ resolved
@@ -436,7 +436,7 @@
 	VERSIONS = 'versions',
 	NODE_CREATOR = 'nodeCreator',
 	WEBHOOKS = 'webhooks',
-<<<<<<< HEAD
+	HISTORY = 'history',
 }
 
 export enum SignInType {
@@ -446,8 +446,4 @@
 
 export const N8N_SALES_EMAIL = 'sales@n8n.io';
 
-export const N8N_CONTACT_EMAIL = 'contact@n8n.io';
-=======
-	HISTORY = 'history',
-}
->>>>>>> 4765d767
+export const N8N_CONTACT_EMAIL = 'contact@n8n.io';