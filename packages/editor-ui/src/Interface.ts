
import {
	GenericValue,
	IConnections,
	ICredentialsDecrypted,
	ICredentialsEncrypted,
	ICredentialType,
	IDataObject,
	ILoadOptions,
	INode,
	INodeCredentials,
	INodeIssues,
	INodeParameters,
	INodePropertyOptions,
	INodeTypeDescription,
	INodeTypeNameVersion,
	IRunExecutionData,
	IRun,
	IRunData,
	ITaskData,
	ITelemetrySettings,
	IWorkflowSettings as IWorkflowSettingsWorkflow,
	WorkflowExecuteMode,
} from 'n8n-workflow';

declare module 'jsplumb' {
	interface PaintStyle {
		stroke?: string;
		fill?: string;
		strokeWidth?: number;
		outlineStroke?: string;
		outlineWidth?: number;
	}

	interface Anchor {
		lastReturnValue: number[];
	}

	interface Connection {
		__meta?: {
			sourceNodeName: string,
			sourceOutputIndex: number,
			targetNodeName: string,
			targetOutputIndex: number,
		};
		canvas?: HTMLElement;
		connector?: {
			setTargetEndpoint: (endpoint: Endpoint) => void;
			resetTargetEndpoint: () => void;
			bounds: {
				minX: number;
				maxX: number;
				minY: number;
				maxY: number;
			}
		};

		// bind(event: string, (connection: Connection): void;): void; // tslint:disable-line:no-any
		bind(event: string, callback: Function): void;
		removeOverlay(name: string): void;
		removeOverlays(): void;
		setParameter(name: string, value: any): void; // tslint:disable-line:no-any
		setPaintStyle(arg0: PaintStyle): void;
		addOverlay(arg0: any[]): void; // tslint:disable-line:no-any
		setConnector(arg0: any[]): void; // tslint:disable-line:no-any
		getUuids(): [string, string];
	}

	interface Endpoint {
		endpoint: any; // tslint:disable-line:no-any
		elementId: string;
		__meta?: {
			nodeName: string,
			nodeId: string,
			index: number,
			totalEndpoints: number;
		};
		getUuid(): string;
		getOverlay(name: string): any; // tslint:disable-line:no-any
		repaint(params?: object): void;
	}

	interface N8nPlusEndpoint extends Endpoint {
		setSuccessOutput(message: string): void;
		clearSuccessOutput(): void;
	}

	interface Overlay {
		setVisible(visible: boolean): void;
		setLocation(location: number): void;
		canvas?: HTMLElement;
	}

	interface OnConnectionBindInfo {
		originalSourceEndpoint: Endpoint;
		originalTargetEndpoint: Endpoint;
		getParameters(): { index: number };
	}
}

// EndpointOptions from jsplumb seems incomplete and wrong so we define an own one
export interface IEndpointOptions {
	anchor?: any; // tslint:disable-line:no-any
	createEndpoint?: boolean;
	dragAllowedWhenFull?: boolean;
	dropOptions?: any; // tslint:disable-line:no-any
	dragProxy?: any; // tslint:disable-line:no-any
	endpoint?: string;
	endpointStyle?: object;
	endpointHoverStyle?: object;
	isSource?: boolean;
	isTarget?: boolean;
	maxConnections?: number;
	overlays?: any; // tslint:disable-line:no-any
	parameters?: any; // tslint:disable-line:no-any
	uuid?: string;
	enabled?: boolean;
	cssClass?: string;
}

export interface IUpdateInformation {
	name: string;
	key: string;
	value: string | number; // with null makes problems in NodeSettings.vue
	node?: string;
	oldValue?: string | number;
}

export interface INodeUpdatePropertiesInformation {
	name: string; // Node-Name
	properties: {
		[key: string]: IDataObject;
	};
}

export type XYPosition = [number, number];

export type MessageType = 'success' | 'warning' | 'info' | 'error';

export interface INodeUi extends INode {
	position: XYPosition;
	color?: string;
	notes?: string;
	issues?: INodeIssues;
	name: string;
}

export interface INodeTypesMaxCount {
	[key: string]: {
		exist: number;
		max: number;
		nodeNames: string[];
	};
}

export interface IExternalHooks {
	run(eventName: string, metadata?: IDataObject): Promise<void>;
}

export interface IRestApi {
	getActiveWorkflows(): Promise<string[]>;
	getActivationError(id: string): Promise<IActivationError | undefined >;
	getCurrentExecutions(filter: object): Promise<IExecutionsCurrentSummaryExtended[]>;
	getPastExecutions(filter: object, limit: number, lastId?: string | number, firstId?: string | number): Promise<IExecutionsListResponse>;
	stopCurrentExecution(executionId: string): Promise<IExecutionsStopData>;
	makeRestApiRequest(method: string, endpoint: string, data?: any): Promise<any>; // tslint:disable-line:no-any
	getCredentialTranslation(credentialType: string): Promise<object>;
	getNodeTranslationHeaders(): Promise<INodeTranslationHeaders>;
	getNodeTypes(onlyLatest?: boolean): Promise<INodeTypeDescription[]>;
	getNodesInformation(nodeInfos: INodeTypeNameVersion[]): Promise<INodeTypeDescription[]>;
	getNodeParameterOptions(sendData: { nodeTypeAndVersion: INodeTypeNameVersion, path: string, methodName?: string, loadOptions?: ILoadOptions, currentNodeParameters: INodeParameters, credentials?: INodeCredentials }): Promise<INodePropertyOptions[]> ;
	removeTestWebhook(workflowId: string): Promise<boolean>;
	runWorkflow(runData: IStartRunData): Promise<IExecutionPushResponse>;
	createNewWorkflow(sendData: IWorkflowDataUpdate): Promise<IWorkflowDb>;
	updateWorkflow(id: string, data: IWorkflowDataUpdate): Promise<IWorkflowDb>;
	deleteWorkflow(name: string): Promise<void>;
	getWorkflow(id: string): Promise<IWorkflowDb>;
	getWorkflows(filter?: object): Promise<IWorkflowShortResponse[]>;
	getWorkflowFromUrl(url: string): Promise<IWorkflowDb>;
	getExecution(id: string): Promise<IExecutionResponse>;
	deleteExecutions(sendData: IExecutionDeleteFilter): Promise<void>;
	retryExecution(id: string, loadWorkflow?: boolean): Promise<boolean>;
	getTimezones(): Promise<IDataObject>;
	getBinaryBufferString(dataPath: string): Promise<string>;
}

export interface INodeTranslationHeaders {
	data: {
		[key: string]: {
			displayName: string;
			description: string;
		},
	};
}

export interface IBinaryDisplayData {
	index: number;
	key: string;
	node: string;
	outputIndex: number;
	runIndex: number;
}

export interface IStartRunData {
	workflowData: IWorkflowData;
	startNodes?: string[];
	destinationNode?: string;
	runData?: IRunData;
}

export interface IRunDataUi {
	node?: string;
	workflowData: IWorkflowData;
}

export interface ITableData {
	columns: string[];
	data: GenericValue[][];
}

export interface IVariableItemSelected {
	variable: string;
}

export interface IVariableSelectorOption {
	name: string;
	key?: string;
	value?: string;
	options?: IVariableSelectorOption[] | null;
	allowParentSelect?: boolean;
	dataType?: string;
}

// Simple version of n8n-workflow.Workflow
export interface IWorkflowData {
	id?: string | number;
	name?: string;
	active?: boolean;
	nodes: INode[];
	connections: IConnections;
	settings?: IWorkflowSettings;
	tags?: string[];
}

export interface IWorkflowDataUpdate {
	id?: string | number;
	name?: string;
	nodes?: INode[];
	connections?: IConnections;
	settings?: IWorkflowSettings;
	active?: boolean;
	tags?: ITag[] | string[]; // string[] when store or requested, ITag[] from API response
}

export interface IWorkflowTemplate {
	id: number;
	name: string;
	workflow: {
		nodes: INodeUi[];
		connections: IConnections;
	};
}

// Almost identical to cli.Interfaces.ts
export interface IWorkflowDb {
	id: string;
	name: string;
	active: boolean;
	createdAt: number | string;
	updatedAt: number | string;
	nodes: INodeUi[];
	connections: IConnections;
	settings?: IWorkflowSettings;
	tags?: ITag[] | string[]; // string[] when store or requested, ITag[] from API response
}

// Identical to cli.Interfaces.ts
export interface IWorkflowShortResponse {
	id: string;
	name: string;
	active: boolean;
	createdAt: number | string;
	updatedAt: number | string;
	tags: ITag[];
}


// Identical or almost identical to cli.Interfaces.ts

export interface IActivationError {
	time: number;
	error: {
		message: string;
	};
}

export interface ICredentialsResponse extends ICredentialsEncrypted {
	id: string;
	createdAt: number | string;
	updatedAt: number | string;
}

export interface ICredentialsBase {
	createdAt: number | string;
	updatedAt: number | string;
}

export interface ICredentialsDecryptedResponse extends ICredentialsBase, ICredentialsDecrypted{
	id: string;
}

export interface IExecutionBase {
	id?: number | string;
	finished: boolean;
	mode: WorkflowExecuteMode;
	retryOf?: string;
	retrySuccessId?: string;
	startedAt: Date;
	stoppedAt?: Date;
	workflowId?: string; // To be able to filter executions easily //
}

export interface IExecutionFlatted extends IExecutionBase {
	data: string;
	workflowData: IWorkflowDb;
}

export interface IExecutionFlattedResponse extends IExecutionFlatted {
	id: string;
}

export interface IExecutionPushResponse {
	executionId?: string;
	waitingForWebhook?: boolean;
}

export interface IExecutionResponse extends IExecutionBase {
	id: string;
	data: IRunExecutionData;
	workflowData: IWorkflowDb;
}

export interface IExecutionShortResponse {
	id: string;
	workflowData: {
		id: string;
		name: string;
	};
	mode: WorkflowExecuteMode;
	finished: boolean;
	startedAt: Date;
	stoppedAt: Date;
	executionTime?: number;
}

export interface IExecutionsListResponse {
	count: number;
	results: IExecutionsSummary[];
	estimated: boolean;
}

export interface IExecutionsCurrentSummaryExtended {
	id: string;
	finished?: boolean;
	mode: WorkflowExecuteMode;
	retryOf?: string;
	retrySuccessId?: string;
	startedAt: Date;
	stoppedAt?: Date;
	workflowId: string;
	workflowName?: string;
}

export interface IExecutionsStopData {
	finished?: boolean;
	mode: WorkflowExecuteMode;
	startedAt: Date;
	stoppedAt: Date;
}

export interface IExecutionsSummary {
	id: string;
	mode: WorkflowExecuteMode;
	finished?: boolean;
	retryOf?: string;
	retrySuccessId?: string;
	waitTill?: Date;
	startedAt: Date;
	stoppedAt?: Date;
	workflowId: string;
	workflowName?: string;
}

export interface IExecutionDeleteFilter {
	deleteBefore?: Date;
	filters?: IDataObject;
	ids?: string[];
}

export type IPushDataType = IPushData['type'];

export type IPushData =
	| PushDataExecutionFinished
	| PushDataExecutionStarted
	| PushDataExecuteAfter
	| PushDataExecuteBefore
	| PushDataConsoleMessage
	| PushDataTestWebhook;

type PushDataExecutionFinished = {
	data: IPushDataExecutionFinished;
	type: 'executionFinished';
};

type PushDataExecutionStarted = {
	data: IPushDataExecutionStarted;
	type: 'executionStarted';
};

type PushDataExecuteAfter = {
	data: IPushDataNodeExecuteAfter;
	type: 'nodeExecuteAfter';
};

type PushDataExecuteBefore = {
	data: IPushDataNodeExecuteBefore;
	type: 'nodeExecuteBefore';
};

type PushDataConsoleMessage = {
	data: IPushDataConsoleMessage;
	type: 'sendConsoleMessage';
};

type PushDataTestWebhook = {
	data: IPushDataTestWebhook;
	type: 'testWebhookDeleted' | 'testWebhookReceived';
};

export interface IPushDataExecutionStarted {
	executionId: string;
	mode: WorkflowExecuteMode;
	startedAt: Date;
	retryOf?: string;
	workflowId: string;
	workflowName?: string;
}

export interface IPushDataExecutionFinished {
	data: IRun;
	executionId: string;
	retryOf?: string;
}

export interface IPushDataExecutionStarted {
	executionId: string;
}

export interface IPushDataNodeExecuteAfter {
	data: ITaskData;
	executionId: string;
	nodeName: string;
}

export interface IPushDataNodeExecuteBefore {
	executionId: string;
	nodeName: string;
}

export interface IPushDataTestWebhook {
	executionId: string;
	workflowId: string;
}

export interface IPushDataConsoleMessage {
	source: string;
	messages: string[];
}

export interface IVersionNotificationSettings {
	enabled: boolean;
	endpoint: string;
	infoUrl: string;
}

export type IPersonalizationSurveyKeys = 'codingSkill' | 'companyIndustry' | 'companySize' | 'otherCompanyIndustry' | 'otherWorkArea' | 'workArea';

export type IPersonalizationSurveyAnswers = {
	codingSkill: string | null;
	companyIndustry: string[];
	companySize: string | null;
	otherCompanyIndustry: string | null;
	otherWorkArea: string | null;
	workArea: string[] | string | null;
};

export interface IN8nPrompts {
	message: string;
	title: string;
	showContactPrompt: boolean;
	showValueSurvey: boolean;
}

export interface IN8nValueSurveyData {
	[key: string]: string;
}

export interface IN8nPromptResponse {
	updated: boolean;
}

<<<<<<< HEAD
export interface IUserManagementConfig {
	enabled: boolean;
	showSetupOnFirstLoad?: boolean;
	smtpSetup: boolean;
}

export interface IPermissionGroup {
	loginStatus?: ILogInStatus[];
	role?: IRole[];
	um?: boolean;
}

export interface IPermissions {
	allow?: IPermissionGroup;
	deny?: IPermissionGroup;
}

export interface IUserPermissions {
	[category: string]: {
		[permission: string]: IPermissions;
	};
}

=======
export interface ITemplatesCollection {
	id: number;
	name: string;
	nodes: ITemplatesNode[];
	workflows: Array<{id: number}>;
}

interface ITemplatesImage {
	id: number;
	url: string;
}

interface ITemplatesCollectionExtended extends ITemplatesCollection {
	description: string | null;
	image: ITemplatesImage[];
	categories: ITemplatesCategory[];
	createdAt: string;
}

export interface ITemplatesCollectionFull extends ITemplatesCollectionExtended {
	full: true;
}

export interface ITemplatesCollectionResponse extends ITemplatesCollectionExtended {
	workflows: ITemplatesWorkflow[];
}

export interface ITemplatesWorkflow {
	id: number;
	createdAt: string;
	name: string;
	nodes: ITemplatesNode[];
	totalViews: number;
	user: {
		username: string;
	};
}

export interface ITemplatesWorkflowResponse extends ITemplatesWorkflow, IWorkflowTemplate {
	description: string | null;
	image: ITemplatesImage[];
	categories: ITemplatesCategory[];
}

export interface ITemplatesWorkflowFull extends ITemplatesWorkflowResponse {
	full: true;
}

export interface ITemplatesQuery {
	categories: number[];
	search: string;
}

export interface ITemplatesCategory {
	id: number;
	name: string;
}

>>>>>>> ec6f4d72
export interface IN8nUISettings {
	endpointWebhook: string;
	endpointWebhookTest: string;
	saveDataErrorExecution: string;
	saveDataSuccessExecution: string;
	saveManualExecutions: boolean;
	timezone: string;
	executionTimeout: number;
	maxExecutionTimeout: number;
	oauthCallbackUrls: {
		oauth1: string;
		oauth2: string;
	};
	urlBaseWebhook: string;
	versionCli: string;
	n8nMetadata?: {
		[key: string]: string | number | undefined;
	};
	versionNotifications: IVersionNotificationSettings;
	instanceId: string;
	personalizationSurveyEnabled: boolean;
	telemetry: ITelemetrySettings;
	userManagement: IUserManagementConfig;
	defaultLocale: string;
	workflowTagsDisabled: boolean;
	logLevel: ILogLevel;
	deploymentType: string;
	templates: {
		enabled: boolean;
		host: string;
	};
}

export interface IWorkflowSettings extends IWorkflowSettingsWorkflow {
	errorWorkflow?: string;
	saveDataErrorExecution?: string;
	saveDataSuccessExecution?: string;
	saveManualExecutions?: boolean;
	timezone?: string;
	executionTimeout?: number;
}

export interface ITimeoutHMS {
	hours: number;
	minutes: number;
	seconds: number;
}

export type WorkflowTitleStatus = 'EXECUTING' | 'IDLE' | 'ERROR';

export type MenuItemType = 'link';
export type MenuItemPosition = 'top' | 'bottom';

export interface IMenuItem {
	id: string;
	type: MenuItemType;
	position?: MenuItemPosition;
	properties: ILinkMenuItemProperties;
}

export interface ILinkMenuItemProperties {
	title: string;
	icon: string;
	href: string;
	newWindow?: boolean;
}

export interface ISubcategoryItemProps {
	subcategory: string;
	description: string;
}

export interface INodeItemProps {
	subcategory: string;
	nodeType: INodeTypeDescription;
}

export interface ICategoryItemProps {
	expanded: boolean;
}

export interface INodeCreateElement {
	type: 'node' | 'category' | 'subcategory';
	category: string;
	key: string;
	includedByTrigger?: boolean;
	includedByRegular?: boolean;
	properties: ISubcategoryItemProps | INodeItemProps | ICategoryItemProps;
}

export interface ICategoriesWithNodes {
	[category: string]: {
		[subcategory: string]: {
			regularCount: number;
			triggerCount: number;
			nodes: INodeCreateElement[];
		};
	};
}

export interface ITag {
	id: string;
	name: string;
	usageCount?: number;
}

export interface ITagRow {
	tag?: ITag;
	usage?: string;
	create?: boolean;
	disable?: boolean;
	update?: boolean;
	delete?: boolean;
	canDelete?: boolean;
}

export interface IVersion {
	name: string;
	nodes: IVersionNode[];
	createdAt: string;
	description: string;
	documentationUrl: string;
	hasBreakingChange: boolean;
	hasSecurityFix: boolean;
	hasSecurityIssue: boolean;
	securityIssueFixVersion: string;
}

export interface IVersionNode {
	name: string;
	displayName: string;
	icon: string;
	defaults: INodeParameters;
	iconData: {
		type: string;
		icon?: string;
		fileBuffer?: string;
	};
	typeVersion?: number;
}

export interface ITemplatesNode extends IVersionNode {
	categories?: ITemplatesCategory[];
}

export interface IRootState {
	activeExecutions: IExecutionsCurrentSummaryExtended[];
	activeWorkflows: string[];
	activeActions: string[];
	activeCredentialType: string | null;
	activeNode: string | null;
	baseUrl: string;
	defaultLocale: string;
	endpointWebhook: string;
	endpointWebhookTest: string;
	executionId: string | null;
	executingNode: string | null;
	executionWaitingForWebhook: boolean;
	pushConnectionActive: boolean;
	saveDataErrorExecution: string;
	saveDataSuccessExecution: string;
	saveManualExecutions: boolean;
	timezone: string;
	stateIsDirty: boolean;
	executionTimeout: number;
	maxExecutionTimeout: number;
	versionCli: string;
	oauthCallbackUrls: object;
	n8nMetadata: object;
	workflowExecutionData: IExecutionResponse | null;
	lastSelectedNode: string | null;
	lastSelectedNodeOutputIndex: number | null;
	nodeIndex: Array<string | null>;
	nodeTypes: INodeTypeDescription[];
	nodeViewOffsetPosition: XYPosition;
	nodeViewMoveInProgress: boolean;
	selectedNodes: INodeUi[];
	sessionId: string;
	urlBaseWebhook: string;
	workflow: IWorkflowDb;
	sidebarMenuItems: IMenuItem[];
	instanceId: string;
}

export interface ICredentialTypeMap {
	[name: string]: ICredentialType;
}

export interface ICredentialMap {
	[name: string]: ICredentialsResponse;
}

export interface ICredentialsState {
	credentialTypes: ICredentialTypeMap;
	credentials: ICredentialMap;
}

export interface ITagsState {
	tags: { [id: string]: ITag };
	isLoading: boolean;
	fetchedAll: boolean;
	fetchedUsageCount: boolean;
}

export interface IModalState {
	open: boolean;
	mode?: string | null;
	activeId?: string | null;
}

export interface IUiState {
	sidebarMenuCollapsed: boolean;
	modalStack: string[];
	modals: {
		[key: string]: IModalState;
	};
	isPageLoading: boolean;
	currentView: string;
}

export type ILogLevel = 'info' | 'debug' | 'warn' | 'error' | 'verbose';

export interface ISettingsState {
	settings: IN8nUISettings;
	promptsData: IN8nPrompts;
<<<<<<< HEAD
	userManagement: IUserManagementConfig;
=======
	templatesEndpointHealthy: boolean;
}

export interface ITemplateState {
	categories: {[id: string]: ITemplatesCategory};
	collections: {[id: string]: ITemplatesCollection};
	workflows: {[id: string]: ITemplatesWorkflow};
	workflowSearches: {
		[search: string]: {
			workflowIds: string[];
			totalWorkflows: number;
			loadingMore?: boolean;
		}
	};
	collectionSearches: {
		[search: string]: {
			collectionIds: string[];
		}
	};
	currentSessionId: string;
	previousSessionId: string;
>>>>>>> ec6f4d72
}

export interface IVersionsState {
	versionNotificationSettings: IVersionNotificationSettings;
	nextVersions: IVersion[];
	currentVersion: IVersion | undefined;
}

export interface IUsersState {
	currentUserId: null | string;
	users: {[userId: string]: IUser};
}

export interface IWorkflowsState {
}

export interface IRestApiContext {
	baseUrl: string;
	sessionId: string;
}

export interface IZoomConfig {
	scale: number;
	offset: XYPosition;
}

export interface IBounds {
	minX: number;
	minY: number;
	maxX: number;
	maxY: number;
}

export type ILogInStatus = 'LoggedIn' | 'LoggedOut';

export type IRole = 'default' | 'owner' | 'member';

export interface IUserResponse {
	id: string;
	firstName?: string;
	lastName?: string;
	email?: string;
	globalRole?: {
		name: IRole;
		id: string;
	};
	personalizationAnswers?: IPersonalizationSurveyAnswers | null;
	isPending: boolean;
}

export interface IInviteResponse {
	user: {
		id: string;
		email: string;
	};
	error?: string;
}

export interface IUser extends IUserResponse {
	isDefaultUser: boolean;
	isPendingUser: boolean;
	isOwner: boolean;
	fullName?: string;
}

export type Rule = { name: string; config?: any}; // tslint:disable-line:no-any

export type RuleGroup = {
	rules: Array<Rule | RuleGroup>;
	defaultError?: string;
};

export type IValidator = {
	validate: Function;
};

export type IFormInput = {
	name: string;
	initialValue?: string | number | boolean | null;
	properties: {
		label: string;
		type?: "text" | "email" | "password" | 'select';
		maxlength?: number;
		required?: boolean;
		showRequiredAsterisk?: boolean;
		validators?: {
			[name: string]: IValidator;
		};
		validationRules?: Array<Rule | RuleGroup>;
		validateOnBlur?: boolean;
		infoText?: string;
		placeholder?: string;
		options?: Array<{label: string; value: string}>;
		autocomplete?: 'off' | 'new-password' | 'current-password' | 'given-name' | 'family-name' | 'email'; // https://developer.mozilla.org/en-US/docs/Web/HTML/Attributes/autocomplete
	}
};

export type IFormInputs = IFormInput[];

export type IFormBoxConfig = {
	title: string;
	buttonText?: string;
	secondaryButtonText?: string;
	inputs: IFormInputs;
	redirectLink?: string;
	redirectText?: string;
};<|MERGE_RESOLUTION|>--- conflicted
+++ resolved
@@ -509,7 +509,6 @@
 	updated: boolean;
 }
 
-<<<<<<< HEAD
 export interface IUserManagementConfig {
 	enabled: boolean;
 	showSetupOnFirstLoad?: boolean;
@@ -533,7 +532,6 @@
 	};
 }
 
-=======
 export interface ITemplatesCollection {
 	id: number;
 	name: string;
@@ -592,7 +590,6 @@
 	name: string;
 }
 
->>>>>>> ec6f4d72
 export interface IN8nUISettings {
 	endpointWebhook: string;
 	endpointWebhookTest: string;
@@ -818,9 +815,7 @@
 export interface ISettingsState {
 	settings: IN8nUISettings;
 	promptsData: IN8nPrompts;
-<<<<<<< HEAD
 	userManagement: IUserManagementConfig;
-=======
 	templatesEndpointHealthy: boolean;
 }
 
@@ -842,7 +837,6 @@
 	};
 	currentSessionId: string;
 	previousSessionId: string;
->>>>>>> ec6f4d72
 }
 
 export interface IVersionsState {
