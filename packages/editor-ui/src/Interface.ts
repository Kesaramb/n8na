
import {
	GenericValue,
	IConnections,
	ICredentialsDecrypted,
	ICredentialsEncrypted,
	ICredentialType,
	IDataObject,
	INode,
	INodeIssues,
	INodeParameters,
	INodeTypeDescription,
	IPinData,
	IRunExecutionData,
	IRun,
	IRunData,
	ITaskData,
	ITelemetrySettings,
	IWorkflowSettings as IWorkflowSettingsWorkflow,
	WorkflowExecuteMode,
	PublicInstalledPackage,
} from 'n8n-workflow';
import { FAKE_DOOR_FEATURES } from './constants';

export * from 'n8n-design-system/src/types';

declare module 'jsplumb' {
	interface PaintStyle {
		stroke?: string;
		fill?: string;
		strokeWidth?: number;
		outlineStroke?: string;
		outlineWidth?: number;
	}

	// Extend jsPlumb Anchor interface
	interface Anchor {
		lastReturnValue: number[];
	}

	interface Connection {
		__meta?: {
			sourceNodeName: string,
			sourceOutputIndex: number,
			targetNodeName: string,
			targetOutputIndex: number,
		};
		canvas?: HTMLElement;
		connector?: {
			setTargetEndpoint: (endpoint: Endpoint) => void;
			resetTargetEndpoint: () => void;
			bounds: {
				minX: number;
				maxX: number;
				minY: number;
				maxY: number;
			}
		};

		// bind(event: string, (connection: Connection): void;): void; // tslint:disable-line:no-any
		bind(event: string, callback: Function): void;
		removeOverlay(name: string): void;
		removeOverlays(): void;
		setParameter(name: string, value: any): void; // tslint:disable-line:no-any
		setPaintStyle(arg0: PaintStyle): void;
		addOverlay(arg0: any[]): void; // tslint:disable-line:no-any
		setConnector(arg0: any[]): void; // tslint:disable-line:no-any
		getUuids(): [string, string];
	}

	interface Endpoint {
		endpoint: any; // tslint:disable-line:no-any
		elementId: string;
		__meta?: {
			nodeName: string,
			nodeId: string,
			index: number,
			totalEndpoints: number;
		};
		getUuid(): string;
		getOverlay(name: string): any; // tslint:disable-line:no-any
		repaint(params?: object): void;
	}

	interface N8nPlusEndpoint extends Endpoint {
		setSuccessOutput(message: string): void;
		clearSuccessOutput(): void;
	}

	interface Overlay {
		setVisible(visible: boolean): void;
		setLocation(location: number): void;
		canvas?: HTMLElement;
	}

	interface OnConnectionBindInfo {
		originalSourceEndpoint: Endpoint;
		originalTargetEndpoint: Endpoint;
		getParameters(): { index: number };
	}
}

// EndpointOptions from jsplumb seems incomplete and wrong so we define an own one
export interface IEndpointOptions {
	anchor?: any; // tslint:disable-line:no-any
	createEndpoint?: boolean;
	dragAllowedWhenFull?: boolean;
	dropOptions?: any; // tslint:disable-line:no-any
	dragProxy?: any; // tslint:disable-line:no-any
	endpoint?: string;
	endpointStyle?: object;
	endpointHoverStyle?: object;
	isSource?: boolean;
	isTarget?: boolean;
	maxConnections?: number;
	overlays?: any; // tslint:disable-line:no-any
	parameters?: any; // tslint:disable-line:no-any
	uuid?: string;
	enabled?: boolean;
	cssClass?: string;
}

export interface IUpdateInformation {
	name: string;
	key: string;
	value: string | number; // with null makes problems in NodeSettings.vue
	node?: string;
	oldValue?: string | number;
}

export interface INodeUpdatePropertiesInformation {
	name: string; // Node-Name
	properties: {
		[key: string]: IDataObject;
	};
}

export type XYPosition = [number, number];

export interface INodeUi extends INode {
	position: XYPosition;
	color?: string;
	notes?: string;
	issues?: INodeIssues;
	name: string;
	pinData?: IDataObject;
}

export interface INodeTypesMaxCount {
	[key: string]: {
		exist: number;
		max: number;
		nodeNames: string[];
	};
}

export interface IExternalHooks {
	run(eventName: string, metadata?: IDataObject): Promise<void>;
}

/**
 * @deprecated Do not add methods to this interface.
 */
export interface IRestApi {
	getActiveWorkflows(): Promise<string[]>;
	getActivationError(id: string): Promise<IActivationError | undefined >;
	getCurrentExecutions(filter: object): Promise<IExecutionsCurrentSummaryExtended[]>;
	getPastExecutions(filter: object, limit: number, lastId?: string | number, firstId?: string | number): Promise<IExecutionsListResponse>;
	stopCurrentExecution(executionId: string): Promise<IExecutionsStopData>;
	makeRestApiRequest(method: string, endpoint: string, data?: any): Promise<any>; // tslint:disable-line:no-any
	getCredentialTranslation(credentialType: string): Promise<object>;
	removeTestWebhook(workflowId: string): Promise<boolean>;
	runWorkflow(runData: IStartRunData): Promise<IExecutionPushResponse>;
	createNewWorkflow(sendData: IWorkflowDataUpdate): Promise<IWorkflowDb>;
	updateWorkflow(id: string, data: IWorkflowDataUpdate): Promise<IWorkflowDb>;
	deleteWorkflow(name: string): Promise<void>;
	getWorkflow(id: string): Promise<IWorkflowDb>;
	getWorkflows(filter?: object): Promise<IWorkflowShortResponse[]>;
	getWorkflowFromUrl(url: string): Promise<IWorkflowDb>;
	getExecution(id: string): Promise<IExecutionResponse>;
	deleteExecutions(sendData: IExecutionDeleteFilter): Promise<void>;
	retryExecution(id: string, loadWorkflow?: boolean): Promise<boolean>;
	getTimezones(): Promise<IDataObject>;
	getBinaryBufferString(dataPath: string): Promise<string>;
}

export interface INodeTranslationHeaders {
	data: {
		[key: string]: {
			displayName: string;
			description: string;
		},
	};
}

export interface IBinaryDisplayData {
	index: number;
	key: string;
	node: string;
	outputIndex: number;
	runIndex: number;
}

export interface IStartRunData {
	workflowData: IWorkflowData;
	startNodes?: string[];
	destinationNode?: string;
	runData?: IRunData;
	pinData?: IPinData;
}

export interface IRunDataUi {
	node?: string;
	workflowData: IWorkflowData;
}

export interface ITableData {
	columns: string[];
	data: GenericValue[][];
	hasJson: {[key: string]: boolean};
}

export interface IVariableItemSelected {
	variable: string;
}

export interface IVariableSelectorOption {
	name: string;
	key?: string;
	value?: string;
	options?: IVariableSelectorOption[] | null;
	allowParentSelect?: boolean;
	dataType?: string;
}

// Simple version of n8n-workflow.Workflow
export interface IWorkflowData {
	id?: string | number;
	name?: string;
	active?: boolean;
	nodes: INode[];
	connections: IConnections;
	settings?: IWorkflowSettings;
	tags?: string[];
	pinData?: IPinData;
}

export interface IWorkflowDataUpdate {
	id?: string | number;
	name?: string;
	nodes?: INode[];
	connections?: IConnections;
	settings?: IWorkflowSettings;
	active?: boolean;
	tags?: ITag[] | string[]; // string[] when store or requested, ITag[] from API response
	pinData?: IPinData;
}

export interface IWorkflowToShare extends IWorkflowDataUpdate {
	meta?: {
		instanceId: string;
	};
}

export interface IWorkflowTemplate {
	id: number;
	name: string;
	workflow: {
		nodes: INodeUi[];
		connections: IConnections;
	};
}

// Almost identical to cli.Interfaces.ts
export interface IWorkflowDb {
	id: string;
	name: string;
	active: boolean;
	createdAt: number | string;
	updatedAt: number | string;
	nodes: INodeUi[];
	connections: IConnections;
	settings?: IWorkflowSettings;
	tags?: ITag[] | string[]; // string[] when store or requested, ITag[] from API response
	pinData?: IPinData;
}

// Identical to cli.Interfaces.ts
export interface IWorkflowShortResponse {
	id: string;
	name: string;
	active: boolean;
	createdAt: number | string;
	updatedAt: number | string;
	tags: ITag[];
}


// Identical or almost identical to cli.Interfaces.ts

export interface IActivationError {
	time: number;
	error: {
		message: string;
	};
}

export interface ICredentialsResponse extends ICredentialsEncrypted {
	id: string;
	createdAt: number | string;
	updatedAt: number | string;
}

export interface ICredentialsBase {
	createdAt: number | string;
	updatedAt: number | string;
}

export interface ICredentialsDecryptedResponse extends ICredentialsBase, ICredentialsDecrypted{
	id: string;
}

export interface IExecutionBase {
	id?: number | string;
	finished: boolean;
	mode: WorkflowExecuteMode;
	retryOf?: string;
	retrySuccessId?: string;
	startedAt: Date;
	stoppedAt?: Date;
	workflowId?: string; // To be able to filter executions easily //
}

export interface IExecutionFlatted extends IExecutionBase {
	data: string;
	workflowData: IWorkflowDb;
}

export interface IExecutionFlattedResponse extends IExecutionFlatted {
	id: string;
}

export interface IExecutionPushResponse {
	executionId?: string;
	waitingForWebhook?: boolean;
}

export interface IExecutionResponse extends IExecutionBase {
	id: string;
	data: IRunExecutionData;
	workflowData: IWorkflowDb;
	executedNode?: string;
}

export interface IExecutionShortResponse {
	id: string;
	workflowData: {
		id: string;
		name: string;
	};
	mode: WorkflowExecuteMode;
	finished: boolean;
	startedAt: Date;
	stoppedAt: Date;
	executionTime?: number;
}

export interface IExecutionsListResponse {
	count: number;
	results: IExecutionsSummary[];
	estimated: boolean;
}

export interface IExecutionsCurrentSummaryExtended {
	id: string;
	finished?: boolean;
	mode: WorkflowExecuteMode;
	retryOf?: string;
	retrySuccessId?: string;
	startedAt: Date;
	stoppedAt?: Date;
	workflowId: string;
	workflowName?: string;
}

export interface IExecutionsStopData {
	finished?: boolean;
	mode: WorkflowExecuteMode;
	startedAt: Date;
	stoppedAt: Date;
}

export interface IExecutionsSummary {
	id: string;
	mode: WorkflowExecuteMode;
	finished?: boolean;
	retryOf?: string;
	retrySuccessId?: string;
	waitTill?: Date;
	startedAt: Date;
	stoppedAt?: Date;
	workflowId: string;
	workflowName?: string;
}

export interface IExecutionDeleteFilter {
	deleteBefore?: Date;
	filters?: IDataObject;
	ids?: string[];
}

export type IPushData =
	| PushDataExecutionFinished
	| PushDataExecutionStarted
	| PushDataExecuteAfter
	| PushDataExecuteBefore
	| PushDataConsoleMessage
	| PushDataReloadNodeType
	| PushDataRemoveNodeType
	| PushDataTestWebhook;

type PushDataExecutionFinished = {
	data: IPushDataExecutionFinished;
	type: 'executionFinished';
};

type PushDataExecutionStarted = {
	data: IPushDataExecutionStarted;
	type: 'executionStarted';
};

type PushDataExecuteAfter = {
	data: IPushDataNodeExecuteAfter;
	type: 'nodeExecuteAfter';
};

type PushDataExecuteBefore = {
	data: IPushDataNodeExecuteBefore;
	type: 'nodeExecuteBefore';
};

type PushDataConsoleMessage = {
	data: IPushDataConsoleMessage;
	type: 'sendConsoleMessage';
};

type PushDataReloadNodeType = {
	data: IPushDataReloadNodeType;
	type: 'reloadNodeType';
};

type PushDataRemoveNodeType = {
	data: IPushDataRemoveNodeType;
	type: 'removeNodeType';
};

type PushDataTestWebhook = {
	data: IPushDataTestWebhook;
	type: 'testWebhookDeleted' | 'testWebhookReceived';
};

export interface IPushDataExecutionStarted {
	executionId: string;
	mode: WorkflowExecuteMode;
	startedAt: Date;
	retryOf?: string;
	workflowId: string;
	workflowName?: string;
}

export interface IPushDataExecutionFinished {
	data: IRun;
	executionId: string;
	retryOf?: string;
}

export interface IPushDataExecutionStarted {
	executionId: string;
}

export interface IPushDataNodeExecuteAfter {
	data: ITaskData;
	executionId: string;
	nodeName: string;
}

export interface IPushDataNodeExecuteBefore {
	executionId: string;
	nodeName: string;
}

export interface IPushDataReloadNodeType {
	name: string;
	version: number;
}
export interface IPushDataRemoveNodeType {
	name: string;
	version: number;
}

export interface IPushDataTestWebhook {
	executionId: string;
	workflowId: string;
}

export interface IPushDataConsoleMessage {
	source: string;
	messages: string[];
}

export type IPersonalizationSurveyAnswersV1 = {
	codingSkill?: string | null;
	companyIndustry?: string[] | null;
	companySize?: string | null;
	otherCompanyIndustry?: string | null;
	otherWorkArea?: string | null;
	workArea?: string[] | string | null;
};

export type IPersonalizationSurveyAnswersV2 = {
	version: 'v2';
	automationGoal?: string | null;
	codingSkill?: string | null;
	companyIndustryExtended?: string[] | null;
	companySize?: string | null;
	companyType?: string | null;
	customerType?: string | null;
	mspFocus?: string[] | null;
	mspFocusOther?: string | null;
	otherAutomationGoal?: string | null;
	otherCompanyIndustryExtended?: string[] | null;
};

export type IPersonalizationSurveyAnswersV3 = {
	version: 'v3';
	automationGoal?: string | null;
	otherAutomationGoal?: string | null;
	companyIndustryExtended?: string[] | null;
	otherCompanyIndustryExtended?: string[] | null;
	companySize?: string | null;
	companyType?: string | null;
	automationGoalSm?: string[] | null;
	automationGoalSmOther?: string | null;
	usageModes?: string[] | null;
};

export type IPersonalizationLatestVersion = IPersonalizationSurveyAnswersV3;

export type IPersonalizationSurveyVersions = IPersonalizationSurveyAnswersV1 | IPersonalizationSurveyAnswersV2 | IPersonalizationSurveyAnswersV3;

export type IRole = 'default' | 'owner' | 'member';

export interface IUserResponse {
	id: string;
	firstName?: string;
	lastName?: string;
	email?: string;
	globalRole?: {
		name: IRole;
		id: string;
		createdAt: Date;
	};
	personalizationAnswers?: IPersonalizationSurveyVersions | null;
	isPending: boolean;
}

export interface IUser extends IUserResponse {
	isDefaultUser: boolean;
	isPendingUser: boolean;
	isOwner: boolean;
	fullName?: string;
	createdAt?: Date;
}

export interface IVersionNotificationSettings {
	enabled: boolean;
	endpoint: string;
	infoUrl: string;
}

export interface IN8nPrompts {
	message: string;
	title: string;
	showContactPrompt: boolean;
	showValueSurvey: boolean;
}

export interface IN8nValueSurveyData {
	[key: string]: string;
}

export interface IN8nPromptResponse {
	updated: boolean;
}

export interface IUserManagementConfig {
	enabled: boolean;
	showSetupOnFirstLoad?: boolean;
	smtpSetup: boolean;
}

export interface IPermissionGroup {
	loginStatus?: ILogInStatus[];
	role?: IRole[];
}

export interface IPermissionAllowGroup extends IPermissionGroup {
	shouldAllow?: () => boolean;
}

export interface IPermissionDenyGroup extends IPermissionGroup {
	shouldDeny?: () => boolean;
}

export interface IPermissions {
	allow?: IPermissionAllowGroup;
	deny?: IPermissionDenyGroup;
}

export interface IUserPermissions {
	[category: string]: {
		[permission: string]: IPermissions;
	};
}

export interface ITemplatesCollection {
	id: number;
	name: string;
	nodes: ITemplatesNode[];
	workflows: Array<{id: number}>;
}

interface ITemplatesImage {
	id: number;
	url: string;
}

interface ITemplatesCollectionExtended extends ITemplatesCollection {
	description: string | null;
	image: ITemplatesImage[];
	categories: ITemplatesCategory[];
	createdAt: string;
}

export interface ITemplatesCollectionFull extends ITemplatesCollectionExtended {
	full: true;
}

export interface ITemplatesCollectionResponse extends ITemplatesCollectionExtended {
	workflows: ITemplatesWorkflow[];
}

export interface ITemplatesWorkflow {
	id: number;
	createdAt: string;
	name: string;
	nodes: ITemplatesNode[];
	totalViews: number;
	user: {
		username: string;
	};
}

export interface ITemplatesWorkflowResponse extends ITemplatesWorkflow, IWorkflowTemplate {
	description: string | null;
	image: ITemplatesImage[];
	categories: ITemplatesCategory[];
}

export interface ITemplatesWorkflowFull extends ITemplatesWorkflowResponse {
	full: true;
}

export interface ITemplatesQuery {
	categories: number[];
	search: string;
}

export interface ITemplatesCategory {
	id: number;
	name: string;
}

export interface IN8nUISettings {
	endpointWebhook: string;
	endpointWebhookTest: string;
	saveDataErrorExecution: string;
	saveDataSuccessExecution: string;
	saveManualExecutions: boolean;
	timezone: string;
	executionTimeout: number;
	maxExecutionTimeout: number;
	oauthCallbackUrls: {
		oauth1: string;
		oauth2: string;
	};
	urlBaseEditor: string;
	urlBaseWebhook: string;
	versionCli: string;
	n8nMetadata?: {
		[key: string]: string | number | undefined;
	};
	versionNotifications: IVersionNotificationSettings;
	instanceId: string;
	personalizationSurveyEnabled: boolean;
	telemetry: ITelemetrySettings;
	userManagement: IUserManagementConfig;
	defaultLocale: string;
	workflowTagsDisabled: boolean;
	logLevel: ILogLevel;
	hiringBannerEnabled: boolean;
	templates: {
		enabled: boolean;
		host: string;
	};
	executionMode: string;
	communityNodesEnabled: boolean;
	isNpmAvailable: boolean;
	publicApi: {
		enabled: boolean;
		latestVersion: number;
		path: string;
	};
	onboardingCallPromptEnabled: boolean;
}

export interface IWorkflowSettings extends IWorkflowSettingsWorkflow {
	errorWorkflow?: string;
	saveDataErrorExecution?: string;
	saveDataSuccessExecution?: string;
	saveManualExecutions?: boolean;
	timezone?: string;
	executionTimeout?: number;
}

export interface ITimeoutHMS {
	hours: number;
	minutes: number;
	seconds: number;
}

export type WorkflowTitleStatus = 'EXECUTING' | 'IDLE' | 'ERROR';

export type MenuItemType = 'link';
export type MenuItemPosition = 'top' | 'bottom';

export interface IMenuItem {
	id: string;
	type: MenuItemType;
	position?: MenuItemPosition;
	properties: ILinkMenuItemProperties;
}

export interface ILinkMenuItemProperties {
	title: string;
	icon: string;
	href: string;
	newWindow?: boolean;
}

export interface ISubcategoryItemProps {
	subcategory: string;
	description: string;
	icon?: string;
	defaults?: INodeParameters;
	iconData?: {
		type: string;
		icon?: string;
		fileBuffer?: string;
	};
}

export interface INodeItemProps {
	subcategory: string;
	nodeType: INodeTypeDescription;
}

export interface ICategoryItemProps {
	expanded: boolean;
}

export interface INodeCreateElement {
	type: 'node' | 'category' | 'subcategory';
	category: string;
	key: string;
	includedByTrigger?: boolean;
	includedByRegular?: boolean;
	properties: ISubcategoryItemProps | INodeItemProps | ICategoryItemProps;
}

export interface ICategoriesWithNodes {
	[category: string]: {
		[subcategory: string]: {
			regularCount: number;
			triggerCount: number;
			nodes: INodeCreateElement[];
		};
	};
}

export interface ITag {
	id: string;
	name: string;
	usageCount?: number;
	createdAt?: string;
	updatedAt?: string;
}

export interface ITagRow {
	tag?: ITag;
	usage?: string;
	create?: boolean;
	disable?: boolean;
	update?: boolean;
	delete?: boolean;
	canDelete?: boolean;
}

export interface IVersion {
	name: string;
	nodes: IVersionNode[];
	createdAt: string;
	description: string;
	documentationUrl: string;
	hasBreakingChange: boolean;
	hasSecurityFix: boolean;
	hasSecurityIssue: boolean;
	securityIssueFixVersion: string;
}

export interface IVersionNode {
	name: string;
	displayName: string;
	icon: string;
	defaults: INodeParameters;
	iconData: {
		type: string;
		icon?: string;
		fileBuffer?: string;
	};
	typeVersion?: number;
}

export interface ITemplatesNode extends IVersionNode {
	categories?: ITemplatesCategory[];
}

export interface INodeMetadata {
	parametersLastUpdatedAt?: number;
}

export interface IRootState {
	activeExecutions: IExecutionsCurrentSummaryExtended[];
	activeWorkflows: string[];
	activeActions: string[];
	activeCredentialType: string | null;
	activeNode: string | null;
	baseUrl: string;
	defaultLocale: string;
	endpointWebhook: string;
	endpointWebhookTest: string;
	executionId: string | null;
	executingNode: string | null;
	executionWaitingForWebhook: boolean;
	pushConnectionActive: boolean;
	saveDataErrorExecution: string;
	saveDataSuccessExecution: string;
	saveManualExecutions: boolean;
	timezone: string;
	stateIsDirty: boolean;
	executionTimeout: number;
	maxExecutionTimeout: number;
	versionCli: string;
	oauthCallbackUrls: object;
	n8nMetadata: object;
	workflowExecutionData: IExecutionResponse | null;
	lastSelectedNode: string | null;
	lastSelectedNodeOutputIndex: number | null;
	nodeViewOffsetPosition: XYPosition;
	nodeViewMoveInProgress: boolean;
	selectedNodes: INodeUi[];
	sessionId: string;
	urlBaseEditor: string;
	urlBaseWebhook: string;
	workflow: IWorkflowDb;
	sidebarMenuItems: IMenuItem[];
	instanceId: string;
	nodeMetadata: {[nodeName: string]: INodeMetadata};
	isNpmAvailable: boolean;
}

export interface ICommunityPackageMap {
	[name: string]: PublicInstalledPackage;
}

export interface ICredentialTypeMap {
	[name: string]: ICredentialType;
}

export interface ICredentialMap {
	[name: string]: ICredentialsResponse;
}

export interface ICredentialsState {
	credentialTypes: ICredentialTypeMap;
	credentials: ICredentialMap;
}

export interface ITagsState {
	tags: { [id: string]: ITag };
	isLoading: boolean;
	fetchedAll: boolean;
	fetchedUsageCount: boolean;
}

export interface IModalState {
	open: boolean;
	mode?: string | null;
	activeId?: string | null;
}

export type IRunDataDisplayMode = 'table' | 'json' | 'binary';

export interface IUiState {
	sidebarMenuCollapsed: boolean;
	modalStack: string[];
	modals: {
		[key: string]: IModalState;
	};
	isPageLoading: boolean;
	currentView: string;
	ndv: {
		sessionId: string;
		input: {
			displayMode: IRunDataDisplayMode;
		};
		output: {
			displayMode: IRunDataDisplayMode;
			editMode: {
				enabled: boolean;
				value: string;
			};
		};
		focusedMappableInput: string;
		mappingTelemetry: {[key: string]: string | number | boolean};
	};
	mainPanelPosition: number;
	showNodeCreatorTabs: boolean;
	showCreatorPanelScrim: boolean;
<<<<<<< HEAD
	selectedNodeCreatorType: string;
=======
	selectedNodeCreatorType: INodeFilterType;
>>>>>>> 37b698f0
	fakeDoorFeatures: IFakeDoor[];
	draggable: {
		isDragging: boolean;
		type: string;
		data: string;
		canDrop: boolean;
		stickyPosition: null | XYPosition;
	};
}

export type ILogLevel = 'info' | 'debug' | 'warn' | 'error' | 'verbose';

export type IFakeDoor = {
	id: FAKE_DOOR_FEATURES,
	featureName: string,
	icon?: string,
	infoText?: string,
	actionBoxTitle: string,
	actionBoxDescription: string,
	linkURL: string,
	uiLocations: IFakeDoorLocation[],
};

export type IFakeDoorLocation = 'settings' | 'credentialsModal';

export type INodeFilterType = "Regular" | "Trigger" | "All";

export interface ISettingsState {
	settings: IN8nUISettings;
	promptsData: IN8nPrompts;
	userManagement: IUserManagementConfig;
	templatesEndpointHealthy: boolean;
	api: {
		enabled: boolean;
		latestVersion: number;
		path: string;
	};
	onboardingCallPromptEnabled: boolean;
}

export interface INodeTypesState {
	nodeTypes: {
		[nodeType: string]: {
			[version: number]: INodeTypeDescription;
		}
	};
}

export interface ITemplateState {
	categories: {[id: string]: ITemplatesCategory};
	collections: {[id: string]: ITemplatesCollection};
	workflows: {[id: string]: ITemplatesWorkflow};
	workflowSearches: {
		[search: string]: {
			workflowIds: string[];
			totalWorkflows: number;
			loadingMore?: boolean;
		}
	};
	collectionSearches: {
		[search: string]: {
			collectionIds: string[];
		}
	};
	currentSessionId: string;
	previousSessionId: string;
}

export interface IVersionsState {
	versionNotificationSettings: IVersionNotificationSettings;
	nextVersions: IVersion[];
	currentVersion: IVersion | undefined;
}

export interface IUsersState {
	currentUserId: null | string;
	users: {[userId: string]: IUser};
}

export interface IWorkflowsState {
}

export interface ICommunityNodesState {
	availablePackageCount: number;
	installedPackages: ICommunityPackageMap;
}

export interface IRestApiContext {
	baseUrl: string;
	sessionId: string;
}

export interface IZoomConfig {
	scale: number;
	offset: XYPosition;
}

export interface IBounds {
	minX: number;
	minY: number;
	maxX: number;
	maxY: number;
}

export type ILogInStatus = 'LoggedIn' | 'LoggedOut';

export interface IInviteResponse {
	user: {
		id: string;
		email: string;
	};
	error?: string;
}

export interface IOnboardingCallPromptResponse {
	nextPrompt: IOnboardingCallPrompt;
}

export interface IOnboardingCallPrompt {
	title: string;
	body: string;
	index: number;
}

export interface ITab {
	value: string | number;
	label?: string;
	href?: string;
	icon?: string;
	align?: 'right';
	tooltip?: string;
}<|MERGE_RESOLUTION|>--- conflicted
+++ resolved
@@ -947,11 +947,7 @@
 	mainPanelPosition: number;
 	showNodeCreatorTabs: boolean;
 	showCreatorPanelScrim: boolean;
-<<<<<<< HEAD
-	selectedNodeCreatorType: string;
-=======
 	selectedNodeCreatorType: INodeFilterType;
->>>>>>> 37b698f0
 	fakeDoorFeatures: IFakeDoor[];
 	draggable: {
 		isDragging: boolean;
