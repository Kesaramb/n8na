--- conflicted
+++ resolved
@@ -596,12 +596,8 @@
 	isOwner: boolean;
 	inviteAcceptUrl?: string;
 	fullName?: string;
-<<<<<<< HEAD
-	createdAt?: Date;
+	createdAt?: string;
 	mfaEnabled: boolean;
-=======
-	createdAt?: string;
->>>>>>> e2514393
 }
 
 export interface IVersionNotificationSettings {
