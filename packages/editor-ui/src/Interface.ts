import type {
	CREDENTIAL_EDIT_MODAL_KEY,
	SignInType,
	FAKE_DOOR_FEATURES,
	TRIGGER_NODE_CREATOR_VIEW,
	REGULAR_NODE_CREATOR_VIEW,
} from './constants';

import type { BulkCommand, Undoable } from '@/models/history';
import type { PartialBy } from '@/utils/typeHelpers';
import type { IMenuItem } from 'n8n-design-system';
import type {
	BannerName,
	ExecutionStatus,
	FeatureFlags,
	GenericValue,
	IConnections,
	ICredentialType,
	ICredentialsDecrypted,
	ICredentialsEncrypted,
	IDataObject,
	IDisplayOptions,
	IExecutionsSummary,
	ILoadOptions,
	IN8nUISettings,
	INode,
	INodeCredentials,
	INodeIssues,
	INodeListSearchItems,
	INodeParameters,
	INodeProperties,
	INodeTypeDescription,
	INodeTypeNameVersion,
	IPinData,
	IRun,
	IRunData,
	IRunExecutionData,
	ITaskData,
	ITelemetryTrackProperties,
	IUserManagementSettings,
	IUserSettings,
<<<<<<< HEAD
	IWorkflowSettings as IWorkflowSettingsWorkflow,
	NodeParameterValueType,
	PublicInstalledPackage,
	WorkflowExecuteMode,
	WorkflowSettings,
} from 'n8n-workflow';
import type {
	FAKE_DOOR_FEATURES,
	REGULAR_NODE_CREATOR_VIEW,
	SignInType,
	TRIGGER_NODE_CREATOR_VIEW,
} from './constants';
=======
	IN8nUISettings,
	BannerName,
	INodeProperties,
} from 'n8n-workflow';
import type { BulkCommand, Undoable } from '@/models/history';
import type { PartialBy, TupleToUnion } from '@/utils/typeHelpers';
import type { Component } from 'vue';
>>>>>>> 2c4e25c0

export * from 'n8n-design-system/types';

declare global {
	interface Window {
		posthog?: {
			init(
				key: string,
				options?: {
					api_host?: string;
					autocapture?: boolean;
					disable_session_recording?: boolean;
					debug?: boolean;
					bootstrap?: {
						distinctId?: string;
						isIdentifiedID?: boolean;
						featureFlags: FeatureFlags;
					};
					session_recording?: {
						maskAllInputs?: boolean;
						maskInputFn?: ((text: string, element?: HTMLElement) => string) | null;
					};
				},
			): void;
			isFeatureEnabled?(flagName: string): boolean;
			getFeatureFlag?(flagName: string): boolean | string;
			identify?(
				id: string,
				userProperties?: Record<string, string | number>,
				userPropertiesOnce?: Record<string, string>,
			): void;
			reset?(resetDeviceId?: boolean): void;
			onFeatureFlags?(callback: (keys: string[], map: FeatureFlags) => void): void;
			reloadFeatureFlags?(): void;
			capture?(event: string, properties: IDataObject): void;
			register?(metadata: IDataObject): void;
			people?: {
				set?(metadata: IDataObject): void;
			};
			debug?(): void;
		};
		analytics?: {
			track(event: string, proeprties?: ITelemetryTrackProperties): void;
		};
		featureFlags?: {
			getAll: () => FeatureFlags;
			getVariant: (name: string) => string | boolean | undefined;
			override: (name: string, value: string) => void;
		};
	}
}

export type EndpointStyle = {
	width?: number;
	height?: number;
	fill?: string;
	stroke?: string;
	outlineStroke?: string;
	lineWidth?: number;
	hover?: boolean;
	showOutputLabel?: boolean;
	size?: string;
	hoverMessage?: string;
};

export interface IUpdateInformation {
	name: string;
	key?: string;
	value:
		| string
		| number
		| { [key: string]: string | number | boolean }
		| NodeParameterValueType
		| INodeParameters; // with null makes problems in NodeSettings.vue
	node?: string;
	oldValue?: string | number;
}

export interface INodeUpdatePropertiesInformation {
	name: string; // Node-Name
	properties: {
		position: XYPosition;
		[key: string]: IDataObject | XYPosition;
	};
}

export type XYPosition = [number, number];

export interface INodeUi extends INode {
	position: XYPosition;
	color?: string;
	notes?: string;
	issues?: INodeIssues;
	name: string;
	pinData?: IDataObject;
}

export interface INodeTypesMaxCount {
	[key: string]: {
		exist: number;
		max: number;
		nodeNames: string[];
	};
}

export interface IExternalHooks {
	run(eventName: string, metadata?: IDataObject): Promise<void>;
}

export interface INodeTranslationHeaders {
	data: {
		[key: string]: {
			displayName: string;
			description: string;
		};
	};
}

export interface IStartRunData {
	workflowData: IWorkflowData;
	startNodes?: string[];
	destinationNode?: string;
	runData?: IRunData;
	pinData?: IPinData;
}

export interface ITableData {
	columns: string[];
	data: GenericValue[][];
	hasJson: { [key: string]: boolean };
}

export interface IVariableItemSelected {
	variable: string;
}

export interface IVariableSelectorOption {
	name: string;
	key?: string;
	value?: string;
	options?: IVariableSelectorOption[] | null;
	allowParentSelect?: boolean;
	dataType?: string;
}

// Simple version of n8n-workflow.Workflow
export interface IWorkflowData {
	id?: string;
	name?: string;
	active?: boolean;
	nodes: INode[];
	connections: IConnections;
	settings?: IWorkflowSettings;
	tags?: string[];
	pinData?: IPinData;
	versionId?: string;
}

export interface IWorkflowDataUpdate {
	id?: string;
	name?: string;
	nodes?: INode[];
	connections?: IConnections;
	settings?: IWorkflowSettings;
	active?: boolean;
	tags?: ITag[] | string[]; // string[] when store or requested, ITag[] from API response
	pinData?: IPinData;
	versionId?: string;
	meta?: WorkflowMetadata;
}

export interface IWorkflowToShare extends IWorkflowDataUpdate {
	meta?: {
		instanceId: string;
	};
}

export interface IWorkflowTemplate {
	id: number;
	name: string;
	workflow: Pick<IWorkflowData, 'nodes' | 'connections' | 'settings' | 'pinData'>;
}

export interface INewWorkflowData {
	name: string;
	onboardingFlowEnabled: boolean;
}

export interface WorkflowMetadata {
	onboardingId?: string;
}

// Almost identical to cli.Interfaces.ts
export interface IWorkflowDb {
	id: string;
	name: string;
	active: boolean;
	createdAt: number | string;
	updatedAt: number | string;
	nodes: INodeUi[];
	connections: IConnections;
	settings?: IWorkflowSettings;
	tags?: ITag[] | string[]; // string[] when store or requested, ITag[] from API response
	pinData?: IPinData;
	sharedWith?: Array<Partial<IUser>>;
	ownedBy?: Partial<IUser>;
	versionId: string;
	usedCredentials?: IUsedCredential[];
	meta?: WorkflowMetadata;
}

// Identical to cli.Interfaces.ts
export interface IWorkflowShortResponse {
	id: string;
	name: string;
	active: boolean;
	createdAt: number | string;
	updatedAt: number | string;
	tags: ITag[];
}

export interface IWorkflowsShareResponse {
	id: string;
	createdAt: number | string;
	updatedAt: number | string;
	sharedWith?: Array<Partial<IUser>>;
	ownedBy?: Partial<IUser>;
}

// Identical or almost identical to cli.Interfaces.ts

export interface IActivationError {
	time: number;
	error: {
		message: string;
	};
}

export interface IShareCredentialsPayload {
	shareWithIds: string[];
}

export interface IShareWorkflowsPayload {
	shareWithIds: string[];
}

export interface ICredentialsResponse extends ICredentialsEncrypted {
	id: string;
	createdAt: number | string;
	updatedAt: number | string;
	sharedWith?: Array<Partial<IUser>>;
	ownedBy?: Partial<IUser>;
	currentUserHasAccess?: boolean;
}

export interface ICredentialsBase {
	createdAt: number | string;
	updatedAt: number | string;
}

export interface ICredentialsDecryptedResponse extends ICredentialsBase, ICredentialsDecrypted {
	id: string;
}

export interface IExecutionBase {
	id?: string;
	finished: boolean;
	mode: WorkflowExecuteMode;
	retryOf?: string;
	retrySuccessId?: string;
	startedAt: Date;
	stoppedAt?: Date;
	workflowId?: string; // To be able to filter executions easily //
}

export interface IExecutionFlatted extends IExecutionBase {
	data: string;
	workflowData: IWorkflowDb;
}

export interface IExecutionFlattedResponse extends IExecutionFlatted {
	id: string;
}

export interface IExecutionPushResponse {
	executionId?: string;
	waitingForWebhook?: boolean;
}

export interface IExecutionResponse extends IExecutionBase {
	id: string;
	data?: IRunExecutionData;
	workflowData: IWorkflowDb;
	executedNode?: string;
}

export interface IExecutionShortResponse {
	id: string;
	workflowData: {
		id: string;
		name: string;
	};
	mode: WorkflowExecuteMode;
	finished: boolean;
	startedAt: Date;
	stoppedAt: Date;
	executionTime?: number;
}

export interface IExecutionsListResponse {
	count: number;
	results: IExecutionsSummary[];
	estimated: boolean;
}

export interface IExecutionsCurrentSummaryExtended {
	id: string;
	finished?: boolean;
	mode: WorkflowExecuteMode;
	retryOf?: string;
	retrySuccessId?: string;
	startedAt: Date;
	stoppedAt?: Date;
	workflowId: string;
	workflowName?: string;
}

export interface IExecutionsStopData {
	finished?: boolean;
	mode: WorkflowExecuteMode;
	startedAt: Date;
	stoppedAt: Date;
	status: ExecutionStatus;
}

export interface IExecutionDeleteFilter {
	deleteBefore?: Date;
	filters?: ExecutionsQueryFilter;
	ids?: string[];
}

export type IPushData =
	| PushDataExecutionFinished
	| PushDataExecutionStarted
	| PushDataExecuteAfter
	| PushDataExecuteBefore
	| PushDataConsoleMessage
	| PushDataReloadNodeType
	| PushDataRemoveNodeType
	| PushDataTestWebhook
	| PushDataExecutionRecovered;

type PushDataExecutionRecovered = {
	data: IPushDataExecutionRecovered;
	type: 'executionRecovered';
};

type PushDataExecutionFinished = {
	data: IPushDataExecutionFinished;
	type: 'executionFinished';
};

type PushDataExecutionStarted = {
	data: IPushDataExecutionStarted;
	type: 'executionStarted';
};

type PushDataExecuteAfter = {
	data: IPushDataNodeExecuteAfter;
	type: 'nodeExecuteAfter';
};

type PushDataExecuteBefore = {
	data: IPushDataNodeExecuteBefore;
	type: 'nodeExecuteBefore';
};

type PushDataConsoleMessage = {
	data: IPushDataConsoleMessage;
	type: 'sendConsoleMessage';
};

type PushDataReloadNodeType = {
	data: IPushDataReloadNodeType;
	type: 'reloadNodeType';
};

type PushDataRemoveNodeType = {
	data: IPushDataRemoveNodeType;
	type: 'removeNodeType';
};

type PushDataTestWebhook = {
	data: IPushDataTestWebhook;
	type: 'testWebhookDeleted' | 'testWebhookReceived';
};

export interface IPushDataExecutionStarted {
	executionId: string;
	mode: WorkflowExecuteMode;
	startedAt: Date;
	retryOf?: string;
	workflowId: string;
	workflowName?: string;
}
export interface IPushDataExecutionRecovered {
	executionId: string;
}

export interface IPushDataExecutionFinished {
	data: IRun;
	executionId: string;
	retryOf?: string;
}

export interface IPushDataUnsavedExecutionFinished {
	executionId: string;
	data: { finished: true; stoppedAt: Date };
}

export interface IPushDataExecutionStarted {
	executionId: string;
}

export interface IPushDataNodeExecuteAfter {
	data: ITaskData;
	executionId: string;
	nodeName: string;
}

export interface IPushDataNodeExecuteBefore {
	executionId: string;
	nodeName: string;
}

export interface IPushDataReloadNodeType {
	name: string;
	version: number;
}
export interface IPushDataRemoveNodeType {
	name: string;
	version: number;
}

export interface IPushDataTestWebhook {
	executionId: string;
	workflowId: string;
}

export interface IPushDataConsoleMessage {
	source: string;
	messages: string[];
}

export type IPersonalizationSurveyAnswersV1 = {
	codingSkill?: string | null;
	companyIndustry?: string[] | null;
	companySize?: string | null;
	otherCompanyIndustry?: string | null;
	otherWorkArea?: string | null;
	workArea?: string[] | string | null;
};

export type IPersonalizationSurveyAnswersV2 = {
	version: 'v2';
	automationGoal?: string | null;
	codingSkill?: string | null;
	companyIndustryExtended?: string[] | null;
	companySize?: string | null;
	companyType?: string | null;
	customerType?: string | null;
	mspFocus?: string[] | null;
	mspFocusOther?: string | null;
	otherAutomationGoal?: string | null;
	otherCompanyIndustryExtended?: string[] | null;
};

export type IPersonalizationSurveyAnswersV3 = {
	version: 'v3';
	automationGoal?: string | null;
	otherAutomationGoal?: string | null;
	companyIndustryExtended?: string[] | null;
	otherCompanyIndustryExtended?: string[] | null;
	companySize?: string | null;
	companyType?: string | null;
	automationGoalSm?: string[] | null;
	automationGoalSmOther?: string | null;
	usageModes?: string[] | null;
	email?: string | null;
};

export type IPersonalizationSurveyAnswersV4 = {
	version: 'v4';
	automationGoalDevops?: string[] | null;
	automationGoalDevopsOther?: string | null;
	companyIndustryExtended?: string[] | null;
	otherCompanyIndustryExtended?: string[] | null;
	companySize?: string | null;
	companyType?: string | null;
	automationGoalSm?: string[] | null;
	automationGoalSmOther?: string | null;
	usageModes?: string[] | null;
	email?: string | null;
	role?: string | null;
	roleOther?: string | null;
	reportedSource?: string | null;
	reportedSourceOther?: string | null;
};

export type IPersonalizationLatestVersion = IPersonalizationSurveyAnswersV4;

export type IPersonalizationSurveyVersions =
	| IPersonalizationSurveyAnswersV1
	| IPersonalizationSurveyAnswersV2
	| IPersonalizationSurveyAnswersV3;

export type IRole = 'default' | 'owner' | 'member';

export interface IUserResponse {
	id: string;
	firstName?: string;
	lastName?: string;
	email?: string;
	createdAt?: string;
	globalRole?: {
		name: IRole;
		id: string;
		createdAt: Date;
	};
	personalizationAnswers?: IPersonalizationSurveyVersions | null;
	isPending: boolean;
	signInType?: SignInType;
	settings?: IUserSettings;
}

export interface CurrentUserResponse extends IUserResponse {
	featureFlags?: FeatureFlags;
}

export interface IUser extends IUserResponse {
	isDefaultUser: boolean;
	isPendingUser: boolean;
	hasRecoveryCodesLeft: boolean;
	isOwner: boolean;
	inviteAcceptUrl?: string;
	fullName?: string;
	createdAt?: string;
	mfaEnabled: boolean;
}

export interface IVersionNotificationSettings {
	enabled: boolean;
	endpoint: string;
	infoUrl: string;
}

export interface IUserListAction {
	label: string;
	value: string;
	guard?: (user: IUser) => boolean;
}

export interface IN8nPrompts {
	message: string;
	title: string;
	showContactPrompt: boolean;
	showValueSurvey: boolean;
}

export interface IN8nValueSurveyData {
	[key: string]: string;
}

export interface IN8nPromptResponse {
	updated: boolean;
}

export const enum UserManagementAuthenticationMethod {
	Email = 'email',
	Ldap = 'ldap',
	Saml = 'saml',
}

export interface IPermissionGroup {
	loginStatus?: ILogInStatus[];
	role?: IRole[];
}

export interface IPermissionAllowGroup extends IPermissionGroup {
	shouldAllow?: () => boolean;
}

export interface IPermissionDenyGroup extends IPermissionGroup {
	shouldDeny?: () => boolean;
}

export interface IPermissions {
	allow?: IPermissionAllowGroup;
	deny?: IPermissionDenyGroup;
}

export interface IUserPermissions {
	[category: string]: {
		[permission: string]: IPermissions;
	};
}

export interface ITemplatesCollection {
	id: number;
	name: string;
	nodes: ITemplatesNode[];
	workflows: Array<{ id: number }>;
}

interface ITemplatesImage {
	id: number;
	url: string;
}

interface ITemplatesCollectionExtended extends ITemplatesCollection {
	description: string | null;
	image: ITemplatesImage[];
	categories: ITemplatesCategory[];
	createdAt: string;
}

export interface ITemplatesCollectionFull extends ITemplatesCollectionExtended {
	full: true;
}

export interface ITemplatesCollectionResponse extends ITemplatesCollectionExtended {
	workflows: ITemplatesWorkflow[];
}

export interface ITemplatesWorkflow {
	id: number;
	createdAt: string;
	name: string;
	nodes: ITemplatesNode[];
	totalViews: number;
	user: {
		username: string;
	};
}

export interface ITemplatesWorkflowResponse extends ITemplatesWorkflow, IWorkflowTemplate {
	description: string | null;
	image: ITemplatesImage[];
	categories: ITemplatesCategory[];
}

export interface ITemplatesWorkflowFull extends ITemplatesWorkflowResponse {
	full: true;
}

export interface ITemplatesQuery {
	categories: number[];
	search: string;
}

export interface ITemplatesCategory {
	id: number;
	name: string;
}

export type WorkflowCallerPolicyDefaultOption = 'any' | 'none' | 'workflowsFromAList';

export interface IWorkflowSettings extends IWorkflowSettingsWorkflow {
	errorWorkflow?: string;
	saveManualExecutions?: boolean;
	timezone?: string;
	executionTimeout?: number;
	maxExecutionTimeout?: number;
	callerIds?: string;
	callerPolicy?: WorkflowSettings.CallerPolicy;
	executionOrder: NonNullable<IWorkflowSettingsWorkflow['executionOrder']>;
}

export interface ITimeoutHMS {
	hours: number;
	minutes: number;
	seconds: number;
}

export type WorkflowTitleStatus = 'EXECUTING' | 'IDLE' | 'ERROR' | 'DEBUG';

export type ExtractActionKeys<T> = T extends SimplifiedNodeType ? T['name'] : never;

export type ActionsRecord<T extends SimplifiedNodeType[]> = {
	[K in ExtractActionKeys<T[number]>]: ActionTypeDescription[];
};

export type SimplifiedNodeType = Pick<
	INodeTypeDescription,
<<<<<<< HEAD
	| 'displayName'
	| 'description'
	| 'name'
	| 'group'
	| 'icon'
	| 'iconUrl'
	| 'badgeIconUrl'
	| 'codex'
	| 'defaults'
>;

=======
	'displayName' | 'description' | 'name' | 'group' | 'icon' | 'iconUrl' | 'codex' | 'defaults'
>;
>>>>>>> 2c4e25c0
export interface SubcategoryItemProps {
	description?: string;
	iconType?: string;
	icon?: string;
	title?: string;
	subcategory?: string;
	defaults?: INodeParameters;
	forceIncludeNodes?: string[];
}
export interface ViewItemProps {
	title: string;
	description: string;
	icon: string;
}
export interface LabelItemProps {
	key: string;
}
export interface ActionTypeDescription extends SimplifiedNodeType {
	displayOptions?: IDisplayOptions;
	values?: IDataObject;
	actionKey: string;
	codex: {
		label: string;
		categories: string[];
	};
}

export interface CategoryItemProps {
	name: string;
	count: number;
}

export interface CreateElementBase {
	uuid?: string;
	key: string;
}

export interface NodeCreateElement extends CreateElementBase {
	type: 'node';
	subcategory: string;
	properties: SimplifiedNodeType;
}

export interface CategoryCreateElement extends CreateElementBase {
	type: 'category';
	subcategory: string;
	properties: CategoryItemProps;
}

export interface SubcategoryCreateElement extends CreateElementBase {
	type: 'subcategory';
	properties: SubcategoryItemProps;
}
export interface ViewCreateElement extends CreateElementBase {
	type: 'view';
	properties: ViewItemProps;
}

export interface LabelCreateElement extends CreateElementBase {
	type: 'label';
	subcategory: string;
	properties: LabelItemProps;
}

export interface ActionCreateElement extends CreateElementBase {
	type: 'action';
	subcategory: string;
	properties: ActionTypeDescription;
}

export type INodeCreateElement =
	| NodeCreateElement
	| CategoryCreateElement
	| SubcategoryCreateElement
	| ViewCreateElement
	| LabelCreateElement
	| ActionCreateElement;

export interface SubcategorizedNodeTypes {
	[subcategory: string]: INodeCreateElement[];
}
export interface ITag {
	id: string;
	name: string;
	usageCount?: number;
	createdAt?: string;
	updatedAt?: string;
}

export interface ITagRow {
	tag?: ITag;
	usage?: string;
	create?: boolean;
	disable?: boolean;
	update?: boolean;
	delete?: boolean;
	canDelete?: boolean;
}

export interface IVersion {
	name: string;
	nodes: IVersionNode[];
	createdAt: string;
	description: string;
	documentationUrl: string;
	hasBreakingChange: boolean;
	hasSecurityFix: boolean;
	hasSecurityIssue: boolean;
	securityIssueFixVersion: string;
}

export interface IVersionNode {
	name: string;
	displayName: string;
	icon: string;
	iconUrl?: string;
	defaults: INodeParameters;
	iconData: {
		type: string;
		icon?: string;
		fileBuffer?: string;
	};
	typeVersion?: number;
}

export interface ITemplatesNode extends IVersionNode {
	categories?: ITemplatesCategory[];
}

export interface INodeMetadata {
	parametersLastUpdatedAt?: number;
	pristine: boolean;
}

export interface IUsedCredential {
	id: string;
	name: string;
	credentialType: string;
	currentUserHasAccess: boolean;
	ownedBy: Partial<IUser>;
	sharedWith: Array<Partial<IUser>>;
}

export interface WorkflowsState {
	activeExecutions: IExecutionsCurrentSummaryExtended[];
	activeWorkflows: string[];
	activeWorkflowExecution: IExecutionsSummary | null;
	currentWorkflowExecutions: IExecutionsSummary[];
	activeExecutionId: string | null;
	executingNode: string | null;
	executionWaitingForWebhook: boolean;
	finishedExecutionsCount: number;
	nodeMetadata: NodeMetadataMap;
	subWorkflowExecutionError: Error | null;
	usedCredentials: Record<string, IUsedCredential>;
	workflow: IWorkflowDb;
	workflowExecutionData: IExecutionResponse | null;
	workflowExecutionPairedItemMappings: { [itemId: string]: Set<string> };
	workflowsById: IWorkflowsMap;
	isInDebugMode?: boolean;
}

export interface RootState {
	baseUrl: string;
	restEndpoint: string;
	defaultLocale: string;
	endpointWebhook: string;
	endpointWebhookTest: string;
	pushConnectionActive: boolean;
	timezone: string;
	executionTimeout: number;
	maxExecutionTimeout: number;
	versionCli: string;
	oauthCallbackUrls: object;
	n8nMetadata: {
		[key: string]: string | number | undefined;
	};
	sessionId: string;
	urlBaseWebhook: string;
	urlBaseEditor: string;
	instanceId: string;
	isNpmAvailable: boolean;
}

export interface NodeMetadataMap {
	[nodeName: string]: INodeMetadata;
}
export interface IRootState {
	activeExecutions: IExecutionsCurrentSummaryExtended[];
	activeWorkflows: string[];
	activeActions: string[];
	activeCredentialType: string | null;
	baseUrl: string;
	defaultLocale: string;
	endpointWebhook: string;
	endpointWebhookTest: string;
	executionId: string | null;
	executingNode: string | null;
	executionWaitingForWebhook: boolean;
	pushConnectionActive: boolean;
	saveDataErrorExecution: string;
	saveDataSuccessExecution: string;
	saveManualExecutions: boolean;
	timezone: string;
	stateIsDirty: boolean;
	executionTimeout: number;
	maxExecutionTimeout: number;
	versionCli: string;
	oauthCallbackUrls: object;
	n8nMetadata: object;
	workflowExecutionData: IExecutionResponse | null;
	workflowExecutionPairedItemMappings: { [itemId: string]: Set<string> };
	lastSelectedNode: string | null;
	lastSelectedNodeOutputIndex: number | null;
	nodeViewOffsetPosition: XYPosition;
	nodeViewMoveInProgress: boolean;
	selectedNodes: INodeUi[];
	sessionId: string;
	urlBaseEditor: string;
	urlBaseWebhook: string;
	workflow: IWorkflowDb;
	workflowsById: IWorkflowsMap;
	sidebarMenuItems: IMenuItem[];
	instanceId: string;
	nodeMetadata: NodeMetadataMap;
	isNpmAvailable: boolean;
	subworkflowExecutionError: Error | null;
}

export interface CommunityPackageMap {
	[name: string]: PublicInstalledPackage;
}

export interface ICredentialTypeMap {
	[name: string]: ICredentialType;
}

export interface ICredentialMap {
	[name: string]: ICredentialsResponse;
}

export interface ICredentialsState {
	credentialTypes: ICredentialTypeMap;
	credentials: ICredentialMap;
}

export interface ITagsState {
	tags: { [id: string]: ITag };
	loading: boolean;
	fetchedAll: boolean;
	fetchedUsageCount: boolean;
}

export type Modals = {
	[CREDENTIAL_EDIT_MODAL_KEY]: NewCredentialsModal;
	[key: string]: ModalState;
};

export type ModalState = {
	open: boolean;
	mode?: string | null;
	data?: Record<string, unknown>;
	activeId?: string | null;
	curlCommand?: string;
	httpNodeParameters?: string;
};

export type NewCredentialsModal = ModalState & {
	showAuthSelector?: boolean;
};

export type IRunDataDisplayMode = 'table' | 'json' | 'binary' | 'schema' | 'html';
export type NodePanelType = 'input' | 'output';

export interface TargetItem {
	nodeName: string;
	itemIndex: number;
	runIndex: number;
	outputIndex: number;
}

export interface NDVState {
	activeNodeName: string | null;
	mainPanelDimensions: { [key: string]: { [key: string]: number } };
	sessionId: string;
	input: {
		displayMode: IRunDataDisplayMode;
		nodeName?: string;
		run?: number;
		branch?: number;
		data: {
			isEmpty: boolean;
		};
	};
	output: {
		branch?: number;
		displayMode: IRunDataDisplayMode;
		data: {
			isEmpty: boolean;
		};
		editMode: {
			enabled: boolean;
			value: string;
		};
	};
	focusedMappableInput: string;
	mappingTelemetry: { [key: string]: string | number | boolean };
	hoveringItem: null | TargetItem;
	draggable: {
		isDragging: boolean;
		type: string;
		data: string;
		canDrop: boolean;
		stickyPosition: null | XYPosition;
	};
	isMappingOnboarded: boolean;
}

export interface UIState {
	activeActions: string[];
	activeCredentialType: string | null;
	sidebarMenuCollapsed: boolean;
	modalStack: string[];
	modals: Modals;
	isPageLoading: boolean;
	currentView: string;
	mainPanelPosition: number;
	fakeDoorFeatures: IFakeDoor[];
	draggable: {
		isDragging: boolean;
		type: string;
		data: string;
		canDrop: boolean;
		stickyPosition: null | XYPosition;
	};
	stateIsDirty: boolean;
	lastSelectedNode: string | null;
	lastSelectedNodeOutputIndex: number | null;
	nodeViewOffsetPosition: XYPosition;
	nodeViewMoveInProgress: boolean;
	selectedNodes: INodeUi[];
	sidebarMenuItems: IMenuItem[];
	nodeViewInitialized: boolean;
	addFirstStepOnLoad: boolean;
	executionSidebarAutoRefresh: boolean;
	bannersHeight: number;
	bannerStack: BannerName[];
}

export type IFakeDoor = {
	id: FAKE_DOOR_FEATURES;
	featureName: string;
	icon?: string;
	infoText?: string;
	actionBoxTitle: string;
	actionBoxDescription: string;
	actionBoxButtonLabel?: string;
	linkURL: string;
	uiLocations: IFakeDoorLocation[];
};

export type IFakeDoorLocation =
	| 'settings'
	| 'settings/users'
	| 'credentialsModal'
	| 'workflowShareModal';

export type NodeFilterType = typeof REGULAR_NODE_CREATOR_VIEW | typeof TRIGGER_NODE_CREATOR_VIEW;

export type NodeCreatorOpenSource =
	| ''
	| 'no_trigger_execution_tooltip'
	| 'plus_endpoint'
	| 'trigger_placeholder_button'
	| 'tab'
	| 'node_connection_action'
	| 'node_connection_drop'
	| 'add_node_button';

export interface INodeCreatorState {
	itemsFilter: string;
	showScrim: boolean;
	rootViewHistory: NodeFilterType[];
	selectedView: NodeFilterType;
	openSource: NodeCreatorOpenSource;
}

export interface ISettingsState {
	settings: IN8nUISettings;
	promptsData: IN8nPrompts;
	userManagement: IUserManagementSettings;
	templatesEndpointHealthy: boolean;
	api: {
		enabled: boolean;
		latestVersion: number;
		path: string;
		swaggerUi: {
			enabled: boolean;
		};
	};
	ldap: {
		loginLabel: string;
		loginEnabled: boolean;
	};
	saml: {
		loginLabel: string;
		loginEnabled: boolean;
	};
	mfa: {
		enabled: boolean;
	};
	onboardingCallPromptEnabled: boolean;
	saveDataErrorExecution: string;
	saveDataSuccessExecution: string;
	saveManualExecutions: boolean;
}

export interface INodeTypesState {
	nodeTypes: {
		[nodeType: string]: {
			[version: number]: INodeTypeDescription;
		};
	};
}

export interface ITemplateState {
	categories: { [id: string]: ITemplatesCategory };
	collections: { [id: string]: ITemplatesCollection };
	workflows: { [id: string]: ITemplatesWorkflow };
	workflowSearches: {
		[search: string]: {
			workflowIds: string[];
			totalWorkflows: number;
			loadingMore?: boolean;
		};
	};
	collectionSearches: {
		[search: string]: {
			collectionIds: string[];
		};
	};
	currentSessionId: string;
	previousSessionId: string;
}

export interface IVersionsState {
	versionNotificationSettings: IVersionNotificationSettings;
	nextVersions: IVersion[];
	currentVersion: IVersion | undefined;
}

export interface IUsersState {
	currentUserId: null | string;
	users: { [userId: string]: IUser };
	currentUserCloudInfo: Cloud.UserAccount | null;
}

export interface IWorkflowsState {
	currentWorkflowExecutions: IExecutionsSummary[];
	activeWorkflowExecution: IExecutionsSummary | null;
	finishedExecutionsCount: number;
}
export interface IWorkflowsMap {
	[name: string]: IWorkflowDb;
}

export interface CommunityNodesState {
	availablePackageCount: number;
	installedPackages: CommunityPackageMap;
}

export interface IRestApiContext {
	baseUrl: string;
	sessionId: string;
}

export interface IZoomConfig {
	scale: number;
	offset: XYPosition;
}

export interface IBounds {
	minX: number;
	minY: number;
	maxX: number;
	maxY: number;
}

export type ILogInStatus = 'LoggedIn' | 'LoggedOut';

export interface IInviteResponse {
	user: {
		id: string;
		email: string;
		emailSent: boolean;
		inviteAcceptUrl: string;
	};
	error?: string;
}

export interface IOnboardingCallPromptResponse {
	nextPrompt: IOnboardingCallPrompt;
}

export interface IOnboardingCallPrompt {
	title: string;
	description: string;
	toast_sequence_number: number;
}

export interface ITab {
	value: string | number;
	label?: string;
	href?: string;
	icon?: string;
	align?: 'right';
	tooltip?: string;
}

export interface ITabBarItem {
	value: string;
	label: string;
	disabled?: boolean;
}

export interface IResourceLocatorReqParams {
	nodeTypeAndVersion: INodeTypeNameVersion;
	path: string;
	methodName?: string;
	searchList?: ILoadOptions;
	currentNodeParameters: INodeParameters;
	credentials?: INodeCredentials;
	filter?: string;
	paginationToken?: unknown;
}

export interface IResourceLocatorResultExpanded extends INodeListSearchItems {
	linkAlt?: string;
}

export interface CurlToJSONResponse {
	'parameters.url': string;
	'parameters.authentication': string;
	'parameters.method': string;
	'parameters.sendHeaders': boolean;
	'parameters.headerParameters.parameters.0.name': string;
	'parameters.headerParameters.parameters.0.value': string;
	'parameters.sendQuery': boolean;
	'parameters.sendBody': boolean;
}

export interface HistoryState {
	redoStack: Undoable[];
	undoStack: Undoable[];
	currentBulkAction: BulkCommand | null;
	bulkInProgress: boolean;
}
export type Basic = string | number | boolean;
export type Primitives = Basic | bigint | symbol;

export type Optional<T> = T | undefined | null;

export type SchemaType =
	| 'string'
	| 'number'
	| 'boolean'
	| 'bigint'
	| 'symbol'
	| 'array'
	| 'object'
	| 'function'
	| 'null'
	| 'undefined';

export interface ILdapSyncData {
	id: number;
	startedAt: string;
	endedAt: string;
	created: number;
	updated: number;
	disabled: number;
	scanned: number;
	status: string;
	error: string;
	runMode: string;
}

export interface ILdapSyncTable {
	status: string;
	endedAt: string;
	runTime: string;
	runMode: string;
	details: string;
}

export interface ILdapConfig {
	loginEnabled: boolean;
	loginLabel: string;
	connectionUrl: string;
	allowUnauthorizedCerts: boolean;
	connectionSecurity: string;
	connectionPort: number;
	baseDn: string;
	bindingAdminDn: string;
	bindingAdminPassword: string;
	firstNameAttribute: string;
	lastNameAttribute: string;
	emailAttribute: string;
	loginIdAttribute: string;
	ldapIdAttribute: string;
	userFilter: string;
	synchronizationEnabled: boolean;
	synchronizationInterval: number; // minutes
	searchPageSize: number;
	searchTimeout: number;
}

export type Schema = { type: SchemaType; key?: string; value: string | Schema[]; path: string };

export type UsageState = {
	loading: boolean;
	data: {
		usage: {
			executions: {
				limit: number; // -1 for unlimited, from license
				value: number;
				warningThreshold: number; // hardcoded value in BE
			};
		};
		license: {
			planId: string; // community
			planName: string; // defaults to Community
		};
		managementToken?: string;
	};
};

export type NodeAuthenticationOption = {
	name: string;
	value: string;
	displayOptions?: IDisplayOptions;
};

export interface ResourceMapperReqParams {
	nodeTypeAndVersion: INodeTypeNameVersion;
	path: string;
	methodName?: string;
	currentNodeParameters: INodeParameters;
	credentials?: INodeCredentials;
}
export interface EnvironmentVariable {
	id: number;
	key: string;
	value: string;
}

export interface TemporaryEnvironmentVariable extends Omit<EnvironmentVariable, 'id'> {
	id: string;
}

export type ExecutionFilterMetadata = {
	key: string;
	value: string;
};

export type ExecutionFilterType = {
	status: string;
	workflowId: string;
	startDate: string | Date;
	endDate: string | Date;
	tags: string[];
	metadata: ExecutionFilterMetadata[];
};

export type ExecutionsQueryFilter = {
	status?: ExecutionStatus[];
	workflowId?: string;
	finished?: boolean;
	waitTill?: boolean;
	metadata?: Array<{ key: string; value: string }>;
	startedAfter?: string;
	startedBefore?: string;
};

export type SamlAttributeMapping = {
	email: string;
	firstName: string;
	lastName: string;
	userPrincipalName: string;
};

export type SamlLoginBinding = 'post' | 'redirect';

export type SamlSignatureConfig = {
	prefix: 'ds';
	location: {
		reference: '/samlp:Response/saml:Issuer';
		action: 'after';
	};
};

export type SamlPreferencesLoginEnabled = {
	loginEnabled: boolean;
};

export type SamlPreferences = {
	mapping?: SamlAttributeMapping;
	metadata?: string;
	metadataUrl?: string;
	ignoreSSL?: boolean;
	loginBinding?: SamlLoginBinding;
	acsBinding?: SamlLoginBinding;
	authnRequestsSigned?: boolean;
	loginLabel?: string;
	wantAssertionsSigned?: boolean;
	wantMessageSigned?: boolean;
	signatureConfig?: SamlSignatureConfig;
} & PartialBy<SamlPreferencesLoginEnabled, 'loginEnabled'>;

export type SamlPreferencesExtractedData = {
	entityID: string;
	returnUrl: string;
};

export type SshKeyTypes = ['ed25519', 'rsa'];

export type SourceControlPreferences = {
	connected: boolean;
	repositoryUrl: string;
	branchName: string;
	branches: string[];
	branchReadOnly: boolean;
	branchColor: string;
	publicKey?: string;
	keyGeneratorType?: TupleToUnion<SshKeyTypes>;
	currentBranch?: string;
};

export interface SourceControlStatus {
	ahead: number;
	behind: number;
	conflicted: string[];
	created: string[];
	current: string;
	deleted: string[];
	detached: boolean;
	files: Array<{
		path: string;
		index: string;
		working_dir: string;
	}>;
	modified: string[];
	not_added: string[];
	renamed: string[];
	staged: string[];
	tracking: null;
}

export interface SourceControlAggregatedFile {
	conflict: boolean;
	file: string;
	id: string;
	location: string;
	name: string;
	status: string;
	type: string;
	updatedAt?: string;
}

export declare namespace Cloud {
	export interface PlanData {
		planId: number;
		monthlyExecutionsLimit: number;
		activeWorkflowsLimit: number;
		credentialsLimit: number;
		isActive: boolean;
		displayName: string;
		expirationDate: string;
		metadata: PlanMetadata;
	}

	export interface PlanMetadata {
		version: 'v1';
		group: 'opt-out' | 'opt-in' | 'trial';
		slug: 'pro-1' | 'pro-2' | 'starter' | 'trial-1';
		trial?: Trial;
	}

	interface Trial {
		length: number;
		gracePeriod: number;
	}

	export type UserAccount = {
		confirmed: boolean;
		username: string;
		email: string;
		hasEarlyAccess?: boolean;
	};
}

export interface CloudPlanState {
	data: Cloud.PlanData | null;
	usage: InstanceUsage | null;
	loadingPlan: boolean;
}

export interface InstanceUsage {
	timeframe?: string;
	executions: number;
	activeWorkflows: number;
}

export type CloudPlanAndUsageData = Cloud.PlanData & { usage: InstanceUsage };

export interface ExternalSecretsProviderSecret {
	key: string;
}

export type ExternalSecretsProviderData = Record<string, IUpdateInformation['value']>;

export interface ExternalSecretsProvider {
	icon: string;
	name: string;
	displayName: string;
	connected: boolean;
	connectedAt: string | false;
	state: 'connected' | 'tested' | 'initializing' | 'error';
	data?: ExternalSecretsProviderData;
}

export interface ExternalSecretsProviderWithProperties extends ExternalSecretsProvider {
	properties: INodeProperties[];
}

export type CloudUpdateLinkSourceType =
	| 'canvas-nav'
	| 'custom-data-filter'
	| 'workflow_sharing'
	| 'credential_sharing'
	| 'settings-n8n-api'
	| 'audit-logs'
	| 'ldap'
	| 'log-streaming'
	| 'source-control'
	| 'sso'
	| 'usage_page'
	| 'settings-users'
	| 'variables';

export type UTMCampaign =
	| 'upgrade-custom-data-filter'
	| 'upgrade-canvas-nav'
	| 'upgrade-workflow-sharing'
	| 'upgrade-credentials-sharing'
	| 'upgrade-api'
	| 'upgrade-audit-logs'
	| 'upgrade-ldap'
	| 'upgrade-log-streaming'
	| 'upgrade-source-control'
	| 'upgrade-sso'
	| 'open'
	| 'upgrade-users'
	| 'upgrade-variables';

export type N8nBanners = {
	[key in BannerName]: {
		priority: number;
		component: Component;
	};
};<|MERGE_RESOLUTION|>--- conflicted
+++ resolved
@@ -1,13 +1,13 @@
 import type {
 	CREDENTIAL_EDIT_MODAL_KEY,
+	FAKE_DOOR_FEATURES,
+	REGULAR_NODE_CREATOR_VIEW,
 	SignInType,
-	FAKE_DOOR_FEATURES,
 	TRIGGER_NODE_CREATOR_VIEW,
-	REGULAR_NODE_CREATOR_VIEW,
 } from './constants';
 
 import type { BulkCommand, Undoable } from '@/models/history';
-import type { PartialBy } from '@/utils/typeHelpers';
+import type { PartialBy, TupleToUnion } from '@/utils/typeHelpers';
 import type { IMenuItem } from 'n8n-design-system';
 import type {
 	BannerName,
@@ -39,28 +39,13 @@
 	ITelemetryTrackProperties,
 	IUserManagementSettings,
 	IUserSettings,
-<<<<<<< HEAD
 	IWorkflowSettings as IWorkflowSettingsWorkflow,
 	NodeParameterValueType,
 	PublicInstalledPackage,
 	WorkflowExecuteMode,
 	WorkflowSettings,
 } from 'n8n-workflow';
-import type {
-	FAKE_DOOR_FEATURES,
-	REGULAR_NODE_CREATOR_VIEW,
-	SignInType,
-	TRIGGER_NODE_CREATOR_VIEW,
-} from './constants';
-=======
-	IN8nUISettings,
-	BannerName,
-	INodeProperties,
-} from 'n8n-workflow';
-import type { BulkCommand, Undoable } from '@/models/history';
-import type { PartialBy, TupleToUnion } from '@/utils/typeHelpers';
 import type { Component } from 'vue';
->>>>>>> 2c4e25c0
 
 export * from 'n8n-design-system/types';
 
@@ -755,7 +740,6 @@
 
 export type SimplifiedNodeType = Pick<
 	INodeTypeDescription,
-<<<<<<< HEAD
 	| 'displayName'
 	| 'description'
 	| 'name'
@@ -767,10 +751,6 @@
 	| 'defaults'
 >;
 
-=======
-	'displayName' | 'description' | 'name' | 'group' | 'icon' | 'iconUrl' | 'codex' | 'defaults'
->;
->>>>>>> 2c4e25c0
 export interface SubcategoryItemProps {
 	description?: string;
 	iconType?: string;
