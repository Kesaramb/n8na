
import {
	IConnections,
	ICredentialsDecrypted,
	ICredentialsEncrypted,
	ICredentialType,
	IDataObject,
	GenericValue,
	IWorkflowSettings as IWorkflowSettingsWorkflow,
	INode,
	INodeCredentials,
	INodeIssues,
	INodeParameters,
	INodePropertyOptions,
	INodeTypeDescription,
	INodeTypeNameVersion,
	IRunExecutionData,
	IRun,
	IRunData,
	ITaskData,
	ITelemetrySettings,
	WorkflowExecuteMode,
} from 'n8n-workflow';

import {
	PaintStyle,
} from 'jsplumb';

declare module 'jsplumb' {
	interface Anchor {
		lastReturnValue: number[];
	}

	interface Connection {
		// bind(event: string, (connection: Connection): void;): void; // tslint:disable-line:no-any
		bind(event: string, callback: Function): void; // tslint:disable-line:no-any
		removeOverlay(name: string): void;
		removeOverlays(): void;
		setParameter(name: string, value: any): void; // tslint:disable-line:no-any
		setPaintStyle(arg0: PaintStyle): void;
		addOverlay(arg0: any[]): void; // tslint:disable-line:no-any
		setConnector(arg0: any[]): void; // tslint:disable-line:no-any
	}

	interface Endpoint {
		getOverlay(name: string): any; // tslint:disable-line:no-any
	}

	interface Overlay {
		setVisible(visible: boolean): void;
	}

	interface OnConnectionBindInfo {
		originalSourceEndpoint: Endpoint;
		originalTargetEndpoint: Endpoint;
		getParameters(): { index: number };
	}
}

// EndpointOptions from jsplumb seems incomplete and wrong so we define an own one
export interface IEndpointOptions {
	anchor?: any; // tslint:disable-line:no-any
	createEndpoint?: boolean;
	dragAllowedWhenFull?: boolean;
	dropOptions?: any; // tslint:disable-line:no-any
	dragProxy?: any; // tslint:disable-line:no-any
	endpoint?: string;
	endpointStyle?: object;
	isSource?: boolean;
	isTarget?: boolean;
	maxConnections?: number;
	overlays?: any; // tslint:disable-line:no-any
	parameters?: any; // tslint:disable-line:no-any
	uuid?: string;
}

export interface IConnectionsUi {
	[key: string]: {
		[key: string]: IEndpointOptions;
	};
}

export interface IUpdateInformation {
	name: string;
	key: string;
	value: string | number; // with null makes problems in NodeSettings.vue
	node?: string;
	oldValue?: string | number;
}

export interface INodeUpdatePropertiesInformation {
	name: string; // Node-Name
	properties: {
		[key: string]: IDataObject;
	};
}

export type XYPositon = [number, number];

export type MessageType = 'success' | 'warning' | 'info' | 'error';

export interface INodeUi extends INode {
	position: XYPositon;
	color?: string;
	notes?: string;
	issues?: INodeIssues;
	_jsPlumb?: {
		endpoints?: {
			[key: string]: IEndpointOptions[];
		};
	};
}

export interface INodeTypesMaxCount {
	[key: string]: {
		exist: number;
		max: number;
		nodeNames: string[];
	};
}

export interface IExternalHooks {
	run(eventName: string, metadata?: IDataObject): Promise<void>;
}

export interface IRestApi {
	getActiveWorkflows(): Promise<string[]>;
	getActivationError(id: string): Promise<IActivationError | undefined >;
	getCurrentExecutions(filter: object): Promise<IExecutionsCurrentSummaryExtended[]>;
	getPastExecutions(filter: object, limit: number, lastId?: string | number, firstId?: string | number): Promise<IExecutionsListResponse>;
	stopCurrentExecution(executionId: string): Promise<IExecutionsStopData>;
	makeRestApiRequest(method: string, endpoint: string, data?: any): Promise<any>; // tslint:disable-line:no-any
	getSettings(): Promise<IN8nUISettings>;
	getNodeTypes(onlyLatest?: boolean): Promise<INodeTypeDescription[]>;
	getNodesInformation(nodeInfos: INodeTypeNameVersion[]): Promise<INodeTypeDescription[]>;
	getNodeParameterOptions(nodeTypeAndVersion: INodeTypeNameVersion, path: string, methodName: string, currentNodeParameters: INodeParameters, credentials?: INodeCredentials): Promise<INodePropertyOptions[]>;
	removeTestWebhook(workflowId: string): Promise<boolean>;
	runWorkflow(runData: IStartRunData): Promise<IExecutionPushResponse>;
	createNewWorkflow(sendData: IWorkflowDataUpdate): Promise<IWorkflowDb>;
	updateWorkflow(id: string, data: IWorkflowDataUpdate): Promise<IWorkflowDb>;
	deleteWorkflow(name: string): Promise<void>;
	getWorkflow(id: string): Promise<IWorkflowDb>;
	getWorkflows(filter?: object): Promise<IWorkflowShortResponse[]>;
	getWorkflowFromUrl(url: string): Promise<IWorkflowDb>;
	getExecution(id: string): Promise<IExecutionResponse>;
	deleteExecutions(sendData: IExecutionDeleteFilter): Promise<void>;
	retryExecution(id: string, loadWorkflow?: boolean): Promise<boolean>;
	getTimezones(): Promise<IDataObject>;
}

export interface IBinaryDisplayData {
	index: number;
	key: string;
	node: string;
	outputIndex: number;
	runIndex: number;
}

export interface IStartRunData {
	workflowData: IWorkflowData;
	startNodes?: string[];
	destinationNode?: string;
	runData?: IRunData;
}

export interface IRunDataUi {
	node?: string;
	workflowData: IWorkflowData;
}

export interface ITableData {
	columns: string[];
	data: GenericValue[][];
}

export interface IVariableItemSelected {
	variable: string;
}

export interface IVariableSelectorOption {
	name: string;
	key?: string;
	value?: string;
	options?: IVariableSelectorOption[] | null;
	allowParentSelect?: boolean;
	dataType?: string;
}

// Simple version of n8n-workflow.Workflow
export interface IWorkflowData {
	id?: string | number;
	name?: string;
	active?: boolean;
	nodes: INode[];
	connections: IConnections;
	settings?: IWorkflowSettings;
	tags?: string[];
}

export interface IWorkflowDataUpdate {
	id?: string | number;
	name?: string;
	nodes?: INode[];
	connections?: IConnections;
	settings?: IWorkflowSettings;
	active?: boolean;
	tags?: ITag[] | string[]; // string[] when store or requested, ITag[] from API response
}

export interface IWorkflowTemplate {
	id: string;
	name: string;
	workflow: {
		nodes: INodeUi[];
		connections: IConnections;
	};
}

// Almost identical to cli.Interfaces.ts
export interface IWorkflowDb {
	id: string;
	name: string;
	active: boolean;
	createdAt: number | string;
	updatedAt: number | string;
	nodes: INodeUi[];
	connections: IConnections;
	settings?: IWorkflowSettings;
	tags?: ITag[] | string[]; // string[] when store or requested, ITag[] from API response
}

// Identical to cli.Interfaces.ts
export interface IWorkflowShortResponse {
	id: string;
	name: string;
	active: boolean;
	createdAt: number | string;
	updatedAt: number | string;
	tags: ITag[];
}


// Identical or almost identical to cli.Interfaces.ts

export interface IActivationError {
	time: number;
	error: {
		message: string;
	};
}

export interface ICredentialsResponse extends ICredentialsEncrypted {
	id?: string;
	createdAt: number | string;
	updatedAt: number | string;
}

export interface ICredentialsBase {
	createdAt: number | string;
	updatedAt: number | string;
}

export interface ICredentialsDecryptedResponse extends ICredentialsBase, ICredentialsDecrypted{
	id: string;
}

export interface IExecutionBase {
	id?: number | string;
	finished: boolean;
	mode: WorkflowExecuteMode;
	retryOf?: string;
	retrySuccessId?: string;
	startedAt: Date;
	stoppedAt?: Date;
	workflowId?: string; // To be able to filter executions easily //
}

export interface IExecutionFlatted extends IExecutionBase {
	data: string;
	workflowData: IWorkflowDb;
}

export interface IExecutionFlattedResponse extends IExecutionFlatted {
	id: string;
}

export interface IExecutionPushResponse {
	executionId?: string;
	waitingForWebhook?: boolean;
}

export interface IExecutionResponse extends IExecutionBase {
	id: string;
	data: IRunExecutionData;
	workflowData: IWorkflowDb;
}

export interface IExecutionShortResponse {
	id: string;
	workflowData: {
		id: string;
		name: string;
	};
	mode: WorkflowExecuteMode;
	finished: boolean;
	startedAt: Date;
	stoppedAt: Date;
	executionTime?: number;
}

export interface IExecutionsListResponse {
	count: number;
	results: IExecutionsSummary[];
	estimated: boolean;
}

export interface IExecutionsCurrentSummaryExtended {
	id: string;
	finished?: boolean;
	mode: WorkflowExecuteMode;
	retryOf?: string;
	retrySuccessId?: string;
	startedAt: Date;
	stoppedAt?: Date;
	workflowId: string;
	workflowName?: string;
}

export interface IExecutionsStopData {
	finished?: boolean;
	mode: WorkflowExecuteMode;
	startedAt: Date;
	stoppedAt: Date;
}

export interface IExecutionsSummary {
	id: string;
	mode: WorkflowExecuteMode;
	finished?: boolean;
	retryOf?: string;
	retrySuccessId?: string;
	waitTill?: Date;
	startedAt: Date;
	stoppedAt?: Date;
	workflowId: string;
	workflowName?: string;
}

export interface IExecutionDeleteFilter {
	deleteBefore?: Date;
	filters?: IDataObject;
	ids?: string[];
}

export type IPushDataType = IPushData['type'];

export type IPushData =
	| PushDataExecutionFinished
	| PushDataExecutionStarted
	| PushDataExecuteAfter
	| PushDataExecuteBefore
	| PushDataConsoleMessage
	| PushDataTestWebhook;

type PushDataExecutionFinished = {
	data: IPushDataExecutionFinished;
	type: 'executionFinished';
};

type PushDataExecutionStarted = {
	data: IPushDataExecutionStarted;
	type: 'executionStarted';
};

type PushDataExecuteAfter = {
	data: IPushDataNodeExecuteAfter;
	type: 'nodeExecuteAfter';
};

type PushDataExecuteBefore = {
	data: IPushDataNodeExecuteBefore;
	type: 'nodeExecuteBefore';
};

type PushDataConsoleMessage = {
	data: IPushDataConsoleMessage;
	type: 'sendConsoleMessage';
};

type PushDataTestWebhook = {
	data: IPushDataTestWebhook;
	type: 'testWebhookDeleted' | 'testWebhookReceived';
};

export interface IPushDataExecutionStarted {
	executionId: string;
	mode: WorkflowExecuteMode;
	startedAt: Date;
	retryOf?: string;
	workflowId: string;
	workflowName?: string;
}

export interface IPushDataExecutionFinished {
	data: IRun;
	executionId: string;
	retryOf?: string;
}

export interface IPushDataExecutionStarted {
	executionId: string;
}

export interface IPushDataNodeExecuteAfter {
	data: ITaskData;
	executionId: string;
	nodeName: string;
}

export interface IPushDataNodeExecuteBefore {
	executionId: string;
	nodeName: string;
}

export interface IPushDataTestWebhook {
	executionId: string;
	workflowId: string;
}

export interface IPushDataConsoleMessage {
	source: string;
	message: string;
}

export interface IVersionNotificationSettings {
	enabled: boolean;
	endpoint: string;
	infoUrl: string;
}

export interface ISurvey {
	companySize: string | null;
	codingSkill: string | null;
	workArea: string | null;
	otherWorkArea: string | null;
}

export interface IN8nUISettings {
	endpointWebhook: string;
	endpointWebhookTest: string;
	saveDataErrorExecution: string;
	saveDataSuccessExecution: string;
	saveManualExecutions: boolean;
	timezone: string;
	executionTimeout: number;
	maxExecutionTimeout: number;
	oauthCallbackUrls: {
		oauth1: string;
		oauth2: string;
	};
	urlBaseWebhook: string;
	versionCli: string;
	n8nMetadata?: {
		[key: string]: string | number | undefined;
	};
	versionNotifications: IVersionNotificationSettings;
	instanceId: string;
<<<<<<< HEAD
	userSurvey?: {
		answers?: ISurvey;
		shouldShow: boolean;
	};
=======
	telemetry: ITelemetrySettings;
>>>>>>> 08447715
}

export interface IWorkflowSettings extends IWorkflowSettingsWorkflow {
	errorWorkflow?: string;
	saveDataErrorExecution?: string;
	saveDataSuccessExecution?: string;
	saveManualExecutions?: boolean;
	timezone?: string;
	executionTimeout?: number;
}

export interface ITimeoutHMS {
	hours: number;
	minutes: number;
	seconds: number;
}

export type WorkflowTitleStatus = 'EXECUTING' | 'IDLE' | 'ERROR';

export type MenuItemType = 'link';
export type MenuItemPosition = 'top' | 'bottom';

export interface IMenuItem {
	id: string;
	type: MenuItemType;
	position?: MenuItemPosition;
	properties: ILinkMenuItemProperties;
}

export interface ILinkMenuItemProperties {
	title: string;
	icon: string;
	href: string;
	newWindow?: boolean;
}

export interface ISubcategoryItemProps {
	subcategory: string;
	description: string;
}

export interface INodeItemProps {
	subcategory: string;
	nodeType: INodeTypeDescription;
}

export interface ICategoryItemProps {
	expanded: boolean;
}

export interface INodeCreateElement {
	type: 'node' | 'category' | 'subcategory';
	category: string;
	key: string;
	includedByTrigger?: boolean;
	includedByRegular?: boolean;
	properties: ISubcategoryItemProps | INodeItemProps | ICategoryItemProps;
}

export interface ICategoriesWithNodes {
	[category: string]: {
		[subcategory: string]: {
			regularCount: number;
			triggerCount: number;
			nodes: INodeCreateElement[];
		};
	};
}

export interface ITag {
	id: string;
	name: string;
	usageCount?: number;
}

export interface ITagRow {
	tag?: ITag;
	usage?: string;
	create?: boolean;
	disable?: boolean;
	update?: boolean;
	delete?: boolean;
}

export interface IVersion {
	name: string;
	nodes: IVersionNode[];
	createdAt: string;
	description: string;
	documentationUrl: string;
	hasBreakingChange: boolean;
	hasSecurityFix: boolean;
	hasSecurityIssue: boolean;
	securityIssueFixVersion: string;
}

export interface IVersionNode {
	name: string;
	displayName: string;
	icon: string;
	defaults: INodeParameters;
	iconData: {
		type: string;
		icon?: string;
		fileBuffer?: string;
	};
}
export interface IRootState {
	activeExecutions: IExecutionsCurrentSummaryExtended[];
	activeWorkflows: string[];
	activeActions: string[];
	activeNode: string | null;
	baseUrl: string;
	endpointWebhook: string;
	endpointWebhookTest: string;
	executionId: string | null;
	executingNode: string | null;
	executionWaitingForWebhook: boolean;
	pushConnectionActive: boolean;
	saveDataErrorExecution: string;
	saveDataSuccessExecution: string;
	timezone: string;
	stateIsDirty: boolean;
	executionTimeout: number;
	maxExecutionTimeout: number;
	versionCli: string;
	oauthCallbackUrls: object;
	n8nMetadata: object;
	workflowExecutionData: IExecutionResponse | null;
	lastSelectedNode: string | null;
	lastSelectedNodeOutputIndex: number | null;
	nodeIndex: Array<string | null>;
	nodeTypes: INodeTypeDescription[];
	nodeViewOffsetPosition: XYPositon;
	nodeViewMoveInProgress: boolean;
	selectedNodes: INodeUi[];
	sessionId: string;
	urlBaseWebhook: string;
	workflow: IWorkflowDb;
	sidebarMenuItems: IMenuItem[];
	instanceId: string;
	telemetry: ITelemetrySettings | null;
}

export interface ICredentialTypeMap {
	[name: string]: ICredentialType;
}

export interface ICredentialMap {
	[name: string]: ICredentialsResponse;
}

export interface ICredentialsState {
	credentialTypes: ICredentialTypeMap;
	credentials: ICredentialMap;
}

export interface ITagsState {
	tags: { [id: string]: ITag };
	isLoading: boolean;
	fetchedAll: boolean;
	fetchedUsageCount: boolean;
}

export interface IModalState {
	open: boolean;
	mode?: string | null;
	activeId?: string | null;
}

export interface IUiState {
	sidebarMenuCollapsed: boolean;
	modalStack: string[];
	modals: {
		[key: string]: IModalState;
	};
	isPageLoading: boolean;
}

export interface ISettingsState {
	settings: IN8nUISettings;
}

export interface IVersionsState {
	versionNotificationSettings: IVersionNotificationSettings;
	nextVersions: IVersion[];
	currentVersion: IVersion | undefined;
}

export interface IWorkflowsState {
}

export interface IRestApiContext {
	baseUrl: string;
	sessionId: string;
}

export interface IZoomConfig {
	scale: number;
	offset: XYPositon;
}<|MERGE_RESOLUTION|>--- conflicted
+++ resolved
@@ -465,14 +465,11 @@
 	};
 	versionNotifications: IVersionNotificationSettings;
 	instanceId: string;
-<<<<<<< HEAD
 	userSurvey?: {
 		answers?: ISurvey;
 		shouldShow: boolean;
 	};
-=======
 	telemetry: ITelemetrySettings;
->>>>>>> 08447715
 }
 
 export interface IWorkflowSettings extends IWorkflowSettingsWorkflow {
