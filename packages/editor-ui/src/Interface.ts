--- conflicted
+++ resolved
@@ -1,23 +1,7 @@
 import type { CREDENTIAL_EDIT_MODAL_KEY } from './constants';
 /* eslint-disable @typescript-eslint/no-explicit-any */
-<<<<<<< HEAD
 import type { IMenuItem } from 'n8n-design-system';
-import type {
-	jsPlumbInstance,
-	DragOptions,
-	DropOptions,
-	ElementGroupRef,
-	Endpoint,
-	EndpointOptions,
-	EndpointRectangle,
-	EndpointRectangleOptions,
-	EndpointSpec,
-} from 'jsplumb';
-import type {
-=======
-import { IMenuItem } from 'n8n-design-system';
 import {
->>>>>>> 448c2953
 	GenericValue,
 	IConnections,
 	ICredentialsDecrypted,
