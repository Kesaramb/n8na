--- conflicted
+++ resolved
@@ -1457,7 +1457,30 @@
 	displayOptions?: IDisplayOptions;
 };
 
-<<<<<<< HEAD
+export type ExecutionFilterMetadata = {
+	key: string;
+	value: string;
+};
+
+export type ExecutionFilterType = {
+	status: string;
+	workflowId: string;
+	startDate: string | Date;
+	endDate: string | Date;
+	tags: string[];
+	metadata: ExecutionFilterMetadata[];
+};
+
+export type ExecutionsQueryFilter = {
+	status?: ExecutionStatus[];
+	workflowId?: string;
+	finished?: boolean;
+	waitTill?: boolean;
+	metadata?: Array<{ key: string; value: string }>;
+	startedAfter?: string;
+	startedBefore?: string;
+};
+
 export type SamlAttributeMapping = {
 	email: string;
 	firstName: string;
@@ -1496,28 +1519,4 @@
 export type SamlPreferencesExtractedData = {
 	entityID: string;
 	returnUrl: string;
-=======
-export type ExecutionFilterMetadata = {
-	key: string;
-	value: string;
-};
-
-export type ExecutionFilterType = {
-	status: string;
-	workflowId: string;
-	startDate: string | Date;
-	endDate: string | Date;
-	tags: string[];
-	metadata: ExecutionFilterMetadata[];
-};
-
-export type ExecutionsQueryFilter = {
-	status?: ExecutionStatus[];
-	workflowId?: string;
-	finished?: boolean;
-	waitTill?: boolean;
-	metadata?: Array<{ key: string; value: string }>;
-	startedAfter?: string;
-	startedBefore?: string;
->>>>>>> d78a41db
 };