/* eslint-disable @typescript-eslint/no-explicit-any */
import { IMenuItem } from 'n8n-design-system';
import {
	jsPlumbInstance,
	DragOptions,
	DropOptions,
	ElementGroupRef,
	Endpoint,
	EndpointOptions,
	EndpointRectangle,
	EndpointRectangleOptions,
	EndpointSpec,
} from 'jsplumb';
import {
	GenericValue,
	IConnections,
	ICredentialsDecrypted,
	ICredentialsEncrypted,
	ICredentialType,
	IDataObject,
	INode,
	INodeIssues,
	INodeParameters,
	INodeTypeDescription,
	IPinData,
	IRunExecutionData,
	IRun,
	IRunData,
	ITaskData,
	ITelemetrySettings,
	IWorkflowSettings as IWorkflowSettingsWorkflow,
	WorkflowExecuteMode,
	PublicInstalledPackage,
	INodeTypeNameVersion,
	ILoadOptions,
	INodeCredentials,
	INodeListSearchItems,
	NodeParameterValueType,
	INodeActionTypeDescription,
	ExecutionStatus,
} from 'n8n-workflow';
import { FAKE_DOOR_FEATURES } from './constants';
import { SignInType } from './constants';
import { BulkCommand, Undoable } from '@/models/history';

export * from 'n8n-design-system/types';

declare module 'jsplumb' {
	interface PaintStyle {
		stroke?: string;
		fill?: string;
		strokeWidth?: number;
		outlineStroke?: string;
		outlineWidth?: number;
	}

	// Extend jsPlumb Anchor interface
	interface Anchor {
		lastReturnValue: number[];
	}

	interface Connection {
		__meta?: {
			sourceNodeName: string;
			sourceOutputIndex: number;
			targetNodeName: string;
			targetOutputIndex: number;
		};
		canvas?: HTMLElement;
		connector?: {
			setTargetEndpoint: (endpoint: Endpoint) => void;
			resetTargetEndpoint: () => void;
			bounds: {
				minX: number;
				maxX: number;
				minY: number;
				maxY: number;
			};
		};

		// bind(event: string, (connection: Connection): void;): void;
		bind(event: string, callback: Function): void;
		removeOverlay(name: string): void;
		removeOverlays(): void;
		setParameter(name: string, value: any): void;
		setPaintStyle(arg0: PaintStyle): void;
		addOverlay(arg0: any[]): void;
		setConnector(arg0: any[]): void;
		getUuids(): [string, string];
	}

	interface Endpoint {
		endpoint: any;
		elementId: string;
		__meta?: {
			nodeName: string;
			nodeId: string;
			index: number;
			totalEndpoints: number;
		};
		getUuid(): string;
		getOverlay(name: string): any;
		repaint(params?: object): void;
	}

	interface N8nPlusEndpoint extends Endpoint {
		setSuccessOutput(message: string): void;
		clearSuccessOutput(): void;
	}

	interface Overlay {
		setVisible(visible: boolean): void;
		setLocation(location: number): void;
		canvas?: HTMLElement;
	}

	interface OnConnectionBindInfo {
		originalSourceEndpoint: Endpoint;
		originalTargetEndpoint: Endpoint;
		getParameters(): { index: number };
	}
}

// EndpointOptions from jsplumb seems incomplete and wrong so we define an own one
export type IEndpointOptions = Omit<EndpointOptions, 'endpoint' | 'dragProxy'> & {
	endpointStyle: EndpointStyle;
	endpointHoverStyle: EndpointStyle;
	endpoint?: EndpointSpec | string;
	dragAllowedWhenFull?: boolean;
	dropOptions?: DropOptions & {
		tolerance: string;
	};
	dragProxy?:
		| string
		| string[]
		| EndpointSpec
		| [EndpointRectangle, EndpointRectangleOptions & { strokeWidth: number }];
};

export type EndpointStyle = {
	width?: number;
	height?: number;
	fill?: string;
	stroke?: string;
	outlineStroke?: string;
	lineWidth?: number;
	hover?: boolean;
	showOutputLabel?: boolean;
	size?: string;
	hoverMessage?: string;
};

export type IDragOptions = DragOptions & {
	grid: [number, number];
	filter: string;
};

export type IJsPlumbInstance = Omit<jsPlumbInstance, 'addEndpoint' | 'draggable'> & {
	clearDragSelection: () => void;
	addEndpoint(
		el: ElementGroupRef,
		params?: IEndpointOptions,
		referenceParams?: IEndpointOptions,
	): Endpoint | Endpoint[];
	draggable(el: {}, options?: IDragOptions): IJsPlumbInstance;
};

export interface IUpdateInformation {
	name: string;
	key?: string;
	value:
		| string
		| number
		| { [key: string]: string | number | boolean }
		| NodeParameterValueType
		| INodeParameters; // with null makes problems in NodeSettings.vue
	node?: string;
	oldValue?: string | number;
}

export interface INodeUpdatePropertiesInformation {
	name: string; // Node-Name
	properties: {
		position: XYPosition;
		[key: string]: IDataObject | XYPosition;
	};
}

export type XYPosition = [number, number];

export interface INodeUi extends INode {
	position: XYPosition;
	color?: string;
	notes?: string;
	issues?: INodeIssues;
	name: string;
	pinData?: IDataObject;
}

export interface INodeTypesMaxCount {
	[key: string]: {
		exist: number;
		max: number;
		nodeNames: string[];
	};
}

export interface IExternalHooks {
	run(eventName: string, metadata?: IDataObject): Promise<void>;
}

/**
 * @deprecated Do not add methods to this interface.
 */
export interface IRestApi {
	getActiveWorkflows(): Promise<string[]>;
	getActivationError(id: string): Promise<IActivationError | undefined>;
	getCurrentExecutions(filter: object): Promise<IExecutionsCurrentSummaryExtended[]>;
	getPastExecutions(
		filter: object,
		limit: number,
		lastId?: string,
		firstId?: string,
	): Promise<IExecutionsListResponse>;
	stopCurrentExecution(executionId: string): Promise<IExecutionsStopData>;
	makeRestApiRequest(method: string, endpoint: string, data?: any): Promise<any>;
	getCredentialTranslation(credentialType: string): Promise<object>;
	removeTestWebhook(workflowId: string): Promise<boolean>;
	runWorkflow(runData: IStartRunData): Promise<IExecutionPushResponse>;
	createNewWorkflow(sendData: IWorkflowDataUpdate): Promise<IWorkflowDb>;
	updateWorkflow(id: string, data: IWorkflowDataUpdate, forceSave?: boolean): Promise<IWorkflowDb>;
	deleteWorkflow(name: string): Promise<void>;
	getWorkflow(id: string): Promise<IWorkflowDb>;
	getWorkflows(filter?: object): Promise<IWorkflowShortResponse[]>;
	getWorkflowFromUrl(url: string): Promise<IWorkflowDb>;
	getExecution(id: string): Promise<IExecutionResponse | undefined>;
	deleteExecutions(sendData: IExecutionDeleteFilter): Promise<void>;
	retryExecution(id: string, loadWorkflow?: boolean): Promise<boolean>;
	getTimezones(): Promise<IDataObject>;
<<<<<<< HEAD
	getBinaryUrl(dataPath: string, mode: 'view' | 'download'): string;
=======
	getBinaryUrl(
		dataPath: string,
		mode: 'view' | 'download',
		fileName?: string,
		mimeType?: string,
	): string;
	getExecutionEvents(id: string): Promise<IAbstractEventMessage[]>;
>>>>>>> 901e94dc
}

export interface INodeTranslationHeaders {
	data: {
		[key: string]: {
			displayName: string;
			description: string;
		};
	};
}

export interface IStartRunData {
	workflowData: IWorkflowData;
	startNodes?: string[];
	destinationNode?: string;
	runData?: IRunData;
	pinData?: IPinData;
}

export interface ITableData {
	columns: string[];
	data: GenericValue[][];
	hasJson: { [key: string]: boolean };
}

export interface IVariableItemSelected {
	variable: string;
}

export interface IVariableSelectorOption {
	name: string;
	key?: string;
	value?: string;
	options?: IVariableSelectorOption[] | null;
	allowParentSelect?: boolean;
	dataType?: string;
}

// Simple version of n8n-workflow.Workflow
export interface IWorkflowData {
	id?: string;
	name?: string;
	active?: boolean;
	nodes: INode[];
	connections: IConnections;
	settings?: IWorkflowSettings;
	tags?: string[];
	pinData?: IPinData;
	versionId?: string;
}

export interface IWorkflowDataUpdate {
	id?: string;
	name?: string;
	nodes?: INode[];
	connections?: IConnections;
	settings?: IWorkflowSettings;
	active?: boolean;
	tags?: ITag[] | string[]; // string[] when store or requested, ITag[] from API response
	pinData?: IPinData;
	versionId?: string;
}

export interface IWorkflowToShare extends IWorkflowDataUpdate {
	meta?: {
		instanceId: string;
	};
}

export interface IWorkflowTemplate {
	id: number;
	name: string;
	workflow: {
		nodes: INodeUi[];
		connections: IConnections;
	};
}

export interface INewWorkflowData {
	name: string;
	onboardingFlowEnabled: boolean;
}

// Almost identical to cli.Interfaces.ts
export interface IWorkflowDb {
	id: string;
	name: string;
	active: boolean;
	createdAt: number | string;
	updatedAt: number | string;
	nodes: INodeUi[];
	connections: IConnections;
	settings?: IWorkflowSettings;
	tags?: ITag[] | string[]; // string[] when store or requested, ITag[] from API response
	pinData?: IPinData;
	sharedWith?: Array<Partial<IUser>>;
	ownedBy?: Partial<IUser>;
	versionId: string;
	usedCredentials?: IUsedCredential[];
}

// Identical to cli.Interfaces.ts
export interface IWorkflowShortResponse {
	id: string;
	name: string;
	active: boolean;
	createdAt: number | string;
	updatedAt: number | string;
	tags: ITag[];
}

export interface IWorkflowsShareResponse {
	id: string;
	createdAt: number | string;
	updatedAt: number | string;
	sharedWith?: Array<Partial<IUser>>;
	ownedBy?: Partial<IUser>;
}

// Identical or almost identical to cli.Interfaces.ts

export interface IActivationError {
	time: number;
	error: {
		message: string;
	};
}

export interface IShareCredentialsPayload {
	shareWithIds: string[];
}

export interface IShareWorkflowsPayload {
	shareWithIds: string[];
}

export interface ICredentialsResponse extends ICredentialsEncrypted {
	id: string;
	createdAt: number | string;
	updatedAt: number | string;
	sharedWith?: Array<Partial<IUser>>;
	ownedBy?: Partial<IUser>;
	currentUserHasAccess?: boolean;
}

export interface ICredentialsBase {
	createdAt: number | string;
	updatedAt: number | string;
}

export interface ICredentialsDecryptedResponse extends ICredentialsBase, ICredentialsDecrypted {
	id: string;
}

export interface IExecutionBase {
	id?: string;
	finished: boolean;
	mode: WorkflowExecuteMode;
	retryOf?: string;
	retrySuccessId?: string;
	startedAt: Date;
	stoppedAt?: Date;
	workflowId?: string; // To be able to filter executions easily //
}

export interface IExecutionFlatted extends IExecutionBase {
	data: string;
	workflowData: IWorkflowDb;
}

export interface IExecutionFlattedResponse extends IExecutionFlatted {
	id: string;
}

export interface IExecutionPushResponse {
	executionId?: string;
	waitingForWebhook?: boolean;
}

export interface IExecutionResponse extends IExecutionBase {
	id: string;
	data?: IRunExecutionData;
	workflowData: IWorkflowDb;
	executedNode?: string;
}

export interface IExecutionShortResponse {
	id: string;
	workflowData: {
		id: string;
		name: string;
	};
	mode: WorkflowExecuteMode;
	finished: boolean;
	startedAt: Date;
	stoppedAt: Date;
	executionTime?: number;
}

export interface IExecutionsListResponse {
	count: number;
	results: IExecutionsSummary[];
	estimated: boolean;
}

export interface IExecutionsCurrentSummaryExtended {
	id: string;
	finished?: boolean;
	mode: WorkflowExecuteMode;
	retryOf?: string;
	retrySuccessId?: string;
	startedAt: Date;
	stoppedAt?: Date;
	workflowId: string;
	workflowName?: string;
}

export interface IExecutionsStopData {
	finished?: boolean;
	mode: WorkflowExecuteMode;
	startedAt: Date;
	stoppedAt: Date;
}

export interface IExecutionsSummary {
	id: string;
	mode: WorkflowExecuteMode;
	finished?: boolean;
	retryOf?: string;
	retrySuccessId?: string;
	waitTill?: Date;
	startedAt: Date;
	stoppedAt?: Date;
	workflowId: string;
	workflowName?: string;
	status?: ExecutionStatus;
}

export interface IExecutionDeleteFilter {
	deleteBefore?: Date;
	filters?: IDataObject;
	ids?: string[];
}

export type IPushData =
	| PushDataExecutionFinished
	| PushDataExecutionStarted
	| PushDataExecuteAfter
	| PushDataExecuteBefore
	| PushDataConsoleMessage
	| PushDataReloadNodeType
	| PushDataRemoveNodeType
	| PushDataTestWebhook;

type PushDataExecutionFinished = {
	data: IPushDataExecutionFinished;
	type: 'executionFinished';
};

type PushDataExecutionStarted = {
	data: IPushDataExecutionStarted;
	type: 'executionStarted';
};

type PushDataExecuteAfter = {
	data: IPushDataNodeExecuteAfter;
	type: 'nodeExecuteAfter';
};

type PushDataExecuteBefore = {
	data: IPushDataNodeExecuteBefore;
	type: 'nodeExecuteBefore';
};

type PushDataConsoleMessage = {
	data: IPushDataConsoleMessage;
	type: 'sendConsoleMessage';
};

type PushDataReloadNodeType = {
	data: IPushDataReloadNodeType;
	type: 'reloadNodeType';
};

type PushDataRemoveNodeType = {
	data: IPushDataRemoveNodeType;
	type: 'removeNodeType';
};

type PushDataTestWebhook = {
	data: IPushDataTestWebhook;
	type: 'testWebhookDeleted' | 'testWebhookReceived';
};

export interface IPushDataExecutionStarted {
	executionId: string;
	mode: WorkflowExecuteMode;
	startedAt: Date;
	retryOf?: string;
	workflowId: string;
	workflowName?: string;
}

export interface IPushDataExecutionFinished {
	data: IRun;
	executionId: string;
	retryOf?: string;
}

export interface IPushDataUnsavedExecutionFinished {
	executionId: string;
	data: { finished: true; stoppedAt: Date };
}

export interface IPushDataExecutionStarted {
	executionId: string;
}

export interface IPushDataNodeExecuteAfter {
	data: ITaskData;
	executionId: string;
	nodeName: string;
}

export interface IPushDataNodeExecuteBefore {
	executionId: string;
	nodeName: string;
}

export interface IPushDataReloadNodeType {
	name: string;
	version: number;
}
export interface IPushDataRemoveNodeType {
	name: string;
	version: number;
}

export interface IPushDataTestWebhook {
	executionId: string;
	workflowId: string;
}

export interface IPushDataConsoleMessage {
	source: string;
	messages: string[];
}

export type IPersonalizationSurveyAnswersV1 = {
	codingSkill?: string | null;
	companyIndustry?: string[] | null;
	companySize?: string | null;
	otherCompanyIndustry?: string | null;
	otherWorkArea?: string | null;
	workArea?: string[] | string | null;
};

export type IPersonalizationSurveyAnswersV2 = {
	version: 'v2';
	automationGoal?: string | null;
	codingSkill?: string | null;
	companyIndustryExtended?: string[] | null;
	companySize?: string | null;
	companyType?: string | null;
	customerType?: string | null;
	mspFocus?: string[] | null;
	mspFocusOther?: string | null;
	otherAutomationGoal?: string | null;
	otherCompanyIndustryExtended?: string[] | null;
};

export type IPersonalizationSurveyAnswersV3 = {
	version: 'v3';
	automationGoal?: string | null;
	otherAutomationGoal?: string | null;
	companyIndustryExtended?: string[] | null;
	otherCompanyIndustryExtended?: string[] | null;
	companySize?: string | null;
	companyType?: string | null;
	automationGoalSm?: string[] | null;
	automationGoalSmOther?: string | null;
	usageModes?: string[] | null;
};

export type IPersonalizationLatestVersion = IPersonalizationSurveyAnswersV3;

export type IPersonalizationSurveyVersions =
	| IPersonalizationSurveyAnswersV1
	| IPersonalizationSurveyAnswersV2
	| IPersonalizationSurveyAnswersV3;

export type IRole = 'default' | 'owner' | 'member';

export interface IUserResponse {
	id: string;
	firstName?: string;
	lastName?: string;
	email?: string;
	globalRole?: {
		name: IRole;
		id: string;
		createdAt: Date;
	};
	personalizationAnswers?: IPersonalizationSurveyVersions | null;
	isPending: boolean;
	signInType?: SignInType;
}

export interface IUser extends IUserResponse {
	isDefaultUser: boolean;
	isPendingUser: boolean;
	isOwner: boolean;
	inviteAcceptUrl?: string;
	fullName?: string;
	createdAt?: Date;
}

export interface IVersionNotificationSettings {
	enabled: boolean;
	endpoint: string;
	infoUrl: string;
}

export interface IN8nPrompts {
	message: string;
	title: string;
	showContactPrompt: boolean;
	showValueSurvey: boolean;
}

export interface IN8nValueSurveyData {
	[key: string]: string;
}

export interface IN8nPromptResponse {
	updated: boolean;
}

export interface IUserManagementConfig {
	enabled: boolean;
	showSetupOnFirstLoad?: boolean;
	smtpSetup: boolean;
}

export interface IPermissionGroup {
	loginStatus?: ILogInStatus[];
	role?: IRole[];
}

export interface IPermissionAllowGroup extends IPermissionGroup {
	shouldAllow?: () => boolean;
}

export interface IPermissionDenyGroup extends IPermissionGroup {
	shouldDeny?: () => boolean;
}

export interface IPermissions {
	allow?: IPermissionAllowGroup;
	deny?: IPermissionDenyGroup;
}

export interface IUserPermissions {
	[category: string]: {
		[permission: string]: IPermissions;
	};
}

export interface ITemplatesCollection {
	id: number;
	name: string;
	nodes: ITemplatesNode[];
	workflows: Array<{ id: number }>;
}

interface ITemplatesImage {
	id: number;
	url: string;
}

interface ITemplatesCollectionExtended extends ITemplatesCollection {
	description: string | null;
	image: ITemplatesImage[];
	categories: ITemplatesCategory[];
	createdAt: string;
}

export interface ITemplatesCollectionFull extends ITemplatesCollectionExtended {
	full: true;
}

export interface ITemplatesCollectionResponse extends ITemplatesCollectionExtended {
	workflows: ITemplatesWorkflow[];
}

export interface ITemplatesWorkflow {
	id: number;
	createdAt: string;
	name: string;
	nodes: ITemplatesNode[];
	totalViews: number;
	user: {
		username: string;
	};
}

export interface ITemplatesWorkflowResponse extends ITemplatesWorkflow, IWorkflowTemplate {
	description: string | null;
	image: ITemplatesImage[];
	categories: ITemplatesCategory[];
}

export interface ITemplatesWorkflowFull extends ITemplatesWorkflowResponse {
	full: true;
}

export interface ITemplatesQuery {
	categories: number[];
	search: string;
}

export interface ITemplatesCategory {
	id: number;
	name: string;
}

export type WorkflowCallerPolicyDefaultOption = 'any' | 'none' | 'workflowsFromAList';

export interface IN8nUISettings {
	endpointWebhook: string;
	endpointWebhookTest: string;
	saveDataErrorExecution: string;
	saveDataSuccessExecution: string;
	saveManualExecutions: boolean;
	workflowCallerPolicyDefaultOption: WorkflowCallerPolicyDefaultOption;
	timezone: string;
	executionTimeout: number;
	maxExecutionTimeout: number;
	oauthCallbackUrls: {
		oauth1: string;
		oauth2: string;
	};
	urlBaseEditor: string;
	urlBaseWebhook: string;
	versionCli: string;
	n8nMetadata?: {
		[key: string]: string | number | undefined;
	};
	versionNotifications: IVersionNotificationSettings;
	instanceId: string;
	personalizationSurveyEnabled: boolean;
	telemetry: ITelemetrySettings;
	userManagement: IUserManagementConfig;
	defaultLocale: string;
	workflowTagsDisabled: boolean;
	logLevel: ILogLevel;
	hiringBannerEnabled: boolean;
	templates: {
		enabled: boolean;
		host: string;
	};
	executionMode: string;
	communityNodesEnabled: boolean;
	isNpmAvailable: boolean;
	publicApi: {
		enabled: boolean;
		latestVersion: number;
		path: string;
		swaggerUi: {
			enabled: boolean;
		};
	};
	ldap: {
		loginLabel: string;
		loginEnabled: boolean;
	};
	onboardingCallPromptEnabled: boolean;
	allowedModules: {
		builtIn?: string[];
		external?: string[];
	};
	enterprise: Record<string, boolean>;
	deployment?: {
		type: string | 'default' | 'n8n-internal' | 'cloud' | 'desktop_mac' | 'desktop_win';
	};
	hideUsagePage: boolean;
	license: {
		environment: 'development' | 'production';
	};
}

export interface IWorkflowSettings extends IWorkflowSettingsWorkflow {
	errorWorkflow?: string;
	saveDataErrorExecution?: string;
	saveDataSuccessExecution?: string;
	saveManualExecutions?: boolean;
	timezone?: string;
	executionTimeout?: number;
	callerIds?: string;
	callerPolicy?: WorkflowCallerPolicyDefaultOption;
}

export interface ITimeoutHMS {
	hours: number;
	minutes: number;
	seconds: number;
}

export type WorkflowTitleStatus = 'EXECUTING' | 'IDLE' | 'ERROR';

export interface ISubcategoryItemProps {
	subcategory: string;
	description: string;
	key?: string;
	icon?: string;
	defaults?: INodeParameters;
	iconData?: {
		type: string;
		icon?: string;
		fileBuffer?: string;
	};
}

export interface INodeItemProps {
	subcategory: string;
	nodeType: INodeTypeDescription;
}

export interface IActionItemProps {
	subcategory: string;
	nodeType: INodeActionTypeDescription;
}

export interface ICategoryItemProps {
	expanded: boolean;
}

export interface CreateElementBase {
	category: string;
	key: string;
	includedByTrigger?: boolean;
	includedByRegular?: boolean;
}

export interface NodeCreateElement extends CreateElementBase {
	type: 'node';
	properties: INodeItemProps;
}

export interface CategoryCreateElement extends CreateElementBase {
	type: 'category';
	properties: ICategoryItemProps;
}

export interface SubcategoryCreateElement extends CreateElementBase {
	type: 'subcategory';
	properties: ISubcategoryItemProps;
}

export interface ActionCreateElement extends CreateElementBase {
	type: 'action';
	properties: IActionItemProps;
}

export type INodeCreateElement =
	| NodeCreateElement
	| CategoryCreateElement
	| SubcategoryCreateElement
	| ActionCreateElement;

export interface ICategoriesWithNodes {
	[category: string]: {
		[subcategory: string]: {
			regularCount: number;
			triggerCount: number;
			nodes: INodeCreateElement[];
		};
	};
}

export interface ITag {
	id: string;
	name: string;
	usageCount?: number;
	createdAt?: string;
	updatedAt?: string;
}

export interface ITagRow {
	tag?: ITag;
	usage?: string;
	create?: boolean;
	disable?: boolean;
	update?: boolean;
	delete?: boolean;
	canDelete?: boolean;
}

export interface IVersion {
	name: string;
	nodes: IVersionNode[];
	createdAt: string;
	description: string;
	documentationUrl: string;
	hasBreakingChange: boolean;
	hasSecurityFix: boolean;
	hasSecurityIssue: boolean;
	securityIssueFixVersion: string;
}

export interface IVersionNode {
	name: string;
	displayName: string;
	icon: string;
	iconUrl?: string;
	defaults: INodeParameters;
	iconData: {
		type: string;
		icon?: string;
		fileBuffer?: string;
	};
	typeVersion?: number;
}

export interface ITemplatesNode extends IVersionNode {
	categories?: ITemplatesCategory[];
}

export interface INodeMetadata {
	parametersLastUpdatedAt?: number;
	pristine: boolean;
}

export interface IUsedCredential {
	id: string;
	name: string;
	credentialType: string;
	currentUserHasAccess: boolean;
	ownedBy: Partial<IUser>;
	sharedWith: Array<Partial<IUser>>;
}

export interface WorkflowsState {
	activeExecutions: IExecutionsCurrentSummaryExtended[];
	activeWorkflows: string[];
	activeWorkflowExecution: IExecutionsSummary | null;
	currentWorkflowExecutions: IExecutionsSummary[];
	activeExecutionId: string | null;
	executingNode: string | null;
	executionWaitingForWebhook: boolean;
	finishedExecutionsCount: number;
	nodeMetadata: NodeMetadataMap;
	subWorkflowExecutionError: Error | null;
	usedCredentials: Record<string, IUsedCredential>;
	workflow: IWorkflowDb;
	workflowExecutionData: IExecutionResponse | null;
	workflowExecutionPairedItemMappings: { [itemId: string]: Set<string> };
	workflowsById: IWorkflowsMap;
}

export interface RootState {
	baseUrl: string;
	defaultLocale: string;
	endpointWebhook: string;
	endpointWebhookTest: string;
	pushConnectionActive: boolean;
	timezone: string;
	executionTimeout: number;
	maxExecutionTimeout: number;
	versionCli: string;
	oauthCallbackUrls: object;
	n8nMetadata: {
		[key: string]: string | number | undefined;
	};
	sessionId: string;
	urlBaseWebhook: string;
	urlBaseEditor: string;
	instanceId: string;
	isNpmAvailable: boolean;
}

export interface NodeMetadataMap {
	[nodeName: string]: INodeMetadata;
}
export interface IRootState {
	activeExecutions: IExecutionsCurrentSummaryExtended[];
	activeWorkflows: string[];
	activeActions: string[];
	activeCredentialType: string | null;
	baseUrl: string;
	defaultLocale: string;
	endpointWebhook: string;
	endpointWebhookTest: string;
	executionId: string | null;
	executingNode: string | null;
	executionWaitingForWebhook: boolean;
	pushConnectionActive: boolean;
	saveDataErrorExecution: string;
	saveDataSuccessExecution: string;
	saveManualExecutions: boolean;
	timezone: string;
	stateIsDirty: boolean;
	executionTimeout: number;
	maxExecutionTimeout: number;
	versionCli: string;
	oauthCallbackUrls: object;
	n8nMetadata: object;
	workflowExecutionData: IExecutionResponse | null;
	workflowExecutionPairedItemMappings: { [itemId: string]: Set<string> };
	lastSelectedNode: string | null;
	lastSelectedNodeOutputIndex: number | null;
	nodeViewOffsetPosition: XYPosition;
	nodeViewMoveInProgress: boolean;
	selectedNodes: INodeUi[];
	sessionId: string;
	urlBaseEditor: string;
	urlBaseWebhook: string;
	workflow: IWorkflowDb;
	workflowsById: IWorkflowsMap;
	sidebarMenuItems: IMenuItem[];
	instanceId: string;
	nodeMetadata: NodeMetadataMap;
	isNpmAvailable: boolean;
	subworkflowExecutionError: Error | null;
}

export interface CommunityPackageMap {
	[name: string]: PublicInstalledPackage;
}

export interface ICredentialTypeMap {
	[name: string]: ICredentialType;
}

export interface ICredentialMap {
	[name: string]: ICredentialsResponse;
}

export interface ICredentialsState {
	credentialTypes: ICredentialTypeMap;
	credentials: ICredentialMap;
}

export interface ITagsState {
	tags: { [id: string]: ITag };
	loading: boolean;
	fetchedAll: boolean;
	fetchedUsageCount: boolean;
}

export interface IModalState {
	open: boolean;
	mode?: string | null;
	data?: Record<string, unknown>;
	activeId?: string | null;
	curlCommand?: string;
	httpNodeParameters?: string;
}

export type IRunDataDisplayMode = 'table' | 'json' | 'binary' | 'schema';
export type NodePanelType = 'input' | 'output';

export interface TargetItem {
	nodeName: string;
	itemIndex: number;
	runIndex: number;
	outputIndex: number;
}

export interface NDVState {
	activeNodeName: string | null;
	mainPanelDimensions: { [key: string]: { [key: string]: number } };
	sessionId: string;
	input: {
		displayMode: IRunDataDisplayMode;
		nodeName?: string;
		run?: number;
		branch?: number;
		data: {
			isEmpty: boolean;
		};
	};
	output: {
		branch?: number;
		displayMode: IRunDataDisplayMode;
		data: {
			isEmpty: boolean;
		};
		editMode: {
			enabled: boolean;
			value: string;
		};
	};
	focusedMappableInput: string;
	mappingTelemetry: { [key: string]: string | number | boolean };
	hoveringItem: null | TargetItem;
	draggable: {
		isDragging: boolean;
		type: string;
		data: string;
		canDrop: boolean;
		stickyPosition: null | XYPosition;
	};
}

export interface IUiState {
	sidebarMenuCollapsed: boolean;
	modalStack: string[];
	modals: {
		[key: string]: IModalState;
	};
	isPageLoading: boolean;
	currentView: string;
	fakeDoorFeatures: IFakeDoor[];
	nodeViewInitialized: boolean;
	addFirstStepOnLoad: boolean;
	executionSidebarAutoRefresh: boolean;
}

export interface UIState {
	activeActions: string[];
	activeCredentialType: string | null;
	sidebarMenuCollapsed: boolean;
	modalStack: string[];
	modals: {
		[key: string]: IModalState;
	};
	isPageLoading: boolean;
	currentView: string;
	mainPanelPosition: number;
	fakeDoorFeatures: IFakeDoor[];
	draggable: {
		isDragging: boolean;
		type: string;
		data: string;
		canDrop: boolean;
		stickyPosition: null | XYPosition;
	};
	stateIsDirty: boolean;
	lastSelectedNode: string | null;
	lastSelectedNodeOutputIndex: number | null;
	nodeViewOffsetPosition: XYPosition;
	nodeViewMoveInProgress: boolean;
	selectedNodes: INodeUi[];
	sidebarMenuItems: IMenuItem[];
	nodeViewInitialized: boolean;
	addFirstStepOnLoad: boolean;
	executionSidebarAutoRefresh: boolean;
}

export type ILogLevel = 'info' | 'debug' | 'warn' | 'error' | 'verbose';

export type IFakeDoor = {
	id: FAKE_DOOR_FEATURES;
	featureName: string;
	icon?: string;
	infoText?: string;
	actionBoxTitle: string;
	actionBoxDescription: string;
	actionBoxButtonLabel?: string;
	linkURL: string;
	uiLocations: IFakeDoorLocation[];
};

export type IFakeDoorLocation =
	| 'settings'
	| 'settings/users'
	| 'credentialsModal'
	| 'workflowShareModal';

export type INodeFilterType = 'Regular' | 'Trigger' | 'All';

export interface INodeCreatorState {
	itemsFilter: string;
	showTabs: boolean;
	showScrim: boolean;
	selectedType: INodeFilterType;
}

export interface ISettingsState {
	settings: IN8nUISettings;
	promptsData: IN8nPrompts;
	userManagement: IUserManagementConfig;
	templatesEndpointHealthy: boolean;
	api: {
		enabled: boolean;
		latestVersion: number;
		path: string;
		swaggerUi: {
			enabled: boolean;
		};
	};
	ldap: {
		loginLabel: string;
		loginEnabled: boolean;
	};
	onboardingCallPromptEnabled: boolean;
	saveDataErrorExecution: string;
	saveDataSuccessExecution: string;
	saveManualExecutions: boolean;
}

export interface INodeTypesState {
	nodeTypes: {
		[nodeType: string]: {
			[version: number]: INodeTypeDescription;
		};
	};
}

export interface ITemplateState {
	categories: { [id: string]: ITemplatesCategory };
	collections: { [id: string]: ITemplatesCollection };
	workflows: { [id: string]: ITemplatesWorkflow };
	workflowSearches: {
		[search: string]: {
			workflowIds: string[];
			totalWorkflows: number;
			loadingMore?: boolean;
		};
	};
	collectionSearches: {
		[search: string]: {
			collectionIds: string[];
		};
	};
	currentSessionId: string;
	previousSessionId: string;
}

export interface IVersionsState {
	versionNotificationSettings: IVersionNotificationSettings;
	nextVersions: IVersion[];
	currentVersion: IVersion | undefined;
}

export interface IUsersState {
	currentUserId: null | string;
	users: { [userId: string]: IUser };
}

export interface IWorkflowsState {
	currentWorkflowExecutions: IExecutionsSummary[];
	activeWorkflowExecution: IExecutionsSummary | null;
	finishedExecutionsCount: number;
}
export interface IWorkflowsMap {
	[name: string]: IWorkflowDb;
}

export interface CommunityNodesState {
	availablePackageCount: number;
	installedPackages: CommunityPackageMap;
}

export interface IRestApiContext {
	baseUrl: string;
	sessionId: string;
}

export interface IZoomConfig {
	scale: number;
	offset: XYPosition;
}

export interface IBounds {
	minX: number;
	minY: number;
	maxX: number;
	maxY: number;
}

export type ILogInStatus = 'LoggedIn' | 'LoggedOut';

export interface IInviteResponse {
	user: {
		id: string;
		email: string;
		emailSent: boolean;
		inviteAcceptUrl: string;
	};
	error?: string;
}

export interface IOnboardingCallPromptResponse {
	nextPrompt: IOnboardingCallPrompt;
}

export interface IOnboardingCallPrompt {
	title: string;
	description: string;
	toast_sequence_number: number;
}

export interface ITab {
	value: string | number;
	label?: string;
	href?: string;
	icon?: string;
	align?: 'right';
	tooltip?: string;
}

export interface ITabBarItem {
	value: string;
	label: string;
	disabled?: boolean;
}

export interface IResourceLocatorReqParams {
	nodeTypeAndVersion: INodeTypeNameVersion;
	path: string;
	methodName?: string;
	searchList?: ILoadOptions;
	currentNodeParameters: INodeParameters;
	credentials?: INodeCredentials;
	filter?: string;
	paginationToken?: unknown;
}

export interface IResourceLocatorResultExpanded extends INodeListSearchItems {
	linkAlt?: string;
}

export interface CurlToJSONResponse {
	'parameters.url': string;
	'parameters.authentication': string;
	'parameters.method': string;
	'parameters.sendHeaders': boolean;
	'parameters.headerParameters.parameters.0.name': string;
	'parameters.headerParameters.parameters.0.value': string;
	'parameters.sendQuery': boolean;
	'parameters.sendBody': boolean;
}

export interface HistoryState {
	redoStack: Undoable[];
	undoStack: Undoable[];
	currentBulkAction: BulkCommand | null;
	bulkInProgress: boolean;
}
export type Basic = string | number | boolean;
export type Primitives = Basic | bigint | symbol;

export type Optional<T> = T | undefined | null;

export type SchemaType =
	| 'string'
	| 'number'
	| 'boolean'
	| 'bigint'
	| 'symbol'
	| 'array'
	| 'object'
	| 'function'
	| 'null'
	| 'undefined';

export interface ILdapSyncData {
	id: number;
	startedAt: string;
	endedAt: string;
	created: number;
	updated: number;
	disabled: number;
	scanned: number;
	status: string;
	error: string;
	runMode: string;
}

export interface ILdapSyncTable {
	status: string;
	endedAt: string;
	runTime: string;
	runMode: string;
	details: string;
}

export interface ILdapConfig {
	loginEnabled: boolean;
	loginLabel: string;
	connectionUrl: string;
	allowUnauthorizedCerts: boolean;
	connectionSecurity: string;
	connectionPort: number;
	baseDn: string;
	bindingAdminDn: string;
	bindingAdminPassword: string;
	firstNameAttribute: string;
	lastNameAttribute: string;
	emailAttribute: string;
	loginIdAttribute: string;
	ldapIdAttribute: string;
	userFilter: string;
	synchronizationEnabled: boolean;
	synchronizationInterval: number; // minutes
	searchPageSize: number;
	searchTimeout: number;
}

export type Schema = { type: SchemaType; key?: string; value: string | Schema[]; path: string };

export type UsageState = {
	loading: boolean;
	data: {
		usage: {
			executions: {
				limit: number; // -1 for unlimited, from license
				value: number;
				warningThreshold: number; // hardcoded value in BE
			};
		};
		license: {
			planId: string; // community
			planName: string; // defaults to Community
		};
		managementToken?: string;
	};
};<|MERGE_RESOLUTION|>--- conflicted
+++ resolved
@@ -237,9 +237,6 @@
 	deleteExecutions(sendData: IExecutionDeleteFilter): Promise<void>;
 	retryExecution(id: string, loadWorkflow?: boolean): Promise<boolean>;
 	getTimezones(): Promise<IDataObject>;
-<<<<<<< HEAD
-	getBinaryUrl(dataPath: string, mode: 'view' | 'download'): string;
-=======
 	getBinaryUrl(
 		dataPath: string,
 		mode: 'view' | 'download',
@@ -247,7 +244,6 @@
 		mimeType?: string,
 	): string;
 	getExecutionEvents(id: string): Promise<IAbstractEventMessage[]>;
->>>>>>> 901e94dc
 }
 
 export interface INodeTranslationHeaders {
