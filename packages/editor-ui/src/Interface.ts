--- conflicted
+++ resolved
@@ -579,7 +579,6 @@
 export interface IPermissionGroup {
 	loginStatus?: ILogInStatus[];
 	role?: IRole[];
-<<<<<<< HEAD
 }
 
 export interface IPermissionAllowGroup extends IPermissionGroup {
@@ -588,10 +587,6 @@
 
 export interface IPermissionDenyGroup extends IPermissionGroup {
 	shouldDeny?: () => boolean;
-=======
-	um?: boolean;
-	api?: boolean;
->>>>>>> 9df3e30d
 }
 
 export interface IPermissions {
@@ -694,16 +689,13 @@
 		enabled: boolean;
 		host: string;
 	};
-<<<<<<< HEAD
 	executionMode: string;
 	communityNodesEnabled: boolean;
-=======
 	publicApi: {
 		enabled: boolean;
 		latestVersion: number;
 		path: string;
 	};
->>>>>>> 9df3e30d
 }
 
 export interface IWorkflowSettings extends IWorkflowSettingsWorkflow {
