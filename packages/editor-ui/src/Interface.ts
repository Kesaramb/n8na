import type { Component } from 'vue';
import type { NotificationOptions as ElementNotificationOptions } from 'element-plus';
import type {
	BannerName,
	FrontendSettings,
	Iso8601DateTimeString,
	IUserManagementSettings,
	IVersionNotificationSettings,
} from '@n8n/api-types';
import type { Scope } from '@n8n/permissions';
import type { NodeCreatorTag } from 'n8n-design-system';
import type {
	GenericValue,
	IConnections,
	ICredentialsDecrypted,
	ICredentialsEncrypted,
	ICredentialType,
	IDataObject,
	INode,
	INodeIssues,
	INodeParameters,
	INodeTypeDescription,
	IPinData,
	IRunExecutionData,
	IRunData,
	IWorkflowSettings as IWorkflowSettingsWorkflow,
	WorkflowExecuteMode,
	PublicInstalledPackage,
	INodeListSearchItems,
	NodeParameterValueType,
	IDisplayOptions,
	ExecutionSummary,
	FeatureFlags,
	ExecutionStatus,
	ITelemetryTrackProperties,
	WorkflowSettings,
	IUserSettings,
	INodeExecutionData,
	INodeProperties,
	NodeConnectionType,
	INodeCredentialsDetails,
	StartNodeData,
	IPersonalizationSurveyAnswersV4,
	AnnotationVote,
	ITaskData,
} from 'n8n-workflow';

import type {
	AI_NODE_CREATOR_VIEW,
	CREDENTIAL_EDIT_MODAL_KEY,
	SignInType,
	TRIGGER_NODE_CREATOR_VIEW,
	REGULAR_NODE_CREATOR_VIEW,
	AI_OTHERS_NODE_CREATOR_VIEW,
	ROLE,
	AI_UNCATEGORIZED_CATEGORY,
} from '@/constants';
import type { BulkCommand, Undoable } from '@/models/history';

import type { ProjectSharingData } from '@/types/projects.types';

export * from 'n8n-design-system/types';

declare global {
	interface Window {
		posthog?: {
			init(
				key: string,
				options?: {
					api_host?: string;
					autocapture?: boolean;
					disable_session_recording?: boolean;
					debug?: boolean;
					bootstrap?: {
						distinctId?: string;
						isIdentifiedID?: boolean;
						featureFlags: FeatureFlags;
					};
					session_recording?: {
						maskAllInputs?: boolean;
						maskInputFn?: ((text: string, element?: HTMLElement) => string) | null;
					};
				},
			): void;
			isFeatureEnabled?(flagName: string): boolean;
			getFeatureFlag?(flagName: string): boolean | string;
			identify?(
				id: string,
				userProperties?: Record<string, string | number>,
				userPropertiesOnce?: Record<string, string>,
			): void;
			reset?(resetDeviceId?: boolean): void;
			onFeatureFlags?(callback: (keys: string[], map: FeatureFlags) => void): void;
			reloadFeatureFlags?(): void;
			capture?(event: string, properties: IDataObject): void;
			register?(metadata: IDataObject): void;
			people?: {
				set?(metadata: IDataObject): void;
			};
			debug?(): void;
		};
		analytics?: {
			identify(userId: string): void;
			track(event: string, properties?: ITelemetryTrackProperties): void;
			page(category: string, name: string, properties?: ITelemetryTrackProperties): void;
		};
		featureFlags?: {
			getAll: () => FeatureFlags;
			getVariant: (name: string) => string | boolean | undefined;
			override: (name: string, value: string) => void;
		};
		// eslint-disable-next-line @typescript-eslint/naming-convention
		Cypress: unknown;
	}
}

export type EndpointStyle = {
	width?: number;
	height?: number;
	fill?: string;
	stroke?: string;
	outlineStroke?: string;
	lineWidth?: number;
	hover?: boolean;
	showOutputLabel?: boolean;
	size?: string;
	hoverMessage?: string;
};

export interface IUpdateInformation<T extends NodeParameterValueType = NodeParameterValueType> {
	name: string;
	key?: string;
	value: T;
	node?: string;
	oldValue?: string | number;
	type?: 'optionsOrderChanged';
}

export interface INodeUpdatePropertiesInformation {
	name: string; // Node-Name
	properties: {
		position: XYPosition;
		[key: string]: IDataObject | XYPosition;
	};
}

export type XYPosition = [number, number];

export interface INodeUi extends INode {
	position: XYPosition;
	color?: string;
	notes?: string;
	issues?: INodeIssues;
	name: string;
	pinData?: IDataObject;
}

export interface INodeTypesMaxCount {
	[key: string]: {
		exist: number;
		max: number;
		nodeNames: string[];
	};
}

export interface INodeTranslationHeaders {
	data: {
		[key: string]: {
			displayName: string;
			description: string;
		};
	};
}

export interface IAiDataContent {
	data: INodeExecutionData[] | null;
	inOut: 'input' | 'output';
	type: NodeConnectionType;
	metadata: {
		executionTime: number;
		startTime: number;
		subExecution?: {
			workflowId: string;
			executionId: string;
		};
	};
}

export interface IAiData {
	data: IAiDataContent[];
	node: string;
	runIndex: number;
}

export interface IStartRunData {
	workflowData: IWorkflowData;
	startNodes?: StartNodeData[];
	destinationNode?: string;
	runData?: IRunData;
	dirtyNodeNames?: string[];
	triggerToStartFrom?: {
		name: string;
		data?: ITaskData;
	};
}

export interface ITableData {
	columns: string[];
	data: GenericValue[][];
	hasJson: { [key: string]: boolean };
	metadata: {
		hasExecutionIds: boolean;
		data: Array<INodeExecutionData['metadata'] | undefined>;
	};
}

// Simple version of n8n-workflow.Workflow
export interface IWorkflowData {
	id?: string;
	name?: string;
	active?: boolean;
	nodes: INode[];
	connections: IConnections;
	settings?: IWorkflowSettings;
	tags?: string[];
	pinData?: IPinData;
	versionId?: string;
	meta?: WorkflowMetadata;
}

export interface IWorkflowDataUpdate {
	id?: string;
	name?: string;
	nodes?: INode[];
	connections?: IConnections;
	settings?: IWorkflowSettings;
	active?: boolean;
	tags?: ITag[] | string[]; // string[] when store or requested, ITag[] from API response
	pinData?: IPinData;
	versionId?: string;
	meta?: WorkflowMetadata;
}

export interface IWorkflowDataCreate extends IWorkflowDataUpdate {
	projectId?: string;
}

/**
 * Workflow data with mandatory `templateId`
 * This is used to identify sample workflows that we create for onboarding
 */
export interface WorkflowDataWithTemplateId extends Omit<IWorkflowDataCreate, 'meta'> {
	meta: WorkflowMetadata & {
		templateId: Required<WorkflowMetadata>['templateId'];
	};
}

export interface IWorkflowToShare extends IWorkflowDataUpdate {
	meta: WorkflowMetadata;
}

export interface NewWorkflowResponse {
	name: string;
	defaultSettings: IWorkflowSettings;
}

export interface IWorkflowTemplateNode
	extends Pick<
		INodeUi,
		'name' | 'type' | 'position' | 'parameters' | 'typeVersion' | 'webhookId' | 'id' | 'disabled'
	> {
	// The credentials in a template workflow have a different type than in a regular workflow
	credentials?: IWorkflowTemplateNodeCredentials;
}

export interface IWorkflowTemplateNodeCredentials {
	[key: string]: string | INodeCredentialsDetails;
}

export interface IWorkflowTemplate {
	id: number;
	name: string;
	workflow: Pick<IWorkflowData, 'connections' | 'settings' | 'pinData'> & {
		nodes: IWorkflowTemplateNode[];
	};
}

export interface INewWorkflowData {
	name: string;
}

export interface WorkflowMetadata {
	onboardingId?: string;
	templateId?: string;
	instanceId?: string;
	templateCredsSetupCompleted?: boolean;
}

// Almost identical to cli.Interfaces.ts
export interface IWorkflowDb {
	id: string;
	name: string;
	active: boolean;
	createdAt: number | string;
	updatedAt: number | string;
	nodes: INodeUi[];
	connections: IConnections;
	settings?: IWorkflowSettings;
	tags?: ITag[] | string[]; // string[] when store or requested, ITag[] from API response
	pinData?: IPinData;
	sharedWithProjects?: ProjectSharingData[];
	homeProject?: ProjectSharingData;
	scopes?: Scope[];
	versionId: string;
	usedCredentials?: IUsedCredential[];
	meta?: WorkflowMetadata;
	resource?: 'workflow';
}

// For workflow list we don't need the full workflow data
<<<<<<< HEAD
export type WorkflowResourceDB = Omit<
	IWorkflowDb,
	'nodes' | 'connections' | 'settings' | 'pinData' | 'versionId' | 'usedCredentials' | 'meta'
>;
export interface IFolderDb {
	resource: 'folder';
	id: string;
	name: string;
	createdAt: number | string;
	updatedAt: number | string;
	workflowsCount?: number;
	parentFolder?: { id: string; name: string };
	homeProject?: ProjectSharingData;
	tags?: ITag[];
	sharedWithProjects?: ProjectSharingData[];
}

export type WorkflowListResourceDB = WorkflowResourceDB | IFolderDb;

export type FolderCreateResponse = {
	id: string;
	name: string;
	createdAt: string;
	updatedAt: string;
	parentFolder?: { id: string; name: string };
};

=======
export type BaseResource = {
	id: string;
	name: string;
};

export type WorkflowListItem = Omit<
	IWorkflowDb,
	'nodes' | 'connections' | 'settings' | 'pinData' | 'versionId' | 'usedCredentials' | 'meta'
> & {
	resource: 'workflow';
	parentFolder?: { id: string; name: string };
};

export type FolderShortInfo = {
	id: string;
	name: string;
};

export type BaseFolderItem = BaseResource & {
	createdAt: string;
	updatedAt: string;
	workflowCount: number;
	parentFolder?: FolderShortInfo;
	homeProject?: ProjectSharingData;
	sharedWithProjects?: ProjectSharingData[];
	tags?: ITag[];
};

export interface FolderListItem extends BaseFolderItem {
	resource: 'folder';
}

export type WorkflowListResource = WorkflowListItem | FolderListItem;

>>>>>>> 0eae14e2
// Identical to cli.Interfaces.ts
export interface IWorkflowShortResponse {
	id: string;
	name: string;
	active: boolean;
	createdAt: number | string;
	updatedAt: number | string;
	tags: ITag[];
}

export interface IWorkflowsShareResponse {
	id: string;
	createdAt: number | string;
	updatedAt: number | string;
	sharedWithProjects?: ProjectSharingData[];
	homeProject?: ProjectSharingData;
}

// Identical or almost identical to cli.Interfaces.ts

export interface IActivationError {
	time: number;
	error: {
		message: string;
	};
}

export interface IShareCredentialsPayload {
	shareWithIds: string[];
}

export interface IShareWorkflowsPayload {
	shareWithIds: string[];
}

export interface ICredentialsResponse extends ICredentialsEncrypted {
	id: string;
	createdAt: Iso8601DateTimeString;
	updatedAt: Iso8601DateTimeString;
	sharedWithProjects?: ProjectSharingData[];
	homeProject?: ProjectSharingData;
	currentUserHasAccess?: boolean;
	scopes?: Scope[];
	ownedBy?: Pick<IUserResponse, 'id' | 'firstName' | 'lastName' | 'email'>;
	isManaged: boolean;
}

export interface ICredentialsBase {
	createdAt: Iso8601DateTimeString;
	updatedAt: Iso8601DateTimeString;
}

export interface ICredentialsDecryptedResponse extends ICredentialsBase, ICredentialsDecrypted {
	id: string;
}

export interface IExecutionBase {
	id?: string;
	finished: boolean;
	mode: WorkflowExecuteMode;
	status: ExecutionStatus;
	retryOf?: string;
	retrySuccessId?: string;
	startedAt: Date;
	createdAt: Date;
	stoppedAt?: Date;
	workflowId?: string; // To be able to filter executions easily //
}

export interface IExecutionFlatted extends IExecutionBase {
	data: string;
	workflowData: IWorkflowDb;
}

export interface IExecutionFlattedResponse extends IExecutionFlatted {
	id: string;
}

export interface IExecutionPushResponse {
	executionId?: string;
	waitingForWebhook?: boolean;
}

export interface IExecutionResponse extends IExecutionBase {
	id: string;
	data?: IRunExecutionData;
	workflowData: IWorkflowDb;
	executedNode?: string;
	triggerNode?: string;
}

export type ExecutionSummaryWithScopes = ExecutionSummary & { scopes: Scope[] };

export interface IExecutionsListResponse {
	count: number;
	results: ExecutionSummaryWithScopes[];
	estimated: boolean;
}

export interface IExecutionsCurrentSummaryExtended {
	id: string;
	status: ExecutionStatus;
	mode: WorkflowExecuteMode;
	startedAt: Date;
	workflowId: string;
}

export interface IExecutionsStopData {
	finished?: boolean;
	mode: WorkflowExecuteMode;
	startedAt: Date;
	stoppedAt: Date;
	status: ExecutionStatus;
}

export interface IExecutionDeleteFilter {
	deleteBefore?: Date;
	filters?: ExecutionsQueryFilter;
	ids?: string[];
}

export type IPersonalizationSurveyAnswersV1 = {
	codingSkill?: string | null;
	companyIndustry?: string[] | null;
	companySize?: string | null;
	otherCompanyIndustry?: string | null;
	otherWorkArea?: string | null;
	workArea?: string[] | string | null;
};

export type IPersonalizationSurveyAnswersV2 = {
	version: 'v2';
	automationGoal?: string | null;
	codingSkill?: string | null;
	companyIndustryExtended?: string[] | null;
	companySize?: string | null;
	companyType?: string | null;
	customerType?: string | null;
	mspFocus?: string[] | null;
	mspFocusOther?: string | null;
	otherAutomationGoal?: string | null;
	otherCompanyIndustryExtended?: string[] | null;
};

export type IPersonalizationSurveyAnswersV3 = {
	version: 'v3';
	automationGoal?: string | null;
	otherAutomationGoal?: string | null;
	companyIndustryExtended?: string[] | null;
	otherCompanyIndustryExtended?: string[] | null;
	companySize?: string | null;
	companyType?: string | null;
	automationGoalSm?: string[] | null;
	automationGoalSmOther?: string | null;
	usageModes?: string[] | null;
	email?: string | null;
};

export type IPersonalizationLatestVersion = IPersonalizationSurveyAnswersV4;

export type IPersonalizationSurveyVersions =
	| IPersonalizationSurveyAnswersV1
	| IPersonalizationSurveyAnswersV2
	| IPersonalizationSurveyAnswersV3
	| IPersonalizationSurveyAnswersV4;

export type Roles = typeof ROLE;
export type IRole = Roles[keyof Roles];
export type InvitableRoleName = Roles['Member' | 'Admin'];

export interface IUserResponse {
	id: string;
	firstName?: string;
	lastName?: string;
	email?: string;
	createdAt?: string;
	role?: IRole;
	globalScopes?: Scope[];
	personalizationAnswers?: IPersonalizationSurveyVersions | null;
	isPending: boolean;
	signInType?: SignInType;
	settings?: IUserSettings;
}

export interface CurrentUserResponse extends IUserResponse {
	featureFlags?: FeatureFlags;
}

export interface IUser extends IUserResponse {
	isDefaultUser: boolean;
	isPendingUser: boolean;
	inviteAcceptUrl?: string;
	fullName?: string;
	createdAt?: string;
	mfaEnabled: boolean;
}

export interface IUserListAction {
	label: string;
	value: string;
	guard?: (user: IUser) => boolean;
}

export interface IN8nPrompts {
	message?: string;
	title?: string;
	showContactPrompt?: boolean;
}

export const enum UserManagementAuthenticationMethod {
	Email = 'email',
	Ldap = 'ldap',
	Saml = 'saml',
}

export interface IPermissionGroup {
	loginStatus?: ILogInStatus[];
	role?: IRole[];
}

export interface IPermissionAllowGroup extends IPermissionGroup {
	shouldAllow?: () => boolean;
}

export interface IPermissionDenyGroup extends IPermissionGroup {
	shouldDeny?: () => boolean;
}

export interface IPermissions {
	allow?: IPermissionAllowGroup;
	deny?: IPermissionDenyGroup;
}

export interface IUserPermissions {
	[category: string]: {
		[permission: string]: IPermissions;
	};
}

export interface ITemplatesCollection {
	id: number;
	name: string;
	nodes: ITemplatesNode[];
	workflows: Array<{ id: number }>;
}

interface ITemplatesImage {
	id: number;
	url: string;
}

interface ITemplatesCollectionExtended extends ITemplatesCollection {
	description: string | null;
	image: ITemplatesImage[];
	categories: ITemplatesCategory[];
	createdAt: string;
}

export interface ITemplatesCollectionFull extends ITemplatesCollectionExtended {
	full: true;
}

export interface ITemplatesCollectionResponse extends ITemplatesCollectionExtended {
	workflows: ITemplatesWorkflow[];
}

/**
 * A template without the actual workflow definition
 */
export interface ITemplatesWorkflow {
	id: number;
	createdAt: string;
	name: string;
	nodes: ITemplatesNode[];
	totalViews: number;
	user: {
		username: string;
	};
}

export interface ITemplatesWorkflowInfo {
	nodeCount: number;
	nodeTypes: {
		[key: string]: {
			count: number;
		};
	};
}

export type TemplateSearchFacet = {
	field_name: string;
	sampled: boolean;
	stats: {
		total_values: number;
	};
	counts: Array<{
		count: number;
		highlighted: string;
		value: string;
	}>;
};

export interface ITemplatesWorkflowResponse extends ITemplatesWorkflow, IWorkflowTemplate {
	description: string | null;
	image: ITemplatesImage[];
	categories: ITemplatesCategory[];
	workflowInfo: ITemplatesWorkflowInfo;
}

/**
 * A template with also the full workflow definition
 */
export interface ITemplatesWorkflowFull extends ITemplatesWorkflowResponse {
	full: true;
}

export interface ITemplatesQuery {
	categories: string[];
	search: string;
}

export interface ITemplatesCategory {
	id: number;
	name: string;
}

export type WorkflowCallerPolicyDefaultOption = 'any' | 'none' | 'workflowsFromAList';

export interface IWorkflowSettings extends IWorkflowSettingsWorkflow {
	errorWorkflow?: string;
	timezone?: string;
	executionTimeout?: number;
	maxExecutionTimeout?: number;
	callerIds?: string;
	callerPolicy?: WorkflowSettings.CallerPolicy;
	executionOrder: NonNullable<IWorkflowSettingsWorkflow['executionOrder']>;
}

export interface ITimeoutHMS {
	hours: number;
	minutes: number;
	seconds: number;
}

export type WorkflowTitleStatus = 'EXECUTING' | 'IDLE' | 'ERROR' | 'DEBUG';

export type ExtractActionKeys<T> = T extends SimplifiedNodeType ? T['name'] : never;

export type ActionsRecord<T extends SimplifiedNodeType[]> = {
	[K in ExtractActionKeys<T[number]>]: ActionTypeDescription[];
};

export type SimplifiedNodeType = Pick<
	INodeTypeDescription,
	| 'displayName'
	| 'description'
	| 'name'
	| 'group'
	| 'icon'
	| 'iconUrl'
	| 'iconColor'
	| 'badgeIconUrl'
	| 'codex'
	| 'defaults'
	| 'outputs'
> & {
	tag?: string;
};
export interface SubcategoryItemProps {
	description?: string;
	iconType?: string;
	icon?: string;
	iconProps?: {
		color?: string;
	};
	panelClass?: string;
	title?: string;
	subcategory?: string;
	defaults?: INodeParameters;
	forceIncludeNodes?: string[];
	sections?: string[];
}
export interface ViewItemProps {
	title: string;
	description: string;
	icon: string;
	tag?: NodeCreatorTag;
	borderless?: boolean;
}
export interface LabelItemProps {
	key: string;
}
export interface LinkItemProps {
	url: string;
	key: string;
	newTab?: boolean;
	title: string;
	description: string;
	icon: string;
	tag?: NodeCreatorTag;
}
export interface ActionTypeDescription extends SimplifiedNodeType {
	displayOptions?: IDisplayOptions;
	values?: IDataObject;
	actionKey: string;
	outputConnectionType?: NodeConnectionType;
	codex: {
		label: string;
		categories: string[];
	};
}

export interface CategoryItemProps {
	name: string;
	count: number;
}

export interface CreateElementBase {
	uuid?: string;
	key: string;
}

export interface NodeCreateElement extends CreateElementBase {
	type: 'node';
	subcategory: string;
	resource?: string;
	operation?: string;
	properties: SimplifiedNodeType;
}

export interface CategoryCreateElement extends CreateElementBase {
	type: 'category';
	subcategory: string;
	properties: CategoryItemProps;
}

export interface SubcategoryCreateElement extends CreateElementBase {
	type: 'subcategory';
	properties: SubcategoryItemProps;
}

export interface SectionCreateElement extends CreateElementBase {
	type: 'section';
	title: string;
	children: INodeCreateElement[];
}

export interface ViewCreateElement extends CreateElementBase {
	type: 'view';
	properties: ViewItemProps;
}

export interface LabelCreateElement extends CreateElementBase {
	type: 'label';
	subcategory: string;
	properties: LabelItemProps;
}

export interface LinkCreateElement extends CreateElementBase {
	type: 'link';
	properties: LinkItemProps;
}

export interface ActionCreateElement extends CreateElementBase {
	type: 'action';
	subcategory: string;
	properties: ActionTypeDescription;
}

export type INodeCreateElement =
	| NodeCreateElement
	| CategoryCreateElement
	| SubcategoryCreateElement
	| SectionCreateElement
	| ViewCreateElement
	| LabelCreateElement
	| ActionCreateElement
	| LinkCreateElement;

export interface SubcategorizedNodeTypes {
	[subcategory: string]: INodeCreateElement[];
}
export interface ITag {
	id: string;
	name: string;
	usageCount?: number;
	createdAt?: string;
	updatedAt?: string;
}

export interface ITagRow {
	tag?: ITag;
	usage?: string;
	create?: boolean;
	disable?: boolean;
	update?: boolean;
	delete?: boolean;
	canDelete?: boolean;
}

export interface IVersion {
	name: string;
	nodes: IVersionNode[];
	createdAt: string;
	description: string;
	documentationUrl: string;
	hasBreakingChange: boolean;
	hasSecurityFix: boolean;
	hasSecurityIssue: boolean;
	securityIssueFixVersion: string;
}

export interface IVersionNode {
	name: string;
	displayName: string;
	icon: string;
	iconUrl?: string;
	defaults: INodeParameters;
	iconData: {
		type: string;
		icon?: string;
		fileBuffer?: string;
	};
	typeVersion?: number;
}

export interface ITemplatesNode extends IVersionNode {
	id: number;
	categories?: ITemplatesCategory[];
}

export interface INodeMetadata {
	parametersLastUpdatedAt?: number;
	pristine: boolean;
}

export interface IUsedCredential {
	id: string;
	name: string;
	credentialType: string;
	currentUserHasAccess: boolean;
	homeProject?: ProjectSharingData;
	sharedWithProjects?: ProjectSharingData[];
}

export interface WorkflowsState {
	activeWorkflows: string[];
	activeWorkflowExecution: ExecutionSummary | null;
	currentWorkflowExecutions: ExecutionSummary[];
	activeExecutionId: string | null;
	executingNode: string[];
	executionWaitingForWebhook: boolean;
	nodeMetadata: NodeMetadataMap;
	subWorkflowExecutionError: Error | null;
	usedCredentials: Record<string, IUsedCredential>;
	workflow: IWorkflowDb;
	workflowExecutionData: IExecutionResponse | null;
	workflowExecutionPairedItemMappings: { [itemId: string]: Set<string> };
	workflowsById: IWorkflowsMap;
	chatMessages: string[];
	isInDebugMode?: boolean;
}

export interface RootState {
	baseUrl: string;
	restEndpoint: string;
	defaultLocale: string;
	endpointForm: string;
	endpointFormTest: string;
	endpointFormWaiting: string;
	endpointWebhook: string;
	endpointWebhookTest: string;
	endpointWebhookWaiting: string;
	timezone: string;
	executionTimeout: number;
	maxExecutionTimeout: number;
	versionCli: string;
	oauthCallbackUrls: object;
	n8nMetadata: {
		[key: string]: string | number | undefined;
	};
	pushRef: string;
	urlBaseWebhook: string;
	urlBaseEditor: string;
	instanceId: string;
	binaryDataMode: 'default' | 'filesystem' | 's3';
}

export interface NodeMetadataMap {
	[nodeName: string]: INodeMetadata;
}

export interface CommunityPackageMap {
	[name: string]: PublicInstalledPackage;
}

export interface ICredentialTypeMap {
	[name: string]: ICredentialType;
}

export interface ICredentialMap {
	[name: string]: ICredentialsResponse;
}

export interface ICredentialsState {
	credentialTypes: ICredentialTypeMap;
	credentials: ICredentialMap;
}

export interface ITagsState {
	tags: { [id: string]: ITag };
	loading: boolean;
	fetchedAll: boolean;
	fetchedUsageCount: boolean;
}

export type Modals = {
	[CREDENTIAL_EDIT_MODAL_KEY]: NewCredentialsModal;
	[key: string]: ModalState;
};

export type ModalKey = keyof Modals;

export type ModalState = {
	open: boolean;
	mode?: string | null;
	data?: Record<string, unknown>;
	activeId?: string | null;
	curlCommand?: string;
	httpNodeParameters?: string;
};

export interface NewCredentialsModal extends ModalState {
	showAuthSelector?: boolean;
}

export type IRunDataDisplayMode = 'table' | 'json' | 'binary' | 'schema' | 'html' | 'ai';
export type NodePanelType = 'input' | 'output';

export interface TargetItem {
	nodeName: string;
	itemIndex: number;
	runIndex: number;
	outputIndex: number;
}

export interface NDVState {
	activeNodeName: string | null;
	mainPanelDimensions: { [key: string]: { [key: string]: number } };
	pushRef: string;
	input: {
		displayMode: IRunDataDisplayMode;
		nodeName?: string;
		run?: number;
		branch?: number;
		data: {
			isEmpty: boolean;
		};
	};
	output: {
		branch?: number;
		displayMode: IRunDataDisplayMode;
		data: {
			isEmpty: boolean;
		};
		editMode: {
			enabled: boolean;
			value: string;
		};
	};
	focusedMappableInput: string;
	focusedInputPath: string;
	mappingTelemetry: { [key: string]: string | number | boolean };
	hoveringItem: null | TargetItem;
	expressionOutputItemIndex: number;
	draggable: {
		isDragging: boolean;
		type: string;
		data: string;
		dimensions: DOMRect | null;
		activeTarget: { id: string; stickyPosition: null | XYPosition } | null;
	};
	isMappingOnboarded: boolean;
	isTableHoverOnboarded: boolean;
	isAutocompleteOnboarded: boolean;
	highlightDraggables: boolean;
}

export interface NotificationOptions extends Partial<ElementNotificationOptions> {
	message: string | ElementNotificationOptions['message'];
}

export type NodeFilterType =
	| typeof REGULAR_NODE_CREATOR_VIEW
	| typeof TRIGGER_NODE_CREATOR_VIEW
	| typeof AI_NODE_CREATOR_VIEW
	| typeof AI_OTHERS_NODE_CREATOR_VIEW
	| typeof AI_UNCATEGORIZED_CATEGORY;

export type NodeCreatorOpenSource =
	| ''
	| 'context_menu'
	| 'no_trigger_execution_tooltip'
	| 'plus_endpoint'
	| 'add_input_endpoint'
	| 'trigger_placeholder_button'
	| 'tab'
	| 'node_connection_action'
	| 'node_connection_drop'
	| 'notice_error_message'
	| 'add_node_button';

export interface INodeCreatorState {
	itemsFilter: string;
	showScrim: boolean;
	rootViewHistory: NodeFilterType[];
	selectedView: NodeFilterType;
	openSource: NodeCreatorOpenSource;
}

export interface ISettingsState {
	initialized: boolean;
	settings: FrontendSettings;
	userManagement: IUserManagementSettings;
	templatesEndpointHealthy: boolean;
	api: {
		enabled: boolean;
		latestVersion: number;
		path: string;
		swaggerUi: {
			enabled: boolean;
		};
	};
	ldap: {
		loginLabel: string;
		loginEnabled: boolean;
	};
	saml: {
		loginLabel: string;
		loginEnabled: boolean;
	};
	mfa: {
		enabled: boolean;
	};
	saveDataErrorExecution: WorkflowSettings.SaveDataExecution;
	saveDataSuccessExecution: WorkflowSettings.SaveDataExecution;
	saveManualExecutions: boolean;
	saveDataProgressExecution: boolean;
}

export type NodeTypesByTypeNameAndVersion = {
	[nodeType: string]: {
		[version: number]: INodeTypeDescription;
	};
};

export interface INodeTypesState {
	nodeTypes: NodeTypesByTypeNameAndVersion;
}

export interface ITemplateState {
	categories: ITemplatesCategory[];
	collections: { [id: string]: ITemplatesCollection };
	workflows: { [id: string]: ITemplatesWorkflow | ITemplatesWorkflowFull };
	workflowSearches: {
		[search: string]: {
			workflowIds: string[];
			totalWorkflows: number;
			loadingMore?: boolean;
			categories?: ITemplatesCategory[];
		};
	};
	collectionSearches: {
		[search: string]: {
			collectionIds: string[];
		};
	};
	currentSessionId: string;
	previousSessionId: string;
	currentN8nPath: string;
}

export interface IVersionsState {
	versionNotificationSettings: IVersionNotificationSettings;
	nextVersions: IVersion[];
	currentVersion: IVersion | undefined;
}

export interface IWorkflowsMap {
	[name: string]: IWorkflowDb;
}

export interface CommunityNodesState {
	availablePackageCount: number;
	installedPackages: CommunityPackageMap;
}

export interface IRestApiContext {
	baseUrl: string;
	pushRef: string;
}

export interface IZoomConfig {
	scale: number;
	offset: XYPosition;
	origin?: XYPosition;
}

export interface IBounds {
	minX: number;
	minY: number;
	maxX: number;
	maxY: number;
}

export type ILogInStatus = 'LoggedIn' | 'LoggedOut';

export interface IInviteResponse {
	user: {
		id: string;
		email: string;
		emailSent: boolean;
		inviteAcceptUrl: string;
		role: IRole;
	};
	error?: string;
}

export interface ITab<Value extends string | number = string | number> {
	value: Value;
	label?: string;
	href?: string;
	icon?: string;
	align?: 'right';
	tooltip?: string;
}

export interface ITabBarItem {
	value: string;
	label: string;
	disabled?: boolean;
}

export interface IResourceLocatorResultExpanded extends INodeListSearchItems {
	linkAlt?: string;
}

export interface CurlToJSONResponse {
	'parameters.url': string;
	'parameters.authentication': string;
	'parameters.method': string;
	'parameters.sendHeaders': boolean;
	'parameters.headerParameters.parameters.0.name': string;
	'parameters.headerParameters.parameters.0.value': string;
	'parameters.sendQuery': boolean;
	'parameters.sendBody': boolean;
}

export interface HistoryState {
	redoStack: Undoable[];
	undoStack: Undoable[];
	currentBulkAction: BulkCommand | null;
	bulkInProgress: boolean;
}
export type Basic = string | number | boolean;
export type Primitives = Basic | bigint | symbol;

export type Optional<T> = T | undefined | null;

export type SchemaType =
	| 'string'
	| 'number'
	| 'boolean'
	| 'bigint'
	| 'symbol'
	| 'array'
	| 'object'
	| 'function'
	| 'null'
	| 'undefined';

export interface ILdapSyncData {
	id: number;
	startedAt: string;
	endedAt: string;
	created: number;
	updated: number;
	disabled: number;
	scanned: number;
	status: string;
	error: string;
	runMode: string;
}

export interface ILdapSyncTable {
	status: string;
	endedAt: string;
	runTime: string;
	runMode: string;
	details: string;
}

export interface ILdapConfig {
	loginEnabled: boolean;
	loginLabel: string;
	connectionUrl: string;
	allowUnauthorizedCerts: boolean;
	connectionSecurity: string;
	connectionPort: number;
	baseDn: string;
	bindingAdminDn: string;
	bindingAdminPassword: string;
	firstNameAttribute: string;
	lastNameAttribute: string;
	emailAttribute: string;
	loginIdAttribute: string;
	ldapIdAttribute: string;
	userFilter: string;
	synchronizationEnabled: boolean;
	synchronizationInterval: number; // minutes
	searchPageSize: number;
	searchTimeout: number;
}

export type Schema = { type: SchemaType; key?: string; value: string | Schema[]; path: string };

export type UsageState = {
	loading: boolean;
	data: {
		usage: {
			activeWorkflowTriggers: {
				limit: number; // -1 for unlimited, from license
				value: number;
				warningThreshold: number; // hardcoded value in BE
			};
		};
		license: {
			planId: string; // community
			planName: string; // defaults to Community
		};
		managementToken?: string;
	};
};

export type NodeAuthenticationOption = {
	name: string;
	value: string;
	displayOptions?: IDisplayOptions;
};

export interface EnvironmentVariable {
	id: string;
	key: string;
	value: string;
}

export type ExecutionFilterMetadata = {
	key: string;
	value: string;
};

export type ExecutionFilterVote = AnnotationVote | 'all';

export type ExecutionFilterType = {
	status: string;
	workflowId: string;
	startDate: string | Date;
	endDate: string | Date;
	tags: string[];
	annotationTags: string[];
	vote: ExecutionFilterVote;
	metadata: ExecutionFilterMetadata[];
};

export type ExecutionsQueryFilter = {
	status?: ExecutionStatus[];
	projectId?: string;
	workflowId?: string;
	finished?: boolean;
	waitTill?: boolean;
	metadata?: Array<{ key: string; value: string }>;
	startedAfter?: string;
	startedBefore?: string;
	annotationTags?: string[];
	vote?: ExecutionFilterVote;
};

export type SamlPreferencesExtractedData = {
	entityID: string;
	returnUrl: string;
};

export declare namespace Cloud {
	export interface PlanData {
		planId: number;
		monthlyExecutionsLimit: number;
		activeWorkflowsLimit: number;
		credentialsLimit: number;
		isActive: boolean;
		displayName: string;
		expirationDate: string;
		metadata: PlanMetadata;
	}

	export interface PlanMetadata {
		version: 'v1';
		group: 'opt-out' | 'opt-in' | 'trial';
		slug: 'pro-1' | 'pro-2' | 'starter' | 'trial-1';
		trial?: Trial;
	}

	interface Trial {
		length: number;
		gracePeriod: number;
	}

	export type UserAccount = {
		confirmed: boolean;
		username: string;
		email: string;
		hasEarlyAccess?: boolean;
		role?: string;
	};
}

export interface CloudPlanState {
	initialized: boolean;
	data: Cloud.PlanData | null;
	usage: InstanceUsage | null;
	loadingPlan: boolean;
}

export interface InstanceUsage {
	timeframe?: string;
	executions: number;
	activeWorkflows: number;
}

export type CloudPlanAndUsageData = Cloud.PlanData & { usage: InstanceUsage };

export interface ExternalSecretsProviderSecret {
	key: string;
}

export type ExternalSecretsProviderData = Record<string, IUpdateInformation['value']>;

export type ExternalSecretsProviderProperty = INodeProperties;

export type ExternalSecretsProviderState = 'connected' | 'tested' | 'initializing' | 'error';

export interface ExternalSecretsProvider {
	icon: string;
	name: string;
	displayName: string;
	connected: boolean;
	connectedAt: string | false;
	state: ExternalSecretsProviderState;
	data?: ExternalSecretsProviderData;
	properties?: ExternalSecretsProviderProperty[];
}

export type CloudUpdateLinkSourceType =
	| 'advanced-permissions'
	| 'canvas-nav'
	| 'concurrency'
	| 'custom-data-filter'
	| 'workflow_sharing'
	| 'credential_sharing'
	| 'settings-n8n-api'
	| 'audit-logs'
	| 'ldap'
	| 'log-streaming'
	| 'source-control'
	| 'sso'
	| 'usage_page'
	| 'settings-users'
	| 'variables'
	| 'community-nodes'
	| 'workflow-history'
	| 'worker-view'
	| 'external-secrets'
	| 'rbac'
	| 'debug';

export type UTMCampaign =
	| 'upgrade-custom-data-filter'
	| 'upgrade-canvas-nav'
	| 'upgrade-concurrency'
	| 'upgrade-workflow-sharing'
	| 'upgrade-credentials-sharing'
	| 'upgrade-api'
	| 'upgrade-audit-logs'
	| 'upgrade-ldap'
	| 'upgrade-log-streaming'
	| 'upgrade-source-control'
	| 'upgrade-sso'
	| 'open'
	| 'upgrade-users'
	| 'upgrade-variables'
	| 'upgrade-community-nodes'
	| 'upgrade-workflow-history'
	| 'upgrade-advanced-permissions'
	| 'upgrade-worker-view'
	| 'upgrade-external-secrets'
	| 'upgrade-rbac'
	| 'upgrade-debug';

export type N8nBanners = {
	[key in BannerName]: {
		priority: number;
		component: Component;
	};
};

export type AddedNode = {
	type: string;
	openDetail?: boolean;
	isAutoAdd?: boolean;
} & Partial<INodeUi>;

export type AddedNodeConnection = {
	from: { nodeIndex: number; outputIndex?: number; type?: NodeConnectionType };
	to: { nodeIndex: number; inputIndex?: number; type?: NodeConnectionType };
};

export type AddedNodesAndConnections = {
	nodes: AddedNode[];
	connections: AddedNodeConnection[];
};

export type ToggleNodeCreatorOptions = {
	createNodeActive: boolean;
	source?: NodeCreatorOpenSource;
	nodeCreatorView?: NodeFilterType;
	hasAddedNodes?: boolean;
};

export type AppliedThemeOption = 'light' | 'dark';
export type ThemeOption = AppliedThemeOption | 'system';

export type EnterpriseEditionFeatureKey =
	| 'AdvancedExecutionFilters'
	| 'Sharing'
	| 'Ldap'
	| 'LogStreaming'
	| 'Variables'
	| 'Saml'
	| 'SourceControl'
	| 'ExternalSecrets'
	| 'AuditLogs'
	| 'DebugInEditor'
	| 'WorkflowHistory'
	| 'WorkerView'
	| 'AdvancedPermissions';

export type EnterpriseEditionFeatureValue = keyof Omit<FrontendSettings['enterprise'], 'projects'>;

export interface IN8nPromptResponse {
	updated: boolean;
}

export type InputPanel = {
	nodeName?: string;
	run?: number;
	branch?: number;
	data: {
		isEmpty: boolean;
	};
};

export type OutputPanel = {
	branch?: number;
	data: {
		isEmpty: boolean;
	};
	editMode: {
		enabled: boolean;
		value: string;
	};
};

export type Draggable = {
	isDragging: boolean;
	type: string;
	data: string;
	dimensions: DOMRect | null;
	activeTarget: { id: string; stickyPosition: null | XYPosition } | null;
};

export type MainPanelType = 'regular' | 'dragless' | 'inputless' | 'unknown' | 'wide';

export type MainPanelDimensions = Record<
	MainPanelType,
	{
		relativeLeft: number;
		relativeRight: number;
		relativeWidth: number;
	}
>;<|MERGE_RESOLUTION|>--- conflicted
+++ resolved
@@ -318,35 +318,6 @@
 }
 
 // For workflow list we don't need the full workflow data
-<<<<<<< HEAD
-export type WorkflowResourceDB = Omit<
-	IWorkflowDb,
-	'nodes' | 'connections' | 'settings' | 'pinData' | 'versionId' | 'usedCredentials' | 'meta'
->;
-export interface IFolderDb {
-	resource: 'folder';
-	id: string;
-	name: string;
-	createdAt: number | string;
-	updatedAt: number | string;
-	workflowsCount?: number;
-	parentFolder?: { id: string; name: string };
-	homeProject?: ProjectSharingData;
-	tags?: ITag[];
-	sharedWithProjects?: ProjectSharingData[];
-}
-
-export type WorkflowListResourceDB = WorkflowResourceDB | IFolderDb;
-
-export type FolderCreateResponse = {
-	id: string;
-	name: string;
-	createdAt: string;
-	updatedAt: string;
-	parentFolder?: { id: string; name: string };
-};
-
-=======
 export type BaseResource = {
 	id: string;
 	name: string;
@@ -379,9 +350,13 @@
 	resource: 'folder';
 }
 
+export type FolderCreateResponse = Omit<
+	FolderListItem,
+	'workflowCount' | 'tags' | 'sharedWithProjects' | 'homeProject'
+>;
+
 export type WorkflowListResource = WorkflowListItem | FolderListItem;
 
->>>>>>> 0eae14e2
 // Identical to cli.Interfaces.ts
 export interface IWorkflowShortResponse {
 	id: string;
