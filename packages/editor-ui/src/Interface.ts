--- conflicted
+++ resolved
@@ -37,7 +37,6 @@
 	NodeParameterValueType,
 } from 'n8n-workflow';
 import { FAKE_DOOR_FEATURES } from './constants';
-import {ICredentialsDb} from "n8n";
 
 export * from 'n8n-design-system/src/types';
 
@@ -313,13 +312,9 @@
 	pinData?: IPinData;
 	sharedWith?: Array<Partial<IUser>>;
 	ownedBy?: Partial<IUser>;
-<<<<<<< HEAD
 	hash: string;
+	versionId: string;
 	usedCredentials?: Array<Partial<ICredentialsResponse>>;
-=======
-	versionId: string;
-	usedCredentials?: Array<Partial<ICredentialsDb>>;
->>>>>>> b7a18c57
 }
 
 // Identical to cli.Interfaces.ts
