--- conflicted
+++ resolved
@@ -38,11 +38,8 @@
 	IConnection,
 } from 'n8n-workflow';
 import { FAKE_DOOR_FEATURES } from './constants';
-<<<<<<< HEAD
 import {ICredentialsDb} from "n8n";
 import { BulkCommand, Undoable } from '@/models/history';
-=======
->>>>>>> 1fc17b5d
 
 export * from 'n8n-design-system/src/types';
 
