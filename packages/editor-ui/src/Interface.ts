
import {
	GenericValue,
	IConnections,
	ICredentialsDecrypted,
	ICredentialsEncrypted,
	ICredentialType,
	IDataObject,
	ILoadOptions,
	INode,
	INodeCredentials,
	INodeIssues,
	INodeParameters,
	INodePropertyOptions,
	INodeTypeDescription,
	INodeTypeNameVersion,
	IRunExecutionData,
	IRun,
	IRunData,
	ITaskData,
	ITelemetrySettings,
	IWorkflowSettings as IWorkflowSettingsWorkflow,
	WorkflowExecuteMode,
} from 'n8n-workflow';

declare module 'jsplumb' {
	interface PaintStyle {
		stroke?: string;
		fill?: string;
		strokeWidth?: number;
		outlineStroke?: string;
		outlineWidth?: number;
	}

	interface Anchor {
		lastReturnValue: number[];
	}

	interface Connection {
		__meta?: {
			sourceNodeName: string,
			sourceOutputIndex: number,
			targetNodeName: string,
			targetOutputIndex: number,
		};
		canvas?: HTMLElement;
		connector?: {
			setTargetEndpoint: (endpoint: Endpoint) => void;
			resetTargetEndpoint: () => void;
			bounds: {
				minX: number;
				maxX: number;
				minY: number;
				maxY: number;
			}
		};

		// bind(event: string, (connection: Connection): void;): void; // tslint:disable-line:no-any
		bind(event: string, callback: Function): void;
		removeOverlay(name: string): void;
		removeOverlays(): void;
		setParameter(name: string, value: any): void; // tslint:disable-line:no-any
		setPaintStyle(arg0: PaintStyle): void;
		addOverlay(arg0: any[]): void; // tslint:disable-line:no-any
		setConnector(arg0: any[]): void; // tslint:disable-line:no-any
		getUuids(): [string, string];
	}

	interface Endpoint {
		endpoint: any; // tslint:disable-line:no-any
		elementId: string;
		__meta?: {
			nodeName: string,
			nodeId: string,
			index: number,
			totalEndpoints: number;
		};
		getUuid(): string;
		getOverlay(name: string): any; // tslint:disable-line:no-any
		repaint(params?: object): void;
	}

	interface N8nPlusEndpoint extends Endpoint {
		setSuccessOutput(message: string): void;
		clearSuccessOutput(): void;
	}

	interface Overlay {
		setVisible(visible: boolean): void;
		setLocation(location: number): void;
		canvas?: HTMLElement;
	}

	interface OnConnectionBindInfo {
		originalSourceEndpoint: Endpoint;
		originalTargetEndpoint: Endpoint;
		getParameters(): { index: number };
	}
}

// EndpointOptions from jsplumb seems incomplete and wrong so we define an own one
export interface IEndpointOptions {
	anchor?: any; // tslint:disable-line:no-any
	createEndpoint?: boolean;
	dragAllowedWhenFull?: boolean;
	dropOptions?: any; // tslint:disable-line:no-any
	dragProxy?: any; // tslint:disable-line:no-any
	endpoint?: string;
	endpointStyle?: object;
	endpointHoverStyle?: object;
	isSource?: boolean;
	isTarget?: boolean;
	maxConnections?: number;
	overlays?: any; // tslint:disable-line:no-any
	parameters?: any; // tslint:disable-line:no-any
	uuid?: string;
	enabled?: boolean;
	cssClass?: string;
}

export interface IUpdateInformation {
	name: string;
	key: string;
	value: string | number; // with null makes problems in NodeSettings.vue
	node?: string;
	oldValue?: string | number;
}

export interface INodeUpdatePropertiesInformation {
	name: string; // Node-Name
	properties: {
		[key: string]: IDataObject;
	};
}

export type XYPosition = [number, number];

export type MessageType = 'success' | 'warning' | 'info' | 'error';

export interface INodeUi extends INode {
	position: XYPosition;
	color?: string;
	notes?: string;
	issues?: INodeIssues;
	name: string;
}

export interface INodeTypesMaxCount {
	[key: string]: {
		exist: number;
		max: number;
		nodeNames: string[];
	};
}

export interface IExternalHooks {
	run(eventName: string, metadata?: IDataObject): Promise<void>;
}

export interface IRestApi {
	getActiveWorkflows(): Promise<string[]>;
	getActivationError(id: string): Promise<IActivationError | undefined >;
	getCurrentExecutions(filter: object): Promise<IExecutionsCurrentSummaryExtended[]>;
	getPastExecutions(filter: object, limit: number, lastId?: string | number, firstId?: string | number): Promise<IExecutionsListResponse>;
	stopCurrentExecution(executionId: string): Promise<IExecutionsStopData>;
	makeRestApiRequest(method: string, endpoint: string, data?: any): Promise<any>; // tslint:disable-line:no-any
	getCredentialTranslation(credentialType: string): Promise<object>;
	getNodeTranslationHeaders(): Promise<INodeTranslationHeaders>;
	getNodeTypes(onlyLatest?: boolean): Promise<INodeTypeDescription[]>;
	getNodesInformation(nodeInfos: INodeTypeNameVersion[]): Promise<INodeTypeDescription[]>;
	getNodeParameterOptions(sendData: { nodeTypeAndVersion: INodeTypeNameVersion, path: string, methodName?: string, loadOptions?: ILoadOptions, currentNodeParameters: INodeParameters, credentials?: INodeCredentials }): Promise<INodePropertyOptions[]> ;
	removeTestWebhook(workflowId: string): Promise<boolean>;
	runWorkflow(runData: IStartRunData): Promise<IExecutionPushResponse>;
	createNewWorkflow(sendData: IWorkflowDataUpdate): Promise<IWorkflowDb>;
	updateWorkflow(id: string, data: IWorkflowDataUpdate): Promise<IWorkflowDb>;
	deleteWorkflow(name: string): Promise<void>;
	getWorkflow(id: string): Promise<IWorkflowDb>;
	getWorkflows(filter?: object): Promise<IWorkflowShortResponse[]>;
	getWorkflowFromUrl(url: string): Promise<IWorkflowDb>;
	getExecution(id: string): Promise<IExecutionResponse>;
	deleteExecutions(sendData: IExecutionDeleteFilter): Promise<void>;
	retryExecution(id: string, loadWorkflow?: boolean): Promise<boolean>;
	getTimezones(): Promise<IDataObject>;
	getBinaryBufferString(dataPath: string): Promise<string>;
}

export interface INodeTranslationHeaders {
	data: {
		[key: string]: {
			displayName: string;
			description: string;
		},
	};
}

export interface IBinaryDisplayData {
	index: number;
	key: string;
	node: string;
	outputIndex: number;
	runIndex: number;
}

export interface IStartRunData {
	workflowData: IWorkflowData;
	startNodes?: string[];
	destinationNode?: string;
	runData?: IRunData;
}

export interface IRunDataUi {
	node?: string;
	workflowData: IWorkflowData;
}

export interface ITableData {
	columns: string[];
	data: GenericValue[][];
}

export interface IVariableItemSelected {
	variable: string;
}

export interface IVariableSelectorOption {
	name: string;
	key?: string;
	value?: string;
	options?: IVariableSelectorOption[] | null;
	allowParentSelect?: boolean;
	dataType?: string;
}

// Simple version of n8n-workflow.Workflow
export interface IWorkflowData {
	id?: string | number;
	name?: string;
	active?: boolean;
	nodes: INode[];
	connections: IConnections;
	settings?: IWorkflowSettings;
	tags?: string[];
}

export interface IWorkflowDataUpdate {
	id?: string | number;
	name?: string;
	nodes?: INode[];
	connections?: IConnections;
	settings?: IWorkflowSettings;
	active?: boolean;
	tags?: ITag[] | string[]; // string[] when store or requested, ITag[] from API response
}

export interface IWorkflowTemplate {
	id: number;
	name: string;
	workflow: {
		nodes: INodeUi[];
		connections: IConnections;
	};
}

// Almost identical to cli.Interfaces.ts
export interface IWorkflowDb {
	id: string;
	name: string;
	active: boolean;
	createdAt: number | string;
	updatedAt: number | string;
	nodes: INodeUi[];
	connections: IConnections;
	settings?: IWorkflowSettings;
	tags?: ITag[] | string[]; // string[] when store or requested, ITag[] from API response
}

// Identical to cli.Interfaces.ts
export interface IWorkflowShortResponse {
	id: string;
	name: string;
	active: boolean;
	createdAt: number | string;
	updatedAt: number | string;
	tags: ITag[];
}


// Identical or almost identical to cli.Interfaces.ts

export interface IActivationError {
	time: number;
	error: {
		message: string;
	};
}

export interface ICredentialsResponse extends ICredentialsEncrypted {
	id: string;
	createdAt: number | string;
	updatedAt: number | string;
}

export interface ICredentialsBase {
	createdAt: number | string;
	updatedAt: number | string;
}

export interface ICredentialsDecryptedResponse extends ICredentialsBase, ICredentialsDecrypted{
	id: string;
}

export interface IExecutionBase {
	id?: number | string;
	finished: boolean;
	mode: WorkflowExecuteMode;
	retryOf?: string;
	retrySuccessId?: string;
	startedAt: Date;
	stoppedAt?: Date;
	workflowId?: string; // To be able to filter executions easily //
}

export interface IExecutionFlatted extends IExecutionBase {
	data: string;
	workflowData: IWorkflowDb;
}

export interface IExecutionFlattedResponse extends IExecutionFlatted {
	id: string;
}

export interface IExecutionPushResponse {
	executionId?: string;
	waitingForWebhook?: boolean;
}

export interface IExecutionResponse extends IExecutionBase {
	id: string;
	data: IRunExecutionData;
	workflowData: IWorkflowDb;
}

export interface IExecutionShortResponse {
	id: string;
	workflowData: {
		id: string;
		name: string;
	};
	mode: WorkflowExecuteMode;
	finished: boolean;
	startedAt: Date;
	stoppedAt: Date;
	executionTime?: number;
}

export interface IExecutionsListResponse {
	count: number;
	results: IExecutionsSummary[];
	estimated: boolean;
}

export interface IExecutionsCurrentSummaryExtended {
	id: string;
	finished?: boolean;
	mode: WorkflowExecuteMode;
	retryOf?: string;
	retrySuccessId?: string;
	startedAt: Date;
	stoppedAt?: Date;
	workflowId: string;
	workflowName?: string;
}

export interface IExecutionsStopData {
	finished?: boolean;
	mode: WorkflowExecuteMode;
	startedAt: Date;
	stoppedAt: Date;
}

export interface IExecutionsSummary {
	id: string;
	mode: WorkflowExecuteMode;
	finished?: boolean;
	retryOf?: string;
	retrySuccessId?: string;
	waitTill?: Date;
	startedAt: Date;
	stoppedAt?: Date;
	workflowId: string;
	workflowName?: string;
}

export interface IExecutionDeleteFilter {
	deleteBefore?: Date;
	filters?: IDataObject;
	ids?: string[];
}

export type IPushDataType = IPushData['type'];

export type IPushData =
	| PushDataExecutionFinished
	| PushDataExecutionStarted
	| PushDataExecuteAfter
	| PushDataExecuteBefore
	| PushDataConsoleMessage
	| PushDataTestWebhook;

type PushDataExecutionFinished = {
	data: IPushDataExecutionFinished;
	type: 'executionFinished';
};

type PushDataExecutionStarted = {
	data: IPushDataExecutionStarted;
	type: 'executionStarted';
};

type PushDataExecuteAfter = {
	data: IPushDataNodeExecuteAfter;
	type: 'nodeExecuteAfter';
};

type PushDataExecuteBefore = {
	data: IPushDataNodeExecuteBefore;
	type: 'nodeExecuteBefore';
};

type PushDataConsoleMessage = {
	data: IPushDataConsoleMessage;
	type: 'sendConsoleMessage';
};

type PushDataTestWebhook = {
	data: IPushDataTestWebhook;
	type: 'testWebhookDeleted' | 'testWebhookReceived';
};

export interface IPushDataExecutionStarted {
	executionId: string;
	mode: WorkflowExecuteMode;
	startedAt: Date;
	retryOf?: string;
	workflowId: string;
	workflowName?: string;
}

export interface IPushDataExecutionFinished {
	data: IRun;
	executionId: string;
	retryOf?: string;
}

export interface IPushDataExecutionStarted {
	executionId: string;
}

export interface IPushDataNodeExecuteAfter {
	data: ITaskData;
	executionId: string;
	nodeName: string;
}

export interface IPushDataNodeExecuteBefore {
	executionId: string;
	nodeName: string;
}

export interface IPushDataTestWebhook {
	executionId: string;
	workflowId: string;
}

export interface IPushDataConsoleMessage {
	source: string;
	messages: string[];
}

export interface IVersionNotificationSettings {
	enabled: boolean;
	endpoint: string;
	infoUrl: string;
}

export type IPersonalizationSurveyAnswersV1 = {
	codingSkill?: string | null;
	companyIndustry?: string[] | null;
	companySize?: string | null;
	otherCompanyIndustry?: string | null;
	otherWorkArea?: string | null;
	workArea?: string[] | string | null;
};

export type IPersonalizationSurveyAnswersV2 = {
	version: 'v2';
	automationGoal?: string | null;
	codingSkill?: string | null;
	companyIndustryExtended?: string[] | null;
	companySize?: string | null;
	companyType?: string | null;
	mspFocus?: string[] | null;
	mspFocusOther?: string | null;
	otherAutomationGoal?: string | null;
	otherCompanyIndustryExtended?: string[] | null;
};

export interface IN8nPrompts {
	message: string;
	title: string;
	showContactPrompt: boolean;
	showValueSurvey: boolean;
}

export interface IN8nValueSurveyData {
	[key: string]: string;
}

export interface IN8nPromptResponse {
	updated: boolean;
}

export interface IUserManagementConfig {
	enabled: boolean;
	showSetupOnFirstLoad?: boolean;
	smtpSetup: boolean;
}

export interface IPermissionGroup {
	loginStatus?: ILogInStatus[];
	role?: IRole[];
	um?: boolean;
}

export interface IPermissions {
	allow?: IPermissionGroup;
	deny?: IPermissionGroup;
}

export interface IUserPermissions {
	[category: string]: {
		[permission: string]: IPermissions;
	};
}

export interface ITemplatesCollection {
	id: number;
	name: string;
	nodes: ITemplatesNode[];
	workflows: Array<{id: number}>;
}

interface ITemplatesImage {
	id: number;
	url: string;
}

interface ITemplatesCollectionExtended extends ITemplatesCollection {
	description: string | null;
	image: ITemplatesImage[];
	categories: ITemplatesCategory[];
	createdAt: string;
}

export interface ITemplatesCollectionFull extends ITemplatesCollectionExtended {
	full: true;
}

export interface ITemplatesCollectionResponse extends ITemplatesCollectionExtended {
	workflows: ITemplatesWorkflow[];
}

export interface ITemplatesWorkflow {
	id: number;
	createdAt: string;
	name: string;
	nodes: ITemplatesNode[];
	totalViews: number;
	user: {
		username: string;
	};
}

export interface ITemplatesWorkflowResponse extends ITemplatesWorkflow, IWorkflowTemplate {
	description: string | null;
	image: ITemplatesImage[];
	categories: ITemplatesCategory[];
}

export interface ITemplatesWorkflowFull extends ITemplatesWorkflowResponse {
	full: true;
}

export interface ITemplatesQuery {
	categories: number[];
	search: string;
}

export interface ITemplatesCategory {
	id: number;
	name: string;
}

export interface IN8nUISettings {
	endpointWebhook: string;
	endpointWebhookTest: string;
	saveDataErrorExecution: string;
	saveDataSuccessExecution: string;
	saveManualExecutions: boolean;
	timezone: string;
	executionTimeout: number;
	maxExecutionTimeout: number;
	oauthCallbackUrls: {
		oauth1: string;
		oauth2: string;
	};
	urlBaseWebhook: string;
	versionCli: string;
	n8nMetadata?: {
		[key: string]: string | number | undefined;
	};
	versionNotifications: IVersionNotificationSettings;
	instanceId: string;
	personalizationSurveyEnabled: boolean;
	telemetry: ITelemetrySettings;
	userManagement: IUserManagementConfig;
	defaultLocale: string;
	workflowTagsDisabled: boolean;
	logLevel: ILogLevel;
	deploymentType: string;
	templates: {
		enabled: boolean;
		host: string;
	};
}

export interface IWorkflowSettings extends IWorkflowSettingsWorkflow {
	errorWorkflow?: string;
	saveDataErrorExecution?: string;
	saveDataSuccessExecution?: string;
	saveManualExecutions?: boolean;
	timezone?: string;
	executionTimeout?: number;
}

export interface ITimeoutHMS {
	hours: number;
	minutes: number;
	seconds: number;
}

export type WorkflowTitleStatus = 'EXECUTING' | 'IDLE' | 'ERROR';

export type MenuItemType = 'link';
export type MenuItemPosition = 'top' | 'bottom';

export interface IMenuItem {
	id: string;
	type: MenuItemType;
	position?: MenuItemPosition;
	properties: ILinkMenuItemProperties;
}

export interface ILinkMenuItemProperties {
	title: string;
	icon: string;
	href: string;
	newWindow?: boolean;
}

export interface ISubcategoryItemProps {
	subcategory: string;
	description: string;
}

export interface INodeItemProps {
	subcategory: string;
	nodeType: INodeTypeDescription;
}

export interface ICategoryItemProps {
	expanded: boolean;
}

export interface INodeCreateElement {
	type: 'node' | 'category' | 'subcategory';
	category: string;
	key: string;
	includedByTrigger?: boolean;
	includedByRegular?: boolean;
	properties: ISubcategoryItemProps | INodeItemProps | ICategoryItemProps;
}

export interface ICategoriesWithNodes {
	[category: string]: {
		[subcategory: string]: {
			regularCount: number;
			triggerCount: number;
			nodes: INodeCreateElement[];
		};
	};
}

export interface ITag {
	id: string;
	name: string;
	usageCount?: number;
}

export interface ITagRow {
	tag?: ITag;
	usage?: string;
	create?: boolean;
	disable?: boolean;
	update?: boolean;
	delete?: boolean;
	canDelete?: boolean;
}

export interface IVersion {
	name: string;
	nodes: IVersionNode[];
	createdAt: string;
	description: string;
	documentationUrl: string;
	hasBreakingChange: boolean;
	hasSecurityFix: boolean;
	hasSecurityIssue: boolean;
	securityIssueFixVersion: string;
}

export interface IVersionNode {
	name: string;
	displayName: string;
	icon: string;
	defaults: INodeParameters;
	iconData: {
		type: string;
		icon?: string;
		fileBuffer?: string;
	};
	typeVersion?: number;
}

export interface ITemplatesNode extends IVersionNode {
	categories?: ITemplatesCategory[];
}

export interface IRootState {
	activeExecutions: IExecutionsCurrentSummaryExtended[];
	activeWorkflows: string[];
	activeActions: string[];
	activeCredentialType: string | null;
	activeNode: string | null;
	baseUrl: string;
	defaultLocale: string;
	endpointWebhook: string;
	endpointWebhookTest: string;
	executionId: string | null;
	executingNode: string | null;
	executionWaitingForWebhook: boolean;
	pushConnectionActive: boolean;
	saveDataErrorExecution: string;
	saveDataSuccessExecution: string;
	saveManualExecutions: boolean;
	timezone: string;
	stateIsDirty: boolean;
	executionTimeout: number;
	maxExecutionTimeout: number;
	versionCli: string;
	oauthCallbackUrls: object;
	n8nMetadata: object;
	workflowExecutionData: IExecutionResponse | null;
	lastSelectedNode: string | null;
	lastSelectedNodeOutputIndex: number | null;
	nodeIndex: Array<string | null>;
	nodeTypes: INodeTypeDescription[];
	nodeViewOffsetPosition: XYPosition;
	nodeViewMoveInProgress: boolean;
	selectedNodes: INodeUi[];
	sessionId: string;
	urlBaseWebhook: string;
	workflow: IWorkflowDb;
	sidebarMenuItems: IMenuItem[];
	instanceId: string;
}

export interface ICredentialTypeMap {
	[name: string]: ICredentialType;
}

export interface ICredentialMap {
	[name: string]: ICredentialsResponse;
}

export interface ICredentialsState {
	credentialTypes: ICredentialTypeMap;
	credentials: ICredentialMap;
}

export interface ITagsState {
	tags: { [id: string]: ITag };
	isLoading: boolean;
	fetchedAll: boolean;
	fetchedUsageCount: boolean;
}

export interface IModalState {
	open: boolean;
	mode?: string | null;
	activeId?: string | null;
}

export interface IUiState {
	sidebarMenuCollapsed: boolean;
	modalStack: string[];
	modals: {
		[key: string]: IModalState;
	};
	isPageLoading: boolean;
	currentView: string;
}

export type ILogLevel = 'info' | 'debug' | 'warn' | 'error' | 'verbose';

export interface ISettingsState {
	settings: IN8nUISettings;
	promptsData: IN8nPrompts;
	userManagement: IUserManagementConfig;
	templatesEndpointHealthy: boolean;
}

export interface ITemplateState {
	categories: {[id: string]: ITemplatesCategory};
	collections: {[id: string]: ITemplatesCollection};
	workflows: {[id: string]: ITemplatesWorkflow};
	workflowSearches: {
		[search: string]: {
			workflowIds: string[];
			totalWorkflows: number;
			loadingMore?: boolean;
		}
	};
	collectionSearches: {
		[search: string]: {
			collectionIds: string[];
		}
	};
	currentSessionId: string;
	previousSessionId: string;
}

export interface IVersionsState {
	versionNotificationSettings: IVersionNotificationSettings;
	nextVersions: IVersion[];
	currentVersion: IVersion | undefined;
}

export interface IUsersState {
	currentUserId: null | string;
	users: {[userId: string]: IUser};
}

export interface IWorkflowsState {
}

export interface IRestApiContext {
	baseUrl: string;
	sessionId: string;
}

export interface IZoomConfig {
	scale: number;
	offset: XYPosition;
}

export interface IBounds {
	minX: number;
	minY: number;
	maxX: number;
	maxY: number;
}

export type ILogInStatus = 'LoggedIn' | 'LoggedOut';

export type IRole = 'default' | 'owner' | 'member';

export interface IUserResponse {
	id: string;
	firstName?: string;
	lastName?: string;
	email?: string;
	globalRole?: {
		name: IRole;
		id: string;
	};
<<<<<<< HEAD
	personalizationAnswers?: IPersonalizationSurveyAnswersV1 | IPersonalizationSurveyAnswersV2 | null;
=======
	personalizationAnswers?: IPersonalizationSurveyAnswers | null;
	isPending: boolean;
>>>>>>> b39af7e4
}

export interface IInviteResponse {
	user: {
		id: string;
		email: string;
	};
	error?: string;
}

export interface IUser extends IUserResponse {
	isDefaultUser: boolean;
	isPendingUser: boolean;
	isOwner: boolean;
	fullName?: string;
}

export type Rule = { name: string; config?: any}; // tslint:disable-line:no-any

export type RuleGroup = {
	rules: Array<Rule | RuleGroup>;
	defaultError?: string;
};

export type IValidator = {
	validate: Function;
};

export type IFormInput = {
	name: string;
	initialValue?: string | number | boolean | null;
	properties: {
		label?: string;
		type?: "text" | "email" | "password" | 'select' | 'multi-select';
		maxlength?: number;
		required?: boolean;
		showRequiredAsterisk?: boolean;
		validators?: {
			[name: string]: IValidator;
		};
		validationRules?: Array<Rule | RuleGroup>;
		validateOnBlur?: boolean;
		infoText?: string;
		placeholder?: string;
		options?: Array<{label: string; value: string}>;
		autocomplete?: 'off' | 'new-password' | 'current-password' | 'given-name' | 'family-name' | 'email'; // https://developer.mozilla.org/en-US/docs/Web/HTML/Attributes/autocomplete
	}
};

export type IFormInputs = IFormInput[];

export type IFormBoxConfig = {
	title: string;
	buttonText?: string;
	secondaryButtonText?: string;
	inputs: IFormInputs;
	redirectLink?: string;
	redirectText?: string;
};<|MERGE_RESOLUTION|>--- conflicted
+++ resolved
@@ -894,12 +894,8 @@
 		name: IRole;
 		id: string;
 	};
-<<<<<<< HEAD
 	personalizationAnswers?: IPersonalizationSurveyAnswersV1 | IPersonalizationSurveyAnswersV2 | null;
-=======
-	personalizationAnswers?: IPersonalizationSurveyAnswers | null;
 	isPending: boolean;
->>>>>>> b39af7e4
 }
 
 export interface IInviteResponse {
