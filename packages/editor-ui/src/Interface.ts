--- conflicted
+++ resolved
@@ -748,11 +748,7 @@
 
 export interface INodeMetadata {
 	parametersLastUpdatedAt?: number;
-<<<<<<< HEAD
-};
-=======
-}
->>>>>>> a89be650
+}
 
 export interface IRootState {
 	activeExecutions: IExecutionsCurrentSummaryExtended[];
@@ -971,14 +967,7 @@
 export interface ITab {
 	value: string | number;
 	label?: string;
-<<<<<<< HEAD
-	href?: string,
-	icon?: string;
-	align?: 'right';
-};
-=======
 	href?: string;
 	icon?: string;
 	align?: 'right';
-}
->>>>>>> a89be650
+}