--- conflicted
+++ resolved
@@ -23,11 +23,8 @@
 	ONBOARDING_CALL_SIGNUP_MODAL_KEY,
 	FAKE_DOOR_FEATURES,
 	COMMUNITY_PACKAGE_MANAGE_ACTIONS,
-<<<<<<< HEAD
+	MAIN_NODE_PANEL_WIDTH,
 	IMPORT_CURL,
-=======
-	MAIN_NODE_PANEL_WIDTH,
->>>>>>> 7aa40bf9
 } from '@/constants';
 import Vue from 'vue';
 import { ActionContext, Module } from 'vuex';
@@ -330,14 +327,10 @@
 			context.commit('setActiveId', { name: DELETE_USER_MODAL_KEY, id });
 			context.commit('openModal', DELETE_USER_MODAL_KEY);
 		},
-<<<<<<< HEAD
 		setCommand: async (context: ActionContext<IUiState, IRootState>, { command }: {command: string}) => {
 			context.commit('setCurlCommand', { name: IMPORT_CURL, command });
 		},
 		openExisitngCredential: async (context: ActionContext<IUiState, IRootState>, { id }: {id: string}) => {
-=======
-		openExistingCredential: async (context: ActionContext<IUiState, IRootState>, { id }: {id: string}) => {
->>>>>>> 7aa40bf9
 			context.commit('setActiveId', { name: CREDENTIAL_EDIT_MODAL_KEY, id });
 			context.commit('setMode', { name: CREDENTIAL_EDIT_MODAL_KEY, mode: 'edit' });
 			context.commit('openModal', CREDENTIAL_EDIT_MODAL_KEY);
