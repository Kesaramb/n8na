--- conflicted
+++ resolved
@@ -84,16 +84,14 @@
 		templatesHost: (state): string  => {
 			return state.settings.templates.host;
 		},
-<<<<<<< HEAD
 		isOnboardingCallPromptFeatureEnabled: (state): boolean => {
 			return state.onboardingCallPromptEnabled;
-=======
+		},
 		isCommunityNodesFeatureEnabled: (state): boolean => {
 			return state.settings.communityNodesEnabled;
 		},
 		isQueueModeEnabled: (state): boolean => {
 			return state.settings.executionMode === 'queue';
->>>>>>> 08841f05
 		},
 	},
 	mutations: {
