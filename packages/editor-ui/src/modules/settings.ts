--- conflicted
+++ resolved
@@ -148,7 +148,6 @@
 				return e;
 			}
 		},
-<<<<<<< HEAD
 		async skipOwnerSetup(context: ActionContext<ISettingsState, IRootState>) {
 			try {
 				context.commit('stopShowingSetupPage');
@@ -157,12 +156,11 @@
 			} catch (e) {
 				return e;
 			}
-=======
+		},
 		async testTemplatesEndpoint(context: ActionContext<ISettingsState, IRootState>) {
 			const timeout = new Promise((_, reject) => setTimeout(() => reject(), 2000));
 			await Promise.race([testHealthEndpoint(context.getters.templatesHost), timeout]);
 			context.commit('setTemplatesEndpointHealthy', true);
->>>>>>> b39af7e4
 		},
 	},
 };
