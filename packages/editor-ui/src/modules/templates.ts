import { getCollectionById, getTemplateById, getTemplates } from '@/api/templates';
import { ActionContext, Module } from 'vuex';
import {
	IRootState,
	IN8nCollectionResponse,
	IN8nCollection,
	IN8nSearchResponse,
	IN8nSearchData,
	IN8nTemplate,
	IN8nTemplateResponse,
	ITemplateCategory,
	ITemplateCollection,
	ITemplateState,
} from '../Interface';

import Vue from 'vue';

const module: Module<ITemplateState, IRootState> = {
	namespaced: true,
	state: {
		categories: [],
		collection: {} as ITemplateCollection,
		collections: [],
		templates: [],
		template: {} as IN8nTemplate,
		totalworkflow: null,
	},
	getters: {
		getCategories(state: ITemplateState) {
			return state.categories;
		},
		getCollection(state: ITemplateState) {
			return state.collection;
		},
		getCollections(state: ITemplateState) {
			return state.collections;
		},
		getTemplates(state: ITemplateState) {
			return state.templates;
		},
		getTemplate(state: ITemplateState) {
			return state.template;
		},
		getTotalWorkflows(state: ITemplateState) {
			return state.totalworkflow;
		},
	},
	mutations: {
		appendWorkflows(state: ITemplateState, templates: IN8nTemplate[]) {
			Vue.set(state, 'templates', state.templates.concat(templates));
		},
		setCategories(state: ITemplateState, categories: ITemplateCategory[]) {
			Vue.set(state, 'categories', categories);
		},
		setCollection(state: ITemplateState, collection: IN8nCollection) {
			Vue.set(state, 'collection', collection);
		},
		setCollections(state: ITemplateState, collections: ITemplateCollection[]) {
			Vue.set(state, 'collections', collections);
		},
		setTemplate(state: ITemplateState, template: IN8nTemplate) {
			Vue.set(state, 'template', template);
		},
		setTotalWorkflows(state: ITemplateState, totalworkflow: number) {
			state.totalworkflow = totalworkflow;
		},
		setWorkflows(state: ITemplateState, templates: IN8nTemplate[]) {
			Vue.set(state, 'templates', templates);
		},
	},
	actions: {
		async getCollectionById(context: ActionContext<ITemplateState, IRootState>, collectionId: string) {
			const apiEndpoint: string = context.rootGetters['settings/templatesHost'];
			const response: IN8nCollectionResponse = await getCollectionById(collectionId, apiEndpoint);
			const collection: IN8nCollection = response.data.collection;

			context.commit('setCollection', collection);
			return collection;
		},
		async getTemplateById(context: ActionContext<ITemplateState, IRootState>, templateId: string) {
			const apiEndpoint: string = context.rootGetters['settings/templatesHost'];
			const response: IN8nTemplateResponse = await getTemplateById(templateId, apiEndpoint);
			const template: IN8nTemplate = response.data.workflow;

			context.commit('setTemplate', template);
			return template;
		},
		async getSearchResults(context: ActionContext<ITemplateState, IRootState>, { numberOfResults = 10, search , category, skip = 0, fetchCategories = false }): Promise<IN8nSearchData | null> {
			const searchQuery = search.length || category ? true : false;
			const allData = fetchCategories ? fetchCategories : !searchQuery;

<<<<<<< HEAD
				if (skip) {
					context.commit('appendWorkflows', results.workflows);
				} else {
					context.commit('setCollections', results.collections);
					context.commit('setTotalWorkflows', results.totalworkflow);
					context.commit('setWorkflows', results.workflows);
				}
				return results;
			} catch(e) {
				return null;
=======
			const apiEndpoint: string = context.rootGetters['settings/templatesHost'];
			const payload: IN8nSearchResponse = await getTemplates(numberOfResults, skip, category, search, allData, !allData, apiEndpoint);
			const results : IN8nSearchData = payload.data;
			if (allData) {
				const categories = results.categories.map((category: ITemplateCategory) => {
					category.selected = false;
					return category;
				});
				context.commit('setCategories', categories);
			}

			if (skip) {
				context.commit('appendWorkflows', results.workflows);
			} else {
				context.commit('setCollections', results.collections);
				context.commit('setTotalWorkflows', results.totalworkflow);
				context.commit('setWorkflows', results.workflows);
>>>>>>> 45e8939e
			}
			return results;
		},
	},
};

export default module;<|MERGE_RESOLUTION|>--- conflicted
+++ resolved
@@ -89,18 +89,6 @@
 			const searchQuery = search.length || category ? true : false;
 			const allData = fetchCategories ? fetchCategories : !searchQuery;
 
-<<<<<<< HEAD
-				if (skip) {
-					context.commit('appendWorkflows', results.workflows);
-				} else {
-					context.commit('setCollections', results.collections);
-					context.commit('setTotalWorkflows', results.totalworkflow);
-					context.commit('setWorkflows', results.workflows);
-				}
-				return results;
-			} catch(e) {
-				return null;
-=======
 			const apiEndpoint: string = context.rootGetters['settings/templatesHost'];
 			const payload: IN8nSearchResponse = await getTemplates(numberOfResults, skip, category, search, allData, !allData, apiEndpoint);
 			const results : IN8nSearchData = payload.data;
@@ -118,7 +106,6 @@
 				context.commit('setCollections', results.collections);
 				context.commit('setTotalWorkflows', results.totalworkflow);
 				context.commit('setWorkflows', results.workflows);
->>>>>>> 45e8939e
 			}
 			return results;
 		},
