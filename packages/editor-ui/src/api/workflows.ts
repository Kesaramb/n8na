import type {
	IExecutionResponse,
	IExecutionsCurrentSummaryExtended,
	IRestApiContext,
	IWorkflowDb,
	NewWorkflowResponse,
} from '@/Interface';
import type { ExecutionFilters, ExecutionOptions, IDataObject } from 'n8n-workflow';
import { makeRestApiRequest } from '@/utils/apiUtils';

export async function getNewWorkflow(context: IRestApiContext, data?: IDataObject) {
	const response = await makeRestApiRequest<NewWorkflowResponse>(
		context,
		'GET',
		'/workflows/new',
		data,
	);
	return {
		name: response.name,
		onboardingFlowEnabled: response.onboardingFlowEnabled === true,
		settings: response.defaultSettings,
	};
}

export async function getWorkflow(context: IRestApiContext, id: string, filter?: object) {
	const sendData = filter ? { filter } : undefined;

	return await makeRestApiRequest<IWorkflowDb>(context, 'GET', `/workflows/${id}`, sendData);
}

export async function getWorkflows(context: IRestApiContext, filter?: object) {
	return await makeRestApiRequest<IWorkflowDb[]>(context, 'GET', '/workflows', {
		includeScopes: true,
		...(filter ? { filter } : {}),
	});
}

export async function getActiveWorkflows(context: IRestApiContext) {
	return await makeRestApiRequest<string[]>(context, 'GET', '/active-workflows');
}

export async function getActiveExecutions(context: IRestApiContext, filter: IDataObject) {
	const output = await makeRestApiRequest(context, 'GET', '/executions', { filter });

	return output.results;
}

export async function getExecutions(
	context: IRestApiContext,
	filter?: ExecutionFilters,
	options?: ExecutionOptions,
): Promise<{ count: number; results: IExecutionsCurrentSummaryExtended[]; estimated: boolean }> {
	return await makeRestApiRequest(context, 'GET', '/executions', { filter, ...options });
}

export async function getExecutionData(context: IRestApiContext, executionId: string) {
<<<<<<< HEAD
	return await makeRestApiRequest(context, 'GET', `/executions/${executionId}`);
}

export async function getWorkflowWithVersion(
	context: IRestApiContext,
	id: string,
	filter?: object,
) {
	const sendData = filter ? { filter } : undefined;

	return makeRestApiRequest(context, 'GET', `/workflows-with-versions/${id}`, sendData);
=======
	return await makeRestApiRequest<IExecutionResponse | null>(
		context,
		'GET',
		`/executions/${executionId}`,
	);
>>>>>>> 301e846c
}<|MERGE_RESOLUTION|>--- conflicted
+++ resolved
@@ -54,8 +54,11 @@
 }
 
 export async function getExecutionData(context: IRestApiContext, executionId: string) {
-<<<<<<< HEAD
-	return await makeRestApiRequest(context, 'GET', `/executions/${executionId}`);
+	return await makeRestApiRequest<IExecutionResponse | null>(
+		context,
+		'GET',
+		`/executions/${executionId}`,
+	);
 }
 
 export async function getWorkflowWithVersion(
@@ -65,12 +68,5 @@
 ) {
 	const sendData = filter ? { filter } : undefined;
 
-	return makeRestApiRequest(context, 'GET', `/workflows-with-versions/${id}`, sendData);
-=======
-	return await makeRestApiRequest<IExecutionResponse | null>(
-		context,
-		'GET',
-		`/executions/${executionId}`,
-	);
->>>>>>> 301e846c
+	return await makeRestApiRequest(context, 'GET', `/workflows-with-versions/${id}`, sendData);
 }