import Vue from 'vue';

import ChangePasswordView from './views/ChangePasswordView.vue';
import ErrorView from './views/ErrorView.vue';
import ForgotMyPasswordView from './views/ForgotMyPasswordView.vue';
import MainHeader from '@/components/MainHeader/MainHeader.vue';
import MainSidebar from '@/components/MainSidebar.vue';
import NodeView from '@/views/NodeView.vue';
import SettingsPersonalView from './views/SettingsPersonalView.vue';
import SettingsUsersView from './views/SettingsUsersView.vue';
import SettingsCommunityNodesView from './views/SettingsCommunityNodesView.vue';
import SettingsApiView from './views/SettingsApiView.vue';
import SettingsFakeDoorView from './views/SettingsFakeDoorView.vue';
import SetupView from './views/SetupView.vue';
import SigninView from './views/SigninView.vue';
import SignupView from './views/SignupView.vue';
import Router, { Route } from 'vue-router';

import TemplatesCollectionView from '@/views/TemplatesCollectionView.vue';
import TemplatesWorkflowView from '@/views/TemplatesWorkflowView.vue';
import TemplatesSearchView from '@/views/TemplatesSearchView.vue';
import CredentialsView from '@/views/CredentialsView.vue';
import { Store } from 'vuex';
import { IPermissions, IRootState, IWorkflowsState } from './Interface';
import { LOGIN_STATUS, ROLE } from './modules/userHelpers';
import { RouteConfigSingleView } from 'vue-router/types/router';
import { VIEWS } from './constants';
import { store } from './store';
import e from 'express';

Vue.use(Router);

interface IRouteConfig extends RouteConfigSingleView {
	meta: {
		nodeView?: boolean;
		templatesEnabled?: boolean;
		getRedirect?: (store: Store<IRootState>) => {name: string} | false;
		permissions: IPermissions;
		telemetry?: {
			disabled?: true;
			getProperties: (route: Route, store: Store<IRootState>) => object;
		};
		scrollOffset?: number;
	};
}

function getTemplatesRedirect(store: Store<IRootState>) {
	const isTemplatesEnabled: boolean = store.getters['settings/isTemplatesEnabled'];
	if (!isTemplatesEnabled) {
		return {name: VIEWS.NOT_FOUND};
	}

	return false;
}

const router = new Router({
	mode: 'history',
	// @ts-ignore
<<<<<<< HEAD
	base: window.BASE_PATH === '/%BASE_PATH%/' ? '/' : window.BASE_PATH,
=======
	base: window.BASE_PATH === '/{{BASE_PATH}}/' ? '/' : window.BASE_PATH,
>>>>>>> 1b320cd8
	scrollBehavior(to, from, savedPosition) {
		// saved position == null means the page is NOT visited from history (back button)
		if (savedPosition === null && to.name === VIEWS.TEMPLATES && to.meta) {
			// for templates view, reset scroll position in this case
			to.meta.setScrollPosition(0);
		}
	},
	routes: [
		{
			path: '/',
			name: VIEWS.HOMEPAGE,
			meta: {
				getRedirect(store: Store<IRootState>) {
					return { name: VIEWS.NEW_WORKFLOW };
				},
				permissions: {
					allow: {
						loginStatus: [LOGIN_STATUS.LoggedIn],
					},
				},
			},
		},
		{
			path: '/collections/:id',
			name: VIEWS.COLLECTION,
			components: {
				default: TemplatesCollectionView,
				sidebar: MainSidebar,
			},
			meta: {
				templatesEnabled: true,
				telemetry: {
					getProperties(route: Route, store: Store<IRootState>) {
						return {
							collection_id: route.params.id,
							wf_template_repo_session_id: store.getters['templates/currentSessionId'],
						};
					},
				},
				getRedirect: getTemplatesRedirect,
				permissions: {
					allow: {
						loginStatus: [LOGIN_STATUS.LoggedIn],
					},
				},
			},
		},
		{
			path: '/execution/:id',
			name: VIEWS.EXECUTION,
			components: {
				default: NodeView,
				header: MainHeader,
				sidebar: MainSidebar,
			},
			meta: {
				nodeView: true,
				permissions: {
					allow: {
						loginStatus: [LOGIN_STATUS.LoggedIn],
					},
				},
			},
		},
		{
			path: '/templates/:id',
			name: VIEWS.TEMPLATE,
			components: {
				default: TemplatesWorkflowView,
				sidebar: MainSidebar,
			},
			meta: {
				templatesEnabled: true,
				getRedirect: getTemplatesRedirect,
				telemetry: {
					getProperties(route: Route, store: Store<IRootState>) {
						return {
							template_id: route.params.id,
							wf_template_repo_session_id: store.getters['templates/currentSessionId'],
						};
					},
				},
				permissions: {
					allow: {
						loginStatus: [LOGIN_STATUS.LoggedIn],
					},
				},
			},
		},
		{
			path: '/templates/',
			name: VIEWS.TEMPLATES,
			components: {
				default: TemplatesSearchView,
				sidebar: MainSidebar,
			},
			meta: {
				templatesEnabled: true,
				getRedirect: getTemplatesRedirect,
				// Templates view remembers it's scroll position on back
				scrollOffset: 0,
				telemetry: {
					getProperties(route: Route, store: Store<IRootState>) {
						return {
							wf_template_repo_session_id: store.getters['templates/currentSessionId'],
						};
					},
				},
				setScrollPosition(pos: number) {
					this.scrollOffset = pos;
				},
				permissions: {
					allow: {
						loginStatus: [LOGIN_STATUS.LoggedIn],
					},
				},
			},
		},
		{
			path: '/credentials',
			name: VIEWS.CREDENTIALS,
			components: {
				default: CredentialsView,
				sidebar: MainSidebar,
			},
			meta: {
				permissions: {
					allow: {
						loginStatus: [LOGIN_STATUS.LoggedIn],
					},
				},
			},
		},
		{
			path: '/workflow',
			name: VIEWS.NEW_WORKFLOW,
			components: {
				default: NodeView,
				header: MainHeader,
				sidebar: MainSidebar,
			},
			meta: {
				nodeView: true,
				permissions: {
					allow: {
						loginStatus: [LOGIN_STATUS.LoggedIn],
					},
				},
			},
		},
		{
			path: '/workflow/:name',
			name: VIEWS.WORKFLOW,
			components: {
				default: NodeView,
				header: MainHeader,
				sidebar: MainSidebar,
			},
			meta: {
				nodeView: true,
				permissions: {
					allow: {
						loginStatus: [LOGIN_STATUS.LoggedIn],
					},
				},
			},
		},
		{
			path: '/workflows/demo',
			name: VIEWS.DEMO,
			components: {
				default: NodeView,
			},
			meta: {
				permissions: {
					allow: {
						loginStatus: [LOGIN_STATUS.LoggedIn],
					},
				},
			},
		},
		{
			path: '/workflows/templates/:id',
			name: VIEWS.TEMPLATE_IMPORT,
			components: {
				default: NodeView,
				header: MainHeader,
				sidebar: MainSidebar,
			},
			meta: {
				templatesEnabled: true,
				getRedirect: getTemplatesRedirect,
				permissions: {
					allow: {
						loginStatus: [LOGIN_STATUS.LoggedIn],
					},
				},
			},
		},
		{
			path: '/signin',
			name: VIEWS.SIGNIN,
			components: {
				default: SigninView,
			},
			meta: {
				telemetry: {
					pageCategory: 'auth',
				},
				permissions: {
					allow: {
						loginStatus: [LOGIN_STATUS.LoggedOut],
					},
				},
			},
		},
		{
			path: '/signup',
			name: VIEWS.SIGNUP,
			components: {
				default: SignupView,
			},
			meta: {
				telemetry: {
					pageCategory: 'auth',
				},
				permissions: {
					allow: {
						loginStatus: [LOGIN_STATUS.LoggedOut],
					},
				},
			},
		},
		{
			path: '/setup',
			name: VIEWS.SETUP,
			components: {
				default: SetupView,
			},
			meta: {
				telemetry: {
					pageCategory: 'auth',
				},
				permissions: {
					allow: {
						role: [ROLE.Default],
					},
					deny: {
						shouldDeny: () => {
							return store.getters['settings/isUserManagementEnabled'] === false;
						},
					},
				},
			},
		},
		{
			path: '/forgot-password',
			name: VIEWS.FORGOT_PASSWORD,
			components: {
				default: ForgotMyPasswordView,
			},
			meta: {
				telemetry: {
					pageCategory: 'auth',
				},
				permissions: {
					allow: {
						loginStatus: [LOGIN_STATUS.LoggedOut],
					},
				},
			},
		},
		{
			path: '/change-password',
			name: VIEWS.CHANGE_PASSWORD,
			components: {
				default: ChangePasswordView,
			},
			meta: {
				telemetry: {
					pageCategory: 'auth',
				},
				permissions: {
					allow: {
						loginStatus: [LOGIN_STATUS.LoggedOut],
					},
				},
			},
		},
		{
			path: '/settings',
			redirect: '/settings/personal',
		},
		{
			path: '/settings/users',
			name: VIEWS.USERS_SETTINGS,
			components: {
				default: SettingsUsersView,
			},
			meta: {
				telemetry: {
					pageCategory: 'settings',
					getProperties(route: Route, store: Store<IRootState>) {
						return {
							feature: 'users',
						};
					},
				},
				permissions: {
					allow: {
						role: [ROLE.Default, ROLE.Owner],
					},
					deny: {
						shouldDeny: () => {
							return store.getters['settings/isUserManagementEnabled'] === false;
						},
					},
				},
			},
		},
		{
			path: '/settings/personal',
			name: VIEWS.PERSONAL_SETTINGS,
			components: {
				default: SettingsPersonalView,
			},
			meta: {
				telemetry: {
					pageCategory: 'settings',
					getProperties(route: Route, store: Store<IRootState>) {
						return {
							feature: 'personal',
						};
					},
				},
				permissions: {
					allow: {
						loginStatus: [LOGIN_STATUS.LoggedIn],
					},
					deny: {
						role: [ROLE.Default],
					},
				},
			},
		},
		{
			path: '/settings/api',
			name: VIEWS.API_SETTINGS,
			components: {
				default: SettingsApiView,
			},
			meta: {
				telemetry: {
					pageCategory: 'settings',
					getProperties(route: Route, store: Store<IRootState>) {
						return {
							feature: 'api',
						};
					},
				},
				permissions: {
					allow: {
						loginStatus: [LOGIN_STATUS.LoggedIn],
					},
					deny: {
						shouldDeny: () => {
							return store.getters['settings/isPublicApiEnabled'] === false;
						},
					},
				},
			},
		},
		{
			path: '/settings/community-nodes',
			name: VIEWS.COMMUNITY_NODES,
			components: {
				default: SettingsCommunityNodesView,
			},
			meta: {
				telemetry: {
					pageCategory: 'settings',
				},
				permissions: {
					allow: {
						role: [ROLE.Default, ROLE.Owner],
					},
					deny: {
						shouldDeny: () => {
							return store.getters['settings/isCommunityNodesFeatureEnabled'] === false;
						},
					},
				},
			},
		},
		{
			path: '/settings/coming-soon/:featureId',
			name: VIEWS.FAKE_DOOR,
			component: SettingsFakeDoorView,
			props: true,
			meta: {
				telemetry: {
					pageCategory: 'settings',
					getProperties(route: Route, store: Store<IRootState>) {
						return {
							feature: route.params['featureId'],
						};
					},
				},
				permissions: {
					allow: {
						loginStatus: [LOGIN_STATUS.LoggedIn],
					},
				},
			},
		},
		{
			path: '*',
			name: VIEWS.NOT_FOUND,
			component: ErrorView,
			props: {
				messageKey: 'error.pageNotFound',
				errorCode: 404,
				redirectTextKey: 'error.goBack',
				redirectPage: VIEWS.HOMEPAGE,
			},
			meta: {
				nodeView: true,
				telemetry: {
					disabled: true,
				},
				permissions: {
					allow: {
						// TODO: Once custom permissions are merged, this needs to be updated with index validation
						loginStatus: [LOGIN_STATUS.LoggedIn, LOGIN_STATUS.LoggedOut],
					},
				},
			},
		},
	] as IRouteConfig[],
});

export default router;<|MERGE_RESOLUTION|>--- conflicted
+++ resolved
@@ -56,11 +56,7 @@
 const router = new Router({
 	mode: 'history',
 	// @ts-ignore
-<<<<<<< HEAD
-	base: window.BASE_PATH === '/%BASE_PATH%/' ? '/' : window.BASE_PATH,
-=======
 	base: window.BASE_PATH === '/{{BASE_PATH}}/' ? '/' : window.BASE_PATH,
->>>>>>> 1b320cd8
 	scrollBehavior(to, from, savedPosition) {
 		// saved position == null means the page is NOT visited from history (back button)
 		if (savedPosition === null && to.name === VIEWS.TEMPLATES && to.meta) {
