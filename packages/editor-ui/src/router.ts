import Vue from 'vue';

import ChangePasswordView from './views/ChangePasswordView.vue';
import ErrorView from './views/ErrorView.vue';
import ForgotMyPasswordView from './views/ForgotMyPasswordView.vue';
import MainHeader from '@/components/MainHeader/MainHeader.vue';
import MainSidebar from '@/components/MainSidebar.vue';
import NodeView from '@/views/NodeView.vue';
import ExecutionsView from '@/components/ExecutionsView/ExecutionsView.vue';
import ExecutionsLandingPage from '@/components/ExecutionsView/ExecutionsLandingPage.vue';
import ExecutionPreview from '@/components/ExecutionsView/ExecutionPreview.vue';
import SettingsPersonalView from './views/SettingsPersonalView.vue';
import SettingsUsersView from './views/SettingsUsersView.vue';
import SettingsCommunityNodesView from './views/SettingsCommunityNodesView.vue';
import SettingsLdapView from './views/SettingsLdapView.vue';
import SettingsApiView from './views/SettingsApiView.vue';
import SettingsFakeDoorView from './views/SettingsFakeDoorView.vue';
import SetupView from './views/SetupView.vue';
import SigninView from './views/SigninView.vue';
import SignupView from './views/SignupView.vue';
import Router, { Route } from 'vue-router';

import TemplatesCollectionView from '@/views/TemplatesCollectionView.vue';
import TemplatesWorkflowView from '@/views/TemplatesWorkflowView.vue';
import TemplatesSearchView from '@/views/TemplatesSearchView.vue';
import CredentialsView from '@/views/CredentialsView.vue';
import WorkflowsView from '@/views/WorkflowsView.vue';
import { IPermissions } from './Interface';
import { LOGIN_STATUS, ROLE } from './modules/userHelpers';
import { RouteConfigSingleView } from 'vue-router/types/router';
<<<<<<< HEAD
import { EnterpriseEditionFeature, VIEWS } from './constants';
import { store } from './store';
=======
import { VIEWS } from './constants';
import { useSettingsStore } from './stores/settings';
import { useTemplatesStore } from './stores/templates';
>>>>>>> 4517c4a9

Vue.use(Router);

interface IRouteConfig extends RouteConfigSingleView {
	meta: {
		nodeView?: boolean;
		templatesEnabled?: boolean;
		getRedirect?: () => {name: string} | false;
		permissions: IPermissions;
		telemetry?: {
			disabled?: true;
			getProperties: (route: Route) => object;
		};
		scrollOffset?: number;
	};
}

function getTemplatesRedirect() {
	const settingsStore = useSettingsStore();
	const isTemplatesEnabled: boolean = settingsStore.isTemplatesEnabled;
	if (!isTemplatesEnabled) {
		return {name: VIEWS.NOT_FOUND};
	}

	return false;
}

const router = new Router({
	mode: 'history',
	base: import.meta.env.DEV ? '/' : window.BASE_PATH ?? '/',
	scrollBehavior(to, from, savedPosition) {
		// saved position == null means the page is NOT visited from history (back button)
		if (savedPosition === null && to.name === VIEWS.TEMPLATES && to.meta) {
			// for templates view, reset scroll position in this case
			to.meta.setScrollPosition(0);
		}
	},
	routes: [
		{
			path: '/',
			name: VIEWS.HOMEPAGE,
			meta: {
				getRedirect() {
					const startOnNewWorkflowRouteFlag = window.posthog?.isFeatureEnabled?.('start-at-wf-empty-state');
					return { name: startOnNewWorkflowRouteFlag ? VIEWS.NEW_WORKFLOW : VIEWS.WORKFLOWS };
				},
				permissions: {
					allow: {
						loginStatus: [LOGIN_STATUS.LoggedIn],
					},
				},
			},
		},
		{
			path: '/collections/:id',
			name: VIEWS.COLLECTION,
			components: {
				default: TemplatesCollectionView,
				sidebar: MainSidebar,
			},
			meta: {
				templatesEnabled: true,
				telemetry: {
					getProperties(route: Route) {
						const templatesStore = useTemplatesStore();
						return {
							collection_id: route.params.id,
							wf_template_repo_session_id: templatesStore.currentSessionId,
						};
					},
				},
				getRedirect: getTemplatesRedirect,
				permissions: {
					allow: {
						loginStatus: [LOGIN_STATUS.LoggedIn],
					},
				},
			},
		},
		{
			path: '/execution/:id',
			name: VIEWS.EXECUTION,
			components: {
				default: NodeView,
				header: MainHeader,
				sidebar: MainSidebar,
			},
			meta: {
				nodeView: true,
				permissions: {
					allow: {
						loginStatus: [LOGIN_STATUS.LoggedIn],
					},
				},
			},
		},
		{
			path: '/templates/:id',
			name: VIEWS.TEMPLATE,
			components: {
				default: TemplatesWorkflowView,
				sidebar: MainSidebar,
			},
			meta: {
				templatesEnabled: true,
				getRedirect: getTemplatesRedirect,
				telemetry: {
					getProperties(route: Route) {
						const templatesStore = useTemplatesStore();
						return {
							template_id: route.params.id,
							wf_template_repo_session_id: templatesStore.currentSessionId,
						};
					},
				},
				permissions: {
					allow: {
						loginStatus: [LOGIN_STATUS.LoggedIn],
					},
				},
			},
		},
		{
			path: '/templates/',
			name: VIEWS.TEMPLATES,
			components: {
				default: TemplatesSearchView,
				sidebar: MainSidebar,
			},
			meta: {
				templatesEnabled: true,
				getRedirect: getTemplatesRedirect,
				// Templates view remembers it's scroll position on back
				scrollOffset: 0,
				telemetry: {
					getProperties(route: Route) {
						const templatesStore = useTemplatesStore();
						return {
							wf_template_repo_session_id: templatesStore.currentSessionId,
						};
					},
				},
				setScrollPosition(pos: number) {
					this.scrollOffset = pos;
				},
				permissions: {
					allow: {
						loginStatus: [LOGIN_STATUS.LoggedIn],
					},
				},
			},
		},
		{
			path: '/credentials',
			name: VIEWS.CREDENTIALS,
			components: {
				default: CredentialsView,
				sidebar: MainSidebar,
			},
			meta: {
				permissions: {
					allow: {
						loginStatus: [LOGIN_STATUS.LoggedIn],
					},
				},
			},
		},
		{
			path: '/workflow',
			redirect: '/workflow/new',
		},
		{
			path: '/workflows',
			name: VIEWS.WORKFLOWS,
			components: {
				default: WorkflowsView,
				sidebar: MainSidebar,
			},
			meta: {
				permissions: {
					allow: {
						loginStatus: [LOGIN_STATUS.LoggedIn],
					},
				},
			},
		},
		{
			path: '/workflow/new',
			name: VIEWS.NEW_WORKFLOW,
			components: {
				default: NodeView,
				header: MainHeader,
				sidebar: MainSidebar,
			},
			meta: {
				nodeView: true,
				permissions: {
					allow: {
						loginStatus: [LOGIN_STATUS.LoggedIn],
					},
				},
			},
		},
		{
			path: '/workflow/:name',
			name: VIEWS.WORKFLOW,
			components: {
				default: NodeView,
				header: MainHeader,
				sidebar: MainSidebar,
			},
			meta: {
				nodeView: true,
				permissions: {
					allow: {
						loginStatus: [LOGIN_STATUS.LoggedIn],
					},
				},
			},
		},
		{
			path: '/workflow/:name/executions',
			name: VIEWS.EXECUTIONS,
			components: {
				default: ExecutionsView,
				header: MainHeader,
				sidebar: MainSidebar,
			},
			meta: {
				keepWorkflowAlive: true,
				permissions: {
					allow: {
						loginStatus: [LOGIN_STATUS.LoggedIn],
					},
				},
			},
			children: [
				{
					path: '',
					name: VIEWS.EXECUTION_HOME,
					components: {
						executionPreview: ExecutionsLandingPage,
					},
					meta: {
						keepWorkflowAlive: true,
						permissions: {
							allow: {
								loginStatus: [LOGIN_STATUS.LoggedIn],
							},
						},
					},
				},
				{
					path: ':executionId',
					name: VIEWS.EXECUTION_PREVIEW,
					components: {
						executionPreview: ExecutionPreview,
					},
					meta: {
						keepWorkflowAlive: true,
						permissions: {
							allow: {
								loginStatus: [LOGIN_STATUS.LoggedIn],
							},
						},
					},
				},
			],
		},
		{
			path: '/workflows/demo',
			name: VIEWS.DEMO,
			components: {
				default: NodeView,
			},
			meta: {
				permissions: {
					allow: {
						loginStatus: [LOGIN_STATUS.LoggedIn],
					},
				},
			},
		},
		{
			path: '/workflows/templates/:id',
			name: VIEWS.TEMPLATE_IMPORT,
			components: {
				default: NodeView,
				header: MainHeader,
				sidebar: MainSidebar,
			},
			meta: {
				templatesEnabled: true,
				getRedirect: getTemplatesRedirect,
				permissions: {
					allow: {
						loginStatus: [LOGIN_STATUS.LoggedIn],
					},
				},
			},
		},
		{
			path: '/signin',
			name: VIEWS.SIGNIN,
			components: {
				default: SigninView,
			},
			meta: {
				telemetry: {
					pageCategory: 'auth',
				},
				permissions: {
					allow: {
						loginStatus: [LOGIN_STATUS.LoggedOut],
					},
				},
			},
		},
		{
			path: '/signup',
			name: VIEWS.SIGNUP,
			components: {
				default: SignupView,
			},
			meta: {
				telemetry: {
					pageCategory: 'auth',
				},
				permissions: {
					allow: {
						loginStatus: [LOGIN_STATUS.LoggedOut],
					},
				},
			},
		},
		{
			path: '/setup',
			name: VIEWS.SETUP,
			components: {
				default: SetupView,
			},
			meta: {
				telemetry: {
					pageCategory: 'auth',
				},
				permissions: {
					allow: {
						role: [ROLE.Default],
					},
					deny: {
						shouldDeny: () => {
							const settingsStore = useSettingsStore();
							return settingsStore.isUserManagementEnabled === false;
						},
					},
				},
			},
		},
		{
			path: '/forgot-password',
			name: VIEWS.FORGOT_PASSWORD,
			components: {
				default: ForgotMyPasswordView,
			},
			meta: {
				telemetry: {
					pageCategory: 'auth',
				},
				permissions: {
					allow: {
						loginStatus: [LOGIN_STATUS.LoggedOut],
					},
				},
			},
		},
		{
			path: '/change-password',
			name: VIEWS.CHANGE_PASSWORD,
			components: {
				default: ChangePasswordView,
			},
			meta: {
				telemetry: {
					pageCategory: 'auth',
				},
				permissions: {
					allow: {
						loginStatus: [LOGIN_STATUS.LoggedOut],
					},
				},
			},
		},
		{
			path: '/settings',
			redirect: '/settings/personal',
		},
		{
			path: '/settings/users',
			name: VIEWS.USERS_SETTINGS,
			components: {
				default: SettingsUsersView,
			},
			meta: {
				telemetry: {
					pageCategory: 'settings',
					getProperties(route: Route) {
						return {
							feature: 'users',
						};
					},
				},
				permissions: {
					allow: {
						role: [ROLE.Default, ROLE.Owner],
					},
					deny: {
						shouldDeny: () => {
							const settingsStore = useSettingsStore();
							return settingsStore.isUserManagementEnabled === false;
						},
					},
				},
			},
		},
		{
			path: '/settings/ldap',
			name: VIEWS.LDAP_SETTINGS,
			components: {
				default: SettingsLdapView,
			},
			meta: {
				permissions: {
					allow: {
						role: [ROLE.Owner],
					},
					deny: {
						shouldDeny: () => {
							return !store.getters['settings/isEnterpriseFeatureEnabled'](EnterpriseEditionFeature.Ldap);
						},
					},
				},
			},
		},
		{
			path: '/settings/personal',
			name: VIEWS.PERSONAL_SETTINGS,
			components: {
				default: SettingsPersonalView,
			},
			meta: {
				telemetry: {
					pageCategory: 'settings',
					getProperties(route: Route) {
						return {
							feature: 'personal',
						};
					},
				},
				permissions: {
					allow: {
						loginStatus: [LOGIN_STATUS.LoggedIn],
					},
					deny: {
						role: [ROLE.Default],
					},
				},
			},
		},
		{
			path: '/settings/api',
			name: VIEWS.API_SETTINGS,
			components: {
				default: SettingsApiView,
			},
			meta: {
				telemetry: {
					pageCategory: 'settings',
					getProperties(route: Route) {
						return {
							feature: 'api',
						};
					},
				},
				permissions: {
					allow: {
						loginStatus: [LOGIN_STATUS.LoggedIn],
					},
					deny: {
						shouldDeny: () => {
							const settingsStore =  useSettingsStore();
							return settingsStore.isPublicApiEnabled === false;
						},
					},
				},
			},
		},
		{
			path: '/settings/community-nodes',
			name: VIEWS.COMMUNITY_NODES,
			components: {
				default: SettingsCommunityNodesView,
			},
			meta: {
				telemetry: {
					pageCategory: 'settings',
				},
				permissions: {
					allow: {
						role: [ROLE.Default, ROLE.Owner],
					},
					deny: {
						shouldDeny: () => {
							const settingsStore = useSettingsStore();
							return settingsStore.isCommunityNodesFeatureEnabled === false;
						},
					},
				},
			},
		},
		{
			path: '/settings/coming-soon/:featureId',
			name: VIEWS.FAKE_DOOR,
			component: SettingsFakeDoorView,
			props: true,
			meta: {
				telemetry: {
					pageCategory: 'settings',
					getProperties(route: Route) {
						return {
							feature: route.params['featureId'],
						};
					},
				},
				permissions: {
					allow: {
						loginStatus: [LOGIN_STATUS.LoggedIn],
					},
				},
			},
		},
		{
			path: '*',
			name: VIEWS.NOT_FOUND,
			component: ErrorView,
			props: {
				messageKey: 'error.pageNotFound',
				errorCode: 404,
				redirectTextKey: 'error.goBack',
				redirectPage: VIEWS.HOMEPAGE,
			},
			meta: {
				nodeView: true,
				telemetry: {
					disabled: true,
				},
				permissions: {
					allow: {
						// TODO: Once custom permissions are merged, this needs to be updated with index validation
						loginStatus: [LOGIN_STATUS.LoggedIn, LOGIN_STATUS.LoggedOut],
					},
				},
			},
		},
	] as IRouteConfig[],
});

export default router;<|MERGE_RESOLUTION|>--- conflicted
+++ resolved
@@ -28,14 +28,9 @@
 import { IPermissions } from './Interface';
 import { LOGIN_STATUS, ROLE } from './modules/userHelpers';
 import { RouteConfigSingleView } from 'vue-router/types/router';
-<<<<<<< HEAD
 import { EnterpriseEditionFeature, VIEWS } from './constants';
-import { store } from './store';
-=======
-import { VIEWS } from './constants';
 import { useSettingsStore } from './stores/settings';
 import { useTemplatesStore } from './stores/templates';
->>>>>>> 4517c4a9
 
 Vue.use(Router);
 
@@ -473,7 +468,8 @@
 					},
 					deny: {
 						shouldDeny: () => {
-							return !store.getters['settings/isEnterpriseFeatureEnabled'](EnterpriseEditionFeature.Ldap);
+							const settingsStore = useSettingsStore();
+							return !settingsStore.isEnterpriseFeatureEnabled(EnterpriseEditionFeature.Ldap);
 						},
 					},
 				},
