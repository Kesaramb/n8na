import Vue from 'vue';

import ChangePasswordView from './views/ChangePasswordView.vue';
import ErrorView from './views/ErrorView.vue';
import ForgotMyPasswordView from './views/ForgotMyPasswordView.vue';
import MainHeader from '@/components/MainHeader/MainHeader.vue';
import MainSidebar from '@/components/MainSidebar.vue';
import NodeView from '@/views/NodeView.vue';
import WorkflowExecutionsList from '@/components/ExecutionsView/ExecutionsList.vue';
import ExecutionsLandingPage from '@/components/ExecutionsView/ExecutionsLandingPage.vue';
import ExecutionPreview from '@/components/ExecutionsView/ExecutionPreview.vue';
import SettingsView from './views/SettingsView.vue';
import SettingsLdapView from './views/SettingsLdapView.vue';
import SettingsPersonalView from './views/SettingsPersonalView.vue';
import SettingsUsersView from './views/SettingsUsersView.vue';
import SettingsCommunityNodesView from './views/SettingsCommunityNodesView.vue';
import SettingsApiView from './views/SettingsApiView.vue';
import SettingsLogStreamingView from './views/SettingsLogStreamingView.vue';
import SettingsFakeDoorView from './views/SettingsFakeDoorView.vue';
import SetupView from './views/SetupView.vue';
import SigninView from './views/SigninView.vue';
import SignupView from './views/SignupView.vue';
import Router, { Route } from 'vue-router';

import TemplatesCollectionView from '@/views/TemplatesCollectionView.vue';
import TemplatesWorkflowView from '@/views/TemplatesWorkflowView.vue';
import TemplatesSearchView from '@/views/TemplatesSearchView.vue';
import CredentialsView from '@/views/CredentialsView.vue';
import ExecutionsView from '@/views/ExecutionsView.vue';
import WorkflowsView from '@/views/WorkflowsView.vue';
import VariablesView from '@/views/VariablesView.vue';
import { IPermissions } from './Interface';
import { LOGIN_STATUS, ROLE } from '@/utils';
import { RouteConfigSingleView } from 'vue-router/types/router';
import { TEMPLATE_EXPERIMENT, VIEWS } from './constants';
import { useSettingsStore } from './stores/settings';
import { useTemplatesStore } from './stores/templates';
import { useSSOStore } from './stores/sso';
import SettingsUsageAndPlanVue from './views/SettingsUsageAndPlan.vue';
import SettingsSso from './views/SettingsSso.vue';
import SignoutView from '@/views/SignoutView.vue';
import SamlOnboarding from '@/views/SamlOnboarding.vue';
import SettingsVersionControl from './views/SettingsVersionControl.vue';
import { usePostHog } from './stores/posthog';

Vue.use(Router);

interface IRouteConfig extends RouteConfigSingleView {
	meta: {
		nodeView?: boolean;
		templatesEnabled?: boolean;
		getRedirect?: () => { name: string } | false;
		permissions: IPermissions;
		telemetry?: {
			disabled?: true;
			getProperties: (route: Route) => object;
		};
		scrollOffset?: number;
	};
}

function getTemplatesRedirect() {
	const settingsStore = useSettingsStore();
	const posthog = usePostHog();
	const isTemplatesEnabled: boolean = settingsStore.isTemplatesEnabled;
	if (
		!posthog.isVariantEnabled(TEMPLATE_EXPERIMENT.name, TEMPLATE_EXPERIMENT.variant) &&
		!isTemplatesEnabled
	) {
		return { name: VIEWS.NOT_FOUND };
	}

	return false;
}

export const routes = [
	{
		path: '/',
		name: VIEWS.HOMEPAGE,
		meta: {
			getRedirect() {
				return { name: VIEWS.WORKFLOWS };
			},
			permissions: {
				allow: {
					loginStatus: [LOGIN_STATUS.LoggedIn],
				},
			},
		},
	},
	{
		path: '/collections/:id',
		name: VIEWS.COLLECTION,
		components: {
			default: TemplatesCollectionView,
			sidebar: MainSidebar,
		},
		meta: {
			templatesEnabled: true,
			telemetry: {
				getProperties(route: Route) {
					const templatesStore = useTemplatesStore();
					return {
						collection_id: route.params.id,
						wf_template_repo_session_id: templatesStore.currentSessionId,
					};
				},
			},
			getRedirect: getTemplatesRedirect,
			permissions: {
				allow: {
					loginStatus: [LOGIN_STATUS.LoggedIn],
				},
			},
		},
	},
	{
		path: '/templates/:id',
		name: VIEWS.TEMPLATE,
		components: {
			default: TemplatesWorkflowView,
			sidebar: MainSidebar,
		},
		meta: {
			templatesEnabled: true,
			getRedirect: getTemplatesRedirect,
			telemetry: {
				getProperties(route: Route) {
					const templatesStore = useTemplatesStore();
					return {
						template_id: route.params.id,
						wf_template_repo_session_id: templatesStore.currentSessionId,
					};
				},
			},
			permissions: {
				allow: {
					loginStatus: [LOGIN_STATUS.LoggedIn],
				},
			},
		},
	},
	{
		path: '/templates/',
		name: VIEWS.TEMPLATES,
		components: {
			default: TemplatesSearchView,
			sidebar: MainSidebar,
		},
		meta: {
			templatesEnabled: true,
			getRedirect: getTemplatesRedirect,
			// Templates view remembers it's scroll position on back
			scrollOffset: 0,
			telemetry: {
				getProperties(route: Route) {
					const templatesStore = useTemplatesStore();
					return {
						wf_template_repo_session_id: templatesStore.currentSessionId,
					};
				},
			},
			setScrollPosition(pos: number) {
				this.scrollOffset = pos;
			},
			permissions: {
				allow: {
					loginStatus: [LOGIN_STATUS.LoggedIn],
				},
			},
		},
	},
	{
		path: '/credentials',
		name: VIEWS.CREDENTIALS,
		components: {
			default: CredentialsView,
			sidebar: MainSidebar,
		},
		meta: {
			permissions: {
				allow: {
					loginStatus: [LOGIN_STATUS.LoggedIn],
				},
			},
		},
	},
	{
		path: '/variables',
		name: VIEWS.VARIABLES,
		components: {
			default: VariablesView,
			sidebar: MainSidebar,
		},
		meta: {
			permissions: {
				allow: {
					loginStatus: [LOGIN_STATUS.LoggedIn],
				},
			},
		},
	},
	{
		path: '/executions',
		name: VIEWS.EXECUTIONS,
		components: {
			default: ExecutionsView,
			sidebar: MainSidebar,
		},
		meta: {
			permissions: {
				allow: {
					loginStatus: [LOGIN_STATUS.LoggedIn],
				},
			},
		},
	},
	{
		path: '/workflow',
		redirect: '/workflow/new',
	},
	{
		path: '/workflows',
		name: VIEWS.WORKFLOWS,
		components: {
			default: WorkflowsView,
			sidebar: MainSidebar,
		},
		meta: {
			permissions: {
				allow: {
					loginStatus: [LOGIN_STATUS.LoggedIn],
				},
			},
		},
	},
	{
		path: '/workflow/new',
		name: VIEWS.NEW_WORKFLOW,
		components: {
			default: NodeView,
			header: MainHeader,
			sidebar: MainSidebar,
		},
		meta: {
			nodeView: true,
			permissions: {
				allow: {
					loginStatus: [LOGIN_STATUS.LoggedIn],
				},
			},
		},
	},
	{
		path: '/workflow/:name',
		name: VIEWS.WORKFLOW,
		components: {
			default: NodeView,
			header: MainHeader,
			sidebar: MainSidebar,
		},
		meta: {
			nodeView: true,
			permissions: {
				allow: {
					loginStatus: [LOGIN_STATUS.LoggedIn],
				},
			},
<<<<<<< HEAD
			meta: {
				permissions: {
					allow: {
						loginStatus: [LOGIN_STATUS.LoggedIn],
					},
				},
			},
			children: [
				{
					path: '',
					name: VIEWS.EXECUTION_HOME,
					components: {
						executionPreview: ExecutionsLandingPage,
					},
					meta: {
						permissions: {
							allow: {
								loginStatus: [LOGIN_STATUS.LoggedIn],
							},
						},
					},
				},
				{
					path: ':executionId',
					name: VIEWS.EXECUTION_PREVIEW,
					components: {
						executionPreview: ExecutionPreview,
					},
					meta: {
						permissions: {
							allow: {
								loginStatus: [LOGIN_STATUS.LoggedIn],
							},
=======
		},
	},
	{
		path: '/workflow/:name/executions',
		name: VIEWS.WORKFLOW_EXECUTIONS,
		components: {
			default: WorkflowExecutionsList,
			header: MainHeader,
			sidebar: MainSidebar,
		},
		meta: {
			keepWorkflowAlive: true,
			permissions: {
				allow: {
					loginStatus: [LOGIN_STATUS.LoggedIn],
				},
			},
		},
		children: [
			{
				path: '',
				name: VIEWS.EXECUTION_HOME,
				components: {
					executionPreview: ExecutionsLandingPage,
				},
				meta: {
					keepWorkflowAlive: true,
					permissions: {
						allow: {
							loginStatus: [LOGIN_STATUS.LoggedIn],
						},
					},
				},
			},
			{
				path: ':executionId',
				name: VIEWS.EXECUTION_PREVIEW,
				components: {
					executionPreview: ExecutionPreview,
				},
				meta: {
					keepWorkflowAlive: true,
					permissions: {
						allow: {
							loginStatus: [LOGIN_STATUS.LoggedIn],
>>>>>>> a74284ba
						},
					},
				},
			},
		],
	},
	{
		path: '/workflows/demo',
		name: VIEWS.DEMO,
		components: {
			default: NodeView,
		},
		meta: {
			permissions: {
				allow: {
					loginStatus: [LOGIN_STATUS.LoggedIn],
				},
			},
		},
	},
	{
		path: '/workflows/templates/:id',
		name: VIEWS.TEMPLATE_IMPORT,
		components: {
			default: NodeView,
			header: MainHeader,
			sidebar: MainSidebar,
		},
		meta: {
			templatesEnabled: true,
			getRedirect: getTemplatesRedirect,
			permissions: {
				allow: {
					loginStatus: [LOGIN_STATUS.LoggedIn],
				},
			},
		},
	},
	{
		path: '/signin',
		name: VIEWS.SIGNIN,
		components: {
			default: SigninView,
		},
		meta: {
			telemetry: {
				pageCategory: 'auth',
			},
			permissions: {
				allow: {
					loginStatus: [LOGIN_STATUS.LoggedOut],
				},
			},
		},
	},
	{
		path: '/signup',
		name: VIEWS.SIGNUP,
		components: {
			default: SignupView,
		},
		meta: {
			telemetry: {
				pageCategory: 'auth',
			},
			permissions: {
				allow: {
					loginStatus: [LOGIN_STATUS.LoggedOut],
				},
			},
		},
	},
	{
		path: '/signout',
		name: VIEWS.SIGNOUT,
		components: {
			default: SignoutView,
		},
		meta: {
			telemetry: {
				pageCategory: 'auth',
			},
			permissions: {
				allow: {
					loginStatus: [LOGIN_STATUS.LoggedIn],
				},
			},
		},
	},
	{
		path: '/setup',
		name: VIEWS.SETUP,
		components: {
			default: SetupView,
		},
		meta: {
			telemetry: {
				pageCategory: 'auth',
			},
			permissions: {
				allow: {
					role: [ROLE.Default],
				},
				deny: {
					shouldDeny: () => {
						const settingsStore = useSettingsStore();
						return settingsStore.isUserManagementEnabled === false;
					},
				},
			},
		},
	},
	{
		path: '/forgot-password',
		name: VIEWS.FORGOT_PASSWORD,
		components: {
			default: ForgotMyPasswordView,
		},
		meta: {
			telemetry: {
				pageCategory: 'auth',
			},
			permissions: {
				allow: {
					loginStatus: [LOGIN_STATUS.LoggedOut],
				},
			},
		},
	},
	{
		path: '/change-password',
		name: VIEWS.CHANGE_PASSWORD,
		components: {
			default: ChangePasswordView,
		},
		meta: {
			telemetry: {
				pageCategory: 'auth',
			},
			permissions: {
				allow: {
					loginStatus: [LOGIN_STATUS.LoggedOut],
				},
			},
		},
	},
	{
		path: '/settings',
		component: SettingsView,
		props: true,
		children: [
			{
				path: 'usage',
				name: VIEWS.USAGE,
				components: {
					settingsView: SettingsUsageAndPlanVue,
				},
				meta: {
					telemetry: {
						pageCategory: 'settings',
						getProperties(route: Route) {
							return {
								feature: 'usage',
							};
						},
					},
					permissions: {
						allow: {
							loginStatus: [LOGIN_STATUS.LoggedIn],
						},
						deny: {
							shouldDeny: () => {
								const settingsStore = useSettingsStore();
								return (
									settingsStore.settings.hideUsagePage === true ||
									settingsStore.settings.deployment?.type === 'cloud'
								);
							},
						},
					},
				},
			},
			{
				path: 'personal',
				name: VIEWS.PERSONAL_SETTINGS,
				components: {
					settingsView: SettingsPersonalView,
				},
				meta: {
					telemetry: {
						pageCategory: 'settings',
						getProperties(route: Route) {
							return {
								feature: 'personal',
							};
						},
					},
					permissions: {
						allow: {
							loginStatus: [LOGIN_STATUS.LoggedIn],
						},
						deny: {
							role: [ROLE.Default],
						},
					},
				},
			},
			{
				path: 'users',
				name: VIEWS.USERS_SETTINGS,
				components: {
					settingsView: SettingsUsersView,
				},
				meta: {
					telemetry: {
						pageCategory: 'settings',
						getProperties(route: Route) {
							return {
								feature: 'users',
							};
						},
					},
					permissions: {
						allow: {
							role: [ROLE.Default, ROLE.Owner],
						},
						deny: {
							shouldDeny: () => {
								const settingsStore = useSettingsStore();

								return (
									settingsStore.isUserManagementEnabled === false &&
									!(settingsStore.isCloudDeployment || settingsStore.isDesktopDeployment)
								);
							},
						},
					},
				},
			},
			{
				path: 'api',
				name: VIEWS.API_SETTINGS,
				components: {
					settingsView: SettingsApiView,
				},
				meta: {
					telemetry: {
						pageCategory: 'settings',
						getProperties(route: Route) {
							return {
								feature: 'api',
							};
						},
					},
					permissions: {
						allow: {
							loginStatus: [LOGIN_STATUS.LoggedIn],
						},
						deny: {
							shouldDeny: () => {
								const settingsStore = useSettingsStore();
								return settingsStore.isPublicApiEnabled === false;
							},
						},
					},
				},
			},
			{
				path: 'version-control',
				name: VIEWS.VERSION_CONTROL,
				components: {
					settingsView: SettingsVersionControl,
				},
				meta: {
					telemetry: {
						pageCategory: 'settings',
						getProperties(route: Route) {
							return {
								feature: 'vc',
							};
						},
					},
					permissions: {
						allow: {
							role: [ROLE.Owner],
						},
						deny: {
							shouldDeny: () => !window.localStorage.getItem('version-control'),
						},
					},
				},
			},
			{
				path: 'sso',
				name: VIEWS.SSO_SETTINGS,
				components: {
					settingsView: SettingsSso,
				},
				meta: {
					telemetry: {
						pageCategory: 'settings',
						getProperties(route: Route) {
							return {
								feature: 'sso',
							};
						},
					},
					permissions: {
						allow: {
							role: [ROLE.Owner],
						},
						deny: {
							shouldDeny: () => {
								const settingsStore = useSettingsStore();
								return settingsStore.isCloudDeployment || settingsStore.isDesktopDeployment;
							},
						},
					},
				},
			},
			{
				path: 'log-streaming',
				name: VIEWS.LOG_STREAMING_SETTINGS,
				components: {
					settingsView: SettingsLogStreamingView,
				},
				meta: {
					telemetry: {
						pageCategory: 'settings',
					},
					permissions: {
						allow: {
							role: [ROLE.Default, ROLE.Owner],
						},
						deny: {
							role: [ROLE.Member],
						},
					},
				},
			},
			{
				path: 'community-nodes',
				name: VIEWS.COMMUNITY_NODES,
				components: {
					settingsView: SettingsCommunityNodesView,
				},
				meta: {
					telemetry: {
						pageCategory: 'settings',
					},
					permissions: {
						allow: {
							role: [ROLE.Default, ROLE.Owner],
						},
						deny: {
							shouldDeny: () => {
								const settingsStore = useSettingsStore();
								return settingsStore.isCommunityNodesFeatureEnabled === false;
							},
						},
					},
				},
			},
			{
				path: 'coming-soon/:featureId',
				name: VIEWS.FAKE_DOOR,
				components: {
					settingsView: SettingsFakeDoorView,
				},
				meta: {
					telemetry: {
						pageCategory: 'settings',
						getProperties(route: Route) {
							return {
								feature: route.params['featureId'],
							};
						},
					},
					permissions: {
						allow: {
							loginStatus: [LOGIN_STATUS.LoggedIn],
						},
					},
				},
			},
			{
				path: 'ldap',
				name: VIEWS.LDAP_SETTINGS,
				components: {
					settingsView: SettingsLdapView,
				},
				meta: {
					permissions: {
						allow: {
							role: [ROLE.Default, ROLE.Owner],
						},
						deny: {
							role: [ROLE.Member],
						},
					},
				},
			},
		],
	},
	{
		path: '/saml/onboarding',
		name: VIEWS.SAML_ONBOARDING,
		components: {
			default: SamlOnboarding,
		},
		meta: {
			telemetry: {
				pageCategory: 'auth',
			},
			permissions: {
				allow: {
					loginStatus: [LOGIN_STATUS.LoggedIn],
				},
				deny: {
					shouldDeny: () => {
						const settingsStore = useSettingsStore();
						const ssoStore = useSSOStore();
						return (
							!ssoStore.isEnterpriseSamlEnabled ||
							settingsStore.isCloudDeployment ||
							settingsStore.isDesktopDeployment
						);
					},
				},
			},
		},
	},
	{
		path: '*',
		name: VIEWS.NOT_FOUND,
		component: ErrorView,
		props: {
			messageKey: 'error.pageNotFound',
			errorCode: 404,
			redirectTextKey: 'error.goBack',
			redirectPage: VIEWS.HOMEPAGE,
		},
		meta: {
			nodeView: true,
			telemetry: {
				disabled: true,
			},
			permissions: {
				allow: {
					// TODO: Once custom permissions are merged, this needs to be updated with index validation
					loginStatus: [LOGIN_STATUS.LoggedIn, LOGIN_STATUS.LoggedOut],
				},
			},
		},
	},
] as IRouteConfig[];

const router = new Router({
	mode: 'history',
	base: import.meta.env.DEV ? '/' : window.BASE_PATH ?? '/',
	scrollBehavior(to, from, savedPosition) {
		// saved position == null means the page is NOT visited from history (back button)
		if (savedPosition === null && to.name === VIEWS.TEMPLATES && to.meta) {
			// for templates view, reset scroll position in this case
			to.meta.setScrollPosition(0);
		}
	},
	routes,
});

export default router;<|MERGE_RESOLUTION|>--- conflicted
+++ resolved
@@ -266,41 +266,6 @@
 					loginStatus: [LOGIN_STATUS.LoggedIn],
 				},
 			},
-<<<<<<< HEAD
-			meta: {
-				permissions: {
-					allow: {
-						loginStatus: [LOGIN_STATUS.LoggedIn],
-					},
-				},
-			},
-			children: [
-				{
-					path: '',
-					name: VIEWS.EXECUTION_HOME,
-					components: {
-						executionPreview: ExecutionsLandingPage,
-					},
-					meta: {
-						permissions: {
-							allow: {
-								loginStatus: [LOGIN_STATUS.LoggedIn],
-							},
-						},
-					},
-				},
-				{
-					path: ':executionId',
-					name: VIEWS.EXECUTION_PREVIEW,
-					components: {
-						executionPreview: ExecutionPreview,
-					},
-					meta: {
-						permissions: {
-							allow: {
-								loginStatus: [LOGIN_STATUS.LoggedIn],
-							},
-=======
 		},
 	},
 	{
@@ -312,7 +277,6 @@
 			sidebar: MainSidebar,
 		},
 		meta: {
-			keepWorkflowAlive: true,
 			permissions: {
 				allow: {
 					loginStatus: [LOGIN_STATUS.LoggedIn],
@@ -327,7 +291,6 @@
 					executionPreview: ExecutionsLandingPage,
 				},
 				meta: {
-					keepWorkflowAlive: true,
 					permissions: {
 						allow: {
 							loginStatus: [LOGIN_STATUS.LoggedIn],
@@ -342,11 +305,9 @@
 					executionPreview: ExecutionPreview,
 				},
 				meta: {
-					keepWorkflowAlive: true,
 					permissions: {
 						allow: {
 							loginStatus: [LOGIN_STATUS.LoggedIn],
->>>>>>> a74284ba
 						},
 					},
 				},
