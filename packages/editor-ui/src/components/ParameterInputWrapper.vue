<template>
	<div :class="$style.parameterInput" data-test-id="parameter-input">
		<ParameterInput
			ref="param"
			:input-size="inputSize"
			:parameter="parameter"
			:model-value="modelValue"
			:path="path"
			:is-read-only="isReadOnly"
			:is-assignment="isAssignment"
			:droppable="droppable"
			:active-drop="activeDrop"
			:force-show-expression="forceShowExpression"
			:hide-issues="hideIssues"
			:documentation-url="documentationUrl"
			:error-highlight="errorHighlight"
			:is-for-credential="isForCredential"
			:event-source="eventSource"
			:expression-evaluated="evaluatedExpressionValue"
			:additional-expression-data="resolvedAdditionalExpressionData"
			:label="label"
			:rows="rows"
			:data-test-id="`parameter-input-${parsedParameterName}`"
			:event-bus="eventBus"
			@focus="onFocus"
			@blur="onBlur"
			@drop="onDrop"
			@textInput="onTextInput"
			@update="onValueChanged"
		/>
		<div v-if="!hideHint && (expressionOutput || parameterHint)" :class="$style.hint">
			<div>
				<InputHint
					v-if="expressionOutput"
					:class="{ [$style.hint]: true, 'ph-no-capture': isForCredential }"
					:data-test-id="`parameter-expression-preview-${parsedParameterName}`"
					:highlight="!!(expressionOutput && targetItem) && isInputParentOfActiveNode"
					:hint="expressionOutput"
					:single-line="true"
				/>
				<InputHint v-else-if="parameterHint" :render-h-t-m-l="true" :hint="parameterHint" />
			</div>
			<slot v-if="$slots.options" name="options" />
		</div>
	</div>
</template>

<script lang="ts">
import { mapStores } from 'pinia';
import type { PropType } from 'vue';
import { defineComponent } from 'vue';

import type { INodeUi, IUpdateInformation, TargetItem } from '@/Interface';
import ParameterInput from '@/components/ParameterInput.vue';
import InputHint from '@/components/ParameterInputHint.vue';
import { useEnvironmentsStore } from '@/stores/environments.ee.store';
import { useExternalSecretsStore } from '@/stores/externalSecrets.ee.store';
import { useNDVStore } from '@/stores/ndv.store';
import { isValueExpression, parseResourceMapperFieldName } from '@/utils/nodeTypesUtils';
import type {
	IDataObject,
	INodeProperties,
	INodePropertyMode,
	IParameterLabel,
	NodeParameterValueType,
	Result,
} from 'n8n-workflow';
import { isResourceLocatorValue } from 'n8n-workflow';

import type { EventBus } from 'n8n-design-system/utils';
import { createEventBus } from 'n8n-design-system/utils';
<<<<<<< HEAD
import { getResolvableState } from '@/utils/expressions';
import { expressionManager } from '@/mixins/expressionManager';
=======
import { useRouter } from 'vue-router';
import { useWorkflowHelpers } from '@/composables/useWorkflowHelpers';
>>>>>>> 32281d12

export default defineComponent({
	name: 'ParameterInputWrapper',
	components: {
		ParameterInput,
		InputHint,
	},
<<<<<<< HEAD
	mixins: [workflowHelpers, expressionManager],
=======
>>>>>>> 32281d12
	props: {
		additionalExpressionData: {
			type: Object as PropType<IDataObject>,
			default: () => ({}),
		},
		isReadOnly: {
			type: Boolean,
		},
		rows: {
			type: Number,
			default: 5,
		},
		isAssignment: {
			type: Boolean,
		},
		parameter: {
			type: Object as PropType<INodeProperties>,
		},
		path: {
			type: String,
		},
		modelValue: {
			type: [String, Number, Boolean, Array, Object] as PropType<NodeParameterValueType>,
		},
		droppable: {
			type: Boolean,
		},
		activeDrop: {
			type: Boolean,
		},
		forceShowExpression: {
			type: Boolean,
		},
		hint: {
			type: String,
			required: false,
		},
		hideHint: {
			type: Boolean,
			required: false,
		},
		inputSize: {
			type: String,
		},
		hideIssues: {
			type: Boolean,
		},
		documentationUrl: {
			type: String as PropType<string | undefined>,
		},
		errorHighlight: {
			type: Boolean,
		},
		isForCredential: {
			type: Boolean,
		},
		eventSource: {
			type: String,
		},
		label: {
			type: Object as PropType<IParameterLabel>,
			default: () => ({
				size: 'small',
			}),
		},
		eventBus: {
			type: Object as PropType<EventBus>,
			default: () => createEventBus(),
		},
	},
	setup() {
		const router = useRouter();
		const workflowHelpers = useWorkflowHelpers(router);

		return {
			workflowHelpers,
		};
	},
	computed: {
		...mapStores(useNDVStore, useExternalSecretsStore, useEnvironmentsStore),
		isValueExpression() {
			return isValueExpression(this.parameter, this.modelValue);
		},
		activeNode(): INodeUi | null {
			return this.ndvStore.activeNode;
		},
		selectedRLMode(): INodePropertyMode | undefined {
			if (
				typeof this.modelValue !== 'object' ||
				this.parameter.type !== 'resourceLocator' ||
				!isResourceLocatorValue(this.modelValue)
			) {
				return undefined;
			}

			const mode = this.modelValue.mode;
			if (mode) {
				return this.parameter.modes?.find((m: INodePropertyMode) => m.name === mode);
			}

			return undefined;
		},
		parameterHint(): string | undefined {
			if (this.isValueExpression) {
				return undefined;
			}
			if (this.selectedRLMode?.hint) {
				return this.selectedRLMode.hint;
			}

			return this.hint;
		},
		targetItem(): TargetItem | null {
			return this.ndvStore.hoveringItem;
		},
		isInputParentOfActiveNode(): boolean {
			return this.ndvStore.isInputParentOfActiveNode;
		},
		evaluatedExpression(): Result<unknown, unknown> {
			const value = isResourceLocatorValue(this.modelValue)
				? this.modelValue.value
				: this.modelValue;
			if (!this.activeNode || !this.isValueExpression || typeof value !== 'string') {
				return { ok: false, error: '' };
			}

			try {
				let opts;
				if (this.ndvStore.isInputParentOfActiveNode) {
					opts = {
						targetItem: this.targetItem ?? undefined,
						inputNodeName: this.ndvStore.ndvInputNodeName,
						inputRunIndex: this.ndvStore.ndvInputRunIndex,
						inputBranchIndex: this.ndvStore.ndvInputBranchIndex,
						additionalKeys: this.resolvedAdditionalExpressionData,
					};
				}

				return { ok: true, result: this.workflowHelpers.resolveExpression(value, undefined, opts) };
			} catch (error) {
				return { ok: false, error };
			}
		},
		evaluatedExpressionValue(): unknown {
			const evaluated = this.evaluatedExpression;
			return evaluated.ok ? evaluated.result : null;
		},
		evaluatedExpressionString(): string | null {
			const evaluated = this.evaluatedExpression;

			if (!evaluated.ok) {
				if (getResolvableState(evaluated.error) !== 'invalid') {
					return null;
				}

				return `[${this.$locale.baseText('parameterInput.error')}: ${this.getExpressionErrorMessage(
					evaluated.error as Error,
				)}]`;
			}

			if (evaluated.result === null) {
				return null;
			}

			if (typeof evaluated.result === 'string' && evaluated.result.length === 0) {
				return this.$locale.baseText('parameterInput.emptyString');
			}
			return typeof evaluated.result === 'string'
				? evaluated.result
				: JSON.stringify(evaluated.result);
		},
		expressionOutput(): string | null {
			if (this.isValueExpression && this.evaluatedExpressionString) {
				return this.evaluatedExpressionString;
			}

			return null;
		},
		resolvedAdditionalExpressionData() {
			return {
				$vars: this.environmentsStore.variablesAsObject,
				...(this.externalSecretsStore.isEnterpriseExternalSecretsEnabled && this.isForCredential
					? { $secrets: this.externalSecretsStore.secretsAsObject }
					: {}),
				...this.additionalExpressionData,
			};
		},
		parsedParameterName() {
			return parseResourceMapperFieldName(this.parameter?.name ?? '');
		},
	},
	methods: {
		onFocus() {
			this.$emit('focus');
		},
		onBlur() {
			this.$emit('blur');
		},
		onDrop(data: string) {
			this.$emit('drop', data);
		},
		onValueChanged(parameterData: IUpdateInformation) {
			this.$emit('update', parameterData);
		},
		onTextInput(parameterData: IUpdateInformation) {
			this.$emit('textInput', parameterData);
		},
	},
});
</script>

<style lang="scss" module>
.parameterInput {
	display: flex;
	flex-direction: column;
	gap: var(--spacing-4xs);
}

.hovering {
	color: var(--color-secondary);
}
</style><|MERGE_RESOLUTION|>--- conflicted
+++ resolved
@@ -69,13 +69,10 @@
 
 import type { EventBus } from 'n8n-design-system/utils';
 import { createEventBus } from 'n8n-design-system/utils';
-<<<<<<< HEAD
 import { getResolvableState } from '@/utils/expressions';
 import { expressionManager } from '@/mixins/expressionManager';
-=======
 import { useRouter } from 'vue-router';
 import { useWorkflowHelpers } from '@/composables/useWorkflowHelpers';
->>>>>>> 32281d12
 
 export default defineComponent({
 	name: 'ParameterInputWrapper',
@@ -83,10 +80,7 @@
 		ParameterInput,
 		InputHint,
 	},
-<<<<<<< HEAD
-	mixins: [workflowHelpers, expressionManager],
-=======
->>>>>>> 32281d12
+	mixins: [expressionManager],
 	props: {
 		additionalExpressionData: {
 			type: Object as PropType<IDataObject>,
