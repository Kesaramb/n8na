<template>
	<n8n-card :class="$style.cardLink" data-test-id="destination-card" @click="onClick">
		<template #header>
			<div>
				<n8n-heading tag="h2" bold class="ph-no-capture" :class="$style.cardHeading">
					{{ destination.label }}
				</n8n-heading>
				<div :class="$style.cardDescription">
					<n8n-text color="text-light" size="small">
						<span>{{ $locale.baseText(typeLabelName) }}</span>
					</n8n-text>
				</div>
			</div>
		</template>
		<template #append>
			<div :class="$style.cardActions">
				<div :class="$style.activeStatusText" data-test-id="destination-activator-status">
					<n8n-text v-if="nodeParameters.enabled" :color="'success'" size="small" bold>
						{{ $locale.baseText('workflowActivator.active') }}
					</n8n-text>
					<n8n-text v-else color="text-base" size="small" bold>
						{{ $locale.baseText('workflowActivator.inactive') }}
					</n8n-text>
				</div>

				<el-switch
					class="mr-s"
					:disabled="!isInstanceOwner"
					:value="nodeParameters.enabled"
					@change="onEnabledSwitched($event, destination.id)"
					:title="
						nodeParameters.enabled
							? $locale.baseText('workflowActivator.deactivateWorkflow')
							: $locale.baseText('workflowActivator.activateWorkflow')
					"
					active-color="#13ce66"
					inactive-color="#8899AA"
					element-loading-spinner="el-icon-loading"
					data-test-id="workflow-activate-switch"
				>
				</el-switch>

				<n8n-action-toggle :actions="actions" theme="dark" @action="onAction" />
			</div>
		</template>
	</n8n-card>
</template>

<script lang="ts">
<<<<<<< HEAD
import { defineComponent } from 'vue';
import { EnterpriseEditionFeature, MODAL_CONFIRM } from '@/constants';
import { useMessage } from '@/composables';
=======
import mixins from 'vue-typed-mixins';
import { EnterpriseEditionFeature } from '@/constants';
import { showMessage } from '@/mixins/showMessage';
>>>>>>> 823e8850
import { useLogStreamingStore } from '@/stores/logStreaming.store';
import type { PropType } from 'vue';
import { mapStores } from 'pinia';
import type { MessageEventBusDestinationOptions } from 'n8n-workflow';
import { deepCopy, defaultMessageEventBusDestinationOptions } from 'n8n-workflow';
import type { BaseTextKey } from '@/plugins/i18n';
import type { EventBus } from '@/event-bus';

export const DESTINATION_LIST_ITEM_ACTIONS = {
	OPEN: 'open',
	DELETE: 'delete',
};

export default defineComponent({
	data() {
		return {
			EnterpriseEditionFeature,
			nodeParameters: {} as MessageEventBusDestinationOptions,
		};
	},
	setup() {
		return {
			...useMessage(),
		};
	},
	components: {},
	props: {
		eventBus: {
			type: Object as PropType<EventBus>,
		},
		destination: {
			type: Object,
			required: true,
			default: deepCopy(
				defaultMessageEventBusDestinationOptions,
			) as MessageEventBusDestinationOptions,
		},
		isInstanceOwner: Boolean,
	},
	mounted() {
		this.nodeParameters = Object.assign(
			deepCopy(defaultMessageEventBusDestinationOptions),
			this.destination,
		);
		this.eventBus?.on('destinationWasSaved', this.onDestinationWasSaved);
	},
	destroyed() {
		this.eventBus?.off('destinationWasSaved', this.onDestinationWasSaved);
	},
	computed: {
		...mapStores(useLogStreamingStore),
		actions(): Array<{ label: string; value: string }> {
			const actions = [
				{
					label: this.$locale.baseText('workflows.item.open'),
					value: DESTINATION_LIST_ITEM_ACTIONS.OPEN,
				},
			];
			if (this.isInstanceOwner) {
				actions.push({
					label: this.$locale.baseText('workflows.item.delete'),
					value: DESTINATION_LIST_ITEM_ACTIONS.DELETE,
				});
			}
			return actions;
		},
		typeLabelName(): BaseTextKey {
			return `settings.log-streaming.${this.destination.__type}` as BaseTextKey;
		},
	},
	methods: {
		onDestinationWasSaved() {
			const updatedDestination = this.logStreamingStore.getDestination(this.destination.id);
			if (updatedDestination) {
				this.nodeParameters = Object.assign(
					deepCopy(defaultMessageEventBusDestinationOptions),
					this.destination,
				);
			}
		},
		async onClick(event?: PointerEvent) {
			if (
				event &&
				event.target &&
				'className' in event.target &&
				event.target['className'] === 'el-switch__core'
			) {
				event.stopPropagation();
			} else {
				this.$emit('edit', this.destination.id);
			}
		},
		onEnabledSwitched(state: boolean, destinationId: string) {
			this.nodeParameters.enabled = state;
			void this.saveDestination();
		},
		async saveDestination() {
			await this.logStreamingStore.saveDestination(this.nodeParameters);
		},
		async onAction(action: string) {
			if (action === DESTINATION_LIST_ITEM_ACTIONS.OPEN) {
				this.$emit('edit', this.destination.id);
			} else if (action === DESTINATION_LIST_ITEM_ACTIONS.DELETE) {
				const deleteConfirmed = await this.confirm(
					this.$locale.baseText('settings.log-streaming.destinationDelete.message', {
						interpolate: { destinationName: this.destination.label },
					}),
					this.$locale.baseText('settings.log-streaming.destinationDelete.headline'),
					{
						type: 'warning',
						confirmButtonText: this.$locale.baseText(
							'settings.log-streaming.destinationDelete.confirmButtonText',
						),
						cancelButtonText: this.$locale.baseText(
							'settings.log-streaming.destinationDelete.cancelButtonText',
						),
					},
				);

				if (deleteConfirmed !== MODAL_CONFIRM) {
					return;
				}

				this.$emit('remove', this.destination.id);
			}
		},
	},
});
</script>

<style lang="scss" module>
.cardLink {
	transition: box-shadow 0.3s ease;
	cursor: pointer;

	&:hover {
		box-shadow: 0 2px 8px rgba(#441c17, 0.1);
	}
}

.activeStatusText {
	width: 64px; // Required to avoid jumping when changing active state
	padding-right: var(--spacing-2xs);
	box-sizing: border-box;
	display: inline-block;
	text-align: right;
}

.cardHeading {
	font-size: var(--font-size-s);
	word-break: break-word;
}

.cardDescription {
	min-height: 19px;
	display: flex;
	align-items: center;
}

.cardActions {
	display: flex;
	flex-direction: row;
	justify-content: center;
	align-items: center;
}
</style><|MERGE_RESOLUTION|>--- conflicted
+++ resolved
@@ -47,15 +47,9 @@
 </template>
 
 <script lang="ts">
-<<<<<<< HEAD
 import { defineComponent } from 'vue';
 import { EnterpriseEditionFeature, MODAL_CONFIRM } from '@/constants';
 import { useMessage } from '@/composables';
-=======
-import mixins from 'vue-typed-mixins';
-import { EnterpriseEditionFeature } from '@/constants';
-import { showMessage } from '@/mixins/showMessage';
->>>>>>> 823e8850
 import { useLogStreamingStore } from '@/stores/logStreaming.store';
 import type { PropType } from 'vue';
 import { mapStores } from 'pinia';
