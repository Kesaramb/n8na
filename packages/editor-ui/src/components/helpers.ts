import { CORE_NODES_CATEGORY, ERROR_TRIGGER_NODE_TYPE, MAPPING_PARAMS, TEMPLATES_NODES_FILTER } from '@/constants';
import { INodeUi, ITemplatesNode } from '@/Interface';
import dateformat from 'dateformat';
import { INodeTypeDescription } from 'n8n-workflow';

const KEYWORDS_TO_FILTER = ['API', 'OAuth1', 'OAuth2'];
const SI_SYMBOL = ['', 'k', 'M', 'G', 'T', 'P', 'E'];

const COMMUNITY_PACKAGE_NAME_REGEX = /(@\w+\/)?n8n-nodes-(?!base\b)\b\w+/g;

export function abbreviateNumber(num: number) {
	const tier = (Math.log10(Math.abs(num)) / 3) | 0;

	if (tier === 0) return num;

	const suffix = SI_SYMBOL[tier];
	const scale = Math.pow(10, tier * 3);
	const scaled = num / scale;

	return Number(scaled.toFixed(1)) + suffix;
}

export function convertToDisplayDate (epochTime: number) {
	return dateformat(epochTime, 'yyyy-mm-dd HH:MM:ss');
}

export function convertToHumanReadableDate (epochTime: number) {
	return dateformat(epochTime, 'd mmmm, yyyy @ HH:MM Z');
}

export function getAppNameFromCredType(name: string) {
	return name.split(' ').filter((word) => !KEYWORDS_TO_FILTER.includes(word)).join(' ');
}

export function getStyleTokenValue(name: string): string {
	const style = getComputedStyle(document.body);
	return style.getPropertyValue(name);
}

export function getTriggerNodeServiceName(nodeType: INodeTypeDescription): string {
	return nodeType.displayName.replace(/ trigger/i, '');
}

export function getActivatableTriggerNodes(nodes: INodeUi[]) {
	return nodes.filter((node: INodeUi) => {
		// Error Trigger does not behave like other triggers and workflows using it can not be activated
		return !node.disabled && node.type !== ERROR_TRIGGER_NODE_TYPE;
	});
}

export function filterTemplateNodes(nodes: ITemplatesNode[]) {
	const notCoreNodes = nodes.filter((node: ITemplatesNode) => {
		return !(node.categories || []).some(
			(category) => category.name === CORE_NODES_CATEGORY,
		);
	});

	const results = notCoreNodes.length > 0 ? notCoreNodes : nodes;
	return results.filter((elem) => !TEMPLATES_NODES_FILTER.includes(elem.name));
}

export function setPageTitle(title: string) {
	window.document.title = title;
}

export function isString(value: unknown): value is string {
	return typeof value === 'string';
}

export function isNumber(value: unknown): value is number {
	return typeof value === 'number';
}

<<<<<<< HEAD
export function isCommunityPackageName(packageName: string): boolean {
	COMMUNITY_PACKAGE_NAME_REGEX.lastIndex = 0;
	// Community packages names start with <@username/>n8n-nodes- not followed by word 'base'
	const nameMatch = COMMUNITY_PACKAGE_NAME_REGEX.exec(packageName);

	return !!nameMatch;
=======
export function shorten(s: string, limit: number, keep: number) {
	if (s.length <= limit) {
		return s;
	}

	const first = s.slice(0, limit - keep);
	const last = s.slice(s.length - keep, s.length);

	return `${first}...${last}`;
}

export function hasExpressionMapping(value: unknown) {
	return typeof value === 'string' && !!MAPPING_PARAMS.find((param) => value.includes(param));
>>>>>>> a02b2061
}<|MERGE_RESOLUTION|>--- conflicted
+++ resolved
@@ -71,14 +71,14 @@
 	return typeof value === 'number';
 }
 
-<<<<<<< HEAD
 export function isCommunityPackageName(packageName: string): boolean {
 	COMMUNITY_PACKAGE_NAME_REGEX.lastIndex = 0;
 	// Community packages names start with <@username/>n8n-nodes- not followed by word 'base'
 	const nameMatch = COMMUNITY_PACKAGE_NAME_REGEX.exec(packageName);
 
 	return !!nameMatch;
-=======
+}
+
 export function shorten(s: string, limit: number, keep: number) {
 	if (s.length <= limit) {
 		return s;
@@ -92,5 +92,4 @@
 
 export function hasExpressionMapping(value: unknown) {
 	return typeof value === 'string' && !!MAPPING_PARAMS.find((param) => value.includes(param));
->>>>>>> a02b2061
 }