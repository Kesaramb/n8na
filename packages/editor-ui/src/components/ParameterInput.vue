<template>
	<div @keydown.stop :class="parameterInputClasses">
	<expression-edit :dialogVisible="expressionEditDialogVisible" :value="value" :parameter="parameter" :path="path" :eventSource="eventSource || 'ndv'" @closeDialog="closeExpressionEditDialog" @valueChanged="expressionUpdated"></expression-edit>
	<div class="parameter-input ignore-key-press" :style="parameterInputWrapperStyle" @click="openExpressionEdit">

		<n8n-input
			v-if="isValueExpression && showExpressionAsTextInput"
			:size="inputSize"
			:value="expressionDisplayValue"
			:disabled="isReadOnly"
			:title="displayTitle"
			@keydown.stop
		/>

		<div v-else-if="['json', 'string'].includes(parameter.type) || remoteParameterOptionsLoadingIssues !== null">
			<code-edit v-if="codeEditDialogVisible" :value="value" :parameter="parameter" :type="editorType" :codeAutocomplete="codeAutocomplete" :path="path" @closeDialog="closeCodeEditDialog" @valueChanged="expressionUpdated"></code-edit>
			<text-edit :dialogVisible="textEditDialogVisible" :value="value" :parameter="parameter" :path="path" @closeDialog="closeTextEditDialog" @valueChanged="expressionUpdated"></text-edit>

			<div v-if="isEditor === true" class="code-edit clickable" @click="displayEditDialog()">
				<prism-editor v-if="!codeEditDialogVisible" :lineNumbers="true" :readonly="true" :code="displayValue" language="js"></prism-editor>
			</div>

			<n8n-input
				v-else
				v-model="tempValue"
				ref="inputField"
				:size="inputSize"
				:type="getStringInputType"
				:rows="getArgument('rows')"
				:value="displayValue"
				:disabled="isReadOnly"
				@input="onTextInputChange"
				@change="valueChanged"
				@keydown.stop
				@focus="setFocus"
				@blur="onBlur"
				:title="displayTitle"
				:placeholder="isValueExpression ? '' : getPlaceholder()"
			>
				<div slot="suffix" class="expand-input-icon-container">
					<font-awesome-icon v-if="!isValueExpression && !isReadOnly" icon="external-link-alt" class="edit-window-button clickable" :title="$locale.baseText('parameterInput.openEditWindow')" @click="displayEditDialog()" />
				</div>
			</n8n-input>
		</div>

		<div v-else-if="parameter.type === 'color'" ref="inputField" class="color-input">
			<el-color-picker
				size="small"
				class="color-picker"
				:value="displayValue"
				:disabled="isReadOnly"
				@focus="setFocus"
				@blur="onBlur"
				@change="valueChanged"
				:title="displayTitle"
				:show-alpha="getArgument('showAlpha')"
			/>
			<n8n-input
				v-model="tempValue"
				:size="inputSize"
				type="text"
				:value="tempValue"
				:disabled="isReadOnly"
				@change="valueChanged"
				@keydown.stop
				@focus="setFocus"
				@blur="onBlur"
				:title="displayTitle"
			/>
		</div>

		<el-date-picker
			v-else-if="parameter.type === 'dateTime'"
			v-model="tempValue"
			ref="inputField"
			type="datetime"
			:size="inputSize"
			:value="displayValue"
			:title="displayTitle"
			:disabled="isReadOnly"
			:placeholder="parameter.placeholder ? getPlaceholder() : $locale.baseText('parameterInput.selectDateAndTime')"
			:picker-options="dateTimePickerOptions"
			@change="valueChanged"
			@focus="setFocus"
			@blur="onBlur"
			@keydown.stop
		/>

		<n8n-input-number
			v-else-if="parameter.type === 'number'"
			ref="inputField" :size="inputSize"
			:value="displayValue"
			:controls="false"
			:max="getArgument('maxValue')"
			:min="getArgument('minValue')"
			:precision="getArgument('numberPrecision')"
			:disabled="isReadOnly"
			@change="valueChanged"
			@input="onTextInputChange"
			@focus="setFocus"
			@blur="onBlur"
			@keydown.stop
			:title="displayTitle"
			:placeholder="parameter.placeholder"
		/>

		<credentials-select
			v-else-if="parameter.type === 'credentialsSelect' || (parameter.name === 'genericAuthType')"
			ref="inputField"
			:parameter="parameter"
			:node="node"
			:activeCredentialType="activeCredentialType"
			:inputSize="inputSize"
			:displayValue="displayValue"
			:isReadOnly="isReadOnly"
			:displayTitle="displayTitle"
			@credentialSelected="credentialSelected"
			@valueChanged="valueChanged"
			@setFocus="setFocus"
			@onBlur="onBlur"
		>
			<template v-slot:issues-and-options>
				<parameter-issues
					:issues="getIssues"
				/>
				<parameter-options
				 	v-if="displayOptionsComputed"
					:displayOptionsComputed="displayOptionsComputed"
					:parameter="parameter"
					:isValueExpression="isValueExpression"
					:isDefault="isDefault"
					:hasRemoteMethod="hasRemoteMethod"
					@optionSelected="optionSelected"
				/>
			</template>
		</credentials-select>

		<n8n-select
			v-else-if="parameter.type === 'options'"
			ref="inputField"
			:size="inputSize"
			filterable
			:value="displayValue"
			:placeholder="parameter.placeholder ? getPlaceholder() : $locale.baseText('parameterInput.select')"
			:loading="remoteParameterOptionsLoading"
			:disabled="isReadOnly || remoteParameterOptionsLoading"
			:title="displayTitle"
			@change="valueChanged"
			@keydown.stop
			@focus="setFocus"
			@blur="onBlur"
		>
			<n8n-option
				v-for="option in parameterOptions"
				:value="option.value"
				:key="option.value"
				:label="getOptionsOptionDisplayName(option)"
			>
				<div class="list-option">
					<div class="option-headline">
						{{ getOptionsOptionDisplayName(option) }}
					</div>
					<div v-if="option.description" class="option-description" v-html="getOptionsOptionDescription(option)"></div>
				</div>
			</n8n-option>
		</n8n-select>

		<n8n-select
			v-else-if="parameter.type === 'multiOptions'"
			ref="inputField"
			:size="inputSize"
			filterable
			multiple
			:value="displayValue"
			:loading="remoteParameterOptionsLoading"
			:disabled="isReadOnly || remoteParameterOptionsLoading"
			:title="displayTitle"
			:placeholder="$locale.baseText('parameterInput.select')"
			@change="valueChanged"
			@keydown.stop
			@focus="setFocus"
			@blur="onBlur"
		>
			<n8n-option v-for="option in parameterOptions" :value="option.value" :key="option.value" :label="getOptionsOptionDisplayName(option)">
				<div class="list-option">
					<div class="option-headline">{{ getOptionsOptionDisplayName(option) }}</div>
					<div v-if="option.description" class="option-description" v-html="getOptionsOptionDescription(option)"></div>
				</div>
			</n8n-option>
		</n8n-select>

		<el-switch
			v-else-if="parameter.type === 'boolean'"
			class="switch-input"
			ref="inputField"
			active-color="#13ce66"
			:value="displayValue"
			:disabled="isReadOnly"
			@change="valueChanged"
		/>
	</div>

	<parameter-issues
		v-if="parameter.type !== 'credentialsSelect'"
		:issues="getIssues"
	/>

	<parameter-options
		v-if="displayOptionsComputed && parameter.type !== 'credentialsSelect'"
		:displayOptionsComputed="displayOptionsComputed"
		:parameter="parameter"
		:isValueExpression="isValueExpression"
		:isDefault="isDefault"
		:hasRemoteMethod="hasRemoteMethod"
		@optionSelected="optionSelected"
	/>

	</div>
</template>

<script lang="ts">
import { get } from 'lodash';

import {
	INodeUi,
	INodeUpdatePropertiesInformation,
} from '@/Interface';
import {
	NodeHelpers,
	NodeParameterValue,
	IHttpRequestOptions,
	ILoadOptions,
	INodeParameters,
	INodePropertyOptions,
	Workflow,
} from 'n8n-workflow';

import CodeEdit from '@/components/CodeEdit.vue';
import CredentialsSelect from '@/components/CredentialsSelect.vue';
import ExpressionEdit from '@/components/ExpressionEdit.vue';
import NodeCredentials from '@/components/NodeCredentials.vue';
import ScopesNotice from '@/components/ScopesNotice.vue';
import ParameterOptions from '@/components/ParameterOptions.vue';
import ParameterIssues from '@/components/ParameterIssues.vue';
// @ts-ignore
import PrismEditor from 'vue-prism-editor';
import TextEdit from '@/components/TextEdit.vue';
import { externalHooks } from '@/components/mixins/externalHooks';
import { nodeHelpers } from '@/components/mixins/nodeHelpers';
import { showMessage } from '@/components/mixins/showMessage';
import { workflowHelpers } from '@/components/mixins/workflowHelpers';

import mixins from 'vue-typed-mixins';
import { CUSTOM_API_CALL_KEY } from '@/constants';
import { mapGetters } from 'vuex';

export default mixins(
	externalHooks,
	nodeHelpers,
	showMessage,
	workflowHelpers,
)
	.extend({
		name: 'ParameterInput',
		components: {
			CodeEdit,
			ExpressionEdit,
			NodeCredentials,
			CredentialsSelect,
			PrismEditor,
			ScopesNotice,
			ParameterOptions,
			ParameterIssues,
			TextEdit,
		},
		props: [
			'displayOptions', // boolean
			'inputSize',
			'isReadOnly',
			'documentationUrl',
			'parameter', // NodeProperties
			'path', // string
			'value',
			'hideIssues', // boolean
			'errorHighlight',
			'isForCredential', // boolean
			'eventSource', // string
		],
		data () {
			return {
				codeEditDialogVisible: false,
				nodeName: '',
				expressionAddOperation: 'set' as 'add' | 'set',
				expressionEditDialogVisible: false,
				remoteParameterOptions: [] as INodePropertyOptions[],
				remoteParameterOptionsLoading: false,
				remoteParameterOptionsLoadingIssues: null as string | null,
				textEditDialogVisible: false,
				tempValue: '', //  el-date-picker and el-input does not seem to work without v-model so add one
				CUSTOM_API_CALL_KEY,
				activeCredentialType: '',
				dateTimePickerOptions: {
					shortcuts: [
						{
							text: 'Today', // TODO
							// tslint:disable-next-line:no-any
							onClick (picker: any) {
								picker.$emit('pick', new Date());
							},
						},
						{
							text: 'Yesterday', // TODO
							// tslint:disable-next-line:no-any
							onClick (picker: any) {
								const date = new Date();
								date.setTime(date.getTime() - 3600 * 1000 * 24);
								picker.$emit('pick', date);
							},
						},
						{
							text: 'A week ago', // TODO
							// tslint:disable-next-line:no-any
							onClick (picker: any) {
								const date = new Date();
								date.setTime(date.getTime() - 3600 * 1000 * 24 * 7);
								picker.$emit('pick', date);
							},
						},
					],
				},
			};
		},
		watch: {
			dependentParametersValues () {
				// Reload the remote parameters whenever a parameter
				// on which the current field depends on changes
				this.loadRemoteParameterOptions();
			},
			value () {
				if (this.parameter.type === 'color' && this.getArgument('showAlpha') === true) {
					// Do not set for color with alpha else wrong value gets displayed in field
					return;
				}
				this.tempValue = this.displayValue as string;
			},
		},
		computed: {
			...mapGetters('credentials', ['allCredentialTypes']),
			areExpressionsDisabled(): boolean {
				return this.$store.getters['ui/areExpressionsDisabled'];
			},
			codeAutocomplete (): string | undefined {
				return this.getArgument('codeAutocomplete') as string | undefined;
			},
			showExpressionAsTextInput(): boolean {
				const types = ['number', 'boolean', 'dateTime', 'options', 'multiOptions'];

				return types.includes(this.parameter.type);
			},
			dependentParametersValues (): string | null {
				const loadOptionsDependsOn = this.getArgument('loadOptionsDependsOn') as string[] | undefined;

				if (loadOptionsDependsOn === undefined) {
					return null;
				}

				// Get the resolved parameter values of the current node
				const currentNodeParameters = this.$store.getters.activeNode.parameters;
				try {
					const resolvedNodeParameters = this.resolveParameter(currentNodeParameters);

					const returnValues: string[] = [];
					for (const parameterPath of loadOptionsDependsOn) {
						returnValues.push(get(resolvedNodeParameters, parameterPath) as string);
					}

					return returnValues.join('|');
				} catch (error) {
					return null;
				}
			},
			node (): INodeUi | null {
				return this.$store.getters.activeNode;
			},
			displayTitle (): string {
				const interpolation = { interpolate: { shortPath: this.shortPath } };

				if (this.getIssues.length && this.isValueExpression) {
					return this.$locale.baseText(
						'parameterInput.parameterHasIssuesAndExpression',
						interpolation,
					);
				} else if (this.getIssues.length && !this.isValueExpression) {
					return this.$locale.baseText(
						'parameterInput.parameterHasIssues',
						interpolation,
					);
				} else if (!this.getIssues.length && this.isValueExpression) {
					return this.$locale.baseText(
						'parameterInput.parameterHasExpression',
						interpolation,
					);
				}

				return this.$locale.baseText('parameterInput.parameter', interpolation);
			},
			displayValue (): string | number | boolean | null {
				if (this.remoteParameterOptionsLoading === true) {
					// If it is loading options from server display
					// to user that the data is loading. If not it would
					// display the user the key instead of the value it
					// represents
					return this.$locale.baseText('parameterInput.loadingOptions');
				}

				let returnValue;
				if (this.isValueExpression === false) {
					returnValue = this.value;
				} else {
					returnValue = this.expressionValueComputed;
				}

				if (this.parameter.type === 'credentialsSelect') {
					const credType = this.$store.getters['credentials/getCredentialTypeByName'](this.value);
					if (credType) {
						returnValue = credType.displayName;
					}
				}

				if (this.parameter.type === 'color' && this.getArgument('showAlpha') === true && returnValue.charAt(0) === '#') {
					// Convert the value to rgba that el-color-picker can display it correctly
					const bigint = parseInt(returnValue.slice(1), 16);
					const h = [];
					h.push((bigint >> 24) & 255);
					h.push((bigint >> 16) & 255);
					h.push((bigint >> 8) & 255);
					h.push((255 - bigint & 255) / 255);

					returnValue = 'rgba('+h.join()+')';
				}

				if (returnValue !== undefined && returnValue !== null && this.parameter.type === 'string') {
					const rows = this.getArgument('rows');
					if (rows === undefined || rows === 1) {
						returnValue = returnValue.toString().replace(/\n/, '|');
					}
				}

				return returnValue;
			},
			expressionDisplayValue (): string {
				const value = this.displayValue;

				// address type errors for text input
				if (typeof value === 'number' || typeof value === 'boolean') {
					return JSON.stringify(value);
				}

				if (value === null) {
					return '';
				}

				return value;
			},
			displayOptionsComputed (): boolean {
				if (this.isReadOnly === true) {
					return false;
				}
				if (this.parameter.type === 'collection') {
					return false;
				}

				if (this.displayOptions === true) {
					return true;
				}

				return false;
			},
			expressionValueComputed (): NodeParameterValue | string[] | null {
				if (this.areExpressionsDisabled) {
					return this.value;
				}

				if (this.node === null) {
					return null;
				}

				let computedValue: NodeParameterValue;

				try {
					computedValue = this.resolveExpression(this.value) as NodeParameterValue;
				} catch (error) {
					computedValue = `[${this.$locale.baseText('parameterInput.error')}}: ${error.message}]`;
				}

				// Try to convert it into the corret type
				if (this.parameter.type === 'number') {
					computedValue = parseInt(computedValue as string, 10);
					if (isNaN(computedValue)) {
						return null;
					}
				}

				return computedValue;
			},
			getStringInputType () {
				if (this.getArgument('password') === true) {
					return 'password';
				}

				const rows = this.getArgument('rows');
				if (rows !== undefined && rows > 1) {
					return 'textarea';
				}

				return 'text';
			},
			getIssues (): string[] {
				if (this.hideIssues === true || this.node === null) {
					return [];
				}

				const newPath = this.shortPath.split('.');
				newPath.pop();

				const issues = NodeHelpers.getParameterIssues(this.parameter, this.node.parameters, newPath.join('.'), this.node);

				if (this.parameter.type === 'credentialsSelect' && this.displayValue === '') {
					issues.parameters = issues.parameters || {};

					const issue = this.$locale.baseText('parameterInput.selectACredentialTypeFromTheDropdown');

					issues.parameters[this.parameter.name] = [issue];
				} else if (
					['options', 'multiOptions'].includes(this.parameter.type) &&
					this.remoteParameterOptionsLoading === false &&
					this.remoteParameterOptionsLoadingIssues === null
				) {
					// Check if the value resolves to a valid option
					// Currently it only displays an error in the node itself in
					// case the value is not valid. The workflow can still be executed
					// and the error is not displayed on the node in the workflow
					const validOptions = this.parameterOptions!.map((options: INodePropertyOptions) => options.value);

					const checkValues: string[] = [];

					if (!this.skipCheck(this.displayValue)) {
						if (Array.isArray(this.displayValue)) {
							checkValues.push.apply(checkValues, this.displayValue);
						} else {
							checkValues.push(this.displayValue as string);
						}
					}

					for (const checkValue of checkValues) {
						if (checkValue === null || !validOptions.includes(checkValue)) {
							if (issues.parameters === undefined) {
								issues.parameters = {};
							}

							const issue = this.$locale.baseText(
								'parameterInput.theValueIsNotSupported',
								{ interpolate: { checkValue } },
							);

							issues.parameters[this.parameter.name] = [issue];
						}
					}
				} else if (this.remoteParameterOptionsLoadingIssues !== null) {
					if (issues.parameters === undefined) {
						issues.parameters = {};
					}
					issues.parameters[this.parameter.name] = [`There was a problem loading the parameter options from server: "${this.remoteParameterOptionsLoadingIssues}"`];
				}

				if (issues !== undefined &&
					issues.parameters !== undefined &&
					issues.parameters[this.parameter.name] !== undefined) {
					return issues.parameters[this.parameter.name];
				}

				return [];
			},
			isDefault (): boolean {
				return this.parameter.default === this.value;
			},
			isEditor (): boolean {
				return ['code', 'json'].includes(this.editorType);
			},
			isValueExpression () {
				if (this.parameter.noDataExpression === true) {
					return false;
				}
				if (typeof this.value === 'string' && this.value.charAt(0) === '=') {
					return true;
				}
				return false;
			},
			editorType (): string {
				return this.getArgument('editor') as string;
			},
			parameterOptions (): INodePropertyOptions[] {
				if (this.hasRemoteMethod === false) {
					// Options are already given
					return this.parameter.options;
				}

				// Options get loaded from server
				return this.remoteParameterOptions;
			},
			parameterInputClasses () {
				const classes = [];
				const rows = this.getArgument('rows');
				const isTextarea = this.parameter.type === 'string' && rows !== undefined;
				const isSwitch = this.parameter.type === 'boolean' && !this.isValueExpression;

				if (!isTextarea && !isSwitch) {
					classes.push('parameter-value-container');
				}
				if (this.isValueExpression) {
					classes.push('expression');
				}
				if (this.getIssues.length || this.errorHighlight) {
					classes.push('has-issues');
				}
				return classes;
			},
			parameterInputWrapperStyle () {
				let deductWidth = 0;
				const styles = {
					width: '100%',
				};
				if (this.parameter.type === 'credentialsSelect') {
					return styles;
				}
				if (this.displayOptionsComputed === true) {
					deductWidth += 25;
				}
				if (this.getIssues.length) {
					deductWidth += 20;
				}

				if (deductWidth !== 0) {
					styles.width = `calc(100% - ${deductWidth}px)`;
				}

				return styles;
			},
			hasRemoteMethod (): boolean {
				return !!this.getArgument('loadOptionsMethod') || !!this.getArgument('loadOptions');
			},
			shortPath (): string {
				const shortPath = this.path.split('.');
				shortPath.shift();
				return shortPath.join('.');
			},
			workflow (): Workflow {
				return this.getWorkflow();
			},
		},
		methods: {
			credentialSelected (updateInformation: INodeUpdatePropertiesInformation) {
				// Update the values on the node
				this.$store.commit('updateNodeProperties', updateInformation);

				const node = this.$store.getters.getNodeByName(updateInformation.name);

				// Update the issues
				this.updateNodeCredentialIssues(node);

				this.$externalHooks().run('nodeSettings.credentialSelected', { updateInformation });
			},
			/**
			 * Check whether a param value must be skipped when collecting node param issues for validation.
			 */
			skipCheck(value: string | number | boolean | null) {
				return typeof value === 'string' && value.includes(CUSTOM_API_CALL_KEY);
			},
			getPlaceholder(): string {
				return this.isForCredential
					? this.$locale.credText().placeholder(this.parameter)
					: this.$locale.nodeText().placeholder(this.parameter, this.path);
			},
			getOptionsOptionDisplayName(option: { value: string; name: string }): string {
				return this.isForCredential
					? this.$locale.credText().optionsOptionDisplayName(this.parameter, option)
					: this.$locale.nodeText().optionsOptionDisplayName(this.parameter, option, this.path);
			},
			getOptionsOptionDescription(option: { value: string; description: string }): string {
				return this.isForCredential
					? this.$locale.credText().optionsOptionDescription(this.parameter, option)
					: this.$locale.nodeText().optionsOptionDescription(this.parameter, option, this.path);
			},

			async loadRemoteParameterOptions () {
				if (this.node === null || this.hasRemoteMethod === false || this.remoteParameterOptionsLoading) {
					return;
				}
				this.remoteParameterOptionsLoadingIssues = null;
				this.remoteParameterOptionsLoading = true;
				this.remoteParameterOptions.length = 0;

				// Get the resolved parameter values of the current node
				const currentNodeParameters = this.$store.getters.activeNode.parameters;

				try {
					const resolvedNodeParameters = this.resolveParameter(currentNodeParameters) as INodeParameters;
					const loadOptionsMethod = this.getArgument('loadOptionsMethod') as string | undefined;
					const loadOptions = this.getArgument('loadOptions') as ILoadOptions | undefined;

					const options = await this.restApi().getNodeParameterOptions({ nodeTypeAndVersion: { name: this.node.type, version: this.node.typeVersion}, path: this.path, methodName: loadOptionsMethod, loadOptions, currentNodeParameters: resolvedNodeParameters, credentials: this.node.credentials });
					this.remoteParameterOptions.push.apply(this.remoteParameterOptions, options);
				} catch (error) {
					this.remoteParameterOptionsLoadingIssues = error.message;
				}

				this.remoteParameterOptionsLoading = false;
			},
			closeCodeEditDialog () {
				this.codeEditDialogVisible = false;
			},
			closeExpressionEditDialog () {
				this.expressionEditDialogVisible = false;
			},
			trackExpressionEditOpen () {
				if(!this.node) {
					return;
				}

				if((this.node.type as string).startsWith('n8n-nodes-base')) {
					this.$telemetry.track('User opened Expression Editor', {
						node_type: this.node.type,
						parameter_name: this.parameter.displayName,
						parameter_field_type: this.parameter.type,
						new_expression: !this.isValueExpression,
						workflow_id: this.$store.getters.workflowId,
						session_id: this.$store.getters['ui/ndvSessionId'],
						source: this.eventSource || 'ndv',
					});
				}
			},
			closeTextEditDialog () {
				this.textEditDialogVisible = false;
			},
			displayEditDialog () {
				if (this.isEditor) {
					this.codeEditDialogVisible = true;
				} else {
					this.textEditDialogVisible = true;
				}
			},
			getArgument (argumentName: string): string | number | boolean | undefined {
				if (this.parameter.typeOptions === undefined) {
					return undefined;
				}

				if (this.parameter.typeOptions[argumentName] === undefined) {
					return undefined;
				}

				return this.parameter.typeOptions[argumentName];
			},
			expressionUpdated (value: string) {
				this.valueChanged(value);
			},
			openExpressionEdit() {
				if (this.areExpressionsDisabled) {
					return;
				}

				if (this.isValueExpression) {
					this.expressionEditDialogVisible = true;
					this.trackExpressionEditOpen();
					return;
				}
			},
			onBlur () {
				this.$emit('blur');
			},
			setFocus () {
				if (this.isValueExpression) {
					this.expressionEditDialogVisible = true;
					this.trackExpressionEditOpen();
					return;
				}

				if (['json', 'string'].includes(this.parameter.type) && this.getArgument('alwaysOpenEditWindow')) {
					this.displayEditDialog();
					return;
				}

				if (this.node !== null) {
					// When an event like mouse-click removes the active node while
					// editing is active it does not know where to save the value to.
					// For that reason do we save the node-name here. We could probably
					// also just do that once on load but if Vue decides for some reason to
					// reuse the input it could have the wrong value so lets set it everytime
					// just to be sure
					this.nodeName = this.node.name;
				}

				// Set focus on field
				setTimeout(() => {
					// @ts-ignore
					if (this.$refs.inputField.$el) {
						// @ts-ignore
						(this.$refs.inputField.$el.querySelector(this.getStringInputType === 'textarea' ? 'textarea' : 'input') as HTMLInputElement).focus();
					}
				});

				this.$emit('focus');
			},
			rgbaToHex (value: string): string | null {
				// Convert rgba to hex from: https://stackoverflow.com/questions/5623838/rgb-to-hex-and-hex-to-rgb
				const valueMatch = (value as string).match(/^rgba\((\d+),\s*(\d+),\s*(\d+),\s*(\d+(\.\d+)?)\)$/);
				if (valueMatch === null) {
					// TODO: Display something if value is not valid
					return null;
				}
				const [r, g, b, a] = valueMatch.splice(1, 4).map(v => Number(v));
				return "#" + ((1 << 24) + (r << 16) + (g << 8) + b).toString(16).slice(1) + ((1 << 8) + Math.floor((1-a)*255)).toString(16).slice(1);
			},
			onTextInputChange (value: string) {
				const parameterData = {
					node: this.node !== null ? this.node.name : this.nodeName,
					name: this.path,
					value,
				};

				this.$emit('textInput', parameterData);
			},
			valueChanged (value: string[] | string | number | boolean | Date | null) {
				if (this.parameter.name === 'nodeCredentialType') {
					this.activeCredentialType = value as string;
				}

				if (value instanceof Date) {
					value = value.toISOString();
				}

				if (this.parameter.type === 'color' && this.getArgument('showAlpha') === true && value !== null && value.toString().charAt(0) !== '#') {
					const newValue = this.rgbaToHex(value as string);
					if (newValue !== null) {
						this.tempValue = newValue;
						value = newValue;
					}
				}

				const parameterData = {
					node: this.node !== null ? this.node.name : this.nodeName,
					name: this.path,
					value,
				};

				this.$emit('valueChanged', parameterData);

				if (this.parameter.name === 'operation' || this.parameter.name === 'mode') {
					this.$telemetry.track('User set node operation or mode', {
						workflow_id: this.$store.getters.workflowId,
						node_type: this.node && this.node.type,
						resource: this.node && this.node.parameters.resource,
						is_custom: value === CUSTOM_API_CALL_KEY,
						session_id: this.$store.getters['ui/ndvSessionId'],
						parameter: this.parameter.name,
					});
				}
			},
			optionSelected (command: string) {
				if (command === 'resetValue') {
					this.valueChanged(this.parameter.default);
				} else if (command === 'addExpression') {
					if (this.parameter.type === 'number' || this.parameter.type === 'boolean') {
						this.valueChanged(`={{${this.value}}}`);
					}
					else {
						this.valueChanged(`=${this.value}`);
					}

					this.expressionEditDialogVisible = true;
					this.trackExpressionEditOpen();
				} else if (command === 'removeExpression') {
					let value = this.expressionValueComputed;

					if (this.parameter.type === 'multiOptions' && typeof value === 'string') {
						value = (value || '').split(',')
							.filter((value) => (this.parameterOptions || []).find((option) => option.value === value));
					}

					this.valueChanged(typeof value !== 'undefined' ? value : null);
				} else if (command === 'refreshOptions') {
					this.loadRemoteParameterOptions();
				}
			},
		},
		mounted () {
			this.tempValue = this.displayValue as string;
			if (this.node !== null) {
				this.nodeName = this.node.name;
			}

			if (this.node && this.node.parameters.authentication === 'predefinedCredentialType') {
				this.activeCredentialType = this.node.parameters.nodeCredentialType as string;
			}

			if (this.parameter.type === 'color' && this.getArgument('showAlpha') === true && this.displayValue !== null && this.displayValue.toString().charAt(0) !== '#') {
				const newValue = this.rgbaToHex(this.displayValue as string);
				if (newValue !== null) {
					this.tempValue = newValue;
				}
			}

			if (this.hasRemoteMethod === true && this.node !== null) {
				// Make sure to load the parameter options
				// directly and whenever the credentials change
				this.$watch(() => this.node!.credentials, () => {
					this.loadRemoteParameterOptions();
				}, { deep: true, immediate: true });

				// Reload function on change element from
				// displayOptions.typeOptions.reloadOnChange parameters
				if (this.parameter.typeOptions && this.parameter.typeOptions.reloadOnChange) {
					// Get all paramter in reloadOnChange property
					// This reload when parameters in reloadOnChange is updated
					const paramtersOnChange : string[] = this.parameter.typeOptions.reloadOnChange;
					for (let i = 0; i < paramtersOnChange.length; i++) {
						const parameter = paramtersOnChange[i] as string;
						if (parameter in this.node.parameters) {
							this.$watch(() => {
								if (this.node && this.node.parameters && this.node.parameters[parameter]) {
									return this.node.parameters![parameter];
								} else {
									return null;
								}
							}, () => {
								this.loadRemoteParameterOptions();
							}, { deep: true, immediate: true });
						}
					}
				}
			}

			this.$externalHooks().run('parameterInput.mount', { parameter: this.parameter, inputFieldRef: this.$refs['inputField'] });
		},
	});
</script>

<style scoped lang="scss">

.code-edit {
	font-size: var(--font-size-xs);
}

.switch-input {
	margin: 2px 0;
}

.parameter-value-container {
	display: flex;
	align-items: center;
}

.parameter-actions {
	display: inline-flex;
	align-items: center;
}

.parameter-input {
	display: inline-block;
}

<<<<<<< HEAD
.parameter-options {
	width: 25px;
	text-align: right;
	float: right;
}

.parameter-issues {
	width: 20px;
	text-align: right;
	float: right;
	color: var(--color-danger);
	font-size: var(--font-size-s);
}

=======
>>>>>>> 56a7ad40
::v-deep .color-input {
	display: flex;

	.el-color-picker__trigger {
		border: none;
	}
}
</style>

<style lang="scss">

.ql-editor {
	padding: 6px;
	line-height: 26px;
	background-color: var(--color-background-lighter);
	border: var(--border-base);
	color: var(--color-text-dark);
}

.expression {
	textarea[disabled], input[disabled] {
		cursor: pointer !important;
	}

	.el-switch__core {
		border: 1px dashed $--custom-expression-text;
	}

	--input-border-color: #{$--custom-expression-text};
	--input-border-style: dashed;
	--input-background-color: #{$--custom-expression-background};
	--disabled-border: #{$--custom-expression-text};
}

.has-issues {
	--input-border-color: var(--color-danger);
}

.el-dropdown {
	color: var(--color-text-base);
}

.list-option {
	max-width: 340px;
	margin: 6px 0;
	white-space: normal;
	padding-right: 20px;

	.option-headline {
		font-weight: var(--font-weight-bold);
		line-height: var(--font-line-height-regular);
		overflow-wrap: break-word;
	}

	.option-description {
		margin-top: 2px;
		font-size: var(--font-size-2xs);
		font-weight: var(--font-weight-regular);
		line-height: var(--font-line-height-xloose);
		color: $--custom-font-very-light;
	}
}

.edit-window-button {
	display: none;
}

.parameter-input:hover .edit-window-button {
	display: inline;
}

.expand-input-icon-container {
	display: flex;
	height: 100%;
	align-items: center;
}

</style><|MERGE_RESOLUTION|>--- conflicted
+++ resolved
@@ -968,23 +968,6 @@
 	display: inline-block;
 }
 
-<<<<<<< HEAD
-.parameter-options {
-	width: 25px;
-	text-align: right;
-	float: right;
-}
-
-.parameter-issues {
-	width: 20px;
-	text-align: right;
-	float: right;
-	color: var(--color-danger);
-	font-size: var(--font-size-s);
-}
-
-=======
->>>>>>> 56a7ad40
 ::v-deep .color-input {
 	display: flex;
 
