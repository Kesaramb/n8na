<template>
	<div @keydown.stop :class="parameterInputClasses">
		<expression-edit
			:dialogVisible="expressionEditDialogVisible"
			:modelValue="
				isResourceLocatorParameter && typeof modelValue !== 'string'
					? modelValue
						? modelValue.value
						: ''
					: modelValue
			"
			:parameter="parameter"
			:path="path"
			:eventSource="eventSource || 'ndv'"
			:isReadOnly="isReadOnly"
			:redactValues="shouldRedactValue"
			@closeDialog="closeExpressionEditDialog"
			@update:modelValue="expressionUpdated"
		></expression-edit>
		<div class="parameter-input ignore-key-press" :style="parameterInputWrapperStyle">
			<resource-locator
				v-if="isResourceLocatorParameter"
				ref="resourceLocator"
				:parameter="parameter"
				:modelValue="modelValue"
				:dependentParametersValues="dependentParametersValues"
				:displayTitle="displayTitle"
				:expressionDisplayValue="expressionDisplayValue"
				:expressionComputedValue="expressionEvaluated"
				:isValueExpression="isValueExpression"
				:isReadOnly="isReadOnly"
				:parameterIssues="getIssues"
				:droppable="droppable"
				:node="node"
				:path="path"
				:event-bus="eventBus"
				@update:modelValue="valueChanged"
				@modalOpenerClick="openExpressionEditorModal"
				@focus="setFocus"
				@blur="onBlur"
				@drop="onResourceLocatorDrop"
			/>
			<ExpressionParameterInput
				v-else-if="isValueExpression || forceShowExpression"
				:modelValue="expressionDisplayValue"
				:title="displayTitle"
				:isReadOnly="isReadOnly"
				:path="path"
				:additional-expression-data="additionalExpressionData"
				:class="{ 'ph-no-capture': shouldRedactValue }"
				@update:modelValue="expressionUpdated"
				@modalOpenerClick="openExpressionEditorModal"
				@focus="setFocus"
				@blur="onBlur"
				ref="inputField"
			/>
			<div
				v-else-if="
					['json', 'string'].includes(parameter.type) ||
					remoteParameterOptionsLoadingIssues !== null
				"
			>
				<el-dialog
					v-if="codeEditDialogVisible"
					:modelValue="true"
					append-to-body
					:close-on-click-modal="false"
					width="80%"
					:title="`${i18n.baseText('codeEdit.edit')} ${$locale
						.nodeText()
						.inputLabelDisplayName(parameter, path)}`"
					:before-close="closeCodeEditDialog"
				>
					<div class="ignore-key-press">
						<code-node-editor
							:modelValue="modelValue"
							:defaultValue="parameter.default"
							:language="editorLanguage"
							:isReadOnly="isReadOnly"
							@update:modelValue="expressionUpdated"
						/>
					</div>
				</el-dialog>

				<text-edit
					:dialogVisible="textEditDialogVisible"
					:modelValue="modelValue"
					:parameter="parameter"
					:path="path"
					:isReadOnly="isReadOnly"
					@closeDialog="closeTextEditDialog"
					@update:modelValue="expressionUpdated"
				></text-edit>

				<code-node-editor
					v-if="editorType === 'codeNodeEditor' && isCodeNode(node)"
					:mode="node.parameters.mode"
					:modelValue="modelValue"
					:defaultValue="parameter.default"
					:language="editorLanguage"
					:isReadOnly="isReadOnly"
					:rows="getArgument('rows')"
					:aiButtonEnabled="settingsStore.isCloudDeployment"
					@update:modelValue="valueChangedDebounced"
				/>

				<html-editor
					v-else-if="editorType === 'htmlEditor'"
					:modelValue="modelValue"
					:isReadOnly="isReadOnly"
					:rows="getArgument('rows')"
					:disableExpressionColoring="!isHtmlNode(node)"
					:disableExpressionCompletions="!isHtmlNode(node)"
					@update:modelValue="valueChangedDebounced"
				/>

				<sql-editor
					v-else-if="editorType === 'sqlEditor'"
					:modelValue="modelValue"
					:dialect="getArgument('sqlDialect')"
					:isReadOnly="isReadOnly"
					:rows="getArgument('rows')"
					@update:modelValue="valueChangedDebounced"
				/>

				<code-node-editor
					v-else-if="editorType === 'json' && !isExecuteWorkflowNode(node)"
					:mode="node.parameters.mode"
					:modelValue="modelValue"
					:defaultValue="parameter.default"
					:language="editorLanguage"
					:isReadOnly="isReadOnly"
					:aiButtonEnabled="false"
					@update:modelValue="valueChangedDebounced"
					:rows="getArgument('rows')"
				/>

				<div v-else-if="editorType" class="readonly-code clickable" @click="displayEditDialog()">
					<code-node-editor
						v-if="!codeEditDialogVisible"
						:modelValue="modelValue"
						:language="editorLanguage"
						:isReadOnly="true"
						:rows="getArgument('rows')"
					/>
				</div>

				<n8n-input
					v-else
					v-model="tempValue"
					ref="inputField"
					:class="{ 'input-with-opener': true, 'ph-no-capture': shouldRedactValue }"
					:size="inputSize"
					:type="getStringInputType"
					:rows="getArgument('rows')"
					:disabled="isReadOnly"
					@update:modelValue="valueChanged($event) && onUpdateTextInput($event)"
					@keydown.stop
					@focus="setFocus"
					@blur="onBlur"
					:title="displayTitle"
					:placeholder="getPlaceholder()"
				>
					<template #suffix>
						<n8n-icon
							v-if="!isReadOnly && !isSecretParameter"
							icon="external-link-alt"
							size="xsmall"
							class="edit-window-button textarea-modal-opener"
							:class="{
								focused: isFocused,
								invalid: !isFocused && getIssues.length > 0 && !isValueExpression,
							}"
							:title="i18n.baseText('parameterInput.openEditWindow')"
							@click="displayEditDialog()"
							@focus="setFocus"
						/>
					</template>
				</n8n-input>
			</div>

			<div v-else-if="parameter.type === 'color'" ref="inputField" class="color-input">
				<el-color-picker
					size="small"
					class="color-picker"
					:modelValue="displayValue"
					:disabled="isReadOnly"
					@focus="setFocus"
					@blur="onBlur"
					@update:modelValue="valueChanged"
					:title="displayTitle"
					:show-alpha="getArgument('showAlpha')"
				/>
				<n8n-input
					v-model="tempValue"
					:size="inputSize"
					type="text"
					:disabled="isReadOnly"
					@update:modelValue="valueChanged"
					@keydown.stop
					@focus="setFocus"
					@blur="onBlur"
					:title="displayTitle"
				/>
			</div>

			<el-date-picker
				v-else-if="parameter.type === 'dateTime'"
				v-model="tempValue"
				ref="inputField"
				type="datetime"
				:size="inputSize"
				:modelValue="displayValue"
				:title="displayTitle"
				:disabled="isReadOnly"
				:placeholder="
					parameter.placeholder
						? getPlaceholder()
						: i18n.baseText('parameterInput.selectDateAndTime')
				"
				:picker-options="dateTimePickerOptions"
				:class="{ 'ph-no-capture': shouldRedactValue }"
				@update:modelValue="valueChanged"
				@focus="setFocus"
				@blur="onBlur"
				@keydown.stop
			/>

			<n8n-input-number
				v-else-if="parameter.type === 'number'"
				ref="inputField"
				:size="inputSize"
				:modelValue="displayValue"
				:controls="false"
				:max="getArgument('maxValue')"
				:min="getArgument('minValue')"
				:precision="getArgument('numberPrecision')"
				:disabled="isReadOnly"
				:class="{ 'ph-no-capture': shouldRedactValue }"
				@update:modelValue="onUpdateTextInput"
				@focus="setFocus"
				@blur="onBlur"
				@keydown.stop
				:title="displayTitle"
				:placeholder="parameter.placeholder"
			/>

			<credentials-select
				v-else-if="parameter.type === 'credentialsSelect' || parameter.name === 'genericAuthType'"
				ref="inputField"
				:parameter="parameter"
				:node="node"
				:activeCredentialType="activeCredentialType"
				:inputSize="inputSize"
				:displayValue="displayValue"
				:isReadOnly="isReadOnly"
				:displayTitle="displayTitle"
				@credentialSelected="credentialSelected"
				@update:modelValue="valueChanged"
				@setFocus="setFocus"
				@onBlur="onBlur"
			>
				<template #issues-and-options>
					<parameter-issues :issues="getIssues" />
				</template>
			</credentials-select>

			<n8n-select
				v-else-if="parameter.type === 'options'"
				ref="inputField"
				:size="inputSize"
				filterable
				:modelValue="displayValue"
				:placeholder="
					parameter.placeholder ? getPlaceholder() : i18n.baseText('parameterInput.select')
				"
				:loading="remoteParameterOptionsLoading"
				:disabled="isReadOnly || remoteParameterOptionsLoading"
				:title="displayTitle"
				@update:modelValue="valueChanged"
				@keydown.stop
				@focus="setFocus"
				@blur="onBlur"
			>
				<n8n-option
					v-for="option in parameterOptions"
					:value="option.value"
					:key="option.value"
					:label="getOptionsOptionDisplayName(option)"
				>
					<div class="list-option">
						<div
							class="option-headline"
							:class="{ 'remote-parameter-option': isRemoteParameterOption(option) }"
						>
							{{ getOptionsOptionDisplayName(option) }}
						</div>
						<div
							v-if="option.description"
							class="option-description"
							v-html="getOptionsOptionDescription(option)"
						></div>
					</div>
				</n8n-option>
			</n8n-select>

			<n8n-select
				v-else-if="parameter.type === 'multiOptions'"
				ref="inputField"
				:size="inputSize"
				filterable
				multiple
				:modelValue="displayValue"
				:loading="remoteParameterOptionsLoading"
				:disabled="isReadOnly || remoteParameterOptionsLoading"
				:title="displayTitle"
				:placeholder="i18n.baseText('parameterInput.select')"
				@update:modelValue="valueChanged"
				@keydown.stop
				@focus="setFocus"
				@blur="onBlur"
			>
				<n8n-option
					v-for="option in parameterOptions"
					:value="option.value"
					:key="option.value"
					:label="getOptionsOptionDisplayName(option)"
				>
					<div class="list-option">
						<div class="option-headline">{{ getOptionsOptionDisplayName(option) }}</div>
						<div
							v-if="option.description"
							class="option-description"
							v-html="getOptionsOptionDescription(option)"
						></div>
					</div>
				</n8n-option>
			</n8n-select>

			<!-- temporary state of booleans while data is mapped -->
			<n8n-input
				v-else-if="parameter.type === 'boolean' && droppable"
				:size="inputSize"
				:modelValue="JSON.stringify(displayValue)"
				:disabled="isReadOnly"
				:title="displayTitle"
			/>
			<el-switch
				v-else-if="parameter.type === 'boolean'"
				:class="{ 'switch-input': true, 'ph-no-capture': shouldRedactValue }"
				ref="inputField"
				active-color="#13ce66"
				:modelValue="displayValue"
				:disabled="isReadOnly"
				@update:modelValue="valueChanged"
			/>
		</div>

		<parameter-issues
			v-if="parameter.type !== 'credentialsSelect' && !isResourceLocatorParameter"
			:issues="getIssues"
		/>
	</div>
</template>

<script lang="ts">
/* eslint-disable prefer-spread */
import { mapStores } from 'pinia';
import { defineComponent } from 'vue';

import { get } from 'lodash-es';

import type { INodeUi, INodeUpdatePropertiesInformation } from '@/Interface';
import type {
	CodeNodeEditorLanguage,
	EditorType,
	IDataObject,
	ILoadOptions,
	INodeParameters,
	INodeProperties,
	INodePropertyCollection,
	INodePropertyOptions,
	IParameterLabel,
	NodeParameterValueType,
	Workflow,
} from 'n8n-workflow';
import { CREDENTIAL_EMPTY_VALUE, NodeHelpers } from 'n8n-workflow';

import CodeNodeEditor from '@/components/CodeNodeEditor/CodeNodeEditor.vue';
import CredentialsSelect from '@/components/CredentialsSelect.vue';
import ExpressionEdit from '@/components/ExpressionEdit.vue';
import ExpressionParameterInput from '@/components/ExpressionParameterInput.vue';
import HtmlEditor from '@/components/HtmlEditor/HtmlEditor.vue';
import ParameterIssues from '@/components/ParameterIssues.vue';
import ResourceLocator from '@/components/ResourceLocator/ResourceLocator.vue';
import SqlEditor from '@/components/SqlEditor/SqlEditor.vue';
import TextEdit from '@/components/TextEdit.vue';
import { useI18n } from '@/composables';
import { CODE_NODE_TYPE, CUSTOM_API_CALL_KEY, HTML_NODE_TYPE } from '@/constants';
import { htmlEditorEventBus } from '@/event-bus';
import { debounceHelper } from '@/mixins/debounce';
import { externalHooks } from '@/mixins/externalHooks';
import { nodeHelpers } from '@/mixins/nodeHelpers';
import { workflowHelpers } from '@/mixins/workflowHelpers';
<<<<<<< HEAD
import { useCredentialsStore } from '@/stores/credentials.store';
=======
import { hasExpressionMapping, isValueExpression, isResourceLocatorValue } from '@/utils';

import {
	CODE_NODE_TYPE,
	CUSTOM_API_CALL_KEY,
	EXECUTE_WORKFLOW_NODE_TYPE,
	HTML_NODE_TYPE,
} from '@/constants';

import type { PropType } from 'vue';
import { debounceHelper } from '@/mixins/debounce';
import { useWorkflowsStore } from '@/stores/workflows.store';
>>>>>>> 2c4e25c0
import { useNDVStore } from '@/stores/ndv.store';
import { useNodeTypesStore } from '@/stores/nodeTypes.store';
import { useSettingsStore } from '@/stores/settings.store';
import { useWorkflowsStore } from '@/stores/workflows.store';
import { hasExpressionMapping, isResourceLocatorValue, isValueExpression } from '@/utils';
import type { N8nInput } from 'n8n-design-system';
import type { EventBus } from 'n8n-design-system/utils';
import { createEventBus } from 'n8n-design-system/utils';
import type { PropType } from 'vue';

export default defineComponent({
	name: 'parameter-input',
	mixins: [externalHooks, nodeHelpers, workflowHelpers, debounceHelper],
	components: {
		CodeNodeEditor,
		HtmlEditor,
		SqlEditor,
		ExpressionEdit,
		ExpressionParameterInput,
		CredentialsSelect,
		ParameterIssues,
		ResourceLocator,
		TextEdit,
	},
	props: {
		additionalExpressionData: {
			type: Object as PropType<IDataObject>,
			default: () => ({}),
		},
		isReadOnly: {
			type: Boolean,
		},
		parameter: {
			type: Object as PropType<INodeProperties>,
		},
		path: {
			type: String,
		},
		modelValue: {
			type: [String, Number, Boolean, Array, Object] as PropType<NodeParameterValueType>,
		},
		hideLabel: {
			type: Boolean,
		},
		droppable: {
			type: Boolean,
		},
		activeDrop: {
			type: Boolean,
		},
		forceShowExpression: {
			type: Boolean,
		},
		hint: {
			type: String as PropType<string | undefined>,
		},
		inputSize: {
			type: String,
		},
		hideIssues: {
			type: Boolean,
		},
		documentationUrl: {
			type: String as PropType<string | undefined>,
		},
		errorHighlight: {
			type: Boolean,
		},
		isForCredential: {
			type: Boolean,
		},
		eventSource: {
			type: String,
		},
		expressionEvaluated: {
			type: String as PropType<string | undefined>,
		},
		label: {
			type: Object as PropType<IParameterLabel>,
			default: () => ({
				size: 'small',
			}),
		},
		eventBus: {
			type: Object as PropType<EventBus>,
			default: () => createEventBus(),
		},
	},
	setup() {
		const i18n = useI18n();

		return {
			i18n,
		};
	},
	data() {
		return {
			codeEditDialogVisible: false,
			nodeName: '',
			expressionAddOperation: 'set' as 'add' | 'set',
			expressionEditDialogVisible: false,
			remoteParameterOptions: [] as INodePropertyOptions[],
			remoteParameterOptionsLoading: false,
			remoteParameterOptionsLoadingIssues: null as string | null,
			textEditDialogVisible: false,
			editDialogClosing: false,
			tempValue: '', //  el-date-picker and el-input does not seem to work without v-model so add one
			CUSTOM_API_CALL_KEY,
			activeCredentialType: '',
			dateTimePickerOptions: {
				shortcuts: [
					{
						text: 'Today', // TODO

						onClick(picker: any) {
							picker.$emit('pick', new Date());
						},
					},
					{
						text: 'Yesterday', // TODO

						onClick(picker: any) {
							const date = new Date();
							date.setTime(date.getTime() - 3600 * 1000 * 24);
							picker.$emit('pick', date);
						},
					},
					{
						text: 'A week ago', // TODO

						onClick(picker: any) {
							const date = new Date();
							date.setTime(date.getTime() - 3600 * 1000 * 24 * 7);
							picker.$emit('pick', date);
						},
					},
				],
			},
			isFocused: false,
		};
	},
	watch: {
		async dependentParametersValues() {
			// Reload the remote parameters whenever a parameter
			// on which the current field depends on changes
			await this.loadRemoteParameterOptions();
		},
		modelValue() {
			if (this.parameter.type === 'color' && this.getArgument('showAlpha') === true) {
				// Do not set for color with alpha else wrong value gets displayed in field
				return;
			}
			this.tempValue = this.displayValue as string;
		},
	},
	computed: {
		...mapStores(
			useCredentialsStore,
			useNodeTypesStore,
			useNDVStore,
			useWorkflowsStore,
			useSettingsStore,
		),
		expressionDisplayValue(): string {
			if (this.forceShowExpression) {
				return '';
			}

			const value = isResourceLocatorValue(this.modelValue)
				? this.modelValue.value
				: this.modelValue;
			if (typeof value === 'string' && value.startsWith('=')) {
				return value.slice(1);
			}

			return `${this.displayValue ?? ''}`;
		},
		isValueExpression(): boolean {
			return isValueExpression(this.parameter, this.modelValue);
		},
		codeAutocomplete(): string | undefined {
			return this.getArgument('codeAutocomplete') as string | undefined;
		},
		dependentParametersValues(): string | null {
			const loadOptionsDependsOn = this.getArgument('loadOptionsDependsOn') as string[] | undefined;

			if (loadOptionsDependsOn === undefined) {
				return null;
			}

			// Get the resolved parameter values of the current node
			const currentNodeParameters = this.ndvStore.activeNode?.parameters;
			try {
				const resolvedNodeParameters = this.resolveParameter(currentNodeParameters);

				const returnValues: string[] = [];
				for (const parameterPath of loadOptionsDependsOn) {
					returnValues.push(get(resolvedNodeParameters, parameterPath) as string);
				}

				return returnValues.join('|');
			} catch (error) {
				return null;
			}
		},
		node(): INodeUi {
			return this.ndvStore.activeNode!;
		},
		displayTitle(): string {
			const interpolation = { interpolate: { shortPath: this.shortPath } };

			if (this.getIssues.length && this.isValueExpression) {
				return this.i18n.baseText('parameterInput.parameterHasIssuesAndExpression', interpolation);
			} else if (this.getIssues.length && !this.isValueExpression) {
				return this.i18n.baseText('parameterInput.parameterHasIssues', interpolation);
			} else if (!this.getIssues.length && this.isValueExpression) {
				return this.i18n.baseText('parameterInput.parameterHasExpression', interpolation);
			}

			return this.i18n.baseText('parameterInput.parameter', interpolation);
		},
		displayValue(): string | number | boolean | null {
			if (this.remoteParameterOptionsLoading === true) {
				// If it is loading options from server display
				// to user that the data is loading. If not it would
				// display the user the key instead of the value it
				// represents
				return this.i18n.baseText('parameterInput.loadingOptions');
			}

			// if the value is marked as empty return empty string, to prevent displaying the asterisks
			if (this.modelValue === CREDENTIAL_EMPTY_VALUE) {
				return '';
			}

			let returnValue;
			if (this.isValueExpression === false) {
				returnValue = this.isResourceLocatorParameter
					? isResourceLocatorValue(this.modelValue)
						? this.modelValue.value
						: ''
					: this.modelValue;
			} else {
				returnValue = this.expressionEvaluated;
			}

			if (this.parameter.type === 'credentialsSelect' && typeof this.modelValue === 'string') {
				const credType = this.credentialsStore.getCredentialTypeByName(this.modelValue);
				if (credType) {
					returnValue = credType.displayName;
				}
			}

			if (
				Array.isArray(returnValue) &&
				this.parameter.type === 'color' &&
				this.getArgument('showAlpha') === true &&
				returnValue.charAt(0) === '#'
			) {
				// Convert the value to rgba that el-color-picker can display it correctly
				const bigint = parseInt(returnValue.slice(1), 16);
				const h = [];
				h.push((bigint >> 24) & 255);
				h.push((bigint >> 16) & 255);
				h.push((bigint >> 8) & 255);
				h.push(((255 - bigint) & 255) / 255);

				returnValue = 'rgba(' + h.join() + ')';
			}

			if (returnValue !== undefined && returnValue !== null && this.parameter.type === 'string') {
				const rows = this.getArgument('rows');
				if (rows === undefined || rows === 1) {
					returnValue = returnValue.toString().replace(/\n/, '|');
				}
			}

			return returnValue;
		},
		getStringInputType() {
			if (this.getArgument('password') === true) {
				return 'password';
			}

			const rows = this.getArgument('rows');
			if (rows !== undefined && rows > 1) {
				return 'textarea';
			}

			if (this.editorType === 'code') {
				return 'textarea';
			}

			return 'text';
		},
		getIssues(): string[] {
			if (this.hideIssues === true || this.node === null) {
				return [];
			}

			const newPath = this.shortPath.split('.');
			newPath.pop();

			const issues = NodeHelpers.getParameterIssues(
				this.parameter,
				this.node.parameters,
				newPath.join('.'),
				this.node,
			);

			if (this.parameter.type === 'credentialsSelect' && this.displayValue === '') {
				issues.parameters = issues.parameters || {};

				const issue = this.i18n.baseText('parameterInput.selectACredentialTypeFromTheDropdown');

				issues.parameters[this.parameter.name] = [issue];
			} else if (
				['options', 'multiOptions'].includes(this.parameter.type) &&
				this.remoteParameterOptionsLoading === false &&
				this.remoteParameterOptionsLoadingIssues === null &&
				this.parameterOptions
			) {
				// Check if the value resolves to a valid option
				// Currently it only displays an error in the node itself in
				// case the value is not valid. The workflow can still be executed
				// and the error is not displayed on the node in the workflow
				const validOptions = this.parameterOptions.map(
					(options) => (options as INodePropertyOptions).value,
				);

				const checkValues: string[] = [];

				if (!this.skipCheck(this.displayValue)) {
					if (Array.isArray(this.displayValue)) {
						checkValues.push.apply(checkValues, this.displayValue);
					} else {
						checkValues.push(this.displayValue as string);
					}
				}

				for (const checkValue of checkValues) {
					if (checkValue === null || !validOptions.includes(checkValue)) {
						if (issues.parameters === undefined) {
							issues.parameters = {};
						}

						const issue = this.i18n.baseText('parameterInput.theValueIsNotSupported', {
							interpolate: { checkValue },
						});

						issues.parameters[this.parameter.name] = [issue];
					}
				}
			} else if (this.remoteParameterOptionsLoadingIssues !== null && !this.isValueExpression) {
				if (issues.parameters === undefined) {
					issues.parameters = {};
				}
				issues.parameters[this.parameter.name] = [
					`There was a problem loading the parameter options from server: "${this.remoteParameterOptionsLoadingIssues}"`,
				];
			}

			if (
				issues !== undefined &&
				issues.parameters !== undefined &&
				issues.parameters[this.parameter.name] !== undefined
			) {
				return issues.parameters[this.parameter.name];
			}

			return [];
		},
		editorType(): EditorType {
			return this.getArgument('editor') as EditorType;
		},
		editorLanguage(): CodeNodeEditorLanguage {
			if (this.editorType === 'json' || this.parameter.type === 'json') return 'json';
			return (this.getArgument('editorLanguage') as CodeNodeEditorLanguage) ?? 'javaScript';
		},
		parameterOptions():
			| Array<INodePropertyOptions | INodeProperties | INodePropertyCollection>
			| undefined {
			if (this.hasRemoteMethod === false) {
				// Options are already given
				return this.parameter.options;
			}

			// Options get loaded from server
			return this.remoteParameterOptions;
		},
		parameterInputClasses() {
			const classes: { [c: string]: boolean } = {
				droppable: this.droppable,
				activeDrop: this.activeDrop,
			};

			const rows = this.getArgument('rows');
			const isTextarea = this.parameter.type === 'string' && rows !== undefined;
			const isSwitch = this.parameter.type === 'boolean' && !this.isValueExpression;

			if (!isTextarea && !isSwitch) {
				classes['parameter-value-container'] = true;
			}

			if (
				!this.droppable &&
				!this.activeDrop &&
				(this.getIssues.length > 0 || this.errorHighlight) &&
				!this.isValueExpression
			) {
				classes['has-issues'] = true;
			}

			return classes;
		},
		parameterInputWrapperStyle() {
			let deductWidth = 0;
			const styles = {
				width: '100%',
			};
			if (this.parameter.type === 'credentialsSelect' || this.isResourceLocatorParameter) {
				return styles;
			}
			if (this.getIssues.length) {
				deductWidth += 20;
			}

			if (deductWidth !== 0) {
				styles.width = `calc(100% - ${deductWidth}px)`;
			}

			return styles;
		},
		hasRemoteMethod(): boolean {
			return !!this.getArgument('loadOptionsMethod') || !!this.getArgument('loadOptions');
		},
		shortPath(): string {
			const shortPath = this.path.split('.');
			shortPath.shift();
			return shortPath.join('.');
		},
		workflow(): Workflow {
			return this.getCurrentWorkflow();
		},
		isResourceLocatorParameter(): boolean {
			return this.parameter.type === 'resourceLocator';
		},
		isSecretParameter(): boolean {
			return this.getArgument('password') === true;
		},
		remoteParameterOptionsKeys(): string[] {
			return (this.remoteParameterOptions || []).map((o) => o.name);
		},
		shouldRedactValue(): boolean {
			return this.getStringInputType === 'password' || this.isForCredential;
		},
	},
	methods: {
		isRemoteParameterOption(option: INodePropertyOptions) {
			return this.remoteParameterOptionsKeys.includes(option.name);
		},
		credentialSelected(updateInformation: INodeUpdatePropertiesInformation) {
			// Update the values on the node
			this.workflowsStore.updateNodeProperties(updateInformation);

			const node = this.workflowsStore.getNodeByName(updateInformation.name);

			if (node) {
				// Update the issues
				this.updateNodeCredentialIssues(node);
			}

			void this.$externalHooks().run('nodeSettings.credentialSelected', { updateInformation });
		},
		/**
		 * Check whether a param value must be skipped when collecting node param issues for validation.
		 */
		skipCheck(value: string | number | boolean | null) {
			return typeof value === 'string' && value.includes(CUSTOM_API_CALL_KEY);
		},
		getPlaceholder(): string {
			return this.isForCredential
				? this.i18n.credText().placeholder(this.parameter)
				: this.i18n.nodeText().placeholder(this.parameter, this.path);
		},
		getOptionsOptionDisplayName(option: INodePropertyOptions): string {
			return this.isForCredential
				? this.i18n.credText().optionsOptionDisplayName(this.parameter, option)
				: this.i18n.nodeText().optionsOptionDisplayName(this.parameter, option, this.path);
		},
		getOptionsOptionDescription(option: INodePropertyOptions): string {
			return this.isForCredential
				? this.i18n.credText().optionsOptionDescription(this.parameter, option)
				: this.i18n.nodeText().optionsOptionDescription(this.parameter, option, this.path);
		},

		async loadRemoteParameterOptions() {
			if (
				this.node === null ||
				this.hasRemoteMethod === false ||
				this.remoteParameterOptionsLoading ||
				!this.parameter
			) {
				return;
			}
			this.remoteParameterOptionsLoadingIssues = null;
			this.remoteParameterOptionsLoading = true;
			this.remoteParameterOptions.length = 0;

			// Get the resolved parameter values of the current node

			try {
				const currentNodeParameters = (this.ndvStore.activeNode as INodeUi).parameters;
				const resolvedNodeParameters = this.resolveRequiredParameters(
					this.parameter,
					currentNodeParameters,
				) as INodeParameters;
				const loadOptionsMethod = this.getArgument('loadOptionsMethod') as string | undefined;
				const loadOptions = this.getArgument('loadOptions') as ILoadOptions | undefined;

				const options = await this.nodeTypesStore.getNodeParameterOptions({
					nodeTypeAndVersion: {
						name: this.node.type,
						version: this.node.typeVersion,
					},
					path: this.path,
					methodName: loadOptionsMethod,
					loadOptions,
					currentNodeParameters: resolvedNodeParameters,
					credentials: this.node.credentials,
				});

				this.remoteParameterOptions.push.apply(this.remoteParameterOptions, options);
			} catch (error) {
				this.remoteParameterOptionsLoadingIssues = error.message;
			}

			this.remoteParameterOptionsLoading = false;
		},
		closeCodeEditDialog() {
			this.codeEditDialogVisible = false;

			this.editDialogClosing = true;
			void this.$nextTick(() => {
				this.editDialogClosing = false;
			});
		},
		closeExpressionEditDialog() {
			this.expressionEditDialogVisible = false;
		},
		trackExpressionEditOpen() {
			if (!this.node) {
				return;
			}

			if ((this.node.type as string).startsWith('n8n-nodes-base')) {
				this.$telemetry.track('User opened Expression Editor', {
					node_type: this.node.type,
					parameter_name: this.parameter.displayName,
					parameter_field_type: this.parameter.type,
					new_expression: !this.isValueExpression,
					workflow_id: this.workflowsStore.workflowId,
					session_id: this.ndvStore.sessionId,
					source: this.eventSource || 'ndv',
				});
			}
		},
		closeTextEditDialog() {
			this.textEditDialogVisible = false;

			this.editDialogClosing = true;
			void this.$nextTick(() => {
				this.$refs.inputField?.blur?.();
				this.editDialogClosing = false;
			});
		},
		displayEditDialog() {
			if (this.editDialogClosing) {
				return;
			}

			if (this.editorType) {
				this.codeEditDialogVisible = true;
			} else {
				this.textEditDialogVisible = true;
			}
		},
		getArgument(argumentName: string): string | number | boolean | undefined {
			return this.parameter.typeOptions?.[argumentName];
		},
		expressionUpdated(value: string) {
			const val: NodeParameterValueType = this.isResourceLocatorParameter
				? { __rl: true, value, mode: this.modelValue.mode }
				: value;
			this.valueChanged(val);
		},
		openExpressionEditorModal() {
			if (!this.isValueExpression) return;

			this.expressionEditDialogVisible = true;
			this.trackExpressionEditOpen();
		},
		onBlur() {
			this.$emit('blur');
			this.isFocused = false;
		},
		onResourceLocatorDrop(data: string) {
			this.$emit('drop', data);
		},
		async setFocus(event: MouseEvent) {
			if (['json'].includes(this.parameter.type) && this.getArgument('alwaysOpenEditWindow')) {
				this.displayEditDialog();
				return;
			}

			if (this.node !== null) {
				// When an event like mouse-click removes the active node while
				// editing is active it does not know where to save the value to.
				// For that reason do we save the node-name here. We could probably
				// also just do that once on load but if Vue decides for some reason to
				// reuse the input it could have the wrong value so lets set it everytime
				// just to be sure
				this.nodeName = this.node.name;
			}

			await this.$nextTick();

			// eslint-disable-next-line @typescript-eslint/no-redundant-type-constituents
			const inputRef = this.$refs.inputField as InstanceType<N8nInput> | undefined;
			if (inputRef?.$el) {
				if (inputRef.focusOnInput) {
					inputRef.focusOnInput();
				} else if (inputRef.focus) {
					inputRef.focus();
				}

				this.isFocused = true;
			}

			this.$emit('focus');
		},
		isCodeNode(node: INodeUi): boolean {
			return node.type === CODE_NODE_TYPE;
		},
		isHtmlNode(node: INodeUi): boolean {
			return node.type === HTML_NODE_TYPE;
		},
		isExecuteWorkflowNode(node: INodeUi): boolean {
			return node.type === EXECUTE_WORKFLOW_NODE_TYPE;
		},
		rgbaToHex(value: string): string | null {
			// Convert rgba to hex from: https://stackoverflow.com/questions/5623838/rgb-to-hex-and-hex-to-rgb
			const valueMatch = (value as string).match(
				/^rgba\((\d+),\s*(\d+),\s*(\d+),\s*(\d+(\.\d+)?)\)$/,
			);
			if (valueMatch === null) {
				// TODO: Display something if value is not valid
				return null;
			}
			const [r, g, b, a] = valueMatch.splice(1, 4).map((v) => Number(v));
			return (
				'#' +
				((1 << 24) + (r << 16) + (g << 8) + b).toString(16).slice(1) +
				((1 << 8) + Math.floor((1 - a) * 255)).toString(16).slice(1)
			);
		},
		onTextInputChange(value: string) {
			const parameterData = {
				node: this.node !== null ? this.node.name : this.nodeName,
				name: this.path,
				value,
			};

			this.$emit('textInput', parameterData);
		},
		valueChangedDebounced(value: NodeParameterValueType | {} | Date) {
			void this.callDebounced('valueChanged', { debounceTime: 100 }, value);
		},
		onUpdateTextInput(value: string) {
			this.valueChanged(value);
			this.onTextInputChange(value);
		},
		valueChanged(value: NodeParameterValueType | {} | Date) {
			if (this.parameter.name === 'nodeCredentialType') {
				this.activeCredentialType = value as string;
			}

			if (value instanceof Date) {
				value = value.toISOString();
			}

			if (
				this.parameter.type === 'color' &&
				this.getArgument('showAlpha') === true &&
				value !== null &&
				value !== undefined &&
				value.toString().charAt(0) !== '#'
			) {
				const newValue = this.rgbaToHex(value as string);
				if (newValue !== null) {
					this.tempValue = newValue;
					value = newValue;
				}
			}

			const parameterData = {
				node: this.node !== null ? this.node.name : this.nodeName,
				name: this.path,
				value,
			};

			this.$emit('update', parameterData);

			if (this.parameter.name === 'operation' || this.parameter.name === 'mode') {
				this.$telemetry.track('User set node operation or mode', {
					workflow_id: this.workflowsStore.workflowId,
					node_type: this.node && this.node.type,
					resource: this.node && this.node.parameters.resource,
					is_custom: value === CUSTOM_API_CALL_KEY,
					session_id: this.ndvStore.sessionId,
					parameter: this.parameter.name,
				});
			}
		},
		async optionSelected(command: string) {
			const prevValue = this.modelValue;

			if (command === 'resetValue') {
				this.valueChanged(this.parameter.default);
			} else if (command === 'addExpression') {
				if (this.isResourceLocatorParameter) {
					if (isResourceLocatorValue(this.modelValue)) {
						this.valueChanged({
							__rl: true,
							value: `=${this.modelValue.value}`,
							mode: this.modelValue.mode,
						});
					} else {
						this.valueChanged({ __rl: true, value: `=${this.modelValue}`, mode: '' });
					}
				} else if (
					this.parameter.type === 'number' &&
					(!this.modelValue || this.modelValue === '[Object: null]')
				) {
					this.valueChanged('={{ 0 }}');
				} else if (this.parameter.type === 'number' || this.parameter.type === 'boolean') {
					this.valueChanged(`={{ ${this.modelValue} }}`);
				} else {
					this.valueChanged(`=${this.modelValue}`);
				}

				await this.setFocus();
			} else if (command === 'removeExpression') {
				let value: NodeParameterValueType = this.expressionEvaluated;

				this.isFocused = false;

				if (this.parameter.type === 'multiOptions' && typeof value === 'string') {
					value = (value || '')
						.split(',')
						.filter((value) =>
							(this.parameterOptions || []).find(
								(option) => (option as INodePropertyOptions).value === value,
							),
						);
				}

				if (this.isResourceLocatorParameter && isResourceLocatorValue(this.modelValue)) {
					this.valueChanged({ __rl: true, value, mode: this.modelValue.mode });
				} else {
					let newValue = typeof value !== 'undefined' ? value : null;

					if (this.parameter.type === 'string') {
						// Strip the '=' from the beginning
						newValue = this.modelValue ? this.modelValue.toString().substring(1) : null;
					}

					this.valueChanged(newValue);
				}
			} else if (command === 'refreshOptions') {
				if (this.isResourceLocatorParameter) {
					this.eventBus.emit('refreshList');
				}
				void this.loadRemoteParameterOptions();
			} else if (command === 'formatHtml') {
				htmlEditorEventBus.emit('format-html');
			}

			if (this.node && (command === 'addExpression' || command === 'removeExpression')) {
				const telemetryPayload = {
					node_type: this.node.type,
					parameter: this.path,
					old_mode: command === 'addExpression' ? 'fixed' : 'expression',
					new_mode: command === 'removeExpression' ? 'fixed' : 'expression',
					was_parameter_empty: prevValue === '' || prevValue === undefined,
					had_mapping: hasExpressionMapping(prevValue),
					had_parameter: typeof prevValue === 'string' && prevValue.includes('$parameter'),
				};
				this.$telemetry.track('User switched parameter mode', telemetryPayload);
				void this.$externalHooks().run('parameterInput.modeSwitch', telemetryPayload);
			}
		},
	},
	async updated() {
		await this.$nextTick();
		const remoteParameterOptions = this.$el.querySelectorAll('.remote-parameter-option');

		if (remoteParameterOptions.length > 0) {
			void this.$externalHooks().run('parameterInput.updated', { remoteParameterOptions });
		}
	},
	mounted() {
		this.eventBus.on('optionSelected', this.optionSelected);

		this.tempValue = this.displayValue as string;
		if (this.node !== null) {
			this.nodeName = this.node.name;
		}

		if (this.node && this.node.parameters.authentication === 'predefinedCredentialType') {
			this.activeCredentialType = this.node.parameters.nodeCredentialType as string;
		}

		if (
			this.parameter.type === 'color' &&
			this.getArgument('showAlpha') === true &&
			this.displayValue !== null &&
			this.displayValue.toString().charAt(0) !== '#'
		) {
			const newValue = this.rgbaToHex(this.displayValue as string);
			if (newValue !== null) {
				this.tempValue = newValue;
			}
		}

		if (this.hasRemoteMethod === true && this.node !== null) {
			// Make sure to load the parameter options
			// directly and whenever the credentials change
			this.$watch(
				() => this.node?.credentials,
				() => {
					void this.loadRemoteParameterOptions();
				},
				{ deep: true, immediate: true },
			);
		}

		void this.$externalHooks().run('parameterInput.mount', {
			parameter: this.parameter,
			inputFieldRef: this.$refs['inputField'],
		});
	},
	beforeUnmount() {
		this.eventBus.off('optionSelected', this.optionSelected);
	},
});
</script>

<style scoped lang="scss">
.readonly-code {
	font-size: var(--font-size-xs);
}

.switch-input {
	margin: var(--spacing-5xs) 0 var(--spacing-2xs) 0;
}

.parameter-value-container {
	display: flex;
	align-items: center;
}

.parameter-actions {
	display: inline-flex;
	align-items: center;
}

.parameter-input {
	display: inline-block;

	:deep(.color-input) {
		display: flex;

		.el-color-picker__trigger {
			border: none;
		}
	}
}
</style>

<style lang="scss">
.ql-editor {
	padding: 6px;
	line-height: 26px;
	background-color: #f0f0f0;
}

.droppable {
	--input-border-color: var(--color-secondary);
	--input-border-style: dashed;

	textarea,
	input,
	.cm-editor {
		border-width: 1.5px;
	}
}

.activeDrop {
	--input-border-color: var(--color-success);
	--input-background-color: var(--color-foreground-xlight);
	--input-border-style: solid;

	textarea,
	input {
		cursor: grabbing !important;
		border-width: 1px;
	}
}

.has-issues {
	--input-border-color: var(--color-danger);
}

.el-dropdown {
	color: var(--color-text-light);
}

.list-option {
	margin: 6px 0;
	white-space: normal;
	padding-right: 20px;

	.option-headline {
		font-weight: var(--font-weight-bold);
		line-height: var(--font-line-height-regular);
		overflow-wrap: break-word;
	}

	.option-description {
		margin-top: 2px;
		font-size: var(--font-size-2xs);
		font-weight: var(--font-weight-regular);
		line-height: var(--font-line-height-xloose);
		color: $custom-font-very-light;
	}
}

.edit-window-button {
	display: none;
}

.parameter-input:hover .edit-window-button {
	display: inline;
}

.expand-input-icon-container {
	display: flex;
	height: 100%;
	align-items: center;
}

.input-with-opener .el-input__suffix {
	right: 0;
}

.textarea-modal-opener {
	position: absolute;
	right: 0;
	bottom: 0;
	background-color: white;
	padding: 3px;
	line-height: 9px;
	border: var(--border-base);
	border-top-left-radius: var(--border-radius-base);
	border-bottom-right-radius: var(--border-radius-base);
	cursor: pointer;

	svg {
		width: 9px !important;
		height: 9px;
		transform: rotate(270deg);

		&:hover {
			color: var(--color-primary);
		}
	}
}

.focused {
	border-color: var(--color-secondary);
}

.invalid {
	border-color: var(--color-danger);
}
</style><|MERGE_RESOLUTION|>--- conflicted
+++ resolved
@@ -402,27 +402,15 @@
 import { externalHooks } from '@/mixins/externalHooks';
 import { nodeHelpers } from '@/mixins/nodeHelpers';
 import { workflowHelpers } from '@/mixins/workflowHelpers';
-<<<<<<< HEAD
 import { useCredentialsStore } from '@/stores/credentials.store';
-=======
-import { hasExpressionMapping, isValueExpression, isResourceLocatorValue } from '@/utils';
-
-import {
-	CODE_NODE_TYPE,
-	CUSTOM_API_CALL_KEY,
-	EXECUTE_WORKFLOW_NODE_TYPE,
-	HTML_NODE_TYPE,
-} from '@/constants';
-
-import type { PropType } from 'vue';
-import { debounceHelper } from '@/mixins/debounce';
-import { useWorkflowsStore } from '@/stores/workflows.store';
->>>>>>> 2c4e25c0
+import { hasExpressionMapping, isResourceLocatorValue, isValueExpression } from '@/utils';
+
+import { EXECUTE_WORKFLOW_NODE_TYPE } from '@/constants';
+
 import { useNDVStore } from '@/stores/ndv.store';
 import { useNodeTypesStore } from '@/stores/nodeTypes.store';
 import { useSettingsStore } from '@/stores/settings.store';
 import { useWorkflowsStore } from '@/stores/workflows.store';
-import { hasExpressionMapping, isResourceLocatorValue, isValueExpression } from '@/utils';
 import type { N8nInput } from 'n8n-design-system';
 import type { EventBus } from 'n8n-design-system/utils';
 import { createEventBus } from 'n8n-design-system/utils';
