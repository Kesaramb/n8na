<template>
	<div @keydown.stop :class="parameterInputClasses">
		<expression-edit
			:dialogVisible="expressionEditDialogVisible"
			:value="isResourceLocatorParameter && typeof value !== 'string' ? (value ? value.value : '') : value"
			:parameter="parameter"
			:path="path"
			:eventSource="eventSource || 'ndv'"
			@closeDialog="closeExpressionEditDialog"
			@valueChanged="expressionUpdated"
		></expression-edit>
		<div
			class="parameter-input ignore-key-press"
			:style="parameterInputWrapperStyle"
			@click="openExpressionEdit"
		>
			<resource-locator
				v-if="isResourceLocatorParameter"
				ref="resourceLocator"
				:parameter="parameter"
				:value="value"
				:displayTitle="displayTitle"
				:expressionDisplayValue="expressionDisplayValue"
				:expressionComputedValue="expressionEvaluated"
				:isValueExpression="isValueExpression"
				:isReadOnly="isReadOnly"
				:parameterIssues="getIssues"
				:droppable="droppable"
				:node="node"
				:path="path"
				@input="valueChanged"
				@focus="setFocus"
				@blur="onBlur"
				@drop="onResourceLocatorDrop"
			/>
			<n8n-input
				v-else-if="isValueExpression || droppable || forceShowExpression"
				:size="inputSize"
				:type="getStringInputType"
				:rows="getArgument('rows')"
				:value="expressionDisplayValue"
				:title="displayTitle"
				@keydown.stop
			/>
			<div
				v-else-if="
					['json', 'string'].includes(parameter.type) ||
					remoteParameterOptionsLoadingIssues !== null
				"
			>
				<code-edit
					v-if="codeEditDialogVisible"
					:value="value"
					:parameter="parameter"
					:type="editorType"
					:codeAutocomplete="codeAutocomplete"
					:path="path"
					:readonly="isReadOnly"
					@closeDialog="closeCodeEditDialog"
					@valueChanged="expressionUpdated"
				></code-edit>
				<text-edit
					:dialogVisible="textEditDialogVisible"
					:value="value"
					:parameter="parameter"
					:path="path"
					@closeDialog="closeTextEditDialog"
					@valueChanged="expressionUpdated"
				></text-edit>

				<code-node-editor
					v-if="getArgument('editor') === 'codeNodeEditor' && isCodeNode(node)"
					:mode="node.parameters.mode"
					:jsCode="node.parameters.jsCode"
					:isReadOnly="isReadOnly"
					@valueChanged="valueChanged"
				/>

				<div v-else-if="isEditor === true" class="code-edit clickable ph-no-capture" @click="displayEditDialog()">
					<prism-editor
						v-if="!codeEditDialogVisible"
						:lineNumbers="true"
						:readonly="true"
						:code="displayValue"
						language="js"
					></prism-editor>
				</div>

				<n8n-input
					v-else
					v-model="tempValue"
					ref="inputField"
					:size="inputSize"
					:type="getStringInputType"
					:rows="getArgument('rows')"
					:value="displayValue"
					:disabled="isReadOnly"
					@input="onTextInputChange"
					@change="valueChanged"
					@keydown.stop
					@focus="setFocus"
					@blur="onBlur"
					:title="displayTitle"
					:placeholder="getPlaceholder()"
				>
					<div slot="suffix" class="expand-input-icon-container">
						<font-awesome-icon
							v-if="!isReadOnly"
							icon="expand-alt"
							class="edit-window-button clickable"
							:title="$locale.baseText('parameterInput.openEditWindow')"
							@click="displayEditDialog()"
						/>
					</div>
				</n8n-input>
			</div>

			<div v-else-if="parameter.type === 'color'" ref="inputField" class="color-input">
				<el-color-picker
					size="small"
					class="color-picker"
					:value="displayValue"
					:disabled="isReadOnly"
					@focus="setFocus"
					@blur="onBlur"
					@change="valueChanged"
					:title="displayTitle"
					:show-alpha="getArgument('showAlpha')"
				/>
				<n8n-input
					v-model="tempValue"
					:size="inputSize"
					type="text"
					:value="tempValue"
					:disabled="isReadOnly"
					@change="valueChanged"
					@keydown.stop
					@focus="setFocus"
					@blur="onBlur"
					:title="displayTitle"
				/>
			</div>

			<el-date-picker
				v-else-if="parameter.type === 'dateTime'"
				v-model="tempValue"
				ref="inputField"
				type="datetime"
				:size="inputSize"
				:value="displayValue"
				:title="displayTitle"
				:disabled="isReadOnly"
				:placeholder="
					parameter.placeholder
						? getPlaceholder()
						: $locale.baseText('parameterInput.selectDateAndTime')
				"
				:picker-options="dateTimePickerOptions"
				@change="valueChanged"
				@focus="setFocus"
				@blur="onBlur"
				@keydown.stop
			/>

			<n8n-input-number
				v-else-if="parameter.type === 'number'"
				ref="inputField"
				:size="inputSize"
				:value="displayValue"
				:controls="false"
				:max="getArgument('maxValue')"
				:min="getArgument('minValue')"
				:precision="getArgument('numberPrecision')"
				:disabled="isReadOnly"
				@change="valueChanged"
				@input="onTextInputChange"
				@focus="setFocus"
				@blur="onBlur"
				@keydown.stop
				:title="displayTitle"
				:placeholder="parameter.placeholder"
			/>

			<credentials-select
				v-else-if="
					parameter.type === 'credentialsSelect' || parameter.name === 'genericAuthType'
				"
				ref="inputField"
				:parameter="parameter"
				:node="node"
				:activeCredentialType="activeCredentialType"
				:inputSize="inputSize"
				:displayValue="displayValue"
				:isReadOnly="isReadOnly"
				:displayTitle="displayTitle"
				@credentialSelected="credentialSelected"
				@valueChanged="valueChanged"
				@setFocus="setFocus"
				@onBlur="onBlur"
			>
				<template v-slot:issues-and-options>
					<parameter-issues :issues="getIssues" />
				</template>
			</credentials-select>

			<n8n-select
				v-else-if="parameter.type === 'options'"
				ref="inputField"
				:size="inputSize"
				filterable
				:value="displayValue"
				:placeholder="
					parameter.placeholder ? getPlaceholder() : $locale.baseText('parameterInput.select')
				"
				:loading="remoteParameterOptionsLoading"
				:disabled="isReadOnly || remoteParameterOptionsLoading"
				:title="displayTitle"
				@change="valueChanged"
				@keydown.stop
				@focus="setFocus"
				@blur="onBlur"
			>
				<n8n-option
					v-for="option in parameterOptions"
					:value="option.value"
					:key="option.value"
					:label="getOptionsOptionDisplayName(option)"
				>
					<div class="list-option">
						<div
							class="option-headline ph-no-capture"
							:class="{ 'remote-parameter-option': isRemoteParameterOption(option) }"
						>
							{{ getOptionsOptionDisplayName(option) }}
						</div>
						<div
							v-if="option.description"
							class="option-description"
							v-html="getOptionsOptionDescription(option)"
						></div>
					</div>
				</n8n-option>
			</n8n-select>

			<n8n-select
				v-else-if="parameter.type === 'multiOptions'"
				ref="inputField"
				:size="inputSize"
				filterable
				multiple
				:value="displayValue"
				:loading="remoteParameterOptionsLoading"
				:disabled="isReadOnly || remoteParameterOptionsLoading"
				:title="displayTitle"
				:placeholder="$locale.baseText('parameterInput.select')"
				@change="valueChanged"
				@keydown.stop
				@focus="setFocus"
				@blur="onBlur"
			>
				<n8n-option
					v-for="option in parameterOptions"
					:value="option.value"
					:key="option.value"
					:label="getOptionsOptionDisplayName(option)"
				>
					<div class="list-option">
						<div class="option-headline">{{ getOptionsOptionDisplayName(option) }}</div>
						<div
							v-if="option.description"
							class="option-description"
							v-html="getOptionsOptionDescription(option)"
						></div>
					</div>
				</n8n-option>
			</n8n-select>

			<el-switch
				v-else-if="parameter.type === 'boolean'"
				class="switch-input"
				ref="inputField"
				active-color="#13ce66"
				:value="displayValue"
				:disabled="isReadOnly"
				@change="valueChanged"
			/>
		</div>

		<parameter-issues v-if="parameter.type !== 'credentialsSelect' && !isResourceLocatorParameter" :issues="getIssues" />
	</div>
</template>

<script lang="ts">
/* eslint-disable prefer-spread */

import { get } from 'lodash';

import {
	INodeUi,
	INodeUpdatePropertiesInformation,
} from '@/Interface';
import {
	NodeHelpers,
	NodeParameterValue,
	ILoadOptions,
	INodeParameters,
	INodePropertyOptions,
	Workflow,
	INodeProperties,
	INodePropertyCollection,
	NodeParameterValueType,
} from 'n8n-workflow';

import CodeEdit from '@/components/CodeEdit.vue';
import CredentialsSelect from '@/components/CredentialsSelect.vue';
import ImportParameter from '@/components/ImportParameter.vue';
import ExpressionEdit from '@/components/ExpressionEdit.vue';
import NodeCredentials from '@/components/NodeCredentials.vue';
import ScopesNotice from '@/components/ScopesNotice.vue';
import ParameterOptions from '@/components/ParameterOptions.vue';
import ParameterIssues from '@/components/ParameterIssues.vue';
import ResourceLocator from '@/components/ResourceLocator/ResourceLocator.vue';
// @ts-ignore
import PrismEditor from 'vue-prism-editor';
import TextEdit from '@/components/TextEdit.vue';
import CodeNodeEditor from '@/components/CodeNodeEditor/CodeNodeEditor.vue';
import { externalHooks } from '@/components/mixins/externalHooks';
import { nodeHelpers } from '@/components/mixins/nodeHelpers';
import { showMessage } from '@/components/mixins/showMessage';
import { workflowHelpers } from '@/components/mixins/workflowHelpers';
import { hasExpressionMapping, isValueExpression } from './helpers';
import { isResourceLocatorValue } from '@/typeGuards';

import mixins from 'vue-typed-mixins';
import { CUSTOM_API_CALL_KEY } from '@/constants';
import { mapGetters } from 'vuex';
<<<<<<< HEAD
import { CODE_NODE_TYPE } from '@/constants';
import { hasExpressionMapping, isValueExpression } from './helpers';
import { isResourceLocatorValue } from '@/typeGuards';
=======
import { PropType } from 'vue';
>>>>>>> 1811c549

export default mixins(
	externalHooks,
	nodeHelpers,
	showMessage,
	workflowHelpers,
)
	.extend({
		name: 'parameter-input',
		components: {
			CodeEdit,
			CodeNodeEditor,
			ExpressionEdit,
			NodeCredentials,
			CredentialsSelect,
			PrismEditor,
			ScopesNotice,
			ParameterOptions,
			ParameterIssues,
			ResourceLocator,
			TextEdit,
			ImportParameter,
		},
		props: {
			isReadOnly: {
				type: Boolean,
			},
			parameter: {
				type: Object as PropType<INodeProperties>,
			},
			path: {
				type: String,
			},
			value: {
				type: [String, Number, Boolean, Array, Object] as PropType<NodeParameterValueType>,
			},
			hideLabel: {
				type: Boolean,
			},
			droppable: {
				type: Boolean,
			},
			activeDrop: {
				type: Boolean,
			},
			forceShowExpression: {
				type: Boolean,
			},
			hint: {
				type: String as PropType<string | undefined>,
			},
			inputSize: {
				type: String,
			},
			hideIssues: {
				type: Boolean,
			},
			documentationUrl: {
				type: String as PropType<string | undefined>,
			},
			errorHighlight: {
				type: Boolean,
			},
			isForCredential: {
				type: Boolean,
			},
			eventSource: {
				type: String,
			},
			expressionEvaluated: {
				type: String as PropType<string | undefined>,
			},
		},
		data () {
			return {
				codeEditDialogVisible: false,
				nodeName: '',
				expressionAddOperation: 'set' as 'add' | 'set',
				expressionEditDialogVisible: false,
				remoteParameterOptions: [] as INodePropertyOptions[],
				remoteParameterOptionsLoading: false,
				remoteParameterOptionsLoadingIssues: null as string | null,
				textEditDialogVisible: false,
				tempValue: '', //  el-date-picker and el-input does not seem to work without v-model so add one
				CUSTOM_API_CALL_KEY,
				activeCredentialType: '',
				dateTimePickerOptions: {
					shortcuts: [
						{
							text: 'Today', // TODO
							// tslint:disable-next-line:no-any
							onClick (picker: any) {
								picker.$emit('pick', new Date());
							},
						},
						{
							text: 'Yesterday', // TODO
							// tslint:disable-next-line:no-any
							onClick (picker: any) {
								const date = new Date();
								date.setTime(date.getTime() - 3600 * 1000 * 24);
								picker.$emit('pick', date);
							},
						},
						{
							text: 'A week ago', // TODO
							// tslint:disable-next-line:no-any
							onClick (picker: any) {
								const date = new Date();
								date.setTime(date.getTime() - 3600 * 1000 * 24 * 7);
								picker.$emit('pick', date);
							},
						},
					],
				},
			};
		},
		watch: {
			dependentParametersValues () {
				// Reload the remote parameters whenever a parameter
				// on which the current field depends on changes
				this.loadRemoteParameterOptions();
			},
			value () {
				if (this.parameter.type === 'color' && this.getArgument('showAlpha') === true) {
					// Do not set for color with alpha else wrong value gets displayed in field
					return;
				}
				this.tempValue = this.displayValue as string;
			},
		},
		computed: {
			...mapGetters('credentials', ['allCredentialTypes']),
			expressionDisplayValue(): string {
				if (this.activeDrop || this.forceShowExpression) {
					return '';
				}

				const value = isResourceLocatorValue(this.value) ? this.value.value : this.value;
				if (typeof value === 'string' && value.startsWith('=')) {
					return value.slice(1);
				}

				return '';
			},
			isValueExpression(): boolean {
				return isValueExpression(this.parameter, this.value);
			},
			codeAutocomplete (): string | undefined {
				return this.getArgument('codeAutocomplete') as string | undefined;
			},
			dependentParametersValues (): string | null {
				const loadOptionsDependsOn = this.getArgument('loadOptionsDependsOn') as string[] | undefined;

				if (loadOptionsDependsOn === undefined) {
					return null;
				}

				// Get the resolved parameter values of the current node
				const currentNodeParameters = this.$store.getters.activeNode.parameters;
				try {
					const resolvedNodeParameters = this.resolveParameter(currentNodeParameters);

					const returnValues: string[] = [];
					for (const parameterPath of loadOptionsDependsOn) {
						returnValues.push(get(resolvedNodeParameters, parameterPath) as string);
					}

					return returnValues.join('|');
				} catch (error) {
					return null;
				}
			},
			node (): INodeUi | null {
				return this.$store.getters.activeNode;
			},
			displayTitle (): string {
				const interpolation = { interpolate: { shortPath: this.shortPath } };

				if (this.getIssues.length && this.isValueExpression) {
					return this.$locale.baseText(
						'parameterInput.parameterHasIssuesAndExpression',
						interpolation,
					);
				} else if (this.getIssues.length && !this.isValueExpression) {
					return this.$locale.baseText(
						'parameterInput.parameterHasIssues',
						interpolation,
					);
				} else if (!this.getIssues.length && this.isValueExpression) {
					return this.$locale.baseText(
						'parameterInput.parameterHasExpression',
						interpolation,
					);
				}

				return this.$locale.baseText('parameterInput.parameter', interpolation);
			},
			displayValue (): string | number | boolean | null {
				if (this.remoteParameterOptionsLoading === true) {
					// If it is loading options from server display
					// to user that the data is loading. If not it would
					// display the user the key instead of the value it
					// represents
					return this.$locale.baseText('parameterInput.loadingOptions');
				}

				let returnValue;
				if (this.isValueExpression === false) {
					returnValue = this.isResourceLocatorParameter ? (isResourceLocatorValue(this.value) ? this.value.value: '') : this.value;
				} else {
					returnValue = this.expressionEvaluated;
				}

				if (this.parameter.type === 'credentialsSelect') {
					const credType = this.$store.getters['credentials/getCredentialTypeByName'](this.value);
					if (credType) {
						returnValue = credType.displayName;
					}
				}

				if (this.parameter.type === 'color' && this.getArgument('showAlpha') === true && returnValue.charAt(0) === '#') {
					// Convert the value to rgba that el-color-picker can display it correctly
					const bigint = parseInt(returnValue.slice(1), 16);
					const h = [];
					h.push((bigint >> 24) & 255);
					h.push((bigint >> 16) & 255);
					h.push((bigint >> 8) & 255);
					h.push((255 - bigint & 255) / 255);

					returnValue = 'rgba('+h.join()+')';
				}

				if (returnValue !== undefined && returnValue !== null && this.parameter.type === 'string') {
					const rows = this.getArgument('rows');
					if (rows === undefined || rows === 1) {
						returnValue = returnValue.toString().replace(/\n/, '|');
					}
				}

				return returnValue;
			},
			getStringInputType () {
				if (this.getArgument('password') === true) {
					return 'password';
				}

				const rows = this.getArgument('rows');
				if (rows !== undefined && rows > 1) {
					return 'textarea';
				}

				if (this.parameter.typeOptions && this.parameter.typeOptions.editor === 'code') {
					return 'textarea';
				}

				return 'text';
			},
			getIssues (): string[] {
				if (this.hideIssues === true || this.node === null) {
					return [];
				}

				const newPath = this.shortPath.split('.');
				newPath.pop();

				const issues = NodeHelpers.getParameterIssues(this.parameter, this.node.parameters, newPath.join('.'), this.node);

				if (this.parameter.type === 'credentialsSelect' && this.displayValue === '') {
					issues.parameters = issues.parameters || {};

					const issue = this.$locale.baseText('parameterInput.selectACredentialTypeFromTheDropdown');

					issues.parameters[this.parameter.name] = [issue];
				} else if (
					['options', 'multiOptions'].includes(this.parameter.type) &&
					this.remoteParameterOptionsLoading === false &&
					this.remoteParameterOptionsLoadingIssues === null &&
					this.parameterOptions
				) {
					// Check if the value resolves to a valid option
					// Currently it only displays an error in the node itself in
					// case the value is not valid. The workflow can still be executed
					// and the error is not displayed on the node in the workflow
					const validOptions = this.parameterOptions.map((options) => (options as INodePropertyOptions).value);

					const checkValues: string[] = [];

					if (!this.skipCheck(this.displayValue)) {
						if (Array.isArray(this.displayValue)) {
							checkValues.push.apply(checkValues, this.displayValue);
						} else {
							checkValues.push(this.displayValue as string);
						}
					}

					for (const checkValue of checkValues) {
						if (checkValue === null || !validOptions.includes(checkValue)) {
							if (issues.parameters === undefined) {
								issues.parameters = {};
							}

							const issue = this.$locale.baseText(
								'parameterInput.theValueIsNotSupported',
								{ interpolate: { checkValue } },
							);

							issues.parameters[this.parameter.name] = [issue];
						}
					}
				} else if (this.remoteParameterOptionsLoadingIssues !== null) {
					if (issues.parameters === undefined) {
						issues.parameters = {};
					}
					issues.parameters[this.parameter.name] = [`There was a problem loading the parameter options from server: "${this.remoteParameterOptionsLoadingIssues}"`];
				}

				if (issues !== undefined &&
					issues.parameters !== undefined &&
					issues.parameters[this.parameter.name] !== undefined) {
					return issues.parameters[this.parameter.name];
				}

				return [];
			},
			isEditor (): boolean {
				return ['code', 'json'].includes(this.editorType);
			},
			editorType (): string {
				return this.getArgument('editor') as string;
			},
			parameterOptions (): Array<INodePropertyOptions | INodeProperties | INodePropertyCollection> | undefined {
				if (this.hasRemoteMethod === false) {
					// Options are already given
					return this.parameter.options;
				}

				// Options get loaded from server
				return this.remoteParameterOptions;
			},
			parameterInputClasses () {
				const classes: {[c: string]: boolean} = {
					droppable: this.droppable,
					activeDrop: this.activeDrop,
				};

				const rows = this.getArgument('rows');
				const isTextarea = this.parameter.type === 'string' && rows !== undefined;
				const isSwitch = this.parameter.type === 'boolean' && !this.isValueExpression;

				if (!isTextarea && !isSwitch) {
					classes['parameter-value-container'] = true;
				}

				if (this.isValueExpression || this.forceShowExpression) {
					classes['expression'] = true;
				}
				if (!this.droppable && !this.activeDrop && (this.getIssues.length || this.errorHighlight)) {
					classes['has-issues'] = true;
				}

				return classes;
			},
			parameterInputWrapperStyle () {
				let deductWidth = 0;
				const styles = {
					width: '100%',
				};
				if (this.parameter.type === 'credentialsSelect' || this.isResourceLocatorParameter) {
					return styles;
				}
				if (this.getIssues.length) {
					deductWidth += 20;
				}

				if (deductWidth !== 0) {
					styles.width = `calc(100% - ${deductWidth}px)`;
				}

				return styles;
			},
			hasRemoteMethod (): boolean {
				return !!this.getArgument('loadOptionsMethod') || !!this.getArgument('loadOptions');
			},
			shortPath (): string {
				const shortPath = this.path.split('.');
				shortPath.shift();
				return shortPath.join('.');
			},
			workflow (): Workflow {
				return this.getCurrentWorkflow();
			},
			isResourceLocatorParameter (): boolean {
				return this.parameter.type === 'resourceLocator';
			},
		},
		methods: {
			isRemoteParameterOption(option: INodePropertyOptions) {
				return this.remoteParameterOptions.map(o => o.name).includes(option.name);
			},
			credentialSelected (updateInformation: INodeUpdatePropertiesInformation) {
				// Update the values on the node
				this.$store.commit('updateNodeProperties', updateInformation);

				const node = this.$store.getters.getNodeByName(updateInformation.name);

				// Update the issues
				this.updateNodeCredentialIssues(node);

				this.$externalHooks().run('nodeSettings.credentialSelected', { updateInformation });
			},
			/**
			 * Check whether a param value must be skipped when collecting node param issues for validation.
			 */
			skipCheck(value: string | number | boolean | null) {
				return typeof value === 'string' && value.includes(CUSTOM_API_CALL_KEY);
			},
			getPlaceholder(): string {
				return this.isForCredential
					? this.$locale.credText().placeholder(this.parameter)
					: this.$locale.nodeText().placeholder(this.parameter, this.path);
			},
			getOptionsOptionDisplayName(option: { value: string; name: string }): string {
				return this.isForCredential
					? this.$locale.credText().optionsOptionDisplayName(this.parameter, option)
					: this.$locale.nodeText().optionsOptionDisplayName(this.parameter, option, this.path);
			},
			getOptionsOptionDescription(option: { value: string; description: string }): string {
				return this.isForCredential
					? this.$locale.credText().optionsOptionDescription(this.parameter, option)
					: this.$locale.nodeText().optionsOptionDescription(this.parameter, option, this.path);
			},

			async loadRemoteParameterOptions () {
				if (this.node === null || this.hasRemoteMethod === false || this.remoteParameterOptionsLoading) {
					return;
				}
				this.remoteParameterOptionsLoadingIssues = null;
				this.remoteParameterOptionsLoading = true;
				this.remoteParameterOptions.length = 0;

				// Get the resolved parameter values of the current node

				try {
					const currentNodeParameters = (this.$store.getters.activeNode as INodeUi).parameters;
					const resolvedNodeParameters = this.resolveParameter(currentNodeParameters) as INodeParameters;
					const loadOptionsMethod = this.getArgument('loadOptionsMethod') as string | undefined;
					const loadOptions = this.getArgument('loadOptions') as ILoadOptions | undefined;

					const options = await this.$store.dispatch('nodeTypes/getNodeParameterOptions',
						{
							nodeTypeAndVersion: {
								name: this.node.type,
								version: this.node.typeVersion,
							},
							path: this.path,
							methodName: loadOptionsMethod,
							loadOptions,
							currentNodeParameters: resolvedNodeParameters,
							credentials: this.node.credentials,
						},
					);

					this.remoteParameterOptions.push.apply(this.remoteParameterOptions, options);
				} catch (error) {
					this.remoteParameterOptionsLoadingIssues = error.message;
				}

				this.remoteParameterOptionsLoading = false;
			},
			closeCodeEditDialog () {
				this.codeEditDialogVisible = false;
			},
			closeExpressionEditDialog () {
				this.expressionEditDialogVisible = false;
			},
			trackExpressionEditOpen () {
				if(!this.node) {
					return;
				}

				if((this.node.type as string).startsWith('n8n-nodes-base')) {
					this.$telemetry.track('User opened Expression Editor', {
						node_type: this.node.type,
						parameter_name: this.parameter.displayName,
						parameter_field_type: this.parameter.type,
						new_expression: !this.isValueExpression,
						workflow_id: this.$store.getters.workflowId,
						session_id: this.$store.getters['ui/ndvSessionId'],
						source: this.eventSource || 'ndv',
					});
				}
			},
			closeTextEditDialog () {
				this.textEditDialogVisible = false;
			},
			displayEditDialog () {
				if (this.isEditor) {
					this.codeEditDialogVisible = true;
				} else {
					this.textEditDialogVisible = true;
				}
			},
			getArgument (argumentName: string): string | number | boolean | undefined {
				if (this.parameter.typeOptions === undefined) {
					return undefined;
				}

				if (this.parameter.typeOptions[argumentName] === undefined) {
					return undefined;
				}

				return this.parameter.typeOptions[argumentName];
			},
			expressionUpdated (value: string) {
				const val: NodeParameterValueType = this.isResourceLocatorParameter ? { __rl: true, value, mode: this.value.mode } : value;
				this.valueChanged(val);
			},
			openExpressionEdit() {
				if (this.isValueExpression) {
					this.expressionEditDialogVisible = true;
					this.trackExpressionEditOpen();
					return;
				}
			},
			onBlur () {
				this.$emit('blur');
			},
			onResourceLocatorDrop(data: string) {
				this.$emit('drop', data);
			},
			setFocus () {
				if (this.isValueExpression) {
					this.expressionEditDialogVisible = true;
					this.trackExpressionEditOpen();
					return;
				}

				if (['json', 'string'].includes(this.parameter.type) && this.getArgument('alwaysOpenEditWindow')) {
					this.displayEditDialog();
					return;
				}

				if (this.node !== null) {
					// When an event like mouse-click removes the active node while
					// editing is active it does not know where to save the value to.
					// For that reason do we save the node-name here. We could probably
					// also just do that once on load but if Vue decides for some reason to
					// reuse the input it could have the wrong value so lets set it everytime
					// just to be sure
					this.nodeName = this.node.name;
				}

				// Set focus on field
				setTimeout(() => {
					// @ts-ignore
					if (this.$refs.inputField && this.$refs.inputField.$el) {
						// @ts-ignore
						this.$refs.inputField.focus();
					}
				});

				this.$emit('focus');
			},
			isCodeNode(node: INodeUi): boolean {
				return node.type === CODE_NODE_TYPE;
			},
			rgbaToHex (value: string): string | null {
				// Convert rgba to hex from: https://stackoverflow.com/questions/5623838/rgb-to-hex-and-hex-to-rgb
				const valueMatch = (value as string).match(/^rgba\((\d+),\s*(\d+),\s*(\d+),\s*(\d+(\.\d+)?)\)$/);
				if (valueMatch === null) {
					// TODO: Display something if value is not valid
					return null;
				}
				const [r, g, b, a] = valueMatch.splice(1, 4).map(v => Number(v));
				return "#" + ((1 << 24) + (r << 16) + (g << 8) + b).toString(16).slice(1) + ((1 << 8) + Math.floor((1-a)*255)).toString(16).slice(1);
			},
			onTextInputChange (value: string) {
				const parameterData = {
					node: this.node !== null ? this.node.name : this.nodeName,
					name: this.path,
					value,
				};

				this.$emit('textInput', parameterData);
			},
			valueChanged (value: NodeParameterValueType | {} | Date) {
				if (this.parameter.name === 'nodeCredentialType') {
					this.activeCredentialType = value as string;
				}

				if (value instanceof Date) {
					value = value.toISOString();
				}

				if (this.parameter.type === 'color' && this.getArgument('showAlpha') === true && value !== null && value !== undefined && value.toString().charAt(0) !== '#') {
					const newValue = this.rgbaToHex(value as string);
					if (newValue !== null) {
						this.tempValue = newValue;
						value = newValue;
					}
				}

				const parameterData = {
					node: this.node !== null ? this.node.name : this.nodeName,
					name: this.path,
					value,
				};

				this.$emit('valueChanged', parameterData);

				if (this.parameter.name === 'operation' || this.parameter.name === 'mode') {
					this.$telemetry.track('User set node operation or mode', {
						workflow_id: this.$store.getters.workflowId,
						node_type: this.node && this.node.type,
						resource: this.node && this.node.parameters.resource,
						is_custom: value === CUSTOM_API_CALL_KEY,
						session_id: this.$store.getters['ui/ndvSessionId'],
						parameter: this.parameter.name,
					});
				}
			},
			optionSelected (command: string) {
				const prevValue = this.value;

				if (command === 'resetValue') {
					this.valueChanged(this.parameter.default);
				} else if (command === 'openExpression') {
					this.expressionEditDialogVisible = true;
				} else if (command === 'addExpression') {
					if (this.isResourceLocatorParameter) {
						if (isResourceLocatorValue(this.value)) {
							this.valueChanged({ __rl: true, value: `=${this.value.value}`, mode: this.value.mode });
						} else {
							this.valueChanged({ __rl: true, value: `=${this.value}`, mode: '' });
						}
					}
					else if (this.parameter.type === 'number' || this.parameter.type === 'boolean') {
						this.valueChanged(`={{${this.value}}}`);
					}
					else {
						this.valueChanged(`=${this.value}`);
					}

					setTimeout(() => {
						this.expressionEditDialogVisible = true;
						this.trackExpressionEditOpen();
					}, 375);
				} else if (command === 'removeExpression') {
					let value: NodeParameterValueType = this.expressionEvaluated;

					if (this.parameter.type === 'multiOptions' && typeof value === 'string') {
						value = (value || '').split(',')
							.filter((value) => (this.parameterOptions || []).find((option) => (option as INodePropertyOptions).value === value));
					}

					if (this.isResourceLocatorParameter && isResourceLocatorValue(this.value)) {
						this.valueChanged({ __rl: true, value, mode: this.value.mode });
					} else {
						this.valueChanged(typeof value !== 'undefined' ? value : null);
					}
				} else if (command === 'refreshOptions') {
					if (this.isResourceLocatorParameter) {
						const resourceLocator = this.$refs.resourceLocator;
						if (resourceLocator) {
							(resourceLocator as Vue).$emit('refreshList');
						}
					}
					this.loadRemoteParameterOptions();
				}

				if (this.node && (command === 'addExpression' || command === 'removeExpression')) {
					const telemetryPayload = {
						node_type: this.node.type,
						parameter: this.path,
						old_mode: command === 'addExpression' ? 'fixed': 'expression',
						new_mode: command === 'removeExpression' ? 'fixed': 'expression',
						was_parameter_empty: prevValue === '' || prevValue === undefined,
						had_mapping: hasExpressionMapping(prevValue),
						had_parameter: typeof prevValue === 'string' && prevValue.includes('$parameter'),
					};
					this.$telemetry.track('User switched parameter mode', telemetryPayload);
					this.$externalHooks().run('parameterInput.modeSwitch', telemetryPayload);
				}
			},
		},
		updated () {
			this.$nextTick(() => {
				const remoteParameterOptions = this.$el.querySelectorAll('.remote-parameter-option');

				if (remoteParameterOptions.length > 0) {
					this.$externalHooks().run('parameterInput.updated', { remoteParameterOptions });
				}
			});
		},
		mounted () {
			this.$on('optionSelected', this.optionSelected);

			this.tempValue = this.displayValue as string;
			if (this.node !== null) {
				this.nodeName = this.node.name;
			}

			if (this.node && this.node.parameters.authentication === 'predefinedCredentialType') {
				this.activeCredentialType = this.node.parameters.nodeCredentialType as string;
			}

			if (this.parameter.type === 'color' && this.getArgument('showAlpha') === true && this.displayValue !== null && this.displayValue.toString().charAt(0) !== '#') {
				const newValue = this.rgbaToHex(this.displayValue as string);
				if (newValue !== null) {
					this.tempValue = newValue;
				}
			}

			if (this.hasRemoteMethod === true && this.node !== null) {
				// Make sure to load the parameter options
				// directly and whenever the credentials change
				this.$watch(() => this.node!.credentials, () => {
					this.loadRemoteParameterOptions();
				}, { deep: true, immediate: true });

				// Reload function on change element from
				// displayOptions.typeOptions.reloadOnChange parameters
				if (this.parameter.typeOptions && this.parameter.typeOptions.reloadOnChange) {
					// Get all parameter in reloadOnChange property
					// This reload when parameters in reloadOnChange is updated
					const parametersOnChange : string[] = this.parameter.typeOptions.reloadOnChange;
					for (let i = 0; i < parametersOnChange.length; i++) {
						const parameter = parametersOnChange[i] as string;
						if (parameter in this.node.parameters) {
							this.$watch(() => {
								if (this.node && this.node.parameters && this.node.parameters[parameter]) {
									return this.node.parameters![parameter];
								} else {
									return null;
								}
							}, () => {
								this.loadRemoteParameterOptions();
							}, { deep: true, immediate: true });
						}
					}
				}
			}

			this.$externalHooks().run('parameterInput.mount', { parameter: this.parameter, inputFieldRef: this.$refs['inputField'] });
		},
	});
</script>

<style scoped lang="scss">

.code-edit {
	font-size: var(--font-size-xs);
}

.switch-input {
	margin: var(--spacing-5xs) 0 var(--spacing-2xs) 0;
}

.parameter-value-container {
	display: flex;
	align-items: center;
}

.parameter-actions {
	display: inline-flex;
	align-items: center;
}

.parameter-input {
	display: inline-block;
}

::v-deep .color-input {
	display: flex;

	.el-color-picker__trigger {
		border: none;
	}
}
</style>

<style lang="scss">

.ql-editor {
	padding: 6px;
	line-height: 26px;
	background-color: #f0f0f0;
}

.expression {
	textarea, input {
		cursor: pointer !important;
	}

	--input-border-color: var(--color-secondary-tint-1);
	--input-background-color: var(--color-secondary-tint-3);
	--input-font-color: var(--color-secondary);
}


.droppable {
	--input-border-color: var(--color-secondary-tint-1);
	--input-background-color: var(--color-secondary-tint-3);
	--input-border-style: dashed;
}

.activeDrop {
	--input-border-color: var(--color-success);
	--input-background-color: var(--color-success-tint-2);
	--input-border-style: solid;

	textarea, input {
		cursor: grabbing !important;
	}
}

.has-issues {
	--input-border-color: var(--color-danger);
}

.el-dropdown {
	color: var(--color-text-light);
}

.list-option {
	margin: 6px 0;
	white-space: normal;
	padding-right: 20px;

	.option-headline {
		font-weight: var(--font-weight-bold);
		line-height: var(--font-line-height-regular);
		overflow-wrap: break-word;
	}

	.option-description {
		margin-top: 2px;
		font-size: var(--font-size-2xs);
		font-weight: var(--font-weight-regular);
		line-height: var(--font-line-height-xloose);
		color: $custom-font-very-light;
	}
}

.edit-window-button {
	display: none;
}

.parameter-input:hover .edit-window-button {
	display: inline;
}

.expand-input-icon-container {
	display: flex;
	height: 100%;
	align-items: center;
}

</style><|MERGE_RESOLUTION|>--- conflicted
+++ resolved
@@ -334,13 +334,8 @@
 import mixins from 'vue-typed-mixins';
 import { CUSTOM_API_CALL_KEY } from '@/constants';
 import { mapGetters } from 'vuex';
-<<<<<<< HEAD
 import { CODE_NODE_TYPE } from '@/constants';
-import { hasExpressionMapping, isValueExpression } from './helpers';
-import { isResourceLocatorValue } from '@/typeGuards';
-=======
 import { PropType } from 'vue';
->>>>>>> 1811c549
 
 export default mixins(
 	externalHooks,
