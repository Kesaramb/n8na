--- conflicted
+++ resolved
@@ -54,7 +54,6 @@
 					:type="editorType"
 					:codeAutocomplete="codeAutocomplete"
 					:path="path"
-					:readonly="isReadOnly"
 					@closeDialog="closeCodeEditDialog"
 					@valueChanged="expressionUpdated"
 				></code-edit>
@@ -317,10 +316,7 @@
 import { CUSTOM_API_CALL_KEY } from '@/constants';
 import { mapGetters } from 'vuex';
 import { hasExpressionMapping, isValueExpression } from './helpers';
-<<<<<<< HEAD
-=======
 import { isResourceLocatorValue } from '@/typeGuards';
->>>>>>> 449b8401
 
 export default mixins(
 	externalHooks,
