<template>
	<div :class="parameterInputClasses" @keydown.stop>
		<ExpressionEdit
			:dialog-visible="expressionEditDialogVisible"
			:model-value="
				isResourceLocatorParameter && typeof modelValue !== 'string'
					? modelValue
						? modelValue.value
						: ''
					: modelValue
			"
			:parameter="parameter"
			:path="path"
			:event-source="eventSource || 'ndv'"
			:is-read-only="isReadOnly"
			:redact-values="shouldRedactValue"
			@closeDialog="closeExpressionEditDialog"
			@update:modelValue="expressionUpdated"
		></ExpressionEdit>
		<div class="parameter-input ignore-key-press" :style="parameterInputWrapperStyle">
			<ResourceLocator
				v-if="isResourceLocatorParameter"
				ref="resourceLocator"
				:parameter="parameter"
				:model-value="modelValue"
				:dependent-parameters-values="dependentParametersValues"
				:display-title="displayTitle"
				:expression-display-value="expressionDisplayValue"
				:expression-computed-value="expressionEvaluated"
				:is-value-expression="isValueExpression"
				:is-read-only="isReadOnly"
				:parameter-issues="getIssues"
				:droppable="droppable"
				:node="node"
				:path="path"
				:event-bus="eventBus"
				@update:modelValue="valueChanged"
				@modalOpenerClick="openExpressionEditorModal"
				@focus="setFocus"
				@blur="onBlur"
				@drop="onResourceLocatorDrop"
			/>
			<ExpressionParameterInput
				v-else-if="isValueExpression || forceShowExpression"
				:model-value="expressionDisplayValue"
				ref="inputField"
				:title="displayTitle"
				:is-read-only="isReadOnly"
				:is-single-line="isSingleLine"
				:path="path"
				:additional-expression-data="additionalExpressionData"
				:class="{ 'ph-no-capture': shouldRedactValue }"
				@update:modelValue="expressionUpdated"
				@modalOpenerClick="openExpressionEditorModal"
				@focus="setFocus"
				@blur="onBlur"
			/>
			<div
				v-else-if="
					['json', 'string'].includes(parameter.type) ||
					remoteParameterOptionsLoadingIssues !== null
				"
			>
				<el-dialog
<<<<<<< HEAD
					:modelValue="codeEditDialogVisible"
=======
					v-if="codeEditDialogVisible"
					:model-value="true"
>>>>>>> 41868847
					append-to-body
					width="80%"
					:title="`${i18n.baseText('codeEdit.edit')} ${$locale
						.nodeText()
						.inputLabelDisplayName(parameter, path)}`"
					:before-close="closeCodeEditDialog"
					data-test-id="code-editor-fullscreen"
				>
<<<<<<< HEAD
					<div :key="codeEditDialogVisible" class="ignore-key-press code-edit-dialog">
						<code-node-editor
							v-if="editorType === 'codeNodeEditor'"
							:modelValue="modelValue"
							:defaultValue="parameter.default"
							:language="editorLanguage"
							:isReadOnly="isReadOnly"
							fillParent
							@update:modelValue="valueChangedDebounced"
						/>
						<html-editor
							v-else-if="editorType === 'htmlEditor'"
							:modelValue="modelValue"
							:isReadOnly="isReadOnly"
							:rows="getArgument('rows')"
							:disableExpressionColoring="!isHtmlNode(node)"
							:disableExpressionCompletions="!isHtmlNode(node)"
							fillParent
							@update:modelValue="valueChangedDebounced"
						/>
						<sql-editor
							v-else-if="editorType === 'sqlEditor'"
							:modelValue="modelValue"
							:dialect="getArgument('sqlDialect')"
							:isReadOnly="isReadOnly"
							:rows="getArgument('rows')"
							fillParent
							@update:modelValue="valueChangedDebounced"
=======
					<div class="ignore-key-press">
						<CodeNodeEditor
							:model-value="modelValue"
							:default-value="parameter.default"
							:language="editorLanguage"
							:is-read-only="isReadOnly"
							@update:modelValue="expressionUpdated"
>>>>>>> 41868847
						/>
					</div>
				</el-dialog>

				<TextEdit
					:dialog-visible="textEditDialogVisible"
					:model-value="modelValue"
					:parameter="parameter"
					:path="path"
					:is-read-only="isReadOnly"
					@closeDialog="closeTextEditDialog"
					@update:modelValue="expressionUpdated"
				></TextEdit>

				<CodeNodeEditor
					v-if="editorType === 'codeNodeEditor' && isCodeNode(node)"
					:key="codeEditDialogVisible"
					:mode="node.parameters.mode"
					:model-value="modelValue"
					:default-value="parameter.default"
					:language="editorLanguage"
					:is-read-only="isReadOnly"
					:rows="getArgument('rows')"
					:ai-button-enabled="settingsStore.isCloudDeployment"
					@update:modelValue="valueChangedDebounced"
				>
					<template #suffix>
						<n8n-icon
							data-test-id="code-editor-fullscreen-button"
							icon="external-link-alt"
							size="xsmall"
							class="textarea-modal-opener"
							:title="$locale.baseText('parameterInput.openEditWindow')"
							@click="displayEditDialog()"
						/>
					</template>
				</code-node-editor>

				<HtmlEditor
					v-else-if="editorType === 'htmlEditor'"
<<<<<<< HEAD
					:key="codeEditDialogVisible"
					:modelValue="modelValue"
					:isReadOnly="isReadOnly"
=======
					:model-value="modelValue"
					:is-read-only="isReadOnly"
>>>>>>> 41868847
					:rows="getArgument('rows')"
					:disable-expression-coloring="!isHtmlNode(node)"
					:disable-expression-completions="!isHtmlNode(node)"
					@update:modelValue="valueChangedDebounced"
				>
					<template #suffix>
						<n8n-icon
							data-test-id="code-editor-fullscreen-button"
							icon="external-link-alt"
							size="xsmall"
							class="textarea-modal-opener"
							:title="$locale.baseText('parameterInput.openEditWindow')"
							@click="displayEditDialog()"
						/>
					</template>
				</html-editor>

				<SqlEditor
					v-else-if="editorType === 'sqlEditor'"
<<<<<<< HEAD
					:key="codeEditDialogVisible"
					:modelValue="modelValue"
=======
					:model-value="modelValue"
>>>>>>> 41868847
					:dialect="getArgument('sqlDialect')"
					:is-read-only="isReadOnly"
					:rows="getArgument('rows')"
					@update:modelValue="valueChangedDebounced"
				>
					<template #suffix>
						<n8n-icon
							data-test-id="code-editor-fullscreen-button"
							icon="external-link-alt"
							size="xsmall"
							class="textarea-modal-opener"
							:title="$locale.baseText('parameterInput.openEditWindow')"
							@click="displayEditDialog()"
						/>
					</template>
				</sql-editor>

<<<<<<< HEAD
				<code-node-editor
					v-else-if="editorType === 'json' && !isExecuteWorkflowNode(node)"
					:key="codeEditDialogVisible"
					:mode="node.parameters.mode"
					:modelValue="modelValue"
					:defaultValue="parameter.default"
					:language="editorLanguage"
					:isReadOnly="isReadOnly"
					:aiButtonEnabled="false"
=======
				<JsEditor
					v-else-if="editorType === 'jsEditor'"
					:model-value="modelValue"
					:is-read-only="isReadOnly"
					:rows="getArgument('rows')"
>>>>>>> 41868847
					@update:modelValue="valueChangedDebounced"
				/>

				<JsonEditor
					v-else-if="parameter.type === 'json'"
					:model-value="modelValue"
					:is-read-only="isReadOnly"
					:rows="getArgument('rows')"
<<<<<<< HEAD
				>
					<template #suffix>
						<n8n-icon
							data-test-id="code-editor-fullscreen-button"
							icon="external-link-alt"
							size="xsmall"
							class="edit-window-button textarea-modal-opener"
							:title="$locale.baseText('parameterInput.openEditWindow')"
							@click="displayEditDialog()"
						/>
					</template>
				</code-node-editor>
=======
					@update:modelValue="valueChangedDebounced"
				/>
>>>>>>> 41868847

				<div v-else-if="editorType" class="readonly-code clickable" @click="displayEditDialog()">
					<CodeNodeEditor
						v-if="!codeEditDialogVisible"
						:model-value="modelValue"
						:language="editorLanguage"
						:is-read-only="true"
						:rows="getArgument('rows')"
					/>
				</div>

				<n8n-input
					v-else
					ref="inputField"
					v-model="tempValue"
					:class="{ 'input-with-opener': true, 'ph-no-capture': shouldRedactValue }"
					:size="inputSize"
					:type="getStringInputType"
					:rows="getArgument('rows')"
					:disabled="isReadOnly"
					:title="displayTitle"
					:placeholder="getPlaceholder()"
					@update:modelValue="valueChanged($event) && onUpdateTextInput($event)"
					@keydown.stop
					@focus="setFocus"
					@blur="onBlur"
				>
					<template #suffix>
						<n8n-icon
							v-if="!isReadOnly && !isSecretParameter"
							icon="external-link-alt"
							size="xsmall"
							class="edit-window-button textarea-modal-opener"
							:class="{
								focused: isFocused,
								invalid: !isFocused && getIssues.length > 0 && !isValueExpression,
							}"
							:title="i18n.baseText('parameterInput.openEditWindow')"
							@click="displayEditDialog()"
							@focus="setFocus"
						/>
					</template>
				</n8n-input>
			</div>

			<div v-else-if="parameter.type === 'color'" ref="inputField" class="color-input">
				<el-color-picker
					size="small"
					class="color-picker"
					:model-value="displayValue"
					:disabled="isReadOnly"
					:title="displayTitle"
					:show-alpha="getArgument('showAlpha')"
					@focus="setFocus"
					@blur="onBlur"
					@update:modelValue="valueChanged"
				/>
				<n8n-input
					v-model="tempValue"
					:size="inputSize"
					type="text"
					:disabled="isReadOnly"
					:title="displayTitle"
					@update:modelValue="valueChanged"
					@keydown.stop
					@focus="setFocus"
					@blur="onBlur"
				/>
			</div>

			<el-date-picker
				v-else-if="parameter.type === 'dateTime'"
				ref="inputField"
				v-model="tempValue"
				type="datetime"
				value-format="YYYY-MM-DDTHH:mm:ss"
				:size="inputSize"
				:model-value="displayValue"
				:title="displayTitle"
				:disabled="isReadOnly"
				:placeholder="
					parameter.placeholder
						? getPlaceholder()
						: i18n.baseText('parameterInput.selectDateAndTime')
				"
				:picker-options="dateTimePickerOptions"
				:class="{ 'ph-no-capture': shouldRedactValue }"
				@update:modelValue="valueChanged"
				@focus="setFocus"
				@blur="onBlur"
				@keydown.stop
			/>

			<n8n-input-number
				v-else-if="parameter.type === 'number'"
				ref="inputField"
				:size="inputSize"
				:model-value="displayValue"
				:controls="false"
				:max="getArgument('maxValue')"
				:min="getArgument('minValue')"
				:precision="getArgument('numberPrecision')"
				:disabled="isReadOnly"
				:class="{ 'ph-no-capture': shouldRedactValue }"
				:title="displayTitle"
				:placeholder="parameter.placeholder"
				@update:modelValue="onUpdateTextInput"
				@focus="setFocus"
				@blur="onBlur"
				@keydown.stop
			/>

			<CredentialsSelect
				v-else-if="parameter.type === 'credentialsSelect' || parameter.name === 'genericAuthType'"
				ref="inputField"
				:parameter="parameter"
				:node="node"
				:active-credential-type="activeCredentialType"
				:input-size="inputSize"
				:display-value="displayValue"
				:is-read-only="isReadOnly"
				:display-title="displayTitle"
				@credentialSelected="credentialSelected"
				@update:modelValue="valueChanged"
				@setFocus="setFocus"
				@onBlur="onBlur"
			>
				<template #issues-and-options>
					<ParameterIssues :issues="getIssues" />
				</template>
			</CredentialsSelect>

			<n8n-select
				v-else-if="parameter.type === 'options'"
				ref="inputField"
				:size="inputSize"
				filterable
				:model-value="displayValue"
				:placeholder="
					parameter.placeholder ? getPlaceholder() : i18n.baseText('parameterInput.select')
				"
				:loading="remoteParameterOptionsLoading"
				:disabled="isReadOnly || remoteParameterOptionsLoading"
				:title="displayTitle"
				@update:modelValue="valueChanged"
				@keydown.stop
				@focus="setFocus"
				@blur="onBlur"
			>
				<n8n-option
					v-for="option in parameterOptions"
					:key="option.value"
					:value="option.value"
					:label="getOptionsOptionDisplayName(option)"
				>
					<div class="list-option">
						<div
							class="option-headline"
							:class="{ 'remote-parameter-option': isRemoteParameterOption(option) }"
						>
							{{ getOptionsOptionDisplayName(option) }}
						</div>
						<div
							v-if="option.description"
							class="option-description"
							v-html="getOptionsOptionDescription(option)"
						></div>
					</div>
				</n8n-option>
			</n8n-select>

			<n8n-select
				v-else-if="parameter.type === 'multiOptions'"
				ref="inputField"
				:size="inputSize"
				filterable
				multiple
				:model-value="displayValue"
				:loading="remoteParameterOptionsLoading"
				:disabled="isReadOnly || remoteParameterOptionsLoading"
				:title="displayTitle"
				:placeholder="i18n.baseText('parameterInput.select')"
				@update:modelValue="valueChanged"
				@keydown.stop
				@focus="setFocus"
				@blur="onBlur"
			>
				<n8n-option
					v-for="option in parameterOptions"
					:key="option.value"
					:value="option.value"
					:label="getOptionsOptionDisplayName(option)"
				>
					<div class="list-option">
						<div class="option-headline">{{ getOptionsOptionDisplayName(option) }}</div>
						<div
							v-if="option.description"
							class="option-description"
							v-html="getOptionsOptionDescription(option)"
						></div>
					</div>
				</n8n-option>
			</n8n-select>

			<!-- temporary state of booleans while data is mapped -->
			<n8n-input
				v-else-if="parameter.type === 'boolean' && droppable"
				:size="inputSize"
				:model-value="JSON.stringify(displayValue)"
				:disabled="isReadOnly"
				:title="displayTitle"
			/>
			<el-switch
				v-else-if="parameter.type === 'boolean'"
				ref="inputField"
				:class="{ 'switch-input': true, 'ph-no-capture': shouldRedactValue }"
				active-color="#13ce66"
				:model-value="displayValue"
				:disabled="isReadOnly"
				@update:modelValue="valueChanged"
			/>
		</div>

		<ParameterIssues
			v-if="parameter.type !== 'credentialsSelect' && !isResourceLocatorParameter"
			:issues="getIssues"
		/>
	</div>
</template>

<script lang="ts">
/* eslint-disable prefer-spread */
import { defineComponent } from 'vue';
import { mapStores } from 'pinia';

import { get } from 'lodash-es';

import type { INodeUi, INodeUpdatePropertiesInformation } from '@/Interface';
import type {
	ILoadOptions,
	INodeParameters,
	INodePropertyOptions,
	Workflow,
	INodeProperties,
	INodePropertyCollection,
	NodeParameterValueType,
	IParameterLabel,
	EditorType,
	CodeNodeEditorLanguage,
	IDataObject,
} from 'n8n-workflow';
import { NodeHelpers, CREDENTIAL_EMPTY_VALUE } from 'n8n-workflow';

import CredentialsSelect from '@/components/CredentialsSelect.vue';
import ExpressionEdit from '@/components/ExpressionEdit.vue';
import ParameterIssues from '@/components/ParameterIssues.vue';
import ResourceLocator from '@/components/ResourceLocator/ResourceLocator.vue';
import ExpressionParameterInput from '@/components/ExpressionParameterInput.vue';
import TextEdit from '@/components/TextEdit.vue';
import CodeNodeEditor from '@/components/CodeNodeEditor/CodeNodeEditor.vue';
import HtmlEditor from '@/components/HtmlEditor/HtmlEditor.vue';
import JsEditor from '@/components/JsEditor/JsEditor.vue';
import JsonEditor from '@/components/JsonEditor/JsonEditor.vue';
import SqlEditor from '@/components/SqlEditor/SqlEditor.vue';

import { workflowHelpers } from '@/mixins/workflowHelpers';
import { hasExpressionMapping, isValueExpression } from '@/utils/nodeTypesUtils';
import { isResourceLocatorValue } from '@/utils/typeGuards';

import { CUSTOM_API_CALL_KEY, HTML_NODE_TYPE, NODES_USING_CODE_NODE_EDITOR } from '@/constants';

import type { PropType } from 'vue';
import { debounceHelper } from '@/mixins/debounce';
import { useWorkflowsStore } from '@/stores/workflows.store';
import { useNDVStore } from '@/stores/ndv.store';
import { useNodeTypesStore } from '@/stores/nodeTypes.store';
import { useCredentialsStore } from '@/stores/credentials.store';
import { useSettingsStore } from '@/stores/settings.store';
import { htmlEditorEventBus } from '@/event-bus';
import type { EventBus } from 'n8n-design-system/utils';
import { createEventBus } from 'n8n-design-system/utils';
import { useNodeHelpers } from '@/composables/useNodeHelpers';
import { useI18n } from '@/composables/useI18n';
import type { N8nInput } from 'n8n-design-system';
import { isCredentialOnlyNodeType } from '@/utils/credentialOnlyNodes';
import { useExternalHooks } from '@/composables/useExternalHooks';

type Picker = { $emit: (arg0: string, arg1: Date) => void };

export default defineComponent({
	name: 'ParameterInput',
	components: {
		CodeNodeEditor,
		HtmlEditor,
		JsEditor,
		JsonEditor,
		SqlEditor,
		ExpressionEdit,
		ExpressionParameterInput,
		CredentialsSelect,
		ParameterIssues,
		ResourceLocator,
		TextEdit,
	},
	mixins: [workflowHelpers, debounceHelper],
	props: {
		additionalExpressionData: {
			type: Object as PropType<IDataObject>,
			default: () => ({}),
		},
		isReadOnly: {
			type: Boolean,
		},
		isSingleLine: {
			type: Boolean,
		},
		parameter: {
			type: Object as PropType<INodeProperties>,
		},
		path: {
			type: String,
		},
		modelValue: {
			type: [String, Number, Boolean, Array, Object] as PropType<NodeParameterValueType>,
		},
		hideLabel: {
			type: Boolean,
		},
		droppable: {
			type: Boolean,
		},
		activeDrop: {
			type: Boolean,
		},
		forceShowExpression: {
			type: Boolean,
		},
		hint: {
			type: String as PropType<string | undefined>,
		},
		inputSize: {
			type: String,
		},
		hideIssues: {
			type: Boolean,
		},
		documentationUrl: {
			type: String as PropType<string | undefined>,
		},
		errorHighlight: {
			type: Boolean,
		},
		isForCredential: {
			type: Boolean,
		},
		eventSource: {
			type: String,
		},
		expressionEvaluated: {
			type: String as PropType<string | undefined>,
		},
		label: {
			type: Object as PropType<IParameterLabel>,
			default: () => ({
				size: 'small',
			}),
		},
		eventBus: {
			type: Object as PropType<EventBus>,
			default: () => createEventBus(),
		},
	},
	setup() {
		const externalHooks = useExternalHooks();
		const i18n = useI18n();
		const nodeHelpers = useNodeHelpers();

		return {
			externalHooks,
			i18n,
			nodeHelpers,
		};
	},
	data() {
		return {
			codeEditDialogVisible: false,
			nodeName: '',
			expressionAddOperation: 'set' as 'add' | 'set',
			expressionEditDialogVisible: false,
			remoteParameterOptions: [] as INodePropertyOptions[],
			remoteParameterOptionsLoading: false,
			remoteParameterOptionsLoadingIssues: null as string | null,
			textEditDialogVisible: false,
			editDialogClosing: false,
			tempValue: '', //  el-date-picker and el-input does not seem to work without v-model so add one
			CUSTOM_API_CALL_KEY,
			activeCredentialType: '',
			dateTimePickerOptions: {
				shortcuts: [
					{
						text: 'Today', // TODO

						onClick(picker: Picker) {
							picker.$emit('pick', new Date());
						},
					},
					{
						text: 'Yesterday', // TODO

						onClick(picker: Picker) {
							const date = new Date();
							date.setTime(date.getTime() - 3600 * 1000 * 24);
							picker.$emit('pick', date);
						},
					},
					{
						text: 'A week ago', // TODO

						onClick(picker: Picker) {
							const date = new Date();
							date.setTime(date.getTime() - 3600 * 1000 * 24 * 7);
							picker.$emit('pick', date);
						},
					},
				],
			},
			isFocused: false,
		};
	},
	watch: {
		async dependentParametersValues() {
			// Reload the remote parameters whenever a parameter
			// on which the current field depends on changes
			await this.loadRemoteParameterOptions();
		},
		modelValue() {
			if (this.parameter.type === 'color' && this.getArgument('showAlpha') === true) {
				// Do not set for color with alpha else wrong value gets displayed in field
				return;
			}
			this.tempValue = this.displayValue as string;
		},
	},
	computed: {
		...mapStores(
			useCredentialsStore,
			useNodeTypesStore,
			useNDVStore,
			useWorkflowsStore,
			useSettingsStore,
		),
		expressionDisplayValue(): string {
			if (this.forceShowExpression) {
				return '';
			}

			const value = isResourceLocatorValue(this.modelValue)
				? this.modelValue.value
				: this.modelValue;
			if (typeof value === 'string' && value.startsWith('=')) {
				return value.slice(1);
			}

			return `${this.displayValue ?? ''}`;
		},
		isValueExpression(): boolean {
			return isValueExpression(this.parameter, this.modelValue);
		},
		codeAutocomplete(): string | undefined {
			return this.getArgument('codeAutocomplete') as string | undefined;
		},
		dependentParametersValues(): string | null {
			const loadOptionsDependsOn = this.getArgument('loadOptionsDependsOn') as string[] | undefined;

			if (loadOptionsDependsOn === undefined) {
				return null;
			}

			// Get the resolved parameter values of the current node
			const currentNodeParameters = this.ndvStore.activeNode?.parameters;
			try {
				const resolvedNodeParameters = this.resolveParameter(currentNodeParameters);

				const returnValues: string[] = [];
				for (const parameterPath of loadOptionsDependsOn) {
					returnValues.push(get(resolvedNodeParameters, parameterPath) as string);
				}

				return returnValues.join('|');
			} catch (error) {
				return null;
			}
		},
		node(): INodeUi {
			return this.ndvStore.activeNode!;
		},
		displayTitle(): string {
			const interpolation = { interpolate: { shortPath: this.shortPath } };

			if (this.getIssues.length && this.isValueExpression) {
				return this.i18n.baseText('parameterInput.parameterHasIssuesAndExpression', interpolation);
			} else if (this.getIssues.length && !this.isValueExpression) {
				return this.i18n.baseText('parameterInput.parameterHasIssues', interpolation);
			} else if (!this.getIssues.length && this.isValueExpression) {
				return this.i18n.baseText('parameterInput.parameterHasExpression', interpolation);
			}

			return this.i18n.baseText('parameterInput.parameter', interpolation);
		},
		displayValue(): string | number | boolean | null {
			if (this.remoteParameterOptionsLoading) {
				// If it is loading options from server display
				// to user that the data is loading. If not it would
				// display the user the key instead of the value it
				// represents
				return this.i18n.baseText('parameterInput.loadingOptions');
			}

			// if the value is marked as empty return empty string, to prevent displaying the asterisks
			if (this.modelValue === CREDENTIAL_EMPTY_VALUE) {
				return '';
			}

			let returnValue;
			if (!this.isValueExpression) {
				returnValue = this.isResourceLocatorParameter
					? isResourceLocatorValue(this.modelValue)
						? this.modelValue.value
						: ''
					: this.modelValue;
			} else {
				returnValue = this.expressionEvaluated;
			}

			if (this.parameter.type === 'credentialsSelect' && typeof this.modelValue === 'string') {
				const credType = this.credentialsStore.getCredentialTypeByName(this.modelValue);
				if (credType) {
					returnValue = credType.displayName;
				}
			}

			if (
				Array.isArray(returnValue) &&
				this.parameter.type === 'color' &&
				this.getArgument('showAlpha') === true &&
				returnValue.charAt(0) === '#'
			) {
				// Convert the value to rgba that el-color-picker can display it correctly
				const bigint = parseInt(returnValue.slice(1), 16);
				const h = [];
				h.push((bigint >> 24) & 255);
				h.push((bigint >> 16) & 255);
				h.push((bigint >> 8) & 255);
				h.push(((255 - bigint) & 255) / 255);

				returnValue = 'rgba(' + h.join() + ')';
			}

			if (returnValue !== undefined && returnValue !== null && this.parameter.type === 'string') {
				const rows = this.getArgument('rows');
				if (rows === undefined || rows === 1) {
					returnValue = returnValue.toString().replace(/\n/, '|');
				}
			}

			return returnValue;
		},
		getStringInputType() {
			if (this.getArgument('password') === true) {
				return 'password';
			}

			const rows = this.getArgument('rows');
			if (rows !== undefined && rows > 1) {
				return 'textarea';
			}

			if (this.editorType === 'code') {
				return 'textarea';
			}

			return 'text';
		},
		getIssues(): string[] {
			if (this.hideIssues || this.node === null) {
				return [];
			}

			const newPath = this.shortPath.split('.');
			newPath.pop();

			const issues = NodeHelpers.getParameterIssues(
				this.parameter,
				this.node.parameters,
				newPath.join('.'),
				this.node,
			);

			if (this.parameter.type === 'credentialsSelect' && this.displayValue === '') {
				issues.parameters = issues.parameters || {};

				const issue = this.i18n.baseText('parameterInput.selectACredentialTypeFromTheDropdown');

				issues.parameters[this.parameter.name] = [issue];
			} else if (
				['options', 'multiOptions'].includes(this.parameter.type) &&
				!this.remoteParameterOptionsLoading &&
				this.remoteParameterOptionsLoadingIssues === null &&
				this.parameterOptions
			) {
				// Check if the value resolves to a valid option
				// Currently it only displays an error in the node itself in
				// case the value is not valid. The workflow can still be executed
				// and the error is not displayed on the node in the workflow
				const validOptions = this.parameterOptions.map(
					(options) => (options as INodePropertyOptions).value,
				);

				const checkValues: string[] = [];

				if (!this.skipCheck(this.displayValue)) {
					if (Array.isArray(this.displayValue)) {
						checkValues.push.apply(checkValues, this.displayValue);
					} else {
						checkValues.push(this.displayValue as string);
					}
				}

				for (const checkValue of checkValues) {
					if (checkValue === null || !validOptions.includes(checkValue)) {
						if (issues.parameters === undefined) {
							issues.parameters = {};
						}

						const issue = this.i18n.baseText('parameterInput.theValueIsNotSupported', {
							interpolate: { checkValue },
						});

						issues.parameters[this.parameter.name] = [issue];
					}
				}
			} else if (this.remoteParameterOptionsLoadingIssues !== null && !this.isValueExpression) {
				if (issues.parameters === undefined) {
					issues.parameters = {};
				}
				issues.parameters[this.parameter.name] = [
					`There was a problem loading the parameter options from server: "${this.remoteParameterOptionsLoadingIssues}"`,
				];
			}

			if (issues?.parameters?.[this.parameter.name] !== undefined) {
				return issues.parameters[this.parameter.name];
			}

			return [];
		},
		editorType(): EditorType {
			return this.getArgument('editor') as EditorType;
		},
		editorLanguage(): CodeNodeEditorLanguage {
			if (this.editorType === 'json' || this.parameter.type === 'json') return 'json';
			return (this.getArgument('editorLanguage') as CodeNodeEditorLanguage) ?? 'javaScript';
		},
		parameterOptions():
			| Array<INodePropertyOptions | INodeProperties | INodePropertyCollection>
			| undefined {
			if (!this.hasRemoteMethod) {
				// Options are already given
				return this.parameter.options;
			}

			// Options get loaded from server
			return this.remoteParameterOptions;
		},
		parameterInputClasses() {
			const classes: { [c: string]: boolean } = {
				droppable: this.droppable,
				activeDrop: this.activeDrop,
			};

			const rows = this.getArgument('rows');
			const isTextarea = this.parameter.type === 'string' && rows !== undefined;
			const isSwitch = this.parameter.type === 'boolean' && !this.isValueExpression;

			if (!isTextarea && !isSwitch) {
				classes['parameter-value-container'] = true;
			}

			if (
				!this.droppable &&
				!this.activeDrop &&
				(this.getIssues.length > 0 || this.errorHighlight) &&
				!this.isValueExpression
			) {
				classes['has-issues'] = true;
			}

			return classes;
		},
		parameterInputWrapperStyle() {
			let deductWidth = 0;
			const styles = {
				width: '100%',
			};
			if (this.parameter.type === 'credentialsSelect' || this.isResourceLocatorParameter) {
				return styles;
			}
			if (this.getIssues.length) {
				deductWidth += 20;
			}

			if (deductWidth !== 0) {
				styles.width = `calc(100% - ${deductWidth}px)`;
			}

			return styles;
		},
		hasRemoteMethod(): boolean {
			return !!this.getArgument('loadOptionsMethod') || !!this.getArgument('loadOptions');
		},
		shortPath(): string {
			const shortPath = this.path.split('.');
			shortPath.shift();
			return shortPath.join('.');
		},
		workflow(): Workflow {
			return this.getCurrentWorkflow();
		},
		isResourceLocatorParameter(): boolean {
			return this.parameter.type === 'resourceLocator';
		},
		isSecretParameter(): boolean {
			return this.getArgument('password') === true;
		},
		remoteParameterOptionsKeys(): string[] {
			return (this.remoteParameterOptions || []).map((o) => o.name);
		},
		shouldRedactValue(): boolean {
			return this.getStringInputType === 'password' || this.isForCredential;
		},
	},
	async updated() {
		await this.$nextTick();
		const remoteParameterOptions = this.$el.querySelectorAll('.remote-parameter-option');

		if (remoteParameterOptions.length > 0) {
			void this.externalHooks.run('parameterInput.updated', { remoteParameterOptions });
		}
	},
	mounted() {
		this.eventBus.on('optionSelected', this.optionSelected);

		this.tempValue = this.displayValue as string;
		if (this.node !== null) {
			this.nodeName = this.node.name;
		}

		if (this.node && this.node.parameters.authentication === 'predefinedCredentialType') {
			this.activeCredentialType = this.node.parameters.nodeCredentialType as string;
		}

		if (
			this.parameter.type === 'color' &&
			this.getArgument('showAlpha') === true &&
			this.displayValue !== null &&
			this.displayValue.toString().charAt(0) !== '#'
		) {
			const newValue = this.rgbaToHex(this.displayValue as string);
			if (newValue !== null) {
				this.tempValue = newValue;
			}
		}

		if (this.hasRemoteMethod && this.node !== null) {
			// Make sure to load the parameter options
			// directly and whenever the credentials change
			this.$watch(
				() => this.node?.credentials,
				() => {
					void this.loadRemoteParameterOptions();
				},
				{ immediate: true },
			);
		}

		void this.externalHooks.run('parameterInput.mount', {
			parameter: this.parameter,
			inputFieldRef: this.$refs.inputField as InstanceType<typeof N8nInput>,
		});
	},
	beforeUnmount() {
		this.eventBus.off('optionSelected', this.optionSelected);
	},
	methods: {
		isRemoteParameterOption(option: INodePropertyOptions) {
			return this.remoteParameterOptionsKeys.includes(option.name);
		},
		credentialSelected(updateInformation: INodeUpdatePropertiesInformation) {
			// Update the values on the node
			this.workflowsStore.updateNodeProperties(updateInformation);

			const node = this.workflowsStore.getNodeByName(updateInformation.name);

			if (node) {
				// Update the issues
				this.nodeHelpers.updateNodeCredentialIssues(node);
			}

			void this.externalHooks.run('nodeSettings.credentialSelected', { updateInformation });
		},
		/**
		 * Check whether a param value must be skipped when collecting node param issues for validation.
		 */
		skipCheck(value: string | number | boolean | null) {
			return typeof value === 'string' && value.includes(CUSTOM_API_CALL_KEY);
		},
		getPlaceholder(): string {
			return this.isForCredential
				? this.i18n.credText().placeholder(this.parameter)
				: this.i18n.nodeText().placeholder(this.parameter, this.path);
		},
		getOptionsOptionDisplayName(option: INodePropertyOptions): string {
			return this.isForCredential
				? this.i18n.credText().optionsOptionDisplayName(this.parameter, option)
				: this.i18n.nodeText().optionsOptionDisplayName(this.parameter, option, this.path);
		},
		getOptionsOptionDescription(option: INodePropertyOptions): string {
			return this.isForCredential
				? this.i18n.credText().optionsOptionDescription(this.parameter, option)
				: this.i18n.nodeText().optionsOptionDescription(this.parameter, option, this.path);
		},

		async loadRemoteParameterOptions() {
			if (
				this.node === null ||
				!this.hasRemoteMethod ||
				this.remoteParameterOptionsLoading ||
				!this.parameter
			) {
				return;
			}
			this.remoteParameterOptionsLoadingIssues = null;
			this.remoteParameterOptionsLoading = true;
			this.remoteParameterOptions.length = 0;

			// Get the resolved parameter values of the current node

			try {
				const currentNodeParameters = (this.ndvStore.activeNode as INodeUi).parameters;
				const resolvedNodeParameters = this.resolveRequiredParameters(
					this.parameter,
					currentNodeParameters,
				) as INodeParameters;
				const loadOptionsMethod = this.getArgument('loadOptionsMethod') as string | undefined;
				const loadOptions = this.getArgument('loadOptions') as ILoadOptions | undefined;

				const options = await this.nodeTypesStore.getNodeParameterOptions({
					nodeTypeAndVersion: {
						name: this.node.type,
						version: this.node.typeVersion,
					},
					path: this.path,
					methodName: loadOptionsMethod,
					loadOptions,
					currentNodeParameters: resolvedNodeParameters,
					credentials: this.node.credentials,
				});

				this.remoteParameterOptions.push.apply(this.remoteParameterOptions, options);
			} catch (error) {
				this.remoteParameterOptionsLoadingIssues = error.message;
			}

			this.remoteParameterOptionsLoading = false;
		},
		closeCodeEditDialog() {
			this.codeEditDialogVisible = false;

			this.editDialogClosing = true;
			void this.$nextTick(() => {
				this.editDialogClosing = false;
			});
		},
		closeExpressionEditDialog() {
			this.expressionEditDialogVisible = false;
		},
		trackExpressionEditOpen() {
			if (!this.node) {
				return;
			}

			if (this.node.type.startsWith('n8n-nodes-base') || isCredentialOnlyNodeType(this.node.type)) {
				this.$telemetry.track('User opened Expression Editor', {
					node_type: this.node.type,
					parameter_name: this.parameter.displayName,
					parameter_field_type: this.parameter.type,
					new_expression: !this.isValueExpression,
					workflow_id: this.workflowsStore.workflowId,
					session_id: this.ndvStore.sessionId,
					source: this.eventSource || 'ndv',
				});
			}
		},
		closeTextEditDialog() {
			this.textEditDialogVisible = false;

			this.editDialogClosing = true;
			void this.$nextTick(() => {
				this.$refs.inputField?.blur?.();
				this.editDialogClosing = false;
			});
		},
		displayEditDialog() {
			if (this.editDialogClosing) {
				return;
			}

			if (this.editorType) {
				this.codeEditDialogVisible = true;
			} else {
				this.textEditDialogVisible = true;
			}
		},
		getArgument(argumentName: string): string | number | boolean | undefined {
			return this.parameter.typeOptions?.[argumentName];
		},
		expressionUpdated(value: string) {
			const val: NodeParameterValueType = this.isResourceLocatorParameter
				? { __rl: true, value, mode: this.modelValue.mode }
				: value;
			this.valueChanged(val);
		},
		openExpressionEditorModal() {
			if (!this.isValueExpression) return;

			this.expressionEditDialogVisible = true;
			this.trackExpressionEditOpen();
		},
		onBlur() {
			this.$emit('blur');
			this.isFocused = false;
		},
		onResourceLocatorDrop(data: string) {
			this.$emit('drop', data);
		},
		async setFocus(event: MouseEvent) {
			if (['json'].includes(this.parameter.type) && this.getArgument('alwaysOpenEditWindow')) {
				this.displayEditDialog();
				return;
			}

			if (this.node !== null) {
				// When an event like mouse-click removes the active node while
				// editing is active it does not know where to save the value to.
				// For that reason do we save the node-name here. We could probably
				// also just do that once on load but if Vue decides for some reason to
				// reuse the input it could have the wrong value so lets set it everytime
				// just to be sure
				this.nodeName = this.node.name;
			}

			await this.$nextTick();

			// eslint-disable-next-line @typescript-eslint/no-redundant-type-constituents
			const inputRef = this.$refs.inputField as InstanceType<N8nInput> | undefined;
			if (inputRef?.$el) {
				if (inputRef.focusOnInput) {
					inputRef.focusOnInput();
				} else if (inputRef.focus) {
					inputRef.focus();
				}

				this.isFocused = true;
			}

			this.$emit('focus');
		},
		isCodeNode(node: INodeUi): boolean {
			return NODES_USING_CODE_NODE_EDITOR.includes(node.type);
		},
		isHtmlNode(node: INodeUi): boolean {
			return node.type === HTML_NODE_TYPE;
		},
		rgbaToHex(value: string): string | null {
			// Convert rgba to hex from: https://stackoverflow.com/questions/5623838/rgb-to-hex-and-hex-to-rgb
			const valueMatch = value.match(/^rgba\((\d+),\s*(\d+),\s*(\d+),\s*(\d+(\.\d+)?)\)$/);
			if (valueMatch === null) {
				// TODO: Display something if value is not valid
				return null;
			}
			const [r, g, b, a] = valueMatch.splice(1, 4).map((v) => Number(v));
			return (
				'#' +
				((1 << 24) + (r << 16) + (g << 8) + b).toString(16).slice(1) +
				((1 << 8) + Math.floor((1 - a) * 255)).toString(16).slice(1)
			);
		},
		onTextInputChange(value: string) {
			const parameterData = {
				node: this.node !== null ? this.node.name : this.nodeName,
				name: this.path,
				value,
			};

			this.$emit('textInput', parameterData);
		},
		valueChangedDebounced(value: NodeParameterValueType | {} | Date) {
			void this.callDebounced('valueChanged', { debounceTime: 100 }, value);
		},
		onUpdateTextInput(value: string) {
			this.valueChanged(value);
			this.onTextInputChange(value);
		},
		valueChanged(value: NodeParameterValueType | {} | Date) {
			if (this.parameter.name === 'nodeCredentialType') {
				this.activeCredentialType = value as string;
			}

			if (value instanceof Date) {
				value = value.toISOString();
			}

			if (
				this.parameter.type === 'color' &&
				this.getArgument('showAlpha') === true &&
				value !== null &&
				value !== undefined &&
				value.toString().charAt(0) !== '#'
			) {
				const newValue = this.rgbaToHex(value as string);
				if (newValue !== null) {
					this.tempValue = newValue;
					value = newValue;
				}
			}

			const parameterData = {
				node: this.node !== null ? this.node.name : this.nodeName,
				name: this.path,
				value,
			};

			this.$emit('update', parameterData);

			if (this.parameter.name === 'operation' || this.parameter.name === 'mode') {
				this.$telemetry.track('User set node operation or mode', {
					workflow_id: this.workflowsStore.workflowId,
					node_type: this.node && this.node.type,
					resource: this.node && this.node.parameters.resource,
					is_custom: value === CUSTOM_API_CALL_KEY,
					session_id: this.ndvStore.sessionId,
					parameter: this.parameter.name,
				});
			}
		},
		async optionSelected(command: string) {
			const prevValue = this.modelValue;

			if (command === 'resetValue') {
				this.valueChanged(this.parameter.default);
			} else if (command === 'addExpression') {
				if (this.isResourceLocatorParameter) {
					if (isResourceLocatorValue(this.modelValue)) {
						this.valueChanged({
							__rl: true,
							value: `=${this.modelValue.value}`,
							mode: this.modelValue.mode,
						});
					} else {
						this.valueChanged({ __rl: true, value: `=${this.modelValue}`, mode: '' });
					}
				} else if (
					this.parameter.type === 'number' &&
					(!this.modelValue || this.modelValue === '[Object: null]')
				) {
					this.valueChanged('={{ 0 }}');
				} else if (this.parameter.type === 'number' || this.parameter.type === 'boolean') {
					this.valueChanged(`={{ ${this.modelValue} }}`);
				} else {
					this.valueChanged(`=${this.modelValue}`);
				}

				await this.setFocus();
			} else if (command === 'removeExpression') {
				let value: NodeParameterValueType = this.expressionEvaluated;

				this.isFocused = false;

				if (this.parameter.type === 'multiOptions' && typeof value === 'string') {
					value = (value || '')
						.split(',')
						.filter((value) =>
							(this.parameterOptions || []).find(
								(option) => (option as INodePropertyOptions).value === value,
							),
						);
				}

				if (this.isResourceLocatorParameter && isResourceLocatorValue(this.modelValue)) {
					this.valueChanged({ __rl: true, value, mode: this.modelValue.mode });
				} else {
					let newValue = typeof value !== 'undefined' ? value : null;

					if (this.parameter.type === 'string') {
						// Strip the '=' from the beginning
						newValue = this.modelValue ? this.modelValue.toString().substring(1) : null;
					}

					this.valueChanged(newValue);
				}
			} else if (command === 'refreshOptions') {
				if (this.isResourceLocatorParameter) {
					this.eventBus.emit('refreshList');
				}
				void this.loadRemoteParameterOptions();
			} else if (command === 'formatHtml') {
				htmlEditorEventBus.emit('format-html');
			}

			if (this.node && (command === 'addExpression' || command === 'removeExpression')) {
				const telemetryPayload = {
					node_type: this.node.type,
					parameter: this.path,
					old_mode: command === 'addExpression' ? 'fixed' : 'expression',
					new_mode: command === 'removeExpression' ? 'fixed' : 'expression',
					was_parameter_empty: prevValue === '' || prevValue === undefined,
					had_mapping: hasExpressionMapping(prevValue),
					had_parameter: typeof prevValue === 'string' && prevValue.includes('$parameter'),
				};
				this.$telemetry.track('User switched parameter mode', telemetryPayload);
				void this.externalHooks.run('parameterInput.modeSwitch', telemetryPayload);
			}
		},
	},
});
</script>

<style scoped lang="scss">
.readonly-code {
	font-size: var(--font-size-xs);
}

.switch-input {
	margin: var(--spacing-5xs) 0 var(--spacing-2xs) 0;
}

.parameter-value-container {
	display: flex;
	align-items: center;
}

.parameter-actions {
	display: inline-flex;
	align-items: center;
}

.parameter-input {
	display: inline-block;

	:deep(.color-input) {
		display: flex;

		.el-color-picker__trigger {
			border: none;
		}
	}
}
</style>

<style lang="scss">
.ql-editor {
	padding: 6px;
	line-height: 26px;
	background-color: #f0f0f0;
}

.droppable {
	--input-border-color: var(--color-ndv-droppable-parameter);
	--input-border-style: dashed;

	textarea,
	input,
	.cm-editor {
		border-width: 1.5px;
	}
}

.activeDrop {
	--input-border-color: var(--color-success);
	--input-background-color: var(--color-foreground-xlight);
	--input-border-style: solid;

	textarea,
	input {
		cursor: grabbing !important;
		border-width: 1px;
	}
}

.has-issues {
	--input-border-color: var(--color-danger);
}

.el-dropdown {
	color: var(--color-text-light);
}

.list-option {
	margin: 6px 0;
	white-space: normal;
	padding-right: 20px;

	.option-headline {
		font-weight: var(--font-weight-bold);
		line-height: var(--font-line-height-regular);
		overflow-wrap: break-word;
	}

	.option-description {
		margin-top: 2px;
		font-size: var(--font-size-2xs);
		font-weight: var(--font-weight-regular);
		line-height: var(--font-line-height-xloose);
		color: $custom-font-very-light;
	}
}

.edit-window-button {
	display: none;
}

.parameter-input:hover .edit-window-button {
	display: inline;
}

.expand-input-icon-container {
	display: flex;
	height: 100%;
	align-items: center;
}

.input-with-opener .el-input__suffix {
	right: 0;
}

.el-input--suffix .el-input__inner {
	padding-right: 0;
}

.textarea-modal-opener {
	position: absolute;
	right: 0;
	bottom: 0;
	background-color: var(--color-code-background);
	padding: 3px;
	line-height: 9px;
	border: var(--border-base);
	border-top-left-radius: var(--border-radius-base);
	border-bottom-right-radius: var(--border-radius-base);
	cursor: pointer;

	svg {
		width: 9px !important;
		height: 9px;
		transform: rotate(270deg);

		&:hover {
			color: var(--color-primary);
		}
	}
}

.focused {
	border-color: var(--color-secondary);
}

.invalid {
	border-color: var(--color-danger);
}

.code-edit-dialog {
	height: 70vh;

	.code-node-editor {
		height: 100%;
	}
}
</style><|MERGE_RESOLUTION|>--- conflicted
+++ resolved
@@ -15,7 +15,7 @@
 			:is-read-only="isReadOnly"
 			:redact-values="shouldRedactValue"
 			@closeDialog="closeExpressionEditDialog"
-			@update:modelValue="expressionUpdated"
+			@update:model-value="expressionUpdated"
 		></ExpressionEdit>
 		<div class="parameter-input ignore-key-press" :style="parameterInputWrapperStyle">
 			<ResourceLocator
@@ -34,7 +34,7 @@
 				:node="node"
 				:path="path"
 				:event-bus="eventBus"
-				@update:modelValue="valueChanged"
+				@update:model-value="valueChanged"
 				@modalOpenerClick="openExpressionEditorModal"
 				@focus="setFocus"
 				@blur="onBlur"
@@ -50,7 +50,7 @@
 				:path="path"
 				:additional-expression-data="additionalExpressionData"
 				:class="{ 'ph-no-capture': shouldRedactValue }"
-				@update:modelValue="expressionUpdated"
+				@update:model-value="expressionUpdated"
 				@modalOpenerClick="openExpressionEditorModal"
 				@focus="setFocus"
 				@blur="onBlur"
@@ -62,12 +62,7 @@
 				"
 			>
 				<el-dialog
-<<<<<<< HEAD
-					:modelValue="codeEditDialogVisible"
-=======
-					v-if="codeEditDialogVisible"
-					:model-value="true"
->>>>>>> 41868847
+					:model-value="codeEditDialogVisible"
 					append-to-body
 					width="80%"
 					:title="`${i18n.baseText('codeEdit.edit')} ${$locale
@@ -76,44 +71,51 @@
 					:before-close="closeCodeEditDialog"
 					data-test-id="code-editor-fullscreen"
 				>
-<<<<<<< HEAD
 					<div :key="codeEditDialogVisible" class="ignore-key-press code-edit-dialog">
-						<code-node-editor
+						<CodeNodeEditor
 							v-if="editorType === 'codeNodeEditor'"
-							:modelValue="modelValue"
-							:defaultValue="parameter.default"
-							:language="editorLanguage"
-							:isReadOnly="isReadOnly"
-							fillParent
-							@update:modelValue="valueChangedDebounced"
-						/>
-						<html-editor
-							v-else-if="editorType === 'htmlEditor'"
-							:modelValue="modelValue"
-							:isReadOnly="isReadOnly"
-							:rows="getArgument('rows')"
-							:disableExpressionColoring="!isHtmlNode(node)"
-							:disableExpressionCompletions="!isHtmlNode(node)"
-							fillParent
-							@update:modelValue="valueChangedDebounced"
-						/>
-						<sql-editor
-							v-else-if="editorType === 'sqlEditor'"
-							:modelValue="modelValue"
-							:dialect="getArgument('sqlDialect')"
-							:isReadOnly="isReadOnly"
-							:rows="getArgument('rows')"
-							fillParent
-							@update:modelValue="valueChangedDebounced"
-=======
-					<div class="ignore-key-press">
-						<CodeNodeEditor
 							:model-value="modelValue"
 							:default-value="parameter.default"
 							:language="editorLanguage"
 							:is-read-only="isReadOnly"
-							@update:modelValue="expressionUpdated"
->>>>>>> 41868847
+							fill-parent
+							@update:model-value="valueChangedDebounced"
+						/>
+						<HtmlEditor
+							v-else-if="editorType === 'htmlEditor'"
+							:model-value="modelValue"
+							:is-read-only="isReadOnly"
+							:rows="getArgument('rows')"
+							:disableExpressionColoring="!isHtmlNode(node)"
+							:disableExpressionCompletions="!isHtmlNode(node)"
+							fill-parent
+							@update:model-value="valueChangedDebounced"
+						/>
+						<SqlEditor
+							v-else-if="editorType === 'sqlEditor'"
+							:model-value="modelValue"
+							:dialect="getArgument('sqlDialect')"
+							:is-read-only="isReadOnly"
+							:rows="getArgument('rows')"
+							fill-parent
+							@update:model-value="valueChangedDebounced"
+						/>
+						<JsEditor
+							v-else-if="editorType === 'jsEditor'"
+							:model-value="modelValue"
+							:is-read-only="isReadOnly"
+							:rows="getArgument('rows')"
+							fill-parent
+							@update:model-value="valueChangedDebounced"
+						/>
+
+						<JsonEditor
+							v-else-if="parameter.type === 'json'"
+							:model-value="modelValue"
+							:is-read-only="isReadOnly"
+							:rows="getArgument('rows')"
+							fill-parent
+							@update:model-value="valueChangedDebounced"
 						/>
 					</div>
 				</el-dialog>
@@ -125,7 +127,7 @@
 					:path="path"
 					:is-read-only="isReadOnly"
 					@closeDialog="closeTextEditDialog"
-					@update:modelValue="expressionUpdated"
+					@update:model-value="expressionUpdated"
 				></TextEdit>
 
 				<CodeNodeEditor
@@ -138,7 +140,7 @@
 					:is-read-only="isReadOnly"
 					:rows="getArgument('rows')"
 					:ai-button-enabled="settingsStore.isCloudDeployment"
-					@update:modelValue="valueChangedDebounced"
+					@update:model-value="valueChangedDebounced"
 				>
 					<template #suffix>
 						<n8n-icon
@@ -150,22 +152,17 @@
 							@click="displayEditDialog()"
 						/>
 					</template>
-				</code-node-editor>
+				</CodeNodeEditor>
 
 				<HtmlEditor
 					v-else-if="editorType === 'htmlEditor'"
-<<<<<<< HEAD
 					:key="codeEditDialogVisible"
-					:modelValue="modelValue"
-					:isReadOnly="isReadOnly"
-=======
 					:model-value="modelValue"
 					:is-read-only="isReadOnly"
->>>>>>> 41868847
 					:rows="getArgument('rows')"
 					:disable-expression-coloring="!isHtmlNode(node)"
 					:disable-expression-completions="!isHtmlNode(node)"
-					@update:modelValue="valueChangedDebounced"
+					@update:model-value="valueChangedDebounced"
 				>
 					<template #suffix>
 						<n8n-icon
@@ -177,20 +174,16 @@
 							@click="displayEditDialog()"
 						/>
 					</template>
-				</html-editor>
+				</HtmlEditor>
 
 				<SqlEditor
 					v-else-if="editorType === 'sqlEditor'"
-<<<<<<< HEAD
 					:key="codeEditDialogVisible"
-					:modelValue="modelValue"
-=======
 					:model-value="modelValue"
->>>>>>> 41868847
 					:dialect="getArgument('sqlDialect')"
 					:is-read-only="isReadOnly"
 					:rows="getArgument('rows')"
-					@update:modelValue="valueChangedDebounced"
+					@update:model-value="valueChangedDebounced"
 				>
 					<template #suffix>
 						<n8n-icon
@@ -202,50 +195,45 @@
 							@click="displayEditDialog()"
 						/>
 					</template>
-				</sql-editor>
-
-<<<<<<< HEAD
-				<code-node-editor
-					v-else-if="editorType === 'json' && !isExecuteWorkflowNode(node)"
-					:key="codeEditDialogVisible"
-					:mode="node.parameters.mode"
-					:modelValue="modelValue"
-					:defaultValue="parameter.default"
-					:language="editorLanguage"
-					:isReadOnly="isReadOnly"
-					:aiButtonEnabled="false"
-=======
+				</SqlEditor>
+
 				<JsEditor
 					v-else-if="editorType === 'jsEditor'"
 					:model-value="modelValue"
 					:is-read-only="isReadOnly"
 					:rows="getArgument('rows')"
->>>>>>> 41868847
-					@update:modelValue="valueChangedDebounced"
-				/>
-
-				<JsonEditor
-					v-else-if="parameter.type === 'json'"
-					:model-value="modelValue"
-					:is-read-only="isReadOnly"
-					:rows="getArgument('rows')"
-<<<<<<< HEAD
+					@update:model-value="valueChangedDebounced"
 				>
 					<template #suffix>
 						<n8n-icon
 							data-test-id="code-editor-fullscreen-button"
 							icon="external-link-alt"
 							size="xsmall"
-							class="edit-window-button textarea-modal-opener"
+							class="textarea-modal-opener"
 							:title="$locale.baseText('parameterInput.openEditWindow')"
 							@click="displayEditDialog()"
 						/>
 					</template>
-				</code-node-editor>
-=======
-					@update:modelValue="valueChangedDebounced"
-				/>
->>>>>>> 41868847
+				</JsEditor>
+
+				<JsonEditor
+					v-else-if="parameter.type === 'json'"
+					:model-value="modelValue"
+					:is-read-only="isReadOnly"
+					:rows="getArgument('rows')"
+					@update:model-value="valueChangedDebounced"
+				>
+					<template #suffix>
+						<n8n-icon
+							data-test-id="code-editor-fullscreen-button"
+							icon="external-link-alt"
+							size="xsmall"
+							class="textarea-modal-opener"
+							:title="$locale.baseText('parameterInput.openEditWindow')"
+							@click="displayEditDialog()"
+						/>
+					</template>
+				</JsonEditor>
 
 				<div v-else-if="editorType" class="readonly-code clickable" @click="displayEditDialog()">
 					<CodeNodeEditor
@@ -268,7 +256,7 @@
 					:disabled="isReadOnly"
 					:title="displayTitle"
 					:placeholder="getPlaceholder()"
-					@update:modelValue="valueChanged($event) && onUpdateTextInput($event)"
+					@update:model-value="valueChanged($event) && onUpdateTextInput($event)"
 					@keydown.stop
 					@focus="setFocus"
 					@blur="onBlur"
@@ -301,7 +289,7 @@
 					:show-alpha="getArgument('showAlpha')"
 					@focus="setFocus"
 					@blur="onBlur"
-					@update:modelValue="valueChanged"
+					@update:model-value="valueChanged"
 				/>
 				<n8n-input
 					v-model="tempValue"
@@ -309,7 +297,7 @@
 					type="text"
 					:disabled="isReadOnly"
 					:title="displayTitle"
-					@update:modelValue="valueChanged"
+					@update:model-value="valueChanged"
 					@keydown.stop
 					@focus="setFocus"
 					@blur="onBlur"
@@ -333,7 +321,7 @@
 				"
 				:picker-options="dateTimePickerOptions"
 				:class="{ 'ph-no-capture': shouldRedactValue }"
-				@update:modelValue="valueChanged"
+				@update:model-value="valueChanged"
 				@focus="setFocus"
 				@blur="onBlur"
 				@keydown.stop
@@ -352,7 +340,7 @@
 				:class="{ 'ph-no-capture': shouldRedactValue }"
 				:title="displayTitle"
 				:placeholder="parameter.placeholder"
-				@update:modelValue="onUpdateTextInput"
+				@update:model-value="onUpdateTextInput"
 				@focus="setFocus"
 				@blur="onBlur"
 				@keydown.stop
@@ -369,7 +357,7 @@
 				:is-read-only="isReadOnly"
 				:display-title="displayTitle"
 				@credentialSelected="credentialSelected"
-				@update:modelValue="valueChanged"
+				@update:model-value="valueChanged"
 				@setFocus="setFocus"
 				@onBlur="onBlur"
 			>
@@ -390,7 +378,7 @@
 				:loading="remoteParameterOptionsLoading"
 				:disabled="isReadOnly || remoteParameterOptionsLoading"
 				:title="displayTitle"
-				@update:modelValue="valueChanged"
+				@update:model-value="valueChanged"
 				@keydown.stop
 				@focus="setFocus"
 				@blur="onBlur"
@@ -428,7 +416,7 @@
 				:disabled="isReadOnly || remoteParameterOptionsLoading"
 				:title="displayTitle"
 				:placeholder="i18n.baseText('parameterInput.select')"
-				@update:modelValue="valueChanged"
+				@update:model-value="valueChanged"
 				@keydown.stop
 				@focus="setFocus"
 				@blur="onBlur"
@@ -465,7 +453,7 @@
 				active-color="#13ce66"
 				:model-value="displayValue"
 				:disabled="isReadOnly"
-				@update:modelValue="valueChanged"
+				@update:model-value="valueChanged"
 			/>
 		</div>
 
