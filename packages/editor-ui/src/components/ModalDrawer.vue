--- conflicted
+++ resolved
@@ -54,13 +54,8 @@
 	mounted() {
 		window.addEventListener('keydown', this.onWindowKeydown);
 
-<<<<<<< HEAD
-		if (this.$props.eventBus) {
-			this.$props.eventBus.on('close', () => {
-=======
 		if (this.eventBus) {
 			this.eventBus.on('close', () => {
->>>>>>> 3fdc4413
 				this.close();
 			});
 		}
