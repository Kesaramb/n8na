<template>
	<div :class="$style.editor">
		<div ref="htmlEditor"></div>
		<slot name="suffix" />
	</div>
</template>

<script setup lang="ts">
import { history } from '@codemirror/commands';
import {
	LanguageSupport,
	bracketMatching,
	ensureSyntaxTree,
	foldGutter,
	indentOnInput,
} from '@codemirror/language';
import { Prec } from '@codemirror/state';
import {
	dropCursor,
	highlightActiveLine,
	highlightActiveLineGutter,
	keymap,
	lineNumbers,
} from '@codemirror/view';
import { format } from 'prettier';
import jsParser from 'prettier/plugins/babel';
import * as estree from 'prettier/plugins/estree';
import htmlParser from 'prettier/plugins/html';
import cssParser from 'prettier/plugins/postcss';
import { computed, onBeforeUnmount, onMounted, ref, toValue, watch } from 'vue';

import { htmlEditorEventBus } from '@/event-bus';
import { useExpressionEditor } from '@/composables/useExpressionEditor';
import { n8nCompletionSources } from '@/plugins/codemirror/completions/addCompletions';
import { expressionInputHandler } from '@/plugins/codemirror/inputHandlers/expression.inputHandler';
import {
	autocompleteKeyMap,
	enterKeyMap,
	historyKeyMap,
	tabKeyMap,
} from '@/plugins/codemirror/keymap';
import { n8nAutocompletion } from '@/plugins/codemirror/n8nLang';
<<<<<<< HEAD
import { completionStatus } from '@codemirror/autocomplete';

export default defineComponent({
	name: 'HtmlEditor',
	mixins: [expressionManager],
	props: {
		modelValue: {
			type: String,
			required: true,
		},
		isReadOnly: {
			type: Boolean,
			default: false,
		},
		fillParent: {
			type: Boolean,
			default: false,
		},
		rows: {
			type: Number,
			default: 4,
		},
		disableExpressionColoring: {
			type: Boolean,
			default: false,
		},
		disableExpressionCompletions: {
			type: Boolean,
			default: false,
		},
	},
	data() {
		return {
			editor: null as EditorView | null,
			editorState: null as EditorState | null,
		};
	},
	computed: {
		doc(): string {
			return this.editor.state.doc.toString();
		},

		extensions(): Extension[] {
			function htmlWithCompletions() {
				return new LanguageSupport(
					htmlLanguage,
					n8nCompletionSources().map((source) => htmlLanguage.data.of(source)),
				);
			}

			return [
				bracketMatching(),
				n8nAutocompletion(),
				this.disableExpressionCompletions ? html() : htmlWithCompletions(),
				autoCloseTags,
				expressionInputHandler(),
				Prec.highest(
					keymap.of([...tabKeyMap(), ...enterKeyMap, ...historyKeyMap, ...autocompleteKeyMap]),
				),
				indentOnInput(),
				codeNodeEditorTheme({
					isReadOnly: this.isReadOnly,
					maxHeight: this.fillParent ? '100%' : '40vh',
					minHeight: '20vh',
					rows: this.rows,
					highlightColors: 'html',
				}),
				lineNumbers(),
				highlightActiveLineGutter(),
				history(),
				foldGutter(),
				dropCursor(),
				indentOnInput(),
				highlightActiveLine(),
				EditorView.editable.of(!this.isReadOnly),
				EditorState.readOnly.of(this.isReadOnly),
				EditorView.updateListener.of((viewUpdate: ViewUpdate) => {
					if (!this.editor) return;

					this.completionStatus = completionStatus(viewUpdate.view.state);

					if (!viewUpdate.docChanged) return;

					// Force segments value update by keeping track of editor state
					this.editorState = this.editor.state;
				}),
			];
		},

		sections(): Section[] {
			const { state } = this.editor;

			const fullTree = ensureSyntaxTree(this.editor.state, this.doc.length);

			if (fullTree === null) {
				throw new Error(`Failed to parse syntax tree for: ${this.doc}`);
			}

			let documentRange: Range = [-1, -1];
			const styleRanges: Range[] = [];
			const scriptRanges: Range[] = [];

			fullTree.cursor().iterate((node) => {
				if (node.type.name === 'Document') {
					documentRange = [node.from, node.to];
				}

				if (node.type.name === 'StyleSheet') {
					styleRanges.push([node.from - '<style>'.length, node.to + '</style>'.length]);
				}

				if (node.type.name === 'Script') {
					scriptRanges.push([node.from - '<script>'.length, node.to + ('<' + '/script>').length]);
					// typing the closing script tag in full causes ESLint, Prettier and Vite to crash
				}
			});

			const htmlRanges = nonTakenRanges(documentRange, [...styleRanges, ...scriptRanges]);
=======
import { autoCloseTags, htmlLanguage } from 'codemirror-lang-html-n8n';
import { codeNodeEditorTheme } from '../CodeNodeEditor/theme';
import type { Range, Section } from './types';
import { nonTakenRanges } from './utils';
>>>>>>> 89df277b

type Props = {
	modelValue: string;
	rows?: number;
	isReadOnly?: boolean;
	fullscreen?: boolean;
};

const props = withDefaults(defineProps<Props>(), {
	rows: 4,
	isReadOnly: false,
	fullscreen: false,
});

const emit = defineEmits<{
	(event: 'update:model-value', value: string): void;
}>();

const htmlEditor = ref<HTMLElement>();
const editorValue = ref<string>(props.modelValue);
const extensions = computed(() => [
	bracketMatching(),
	n8nAutocompletion(),
	new LanguageSupport(
		htmlLanguage,
		n8nCompletionSources().map((source) => htmlLanguage.data.of(source)),
	),
	autoCloseTags,
	expressionInputHandler(),
	Prec.highest(
		keymap.of([...tabKeyMap(), ...enterKeyMap, ...historyKeyMap, ...autocompleteKeyMap]),
	),
	indentOnInput(),
	codeNodeEditorTheme({
		isReadOnly: props.isReadOnly,
		maxHeight: props.fullscreen ? '100%' : '40vh',
		minHeight: '20vh',
		rows: props.rows,
		highlightColors: 'html',
	}),
	lineNumbers(),
	highlightActiveLineGutter(),
	history(),
	foldGutter(),
	dropCursor(),
	indentOnInput(),
	highlightActiveLine(),
]);
const {
	editor: editorRef,
	segments,
	readEditorValue,
} = useExpressionEditor({
	editorRef: htmlEditor,
	editorValue,
	extensions,
});

const sections = computed(() => {
	const editor = toValue(editorRef);
	if (!editor) return [];
	const { state } = editor;

<<<<<<< HEAD
			return [...styleSections, ...scriptSections, ...htmlSections].sort(
				(a, b) => a.range[0] - b.range[0],
			);
		},
	},
	watch: {
		displayableSegments(segments, newSegments) {
			if (isEqual(segments, newSegments)) return;

			highlighter.removeColor(this.editor, this.plaintextSegments);
			highlighter.addColor(this.editor, this.resolvableSegments);

			this.$emit('update:modelValue', this.editor?.state.doc.toString());
		},
	},
=======
	const fullTree = ensureSyntaxTree(state, state.doc.length);
>>>>>>> 89df277b

	if (fullTree === null) {
		throw new Error('Failed to parse syntax tree');
	}

	let documentRange: Range = [-1, -1];
	const styleRanges: Range[] = [];
	const scriptRanges: Range[] = [];

	fullTree.cursor().iterate((node) => {
		if (node.type.name === 'Document') {
			documentRange = [node.from, node.to];
		}

		if (node.type.name === 'StyleSheet') {
			styleRanges.push([node.from - '<style>'.length, node.to + '</style>'.length]);
		}

		if (node.type.name === 'Script') {
			scriptRanges.push([node.from - '<script>'.length, node.to + ('<' + '/script>').length]);
			// typing the closing script tag in full causes ESLint, Prettier and Vite to crash
		}
	});

	const htmlRanges = nonTakenRanges(documentRange, [...styleRanges, ...scriptRanges]);

	const styleSections: Section[] = styleRanges.map(([start, end]) => ({
		kind: 'style' as const,
		range: [start, end],
		content: state.sliceDoc(start, end).replace(/<\/?style>/g, ''),
	}));

	const scriptSections: Section[] = scriptRanges.map(([start, end]) => ({
		kind: 'script' as const,
		range: [start, end],
		content: state.sliceDoc(start, end).replace(/<\/?script>/g, ''),
	}));

	const htmlSections: Section[] = htmlRanges.map(([start, end]) => ({
		kind: 'html' as const,
		range: [start, end] as Range,
		content: state.sliceDoc(start, end).replace(/<\/html>/g, ''),
		// opening tag may contain attributes, e.g. <html lang="en">
	}));

	return [...styleSections, ...scriptSections, ...htmlSections].sort(
		(a, b) => a.range[0] - b.range[0],
	);
});

function isMissingHtmlTags() {
	const zerothSection = sections.value.at(0);

	return (
		!zerothSection?.content.trim().startsWith('<html') &&
		!zerothSection?.content.trim().endsWith('</html>')
	);
}

async function formatHtml() {
	const editor = toValue(editorRef);
	if (!editor) return;

	const sectionToFormat = sections.value;
	if (sectionToFormat.length === 1 && isMissingHtmlTags()) {
		const zerothSection = sectionToFormat.at(0) as Section;

		const formatted = (
			await format(zerothSection.content, {
				parser: 'html',
				plugins: [htmlParser],
			})
		).trim();

		return editor.dispatch({
			changes: { from: 0, to: editor.state.doc.length, insert: formatted },
		});
	}

	const formatted = [];

	for (const { kind, content } of sections.value) {
		if (kind === 'style') {
			const formattedStyle = await format(content, {
				parser: 'css',
				plugins: [cssParser],
			});

			formatted.push(`<style>\n${formattedStyle}</style>`);
		}

		if (kind === 'script') {
			const formattedScript = await format(content, {
				parser: 'babel',
				plugins: [jsParser, estree],
			});

			formatted.push(`<script>\n${formattedScript}<` + '/script>');
			// typing the closing script tag in full causes ESLint, Prettier and Vite to crash
		}

		if (kind === 'html') {
			const match = content.match(/(?<pre>[\s\S]*<html[\s\S]*?>)(?<rest>[\s\S]*)/);

			if (!match?.groups?.pre || !match.groups?.rest) continue;

			// Prettier cannot format pre-HTML section, e.g. <!DOCTYPE html>, so keep as is

			const { pre, rest } = match.groups;

			const formattedRest = await format(rest, {
				parser: 'html',
				plugins: [htmlParser],
			});

			formatted.push(`${pre}\n${formattedRest}</html>`);
		}
	}

	if (formatted.length === 0) return;

	editor.dispatch({
		changes: { from: 0, to: editor.state.doc.length, insert: formatted.join('\n\n') },
	});
}

watch(segments.display, () => {
	emit('update:model-value', readEditorValue());
});

onMounted(() => {
	htmlEditorEventBus.on('format-html', formatHtml);
});

onBeforeUnmount(() => {
	htmlEditorEventBus.off('format-html', formatHtml);
	emit('update:model-value', readEditorValue());
});
</script>

<style lang="scss" module>
.editor {
	height: 100%;

	& > div {
		height: 100%;
	}
}
</style><|MERGE_RESOLUTION|>--- conflicted
+++ resolved
@@ -40,131 +40,10 @@
 	tabKeyMap,
 } from '@/plugins/codemirror/keymap';
 import { n8nAutocompletion } from '@/plugins/codemirror/n8nLang';
-<<<<<<< HEAD
-import { completionStatus } from '@codemirror/autocomplete';
-
-export default defineComponent({
-	name: 'HtmlEditor',
-	mixins: [expressionManager],
-	props: {
-		modelValue: {
-			type: String,
-			required: true,
-		},
-		isReadOnly: {
-			type: Boolean,
-			default: false,
-		},
-		fillParent: {
-			type: Boolean,
-			default: false,
-		},
-		rows: {
-			type: Number,
-			default: 4,
-		},
-		disableExpressionColoring: {
-			type: Boolean,
-			default: false,
-		},
-		disableExpressionCompletions: {
-			type: Boolean,
-			default: false,
-		},
-	},
-	data() {
-		return {
-			editor: null as EditorView | null,
-			editorState: null as EditorState | null,
-		};
-	},
-	computed: {
-		doc(): string {
-			return this.editor.state.doc.toString();
-		},
-
-		extensions(): Extension[] {
-			function htmlWithCompletions() {
-				return new LanguageSupport(
-					htmlLanguage,
-					n8nCompletionSources().map((source) => htmlLanguage.data.of(source)),
-				);
-			}
-
-			return [
-				bracketMatching(),
-				n8nAutocompletion(),
-				this.disableExpressionCompletions ? html() : htmlWithCompletions(),
-				autoCloseTags,
-				expressionInputHandler(),
-				Prec.highest(
-					keymap.of([...tabKeyMap(), ...enterKeyMap, ...historyKeyMap, ...autocompleteKeyMap]),
-				),
-				indentOnInput(),
-				codeNodeEditorTheme({
-					isReadOnly: this.isReadOnly,
-					maxHeight: this.fillParent ? '100%' : '40vh',
-					minHeight: '20vh',
-					rows: this.rows,
-					highlightColors: 'html',
-				}),
-				lineNumbers(),
-				highlightActiveLineGutter(),
-				history(),
-				foldGutter(),
-				dropCursor(),
-				indentOnInput(),
-				highlightActiveLine(),
-				EditorView.editable.of(!this.isReadOnly),
-				EditorState.readOnly.of(this.isReadOnly),
-				EditorView.updateListener.of((viewUpdate: ViewUpdate) => {
-					if (!this.editor) return;
-
-					this.completionStatus = completionStatus(viewUpdate.view.state);
-
-					if (!viewUpdate.docChanged) return;
-
-					// Force segments value update by keeping track of editor state
-					this.editorState = this.editor.state;
-				}),
-			];
-		},
-
-		sections(): Section[] {
-			const { state } = this.editor;
-
-			const fullTree = ensureSyntaxTree(this.editor.state, this.doc.length);
-
-			if (fullTree === null) {
-				throw new Error(`Failed to parse syntax tree for: ${this.doc}`);
-			}
-
-			let documentRange: Range = [-1, -1];
-			const styleRanges: Range[] = [];
-			const scriptRanges: Range[] = [];
-
-			fullTree.cursor().iterate((node) => {
-				if (node.type.name === 'Document') {
-					documentRange = [node.from, node.to];
-				}
-
-				if (node.type.name === 'StyleSheet') {
-					styleRanges.push([node.from - '<style>'.length, node.to + '</style>'.length]);
-				}
-
-				if (node.type.name === 'Script') {
-					scriptRanges.push([node.from - '<script>'.length, node.to + ('<' + '/script>').length]);
-					// typing the closing script tag in full causes ESLint, Prettier and Vite to crash
-				}
-			});
-
-			const htmlRanges = nonTakenRanges(documentRange, [...styleRanges, ...scriptRanges]);
-=======
 import { autoCloseTags, htmlLanguage } from 'codemirror-lang-html-n8n';
 import { codeNodeEditorTheme } from '../CodeNodeEditor/theme';
 import type { Range, Section } from './types';
 import { nonTakenRanges } from './utils';
->>>>>>> 89df277b
 
 type Props = {
 	modelValue: string;
@@ -228,25 +107,7 @@
 	if (!editor) return [];
 	const { state } = editor;
 
-<<<<<<< HEAD
-			return [...styleSections, ...scriptSections, ...htmlSections].sort(
-				(a, b) => a.range[0] - b.range[0],
-			);
-		},
-	},
-	watch: {
-		displayableSegments(segments, newSegments) {
-			if (isEqual(segments, newSegments)) return;
-
-			highlighter.removeColor(this.editor, this.plaintextSegments);
-			highlighter.addColor(this.editor, this.resolvableSegments);
-
-			this.$emit('update:modelValue', this.editor?.state.doc.toString());
-		},
-	},
-=======
 	const fullTree = ensureSyntaxTree(state, state.doc.length);
->>>>>>> 89df277b
 
 	if (fullTree === null) {
 		throw new Error('Failed to parse syntax tree');
