--- conflicted
+++ resolved
@@ -47,20 +47,7 @@
 			)
 				return;
 
-<<<<<<< HEAD
-			this.$telemetry.init(
-				this.telemetry,
-				{
-					instanceId: this.rootStore.instanceId,
-					userId: this.currentUserId,
-					versionCli: this.rootStore.versionCli,
-				},
-			);
-
-			void this.$externalHooks().run('telemetry.currentUserIdChanged', {
-=======
 			this.$telemetry.init(this.telemetry, {
->>>>>>> ee582cc3
 				instanceId: this.rootStore.instanceId,
 				userId: this.currentUserId,
 				versionCli: this.rootStore.versionCli,
@@ -77,13 +64,6 @@
 			if (this.isTelemetryEnabled) {
 				this.$telemetry.identify(this.rootStore.instanceId, userId);
 			}
-<<<<<<< HEAD
-			void this.$externalHooks().run('telemetry.currentUserIdChanged', {
-				instanceId: this.rootStore.instanceId,
-				userId,
-			});
-=======
->>>>>>> ee582cc3
 		},
 		isTelemetryEnabledOnRoute(enabled) {
 			if (enabled) {
