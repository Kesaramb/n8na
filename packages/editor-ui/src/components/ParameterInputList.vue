<template>
	<div class="paramter-input-list-wrapper">
		<div v-for="parameter in filteredParameters" :key="parameter.name">
			<div
				v-if="multipleValues(parameter) === true && parameter.type !== 'fixedCollection'"
				class="parameter-item"
			>
				<multiple-parameter
					:parameter="parameter"
					:values="getParameterValue(nodeValues, parameter.name, path)"
					:nodeValues="nodeValues"
					:path="getPath(parameter.name)"
					@valueChanged="valueChanged"
				/>
			</div>

			<div v-else-if="parameter.type === 'notice'" v-html="parameter.displayName" class="parameter-item parameter-notice"></div>

			<div
				v-else-if="['collection', 'fixedCollection'].includes(parameter.type)"
				class="multi-parameter"
			>
				<div class="parameter-name" :title="parameter.displayName">
					<div class="delete-option clickable" title="Delete" v-if="hideDelete !== true && !isReadOnly">
						<font-awesome-icon
							icon="trash"
							class="reset-icon clickable"
							title="Parameter Options"
							@click="deleteOption(parameter.name)"
						/>
					</div>
					{{parameter.displayName}}:
<<<<<<< HEAD
					<n8n-tooltip placement="top" class="parameter-info" v-if="parameter.description" >
						<div slot="content" v-html="parameter.description"></div>
=======
					<el-tooltip placement="top" class="parameter-info" v-if="parameter.description" effect="light">
						<div slot="content" v-html="addTargetBlank(parameter.description)"></div>
>>>>>>> 31da7a7b
						<font-awesome-icon icon="question-circle"/>
					</n8n-tooltip>
				</div>
				<div>
					<collection-parameter
						v-if="parameter.type === 'collection'"
						:parameter="parameter"
						:values="getParameterValue(nodeValues, parameter.name, path)"
						:nodeValues="nodeValues"
						:path="getPath(parameter.name)"
						@valueChanged="valueChanged"
					/>
					<fixed-collection-parameter
						v-else-if="parameter.type === 'fixedCollection'"
						:parameter="parameter"
						:values="getParameterValue(nodeValues, parameter.name, path)"
						:nodeValues="nodeValues"
						:path="getPath(parameter.name)"
						@valueChanged="valueChanged"
					/>
				</div>
			</div>

			<div v-else-if="displayNodeParameter(parameter)" class="parameter-item">
				<div class="delete-option clickable" title="Delete" v-if="hideDelete !== true && !isReadOnly">
					<font-awesome-icon
						icon="trash"
						class="reset-icon clickable"
						title="Delete Parameter"
						@click="deleteOption(parameter.name)"
					/>
				</div>

				<parameter-input-full
					:parameter="parameter"
					:value="getParameterValue(nodeValues, parameter.name, path)"
					:displayOptions="true"
					:path="getPath(parameter.name)"
					@valueChanged="valueChanged"
				/>
			</div>
		</div>
	</div>
</template>

<script lang="ts">

import {
	INodeParameters,
	INodeProperties,
	NodeParameterValue,
} from 'n8n-workflow';

import { IUpdateInformation } from '@/Interface';

import MultipleParameter from '@/components/MultipleParameter.vue';
import { genericHelpers } from '@/components/mixins/genericHelpers';
import { workflowHelpers } from '@/components/mixins/workflowHelpers';
import ParameterInputFull from '@/components/ParameterInputFull.vue';

import { addTargetBlank } from './helpers';

import { get, set } from 'lodash';

import mixins from 'vue-typed-mixins';

export default mixins(
	genericHelpers,
	workflowHelpers,
)
	.extend({
		name: 'ParameterInputList',
		components: {
			MultipleParameter,
			ParameterInputFull,
		},
		props: [
			'nodeValues', // INodeParameters
			'parameters', // INodeProperties
			'path', // string
			'hideDelete', // boolean
		],
		computed: {
			filteredParameters (): INodeProperties[] {
				return this.parameters.filter((parameter: INodeProperties) => this.displayNodeParameter(parameter));
			},
			filteredParameterNames (): string[] {
				return this.filteredParameters.map(parameter => parameter.name);
			},
		},
		methods: {
			addTargetBlank,
			multipleValues (parameter: INodeProperties): boolean {
				if (this.getArgument('multipleValues', parameter) === true) {
					return true;
				}
				return false;
			},
			getArgument (
				argumentName: string,
				parameter: INodeProperties,
			): string | string[] | number | boolean | undefined{
				if (parameter.typeOptions === undefined) {
					return undefined;
				}

				if (parameter.typeOptions[argumentName] === undefined) {
					return undefined;
				}

				return parameter.typeOptions[argumentName];
			},
			getPath (parameterName: string): string {
				return (this.path ? `${this.path}.` : '') + parameterName;
			},
			deleteOption (optionName: string): void {
				const parameterData = {
					name: this.getPath(optionName),
					value: undefined,
				};

				// TODO: If there is only one option it should delete the whole one

				this.$emit('valueChanged', parameterData);
			},
			displayNodeParameter (parameter: INodeProperties): boolean {
				if (parameter.type === 'hidden') {
					return false;
				}

				if (parameter.displayOptions === undefined) {
					// If it is not defined no need to do a proper check
					return true;
				}

				const nodeValues: INodeParameters = {};
				let rawValues = this.nodeValues;
				if (this.path) {
					rawValues = get(this.nodeValues, this.path);
				}

				// Resolve expressions
				const resolveKeys = Object.keys(rawValues);
				let key: string;
				let i = 0;
				let parameterGotResolved = false;
				do {
					key = resolveKeys.shift() as string;
					if (typeof rawValues[key] === 'string' && rawValues[key].charAt(0) === '=') {
						// Contains an expression that
						if (rawValues[key].includes('$parameter') && resolveKeys.some(parameterName => rawValues[key].includes(parameterName))) {
							// Contains probably an expression of a missing parameter so skip
							resolveKeys.push(key);
							continue;
						} else {
							// Contains probably no expression with a missing parameter so resolve
							try {
								nodeValues[key] = this.resolveExpression(rawValues[key], nodeValues) as NodeParameterValue;
							} catch (e) {
								// If expression is invalid ignore
								nodeValues[key] = '';
							}
							parameterGotResolved = true;
						}
					} else {
						// Does not contain an expression, add directly
						nodeValues[key] = rawValues[key];
					}
					// TODO: Think about how to calculate this best
					if (i++ > 50) {
						// Make sure we do not get caught
						break;
					}
				} while(resolveKeys.length !== 0);

				if (parameterGotResolved === true) {
					if (this.path) {
						rawValues = JSON.parse(JSON.stringify(this.nodeValues));
						set(rawValues, this.path, nodeValues);
						return this.displayParameter(rawValues, parameter, this.path);
					} else {
						return this.displayParameter(nodeValues, parameter, '');
					}
				}

				return this.displayParameter(this.nodeValues, parameter, this.path);
			},
			valueChanged (parameterData: IUpdateInformation): void {
				this.$emit('valueChanged', parameterData);
			},
		},
		watch: {
			filteredParameterNames(newValue, oldValue) {
				if (newValue === undefined) {
					return;
				}
				// After a parameter does not get displayed anymore make sure that its value gets removed
				// Is only needed for the edge-case when a parameter gets displayed depending on another field
				// which contains an expression.
				for (const parameter of oldValue) {
					if (!newValue.includes(parameter)) {
						const parameterData = {
							name: `${this.path}.${parameter}`,
							node: this.$store.getters.activeNode.name,
							value: undefined,
						};
						this.$emit('valueChanged', parameterData);
					}
				}
			},
		},
		beforeCreate: function () { // tslint:disable-line
		// Because we have a circular dependency on CollectionParameter import it here
		// to not break Vue.
		this.$options!.components!.FixedCollectionParameter = require('./FixedCollectionParameter.vue').default;
		this.$options!.components!.CollectionParameter = require('./CollectionParameter.vue').default;
		},
	});
</script>

<style lang="scss">
.paramter-input-list-wrapper {
	.delete-option {
		display: none;
		position: absolute;
		z-index: 999;
		color: #f56c6c;

		&:hover {
			color: #ff0000;
		}
	}

	.multi-parameter {
		position: relative;
		margin: 0.5em 0;
		padding: 0.5em 0;

		>.parameter-name {
			font-weight: 600;
			border-bottom: 1px solid #999;

			&:hover {
				.parameter-info {
					display: inline;
				}
			}

			.delete-option {
				top: 0;
				left: -0.9em;
			}

			.parameter-info {
				display: none;
			}

		}
	}

	.parameter-item {
		position: relative;
		margin: 8px 0;

		>.delete-option {
			left: -0.9em;
			top: 0.6em;
		}
	}
	.parameter-item:hover > .delete-option,
	.parameter-name:hover > .delete-option {
		display: block;
	}

	.parameter-notice {
		background-color: #fff5d3;
		color: $--custom-font-black;
		margin: 0.3em 0;
		padding: 0.8em;
		line-height: 1.5;

		a {
			font-weight: var(--font-weight-bold);
		}
	}
}

</style><|MERGE_RESOLUTION|>--- conflicted
+++ resolved
@@ -30,13 +30,8 @@
 						/>
 					</div>
 					{{parameter.displayName}}:
-<<<<<<< HEAD
 					<n8n-tooltip placement="top" class="parameter-info" v-if="parameter.description" >
 						<div slot="content" v-html="parameter.description"></div>
-=======
-					<el-tooltip placement="top" class="parameter-info" v-if="parameter.description" effect="light">
-						<div slot="content" v-html="addTargetBlank(parameter.description)"></div>
->>>>>>> 31da7a7b
 						<font-awesome-icon icon="question-circle"/>
 					</n8n-tooltip>
 				</div>
