--- conflicted
+++ resolved
@@ -1,4 +1,481 @@
-<<<<<<< HEAD
+<script setup lang="ts">
+import type { ICredentialsResponse, INodeUi, INodeUpdatePropertiesInformation } from '@/Interface';
+import type {
+	INodeCredentialDescription,
+	INodeCredentialsDetails,
+	NodeParameterValueType,
+} from 'n8n-workflow';
+import { computed, onBeforeUnmount, onMounted, ref, watch } from 'vue';
+
+import { useNodeHelpers } from '@/composables/useNodeHelpers';
+import { useToast } from '@/composables/useToast';
+
+import TitledList from '@/components/TitledList.vue';
+import { useI18n } from '@/composables/useI18n';
+import { useTelemetry } from '@/composables/useTelemetry';
+import { CREDENTIAL_ONLY_NODE_PREFIX, KEEP_AUTH_IN_NDV_FOR_NODES } from '@/constants';
+import { ndvEventBus } from '@/event-bus';
+import { useCredentialsStore } from '@/stores/credentials.store';
+import { useNDVStore } from '@/stores/ndv.store';
+import { useNodeTypesStore } from '@/stores/nodeTypes.store';
+import { useUIStore } from '@/stores/ui.store';
+import { useWorkflowsStore } from '@/stores/workflows.store';
+import { assert } from '@/utils/assert';
+import {
+	getAllNodeCredentialForAuthType,
+	getAuthTypeForNodeCredential,
+	getMainAuthField,
+	getNodeCredentialForSelectedAuthType,
+	isRequiredCredential,
+	updateNodeAuthType,
+} from '@/utils/nodeTypesUtils';
+import {
+	N8nInput,
+	N8nInputLabel,
+	N8nOption,
+	N8nSelect,
+	N8nText,
+	N8nTooltip,
+} from 'n8n-design-system';
+
+interface CredentialDropdownOption extends ICredentialsResponse {
+	typeDisplayName: string;
+}
+
+type Props = {
+	node: INodeUi;
+	overrideCredType?: NodeParameterValueType;
+	readonly?: boolean;
+	showAll?: boolean;
+	hideIssues?: boolean;
+};
+
+const props = withDefaults(defineProps<Props>(), {
+	readonly: false,
+	overrideCredType: '',
+	showAll: false,
+	hideIssues: false,
+});
+
+const emit = defineEmits<{
+	credentialSelected: [credential: INodeUpdatePropertiesInformation];
+	valueChanged: [value: { name: string; value: string }];
+	blur: [source: string];
+}>();
+
+const telemetry = useTelemetry();
+const i18n = useI18n();
+const NEW_CREDENTIALS_TEXT = `- ${i18n.baseText('nodeCredentials.createNew')} -`;
+
+const credentialsStore = useCredentialsStore();
+const nodeTypesStore = useNodeTypesStore();
+const ndvStore = useNDVStore();
+const uiStore = useUIStore();
+const workflowsStore = useWorkflowsStore();
+
+const nodeHelpers = useNodeHelpers();
+
+const toast = useToast();
+
+const subscribedToCredentialType = ref('');
+const listeningForAuthChange = ref(false);
+
+const credentialTypesNode = computed(() =>
+	credentialTypesNodeDescription.value.map(
+		(credentialTypeDescription) => credentialTypeDescription.name,
+	),
+);
+
+const credentialTypesNodeDescriptionDisplayed = computed(() =>
+	credentialTypesNodeDescription.value.filter((credentialTypeDescription) =>
+		displayCredentials(credentialTypeDescription),
+	),
+);
+const credentialTypesNodeDescription = computed(() => {
+	if (typeof props.overrideCredType !== 'string') return [];
+
+	const credType = credentialsStore.getCredentialTypeByName(props.overrideCredType);
+
+	if (credType) return [credType];
+
+	const activeNodeType = nodeType.value;
+	if (activeNodeType?.credentials) {
+		return activeNodeType.credentials;
+	}
+
+	return [];
+});
+
+const credentialTypeNames = computed(() => {
+	const returnData: Record<string, string> = {};
+	for (const credentialTypeName of credentialTypesNode.value) {
+		const credentialType = credentialsStore.getCredentialTypeByName(credentialTypeName);
+		returnData[credentialTypeName] = credentialType
+			? credentialType.displayName
+			: credentialTypeName;
+	}
+	return returnData;
+});
+
+const selected = computed<Record<string, INodeCredentialsDetails>>(
+	() => props.node.credentials ?? {},
+);
+const nodeType = computed(() =>
+	nodeTypesStore.getNodeType(props.node.type, props.node.typeVersion),
+);
+const mainNodeAuthField = computed(() => getMainAuthField(nodeType.value));
+watch(
+	() => props.node.parameters,
+	(newValue, oldValue) => {
+		// When active node parameters change, check if authentication type has been changed
+		// and set `subscribedToCredentialType` to corresponding credential type
+		const isActive = props.node.name === ndvStore.activeNode?.name;
+		// Only do this for active node and if it's listening for auth change
+		if (isActive && nodeType.value && listeningForAuthChange.value) {
+			if (mainNodeAuthField.value && oldValue && newValue) {
+				const newAuth = newValue[mainNodeAuthField.value.name];
+
+				if (newAuth) {
+					const authType =
+						typeof newAuth === 'object' ? JSON.stringify(newAuth) : newAuth.toString();
+					const credentialType = getNodeCredentialForSelectedAuthType(nodeType.value, authType);
+					if (credentialType) {
+						subscribedToCredentialType.value = credentialType.name;
+					}
+				}
+			}
+		}
+	},
+	{ immediate: true, deep: true },
+);
+
+onMounted(() => {
+	credentialsStore.$onAction(({ name, after, args }) => {
+		const listeningForActions = ['createNewCredential', 'updateCredential', 'deleteCredential'];
+		const credentialType = subscribedToCredentialType.value;
+		if (!credentialType) {
+			return;
+		}
+
+		after(async (result) => {
+			if (!listeningForActions.includes(name)) {
+				return;
+			}
+			const current = selected.value[credentialType];
+			let credentialsOfType: ICredentialsResponse[] = [];
+			if (props.showAll) {
+				if (props.node) {
+					credentialsOfType = [...(credentialsStore.allUsableCredentialsForNode(props.node) || [])];
+				}
+			} else {
+				credentialsOfType = [
+					...(credentialsStore.allUsableCredentialsByType[credentialType] || []),
+				];
+			}
+			switch (name) {
+				// new credential was added
+				case 'createNewCredential':
+					if (result) {
+						onCredentialSelected(credentialType, (result as ICredentialsResponse).id);
+					}
+					break;
+				case 'updateCredential':
+					const updatedCredential = result as ICredentialsResponse;
+					// credential name was changed, update it
+					if (updatedCredential.name !== current.name) {
+						onCredentialSelected(credentialType, current.id);
+					}
+					break;
+				case 'deleteCredential':
+					// all credentials were deleted
+					if (credentialsOfType.length === 0) {
+						clearSelectedCredential(credentialType);
+					} else {
+						const id = args[0].id;
+						// credential was deleted, select last one added to replace with
+						if (current.id === id) {
+							onCredentialSelected(
+								credentialType,
+								credentialsOfType[credentialsOfType.length - 1].id,
+							);
+						}
+					}
+					break;
+			}
+		});
+	});
+
+	ndvEventBus.on('credential.createNew', onCreateAndAssignNewCredential);
+});
+
+onBeforeUnmount(() => {
+	ndvEventBus.off('credential.createNew', onCreateAndAssignNewCredential);
+});
+
+function getAllRelatedCredentialTypes(credentialType: INodeCredentialDescription): string[] {
+	const credentialIsRequired = showMixedCredentials(credentialType);
+	if (credentialIsRequired) {
+		if (mainNodeAuthField.value) {
+			const credentials = getAllNodeCredentialForAuthType(
+				nodeType.value,
+				mainNodeAuthField.value.name,
+			);
+			return credentials.map((cred) => cred.name);
+		}
+	}
+	return [credentialType.name];
+}
+
+function getCredentialOptions(types: string[]): CredentialDropdownOption[] {
+	let options: CredentialDropdownOption[] = [];
+	types.forEach((type) => {
+		options = options.concat(
+			credentialsStore.allUsableCredentialsByType[type].map(
+				(option: ICredentialsResponse) =>
+					({
+						...option,
+						typeDisplayName: credentialsStore.getCredentialTypeByName(type)?.displayName,
+					}) as CredentialDropdownOption,
+			),
+		);
+	});
+	return options;
+}
+
+function getSelectedId(type: string) {
+	if (isCredentialExisting(type)) {
+		return selected.value[type].id;
+	}
+	return undefined;
+}
+
+function getSelectedName(type: string) {
+	return selected.value?.[type]?.name;
+}
+
+function getSelectPlaceholder(type: string, issues: string[]) {
+	return issues.length && getSelectedName(type)
+		? i18n.baseText('nodeCredentials.selectedCredentialUnavailable', {
+				interpolate: { name: getSelectedName(type) },
+			})
+		: i18n.baseText('nodeCredentials.selectCredential');
+}
+
+function clearSelectedCredential(credentialType: string) {
+	const node = props.node;
+
+	const credentials = {
+		...(node.credentials ?? {}),
+	};
+
+	delete credentials[credentialType];
+
+	const updateInformation: INodeUpdatePropertiesInformation = {
+		name: props.node.name,
+		properties: {
+			credentials,
+			position: props.node.position,
+		},
+	};
+
+	emit('credentialSelected', updateInformation);
+}
+
+function createNewCredential(
+	credentialType: string,
+	listenForAuthChange: boolean = false,
+	showAuthOptions = false,
+) {
+	if (listenForAuthChange) {
+		// If new credential dialog is open, start listening for auth type change which should happen in the modal
+		// this will be handled in this component's watcher which will set subscribed credential accordingly
+		listeningForAuthChange.value = true;
+		subscribedToCredentialType.value = credentialType;
+	}
+
+	uiStore.openNewCredential(credentialType, showAuthOptions);
+	telemetry.track('User opened Credential modal', {
+		credential_type: credentialType,
+		source: 'node',
+		new_credential: true,
+		workflow_id: workflowsStore.workflowId,
+	});
+}
+
+function onCreateAndAssignNewCredential({
+	type,
+	showAuthOptions,
+}: {
+	type: string;
+	showAuthOptions: boolean;
+}) {
+	createNewCredential(type, true, showAuthOptions);
+}
+
+function onCredentialSelected(
+	credentialType: string,
+	credentialId: string | null | undefined,
+	showAuthOptions = false,
+) {
+	const newCredentialOptionSelected = credentialId === NEW_CREDENTIALS_TEXT;
+	if (!credentialId || newCredentialOptionSelected) {
+		createNewCredential(credentialType, newCredentialOptionSelected, showAuthOptions);
+		return;
+	}
+
+	telemetry.track('User selected credential from node modal', {
+		credential_type: credentialType,
+		node_type: props.node.type,
+		...(nodeHelpers.hasProxyAuth(props.node) ? { is_service_specific: true } : {}),
+		workflow_id: workflowsStore.workflowId,
+		credential_id: credentialId,
+	});
+
+	const selectedCredentials = credentialsStore.getCredentialById(credentialId);
+	const selectedCredentialsType = props.showAll ? selectedCredentials.type : credentialType;
+	const oldCredentials = props.node.credentials?.[selectedCredentialsType] ?? null;
+
+	const newSelectedCredentials: INodeCredentialsDetails = {
+		id: selectedCredentials.id,
+		name: selectedCredentials.name,
+	};
+
+	// if credentials has been string or neither id matched nor name matched uniquely
+	if (
+		oldCredentials?.id === null ||
+		(oldCredentials?.id &&
+			!credentialsStore.getCredentialByIdAndType(oldCredentials.id, selectedCredentialsType))
+	) {
+		// update all nodes in the workflow with the same old/invalid credentials
+		workflowsStore.replaceInvalidWorkflowCredentials({
+			credentials: newSelectedCredentials,
+			invalid: oldCredentials,
+			type: selectedCredentialsType,
+		});
+		nodeHelpers.updateNodesCredentialsIssues();
+		toast.showMessage({
+			title: i18n.baseText('nodeCredentials.showMessage.title'),
+			message: i18n.baseText('nodeCredentials.showMessage.message', {
+				interpolate: {
+					oldCredentialName: oldCredentials.name,
+					newCredentialName: newSelectedCredentials.name,
+				},
+			}),
+			type: 'success',
+		});
+	}
+
+	// If credential is selected from mixed credential dropdown, update node's auth filed based on selected credential
+	if (props.showAll && mainNodeAuthField.value) {
+		const nodeCredentialDescription = nodeType.value?.credentials?.find(
+			(cred) => cred.name === selectedCredentialsType,
+		);
+		const authOption = getAuthTypeForNodeCredential(nodeType.value, nodeCredentialDescription);
+		if (authOption) {
+			updateNodeAuthType(props.node, authOption.value);
+			const parameterData = {
+				name: `parameters.${mainNodeAuthField.value.name}`,
+				value: authOption.value,
+			};
+			emit('valueChanged', parameterData);
+		}
+	}
+
+	const node = props.node;
+
+	const credentials = {
+		...(node.credentials ?? {}),
+		[selectedCredentialsType]: newSelectedCredentials,
+	};
+
+	const updateInformation: INodeUpdatePropertiesInformation = {
+		name: props.node.name,
+		properties: {
+			credentials,
+			position: props.node.position,
+		},
+	};
+
+	emit('credentialSelected', updateInformation);
+}
+
+function displayCredentials(credentialTypeDescription: INodeCredentialDescription): boolean {
+	if (credentialTypeDescription.displayOptions === undefined) {
+		// If it is not defined no need to do a proper check
+		return true;
+	}
+	return nodeHelpers.displayParameter(
+		props.node.parameters,
+		credentialTypeDescription,
+		'',
+		props.node,
+	);
+}
+
+function getIssues(credentialTypeName: string): string[] {
+	const node = props.node;
+
+	if (node.issues?.credentials === undefined) {
+		return [];
+	}
+
+	if (!node.issues.credentials.hasOwnProperty(credentialTypeName)) {
+		return [];
+	}
+	return node.issues.credentials[credentialTypeName];
+}
+
+function isCredentialExisting(credentialType: string): boolean {
+	if (!props.node.credentials?.[credentialType]?.id) {
+		return false;
+	}
+	const { id } = props.node.credentials[credentialType];
+	const options = getCredentialOptions([credentialType]);
+
+	return !!options.find((option: ICredentialsResponse) => option.id === id);
+}
+
+function editCredential(credentialType: string): void {
+	const credential = props.node.credentials?.[credentialType];
+	assert(credential?.id);
+
+	uiStore.openExistingCredential(credential.id);
+
+	telemetry.track('User opened Credential modal', {
+		credential_type: credentialType,
+		source: 'node',
+		new_credential: false,
+		workflow_id: workflowsStore.workflowId,
+	});
+	subscribedToCredentialType.value = credentialType;
+}
+
+function showMixedCredentials(credentialType: INodeCredentialDescription): boolean {
+	const isRequired = isRequiredCredential(nodeType.value, credentialType);
+
+	return !KEEP_AUTH_IN_NDV_FOR_NODES.includes(props.node.type ?? '') && isRequired;
+}
+
+function getCredentialsFieldLabel(credentialType: INodeCredentialDescription): string {
+	if (credentialType.displayName) return credentialType.displayName;
+	const credentialTypeName = credentialTypeNames.value[credentialType.name];
+	const isCredentialOnlyNode = props.node.type.startsWith(CREDENTIAL_ONLY_NODE_PREFIX);
+
+	if (isCredentialOnlyNode) {
+		return i18n.baseText('nodeCredentials.credentialFor', {
+			interpolate: { credentialType: nodeType.value?.displayName ?? credentialTypeName },
+		});
+	}
+
+	if (!showMixedCredentials(credentialType)) {
+		return i18n.baseText('nodeCredentials.credentialFor', {
+			interpolate: { credentialType: credentialTypeName },
+		});
+	}
+	return i18n.baseText('nodeCredentials.credentialsLabel');
+}
+</script>
+
 <template>
 	<div
 		v-if="credentialTypesNodeDescriptionDisplayed.length"
@@ -110,607 +587,6 @@
 	</div>
 </template>
 
-<script setup lang="ts">
-import type { ICredentialsResponse, INodeUi, INodeUpdatePropertiesInformation } from '@/Interface';
-=======
-<script lang="ts">
-import { defineComponent } from 'vue';
-import type { PropType } from 'vue';
-import { mapStores } from 'pinia';
-import type {
-	ICredentialsResponse,
-	INodeUi,
-	INodeUpdatePropertiesInformation,
-	IUser,
-} from '@/Interface';
->>>>>>> 9d156d37
-import type {
-	INodeCredentialDescription,
-	INodeCredentialsDetails,
-	NodeParameterValueType,
-} from 'n8n-workflow';
-import { computed, onBeforeUnmount, onMounted, ref, watch } from 'vue';
-
-import { useNodeHelpers } from '@/composables/useNodeHelpers';
-import { useToast } from '@/composables/useToast';
-
-import TitledList from '@/components/TitledList.vue';
-import { useI18n } from '@/composables/useI18n';
-import { useTelemetry } from '@/composables/useTelemetry';
-import { CREDENTIAL_ONLY_NODE_PREFIX, KEEP_AUTH_IN_NDV_FOR_NODES } from '@/constants';
-import { ndvEventBus } from '@/event-bus';
-import { useCredentialsStore } from '@/stores/credentials.store';
-import { useNDVStore } from '@/stores/ndv.store';
-import { useNodeTypesStore } from '@/stores/nodeTypes.store';
-import { useUIStore } from '@/stores/ui.store';
-import { useWorkflowsStore } from '@/stores/workflows.store';
-import { assert } from '@/utils/assert';
-import {
-	getAllNodeCredentialForAuthType,
-	getAuthTypeForNodeCredential,
-	getMainAuthField,
-	getNodeCredentialForSelectedAuthType,
-	isRequiredCredential,
-	updateNodeAuthType,
-} from '@/utils/nodeTypesUtils';
-import {
-	N8nInput,
-	N8nInputLabel,
-	N8nOption,
-	N8nSelect,
-	N8nText,
-	N8nTooltip,
-} from 'n8n-design-system';
-
-interface CredentialDropdownOption extends ICredentialsResponse {
-	typeDisplayName: string;
-}
-
-type Props = {
-	node: INodeUi;
-	overrideCredType?: NodeParameterValueType;
-	readonly?: boolean;
-	showAll?: boolean;
-	hideIssues?: boolean;
-};
-
-const props = withDefaults(defineProps<Props>(), {
-	readonly: false,
-	overrideCredType: '',
-	showAll: false,
-	hideIssues: false,
-});
-
-const emit = defineEmits<{
-	credentialSelected: [credential: INodeUpdatePropertiesInformation];
-	valueChanged: [value: { name: string; value: string }];
-	blur: [source: string];
-}>();
-
-const telemetry = useTelemetry();
-const i18n = useI18n();
-const NEW_CREDENTIALS_TEXT = `- ${i18n.baseText('nodeCredentials.createNew')} -`;
-
-const credentialsStore = useCredentialsStore();
-const nodeTypesStore = useNodeTypesStore();
-const ndvStore = useNDVStore();
-const uiStore = useUIStore();
-const workflowsStore = useWorkflowsStore();
-
-const nodeHelpers = useNodeHelpers();
-
-const toast = useToast();
-
-const subscribedToCredentialType = ref('');
-const listeningForAuthChange = ref(false);
-
-const credentialTypesNode = computed(() =>
-	credentialTypesNodeDescription.value.map(
-		(credentialTypeDescription) => credentialTypeDescription.name,
-	),
-);
-
-const credentialTypesNodeDescriptionDisplayed = computed(() =>
-	credentialTypesNodeDescription.value.filter((credentialTypeDescription) =>
-		displayCredentials(credentialTypeDescription),
-	),
-);
-const credentialTypesNodeDescription = computed(() => {
-	if (typeof props.overrideCredType !== 'string') return [];
-
-	const credType = credentialsStore.getCredentialTypeByName(props.overrideCredType);
-
-	if (credType) return [credType];
-
-	const activeNodeType = nodeType.value;
-	if (activeNodeType?.credentials) {
-		return activeNodeType.credentials;
-	}
-
-	return [];
-});
-
-const credentialTypeNames = computed(() => {
-	const returnData: Record<string, string> = {};
-	for (const credentialTypeName of credentialTypesNode.value) {
-		const credentialType = credentialsStore.getCredentialTypeByName(credentialTypeName);
-		returnData[credentialTypeName] = credentialType
-			? credentialType.displayName
-			: credentialTypeName;
-	}
-	return returnData;
-});
-
-const selected = computed<Record<string, INodeCredentialsDetails>>(
-	() => props.node.credentials ?? {},
-);
-const nodeType = computed(() =>
-	nodeTypesStore.getNodeType(props.node.type, props.node.typeVersion),
-);
-const mainNodeAuthField = computed(() => getMainAuthField(nodeType.value));
-watch(
-	() => props.node.parameters,
-	(newValue, oldValue) => {
-		// When active node parameters change, check if authentication type has been changed
-		// and set `subscribedToCredentialType` to corresponding credential type
-		const isActive = props.node.name === ndvStore.activeNode?.name;
-		// Only do this for active node and if it's listening for auth change
-		if (isActive && nodeType.value && listeningForAuthChange.value) {
-			if (mainNodeAuthField.value && oldValue && newValue) {
-				const newAuth = newValue[mainNodeAuthField.value.name];
-
-				if (newAuth) {
-					const authType =
-						typeof newAuth === 'object' ? JSON.stringify(newAuth) : newAuth.toString();
-					const credentialType = getNodeCredentialForSelectedAuthType(nodeType.value, authType);
-					if (credentialType) {
-						subscribedToCredentialType.value = credentialType.name;
-					}
-				}
-			}
-		}
-	},
-	{ immediate: true, deep: true },
-);
-
-onMounted(() => {
-	credentialsStore.$onAction(({ name, after, args }) => {
-		const listeningForActions = ['createNewCredential', 'updateCredential', 'deleteCredential'];
-		const credentialType = subscribedToCredentialType.value;
-		if (!credentialType) {
-			return;
-		}
-
-		after(async (result) => {
-			if (!listeningForActions.includes(name)) {
-				return;
-			}
-			const current = selected.value[credentialType];
-			let credentialsOfType: ICredentialsResponse[] = [];
-			if (props.showAll) {
-				if (props.node) {
-					credentialsOfType = [...(credentialsStore.allUsableCredentialsForNode(props.node) || [])];
-				}
-			} else {
-				credentialsOfType = [
-					...(credentialsStore.allUsableCredentialsByType[credentialType] || []),
-				];
-			}
-			switch (name) {
-				// new credential was added
-				case 'createNewCredential':
-					if (result) {
-						onCredentialSelected(credentialType, (result as ICredentialsResponse).id);
-					}
-					break;
-				case 'updateCredential':
-					const updatedCredential = result as ICredentialsResponse;
-					// credential name was changed, update it
-					if (updatedCredential.name !== current.name) {
-						onCredentialSelected(credentialType, current.id);
-					}
-					break;
-				case 'deleteCredential':
-					// all credentials were deleted
-					if (credentialsOfType.length === 0) {
-						clearSelectedCredential(credentialType);
-					} else {
-						const id = args[0].id;
-						// credential was deleted, select last one added to replace with
-						if (current.id === id) {
-							onCredentialSelected(
-								credentialType,
-								credentialsOfType[credentialsOfType.length - 1].id,
-							);
-						}
-					}
-					break;
-			}
-		});
-	});
-
-	ndvEventBus.on('credential.createNew', onCreateAndAssignNewCredential);
-});
-
-onBeforeUnmount(() => {
-	ndvEventBus.off('credential.createNew', onCreateAndAssignNewCredential);
-});
-
-function getAllRelatedCredentialTypes(credentialType: INodeCredentialDescription): string[] {
-	const credentialIsRequired = showMixedCredentials(credentialType);
-	if (credentialIsRequired) {
-		if (mainNodeAuthField.value) {
-			const credentials = getAllNodeCredentialForAuthType(
-				nodeType.value,
-				mainNodeAuthField.value.name,
-			);
-			return credentials.map((cred) => cred.name);
-		}
-	}
-	return [credentialType.name];
-}
-
-function getCredentialOptions(types: string[]): CredentialDropdownOption[] {
-	let options: CredentialDropdownOption[] = [];
-	types.forEach((type) => {
-		options = options.concat(
-			credentialsStore.allUsableCredentialsByType[type].map(
-				(option: ICredentialsResponse) =>
-					({
-						...option,
-						typeDisplayName: credentialsStore.getCredentialTypeByName(type)?.displayName,
-					}) as CredentialDropdownOption,
-			),
-		);
-	});
-	return options;
-}
-
-function getSelectedId(type: string) {
-	if (isCredentialExisting(type)) {
-		return selected.value[type].id;
-	}
-	return undefined;
-}
-
-function getSelectedName(type: string) {
-	return selected.value?.[type]?.name;
-}
-
-function getSelectPlaceholder(type: string, issues: string[]) {
-	return issues.length && getSelectedName(type)
-		? i18n.baseText('nodeCredentials.selectedCredentialUnavailable', {
-				interpolate: { name: getSelectedName(type) },
-			})
-		: i18n.baseText('nodeCredentials.selectCredential');
-}
-
-function clearSelectedCredential(credentialType: string) {
-	const node = props.node;
-
-	const credentials = {
-		...(node.credentials ?? {}),
-	};
-
-	delete credentials[credentialType];
-
-	const updateInformation: INodeUpdatePropertiesInformation = {
-		name: props.node.name,
-		properties: {
-			credentials,
-			position: props.node.position,
-		},
-	};
-
-	emit('credentialSelected', updateInformation);
-}
-
-function createNewCredential(
-	credentialType: string,
-	listenForAuthChange: boolean = false,
-	showAuthOptions = false,
-) {
-	if (listenForAuthChange) {
-		// If new credential dialog is open, start listening for auth type change which should happen in the modal
-		// this will be handled in this component's watcher which will set subscribed credential accordingly
-		listeningForAuthChange.value = true;
-		subscribedToCredentialType.value = credentialType;
-	}
-
-	uiStore.openNewCredential(credentialType, showAuthOptions);
-	telemetry.track('User opened Credential modal', {
-		credential_type: credentialType,
-		source: 'node',
-		new_credential: true,
-		workflow_id: workflowsStore.workflowId,
-	});
-}
-
-function onCreateAndAssignNewCredential({
-	type,
-	showAuthOptions,
-}: {
-	type: string;
-	showAuthOptions: boolean;
-}) {
-	createNewCredential(type, true, showAuthOptions);
-}
-
-function onCredentialSelected(
-	credentialType: string,
-	credentialId: string | null | undefined,
-	showAuthOptions = false,
-) {
-	const newCredentialOptionSelected = credentialId === NEW_CREDENTIALS_TEXT;
-	if (!credentialId || newCredentialOptionSelected) {
-		createNewCredential(credentialType, newCredentialOptionSelected, showAuthOptions);
-		return;
-	}
-
-	telemetry.track('User selected credential from node modal', {
-		credential_type: credentialType,
-		node_type: props.node.type,
-		...(nodeHelpers.hasProxyAuth(props.node) ? { is_service_specific: true } : {}),
-		workflow_id: workflowsStore.workflowId,
-		credential_id: credentialId,
-	});
-
-	const selectedCredentials = credentialsStore.getCredentialById(credentialId);
-	const selectedCredentialsType = props.showAll ? selectedCredentials.type : credentialType;
-	const oldCredentials = props.node.credentials?.[selectedCredentialsType] ?? null;
-
-	const newSelectedCredentials: INodeCredentialsDetails = {
-		id: selectedCredentials.id,
-		name: selectedCredentials.name,
-	};
-
-	// if credentials has been string or neither id matched nor name matched uniquely
-	if (
-		oldCredentials?.id === null ||
-		(oldCredentials?.id &&
-			!credentialsStore.getCredentialByIdAndType(oldCredentials.id, selectedCredentialsType))
-	) {
-		// update all nodes in the workflow with the same old/invalid credentials
-		workflowsStore.replaceInvalidWorkflowCredentials({
-			credentials: newSelectedCredentials,
-			invalid: oldCredentials,
-			type: selectedCredentialsType,
-		});
-		nodeHelpers.updateNodesCredentialsIssues();
-		toast.showMessage({
-			title: i18n.baseText('nodeCredentials.showMessage.title'),
-			message: i18n.baseText('nodeCredentials.showMessage.message', {
-				interpolate: {
-					oldCredentialName: oldCredentials.name,
-					newCredentialName: newSelectedCredentials.name,
-				},
-			}),
-			type: 'success',
-		});
-	}
-
-	// If credential is selected from mixed credential dropdown, update node's auth filed based on selected credential
-	if (props.showAll && mainNodeAuthField.value) {
-		const nodeCredentialDescription = nodeType.value?.credentials?.find(
-			(cred) => cred.name === selectedCredentialsType,
-		);
-		const authOption = getAuthTypeForNodeCredential(nodeType.value, nodeCredentialDescription);
-		if (authOption) {
-			updateNodeAuthType(props.node, authOption.value);
-			const parameterData = {
-				name: `parameters.${mainNodeAuthField.value.name}`,
-				value: authOption.value,
-			};
-			emit('valueChanged', parameterData);
-		}
-	}
-
-	const node = props.node;
-
-	const credentials = {
-		...(node.credentials ?? {}),
-		[selectedCredentialsType]: newSelectedCredentials,
-	};
-
-	const updateInformation: INodeUpdatePropertiesInformation = {
-		name: props.node.name,
-		properties: {
-			credentials,
-			position: props.node.position,
-		},
-	};
-
-	emit('credentialSelected', updateInformation);
-}
-
-function displayCredentials(credentialTypeDescription: INodeCredentialDescription): boolean {
-	if (credentialTypeDescription.displayOptions === undefined) {
-		// If it is not defined no need to do a proper check
-		return true;
-	}
-	return nodeHelpers.displayParameter(
-		props.node.parameters,
-		credentialTypeDescription,
-		'',
-		props.node,
-	);
-}
-
-function getIssues(credentialTypeName: string): string[] {
-	const node = props.node;
-
-	if (node.issues?.credentials === undefined) {
-		return [];
-	}
-
-	if (!node.issues.credentials.hasOwnProperty(credentialTypeName)) {
-		return [];
-	}
-	return node.issues.credentials[credentialTypeName];
-}
-
-function isCredentialExisting(credentialType: string): boolean {
-	if (!props.node.credentials?.[credentialType]?.id) {
-		return false;
-	}
-	const { id } = props.node.credentials[credentialType];
-	const options = getCredentialOptions([credentialType]);
-
-	return !!options.find((option: ICredentialsResponse) => option.id === id);
-}
-
-function editCredential(credentialType: string): void {
-	const credential = props.node.credentials?.[credentialType];
-	assert(credential?.id);
-
-	uiStore.openExistingCredential(credential.id);
-
-	telemetry.track('User opened Credential modal', {
-		credential_type: credentialType,
-		source: 'node',
-		new_credential: false,
-		workflow_id: workflowsStore.workflowId,
-	});
-	subscribedToCredentialType.value = credentialType;
-}
-
-function showMixedCredentials(credentialType: INodeCredentialDescription): boolean {
-	const isRequired = isRequiredCredential(nodeType.value, credentialType);
-
-	return !KEEP_AUTH_IN_NDV_FOR_NODES.includes(props.node.type ?? '') && isRequired;
-}
-
-function getCredentialsFieldLabel(credentialType: INodeCredentialDescription): string {
-	if (credentialType.displayName) return credentialType.displayName;
-	const credentialTypeName = credentialTypeNames.value[credentialType.name];
-	const isCredentialOnlyNode = props.node.type.startsWith(CREDENTIAL_ONLY_NODE_PREFIX);
-
-	if (isCredentialOnlyNode) {
-		return i18n.baseText('nodeCredentials.credentialFor', {
-			interpolate: { credentialType: nodeType.value?.displayName ?? credentialTypeName },
-		});
-	}
-
-	if (!showMixedCredentials(credentialType)) {
-		return i18n.baseText('nodeCredentials.credentialFor', {
-			interpolate: { credentialType: credentialTypeName },
-		});
-	}
-	return i18n.baseText('nodeCredentials.credentialsLabel');
-}
-</script>
-
-<template>
-	<div
-		v-if="credentialTypesNodeDescriptionDisplayed.length"
-		:class="['node-credentials', $style.container]"
-	>
-		<div
-			v-for="credentialTypeDescription in credentialTypesNodeDescriptionDisplayed"
-			:key="credentialTypeDescription.name"
-		>
-			<n8n-input-label
-				:label="getCredentialsFieldLabel(credentialTypeDescription)"
-				:bold="false"
-				size="small"
-				color="text-dark"
-				data-test-id="credentials-label"
-			>
-				<div v-if="readonly">
-					<n8n-input
-						:model-value="getSelectedName(credentialTypeDescription.name)"
-						disabled
-						size="small"
-						data-test-id="node-credentials-select"
-					/>
-				</div>
-				<div
-					v-else
-					:class="
-						getIssues(credentialTypeDescription.name).length && !hideIssues
-							? $style.hasIssues
-							: $style.input
-					"
-					data-test-id="node-credentials-select"
-				>
-					<n8n-select
-						:model-value="getSelectedId(credentialTypeDescription.name)"
-						:placeholder="
-							getSelectPlaceholder(
-								credentialTypeDescription.name,
-								getIssues(credentialTypeDescription.name),
-							)
-						"
-						size="small"
-						@update:model-value="
-							(value: string) =>
-								onCredentialSelected(
-									credentialTypeDescription.name,
-									value,
-									showMixedCredentials(credentialTypeDescription),
-								)
-						"
-						@blur="$emit('blur', 'credentials')"
-					>
-						<n8n-option
-							v-for="item in getCredentialOptions(
-								getAllRelatedCredentialTypes(credentialTypeDescription),
-							)"
-							:key="item.id"
-							:data-test-id="`node-credentials-select-item-${item.id}`"
-							:label="item.name"
-							:value="item.id"
-						>
-							<div :class="[$style.credentialOption, 'mt-2xs', 'mb-2xs']">
-								<n8n-text bold>{{ item.name }}</n8n-text>
-								<n8n-text size="small">{{ item.typeDisplayName }}</n8n-text>
-							</div>
-						</n8n-option>
-						<n8n-option
-							:key="NEW_CREDENTIALS_TEXT"
-							data-test-id="node-credentials-select-item-new"
-							:value="NEW_CREDENTIALS_TEXT"
-							:label="NEW_CREDENTIALS_TEXT"
-						>
-						</n8n-option>
-					</n8n-select>
-
-					<div
-						v-if="getIssues(credentialTypeDescription.name).length && !hideIssues"
-						:class="$style.warning"
-					>
-						<n8n-tooltip placement="top">
-							<template #content>
-								<TitledList
-									:title="`${$locale.baseText('nodeCredentials.issues')}:`"
-									:items="getIssues(credentialTypeDescription.name)"
-								/>
-							</template>
-							<font-awesome-icon icon="exclamation-triangle" />
-						</n8n-tooltip>
-					</div>
-
-					<div
-						v-if="
-							selected[credentialTypeDescription.name] &&
-							isCredentialExisting(credentialTypeDescription.name)
-						"
-						:class="$style.edit"
-						data-test-id="credential-edit-button"
-					>
-						<font-awesome-icon
-							icon="pen"
-							class="clickable"
-							:title="$locale.baseText('nodeCredentials.updateCredential')"
-							@click="editCredential(credentialTypeDescription.name)"
-						/>
-					</div>
-				</div>
-			</n8n-input-label>
-		</div>
-	</div>
-</template>
-
 <style lang="scss" module>
 .container {
 	margin-top: var(--spacing-xs);
