--- conflicted
+++ resolved
@@ -607,14 +607,9 @@
 import NodeErrorView from '@/components/Error/NodeErrorView.vue';
 import JsonEditor from '@/components/JsonEditor/JsonEditor.vue';
 
-<<<<<<< HEAD
-import { pinData } from '@/mixins/pinData';
-import type { PinDataSource } from '@/mixins/pinData';
-=======
 import { genericHelpers } from '@/mixins/genericHelpers';
 import type { PinDataSource } from '@/composables/usePinnedData';
 import { usePinnedData } from '@/composables/usePinnedData';
->>>>>>> b50d8058
 import { dataPinningEventBus } from '@/event-bus';
 import { clearJsonKey, isEmpty } from '@/utils/typesUtils';
 import { executionDataToJson } from '@/utils/nodeTypesUtils';
@@ -650,11 +645,6 @@
 		RunDataHtml,
 		RunDataSearch,
 	},
-<<<<<<< HEAD
-	mixins: [pinData],
-=======
-	mixins: [genericHelpers],
->>>>>>> b50d8058
 	props: {
 		node: {
 			type: Object as PropType<INodeUi>,
