--- conflicted
+++ resolved
@@ -1,6 +1,6 @@
 <template>
 	<div :class="$style.container">
-		<n8n-callout
+		<n8n-panel-callout
 			v-if="canPinData && hasPinData && !editMode.enabled"
 			theme="secondary"
 			icon="thumbtack"
@@ -30,7 +30,7 @@
 					{{ $locale.baseText('runData.pindata.learnMore') }}
 				</n8n-link>
 			</template>
-		</n8n-callout>
+		</n8n-panel-callout>
 
 		<BinaryDataDisplay :windowVisible="binaryDataDisplayVisible" :displayData="binaryDataDisplayData" @close="closeBinaryDataDisplay"/>
 
@@ -377,13 +377,10 @@
 import mixins from 'vue-typed-mixins';
 
 import { saveAs } from 'file-saver';
-<<<<<<< HEAD
 import { CodeEditor } from "@/components/forms";
 import { dataPinningEventBus } from '../event-bus/data-pinning-event-bus';
 import { stringSizeInBytes } from './helpers';
-=======
 import RunDataTable from './RunDataTable.vue';
->>>>>>> c85faff4
 
 // A path that does not exist so that nothing is selected by default
 const deselectedPlaceholder = '_!^&*';
@@ -406,11 +403,8 @@
 			NodeErrorView,
 			VueJsonPretty,
 			WarningTooltip,
-<<<<<<< HEAD
 			CodeEditor,
-=======
 			RunDataTable,
->>>>>>> c85faff4
 		},
 		props: {
 			nodeUi: {
