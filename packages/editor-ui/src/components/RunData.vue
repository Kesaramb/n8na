<template>
	<div :class="['run-data', $style.container]">
		<n8n-callout
			v-if="canPinData && hasPinData && !editMode.enabled && !isProductionExecutionPreview"
			theme="secondary"
			icon="thumbtack"
			:class="$style.pinnedDataCallout"
		>
			{{ $locale.baseText('runData.pindata.thisDataIsPinned') }}
			<span class="ml-4xs" v-if="!isReadOnly">
				<n8n-link
					theme="secondary"
					size="small"
					underline
					bold
					@click="onTogglePinData({ source: 'banner-link' })"
				>
					{{ $locale.baseText('runData.pindata.unpin') }}
				</n8n-link>
			</span>
			<template #trailingContent>
				<n8n-link
					:to="dataPinningDocsUrl"
					size="small"
					theme="secondary"
					bold
					underline
					@click="onClickDataPinningDocsLink"
				>
					{{ $locale.baseText('runData.pindata.learnMore') }}
				</n8n-link>
			</template>
		</n8n-callout>

		<BinaryDataDisplay
			:windowVisible="binaryDataDisplayVisible"
			:displayData="binaryDataDisplayData"
			@close="closeBinaryDataDisplay"
		/>

		<div :class="$style.header">
			<slot name="header"></slot>

			<div
				v-show="!hasRunError"
				@click.stop
				:class="$style.displayModes"
				data-test-id="run-data-pane-header"
			>
				<n8n-radio-buttons
					v-show="
						hasNodeRun &&
						((jsonData && jsonData.length > 0) || (binaryData && binaryData.length > 0)) &&
						!editMode.enabled
					"
					:value="displayMode"
					:options="buttons"
					@input="onDisplayModeChange"
					data-test-id="ndv-run-data-display-mode"
				/>
				<n8n-icon-button
					v-if="canPinData && !isReadOnly"
					v-show="!editMode.enabled"
					:title="$locale.baseText('runData.editOutput')"
					:circle="false"
					:disabled="node.disabled"
					class="ml-2xs"
					icon="pencil-alt"
					type="tertiary"
					data-test-id="ndv-edit-pinned-data"
					@click="enterEditMode({ origin: 'editIconButton' })"
				/>
				<n8n-tooltip
					placement="bottom-end"
					v-if="canPinData && jsonData && jsonData.length > 0"
					v-show="!editMode.enabled"
					:value="pinDataDiscoveryTooltipVisible"
					:manual="isControlledPinDataTooltip"
				>
					<template #content v-if="!isControlledPinDataTooltip">
						<div :class="$style.tooltipContainer">
							<strong>{{ $locale.baseText('ndv.pinData.pin.title') }}</strong>
							<n8n-text size="small" tag="p">
								{{ $locale.baseText('ndv.pinData.pin.description') }}

								<n8n-link :to="dataPinningDocsUrl" size="small">
									{{ $locale.baseText('ndv.pinData.pin.link') }}
								</n8n-link>
							</n8n-text>
						</div>
					</template>
					<template #content v-else>
						<div :class="$style.tooltipContainer">
							{{ $locale.baseText('node.discovery.pinData.ndv') }}
						</div>
					</template>
					<n8n-icon-button
						:class="['ml-2xs', $style.pinDataButton]"
						type="tertiary"
						:active="hasPinData"
						icon="thumbtack"
						:disabled="editMode.enabled || (inputData.length === 0 && !hasPinData) || isReadOnly"
						@click="onTogglePinData({ source: 'pin-icon-click' })"
						data-test-id="ndv-pin-data"
					/>
				</n8n-tooltip>

				<div :class="$style.editModeActions" v-show="editMode.enabled">
					<n8n-button
						type="tertiary"
						:label="$locale.baseText('runData.editor.cancel')"
						@click="onClickCancelEdit"
					/>
					<n8n-button
						class="ml-2xs"
						type="primary"
						:label="$locale.baseText('runData.editor.save')"
						@click="onClickSaveEdit"
					/>
				</div>
			</div>
		</div>

		<div
			:class="$style.runSelector"
			v-if="maxRunIndex > 0"
			v-show="!editMode.enabled"
			data-test-id="run-selector"
		>
			<n8n-select
				size="small"
				:value="runIndex"
				@input="onRunIndexChange"
				@click.stop
				popper-append-to-body
			>
				<template #prepend>{{ $locale.baseText('ndv.output.run') }}</template>
				<n8n-option
					v-for="option in maxRunIndex + 1"
					:label="getRunLabel(option)"
					:value="option - 1"
					:key="option"
				></n8n-option>
			</n8n-select>

			<n8n-tooltip
				placement="right"
				v-if="canLinkRuns"
				:content="$locale.baseText(linkedRuns ? 'runData.unlinking.hint' : 'runData.linking.hint')"
			>
				<n8n-icon-button
					v-if="linkedRuns"
					icon="unlink"
					text
					type="tertiary"
					size="small"
					@click="unlinkRun"
				/>
				<n8n-icon-button v-else icon="link" text type="tertiary" size="small" @click="linkRun" />
			</n8n-tooltip>

			<slot name="run-info"></slot>
		</div>

		<div
			v-if="maxOutputIndex > 0 && branches.length > 1"
			:class="$style.tabs"
			data-test-id="branches"
		>
			<n8n-tabs :value="currentOutputIndex" @input="onBranchChange" :options="branches" />
		</div>

		<div
			v-else-if="
				hasNodeRun && dataCount > 0 && maxRunIndex === 0 && !isArtificialRecoveredEventItem
			"
			v-show="!editMode.enabled"
			:class="$style.itemsCount"
		>
			<n8n-text>
				{{ dataCount }} {{ $locale.baseText('ndv.output.items', { adjustToNumber: dataCount }) }}
			</n8n-text>
		</div>

		<div :class="$style.dataContainer" ref="dataContainer" data-test-id="ndv-data-container">
			<div v-if="isExecuting" :class="$style.center" data-test-id="ndv-executing">
				<div :class="$style.spinner"><n8n-spinner type="ring" /></div>
				<n8n-text>{{ executingMessage }}</n8n-text>
			</div>

			<div v-else-if="editMode.enabled" :class="$style.editMode">
				<div :class="[$style.editModeBody, 'ignore-key-press']">
					<code-node-editor
						:value="editMode.value"
						language="json"
						@valueChanged="ndvStore.setOutputPanelEditModeValue($event)"
					/>
				</div>
				<div :class="$style.editModeFooter">
					<n8n-info-tip :bold="false" :class="$style.editModeFooterInfotip">
						{{ $locale.baseText('runData.editor.copyDataInfo') }}
						<n8n-link :to="dataEditingDocsUrl" size="small">
							{{ $locale.baseText('generic.learnMore') }}
						</n8n-link>
					</n8n-info-tip>
				</div>
			</div>

			<div
				v-else-if="paneType === 'output' && hasSubworkflowExecutionError"
				:class="$style.stretchVertically"
			>
				<NodeErrorView :error="subworkflowExecutionError" :class="$style.errorDisplay" />
			</div>

			<div v-else-if="!hasNodeRun" :class="$style.center">
				<slot name="node-not-run"></slot>
			</div>

			<div v-else-if="paneType === 'input' && node.disabled" :class="$style.center">
				<n8n-text>
					{{ $locale.baseText('ndv.input.disabled', { interpolate: { nodeName: node.name } }) }}
					<n8n-link @click="enableNode">
						{{ $locale.baseText('ndv.input.disabled.cta') }}
					</n8n-link>
				</n8n-text>
			</div>

			<div v-else-if="hasNodeRun && isArtificialRecoveredEventItem" :class="$style.center">
				<slot name="recovered-artificial-output-data"></slot>
			</div>

			<div v-else-if="hasNodeRun && hasRunError" :class="$style.stretchVertically">
				<n8n-text v-if="isPaneTypeInput" :class="$style.center" size="large" tag="p" bold>
					{{
						$locale.baseText('nodeErrorView.inputPanel.previousNodeError.title', {
							interpolate: { nodeName: node.name },
						})
					}}
				</n8n-text>
				<NodeErrorView
					v-else
					:error="workflowRunData[node.name][runIndex].error"
					:class="$style.dataDisplay"
				/>
			</div>

			<div
				v-else-if="hasNodeRun && jsonData && jsonData.length === 0 && branches.length > 1"
				:class="$style.center"
			>
				<n8n-text>
					{{ noDataInBranchMessage }}
				</n8n-text>
			</div>

			<div v-else-if="hasNodeRun && jsonData && jsonData.length === 0" :class="$style.center">
				<slot name="no-output-data">xxx</slot>
			</div>

			<div v-else-if="hasNodeRun && !showData" :class="$style.center">
				<n8n-text :bold="true" color="text-dark" size="large">{{ tooMuchDataTitle }}</n8n-text>
				<n8n-text align="center" tag="div"
					><span
						v-html="
							$locale.baseText('ndv.output.tooMuchData.message', {
								interpolate: { size: dataSizeInMB },
							})
						"
					></span
				></n8n-text>

				<n8n-button
					outline
					:label="$locale.baseText('ndv.output.tooMuchData.showDataAnyway')"
					@click="showTooMuchData"
				/>
			</div>

			<div
				v-else-if="
					hasNodeRun &&
					displayMode === 'table' &&
					binaryData.length > 0 &&
					jsonData.length === 1 &&
					Object.keys(jsonData[0] || {}).length === 0
				"
				:class="$style.center"
			>
				<n8n-text>
					{{ $locale.baseText('runData.switchToBinary.info') }}
					<a @click="switchToBinary">
						{{ $locale.baseText('runData.switchToBinary.binary') }}
					</a>
				</n8n-text>
			</div>

			<run-data-table
				v-else-if="hasNodeRun && displayMode === 'table'"
				:node="node"
				:inputData="inputData"
				:mappingEnabled="mappingEnabled"
				:distanceFromActive="distanceFromActive"
				:runIndex="runIndex"
				:pageOffset="currentPageOffset"
				:totalRuns="maxRunIndex"
				:hasDefaultHoverState="paneType === 'input'"
				@mounted="$emit('tableMounted', $event)"
				@activeRowChanged="onItemHover"
				@displayModeChange="onDisplayModeChange"
			/>

			<run-data-json
				v-else-if="hasNodeRun && displayMode === 'json'"
				:paneType="paneType"
				:editMode="editMode"
				:sessioId="sessionId"
				:node="node"
				:inputData="inputData"
				:mappingEnabled="mappingEnabled"
				:distanceFromActive="distanceFromActive"
				:runIndex="runIndex"
				:totalRuns="maxRunIndex"
			/>

			<run-data-html
				v-else-if="hasNodeRun && isPaneTypeOutput && displayMode === 'html'"
				:inputData="inputData"
			/>

			<run-data-schema
				v-else-if="hasNodeRun && isSchemaView"
				:data="jsonData"
				:mappingEnabled="mappingEnabled"
				:distanceFromActive="distanceFromActive"
				:node="node"
				:paneType="paneType"
				:runIndex="runIndex"
				:totalRuns="maxRunIndex"
			/>

			<div v-else-if="displayMode === 'binary' && binaryData.length === 0" :class="$style.center">
				<n8n-text align="center" tag="div">{{
					$locale.baseText('runData.noBinaryDataFound')
				}}</n8n-text>
			</div>

			<div v-else-if="displayMode === 'binary'" :class="$style.dataDisplay">
				<div v-for="(binaryDataEntry, index) in binaryData" :key="index">
					<div :class="$style.binaryIndex" v-if="binaryData.length > 1">
						<div>
							{{ index + 1 }}
						</div>
					</div>

					<div :class="$style.binaryRow">
						<div
							:class="$style.binaryCell"
							v-for="(binaryData, key) in binaryDataEntry"
							:key="index + '_' + key"
						>
							<div>
								<div :class="$style.binaryHeader">
									{{ key }}
								</div>
								<div v-if="binaryData.fileName">
									<div>
										<n8n-text size="small" :bold="true"
											>{{ $locale.baseText('runData.fileName') }}:
										</n8n-text>
									</div>
									<div :class="$style.binaryValue">{{ binaryData.fileName }}</div>
								</div>
								<div v-if="binaryData.directory">
									<div>
										<n8n-text size="small" :bold="true"
											>{{ $locale.baseText('runData.directory') }}:
										</n8n-text>
									</div>
									<div :class="$style.binaryValue">{{ binaryData.directory }}</div>
								</div>
								<div v-if="binaryData.fileExtension">
									<div>
										<n8n-text size="small" :bold="true"
											>{{ $locale.baseText('runData.fileExtension') }}:</n8n-text
										>
									</div>
									<div :class="$style.binaryValue">{{ binaryData.fileExtension }}</div>
								</div>
								<div v-if="binaryData.mimeType">
									<div>
										<n8n-text size="small" :bold="true"
											>{{ $locale.baseText('runData.mimeType') }}:
										</n8n-text>
									</div>
									<div :class="$style.binaryValue">{{ binaryData.mimeType }}</div>
								</div>
								<div v-if="binaryData.fileSize">
									<div>
										<n8n-text size="small" :bold="true"
											>{{ $locale.baseText('runData.fileSize') }}:
										</n8n-text>
									</div>
									<div :class="$style.binaryValue">{{ binaryData.fileSize }}</div>
								</div>

								<div :class="$style.binaryButtonContainer">
									<n8n-button
										v-if="isViewable(index, key)"
										size="small"
										:label="$locale.baseText('runData.showBinaryData')"
										class="binary-data-show-data-button"
										@click="displayBinaryData(index, key)"
									/>
									<n8n-button
										v-if="isDownloadable(index, key)"
										size="small"
										type="secondary"
										:label="$locale.baseText('runData.downloadBinaryData')"
										class="binary-data-show-data-button"
										@click="downloadBinaryData(index, key)"
									/>
								</div>
							</div>
						</div>
					</div>
				</div>
			</div>
		</div>
		<div
			:class="$style.pagination"
			v-if="
				hasNodeRun &&
				!hasRunError &&
				binaryData.length === 0 &&
				dataCount > pageSize &&
				!isSchemaView
			"
			v-show="!editMode.enabled"
		>
			<el-pagination
				background
				:hide-on-single-page="true"
				:current-page.sync="currentPage"
				:pager-count="5"
				:page-size="pageSize"
				layout="prev, pager, next"
				@current-change="onCurrentPageChange"
				:total="dataCount"
			>
			</el-pagination>

			<div :class="$style.pageSizeSelector">
				<n8n-select size="mini" :value="pageSize" @input="onPageSizeChange" popper-append-to-body>
					<template #prepend>{{ $locale.baseText('ndv.output.pageSize') }}</template>
					<n8n-option v-for="size in pageSizes" :key="size" :label="size" :value="size">
					</n8n-option>
					<n8n-option :label="$locale.baseText('ndv.output.all')" :value="dataCount"> </n8n-option>
				</n8n-select>
			</div>
		</div>
		<n8n-block-ui :show="blockUI" :class="$style.uiBlocker" />
	</div>
</template>

<script lang="ts">
import type { PropType } from 'vue';
import mixins from 'vue-typed-mixins';
import { saveAs } from 'file-saver';
import type {
	IBinaryData,
	IBinaryKeyData,
	IDataObject,
	INodeExecutionData,
	INodeTypeDescription,
	IRunData,
	IRunExecutionData,
} from 'n8n-workflow';

import type {
	IExecutionResponse,
	INodeUi,
	INodeUpdatePropertiesInformation,
	IRunDataDisplayMode,
	ITab,
	NodePanelType,
} from '@/Interface';

import {
	DATA_PINNING_DOCS_URL,
	DATA_EDITING_DOCS_URL,
	NODE_TYPES_EXCLUDED_FROM_OUTPUT_NAME_APPEND,
	LOCAL_STORAGE_PIN_DATA_DISCOVERY_NDV_FLAG,
	LOCAL_STORAGE_PIN_DATA_DISCOVERY_CANVAS_FLAG,
	MAX_DISPLAY_DATA_SIZE,
	MAX_DISPLAY_ITEMS_AUTO_ALL,
	TEST_PIN_DATA,
	HTML_NODE_TYPE,
} from '@/constants';

import BinaryDataDisplay from '@/components/BinaryDataDisplay.vue';
import WarningTooltip from '@/components/WarningTooltip.vue';
import NodeErrorView from '@/components/Error/NodeErrorView.vue';

import { externalHooks } from '@/mixins/externalHooks';
import { genericHelpers } from '@/mixins/genericHelpers';
import { nodeHelpers } from '@/mixins/nodeHelpers';
import { pinData } from '@/mixins/pinData';
import CodeNodeEditor from '@/components/CodeNodeEditor/CodeNodeEditor.vue';
import { dataPinningEventBus } from '@/event-bus';
import { clearJsonKey, executionDataToJson, stringSizeInBytes } from '@/utils';
import { isEmpty } from '@/utils';
import { useWorkflowsStore } from '@/stores/workflows.store';
import { mapStores } from 'pinia';
import { useNDVStore } from '@/stores/ndv.store';
import { useNodeTypesStore } from '@/stores/nodeTypes.store';

<<<<<<< HEAD
const RunDataTable = async () => import('@/components/RunDataTable.vue');
const RunDataJson = async () => import('@/components/RunDataJson.vue');
=======
const RunDataTable = () => import('@/components/RunDataTable.vue');
const RunDataJson = () => import('@/components/RunDataJson.vue');
const RunDataSchema = () => import('@/components/RunDataSchema.vue');
const RunDataHtml = () => import('@/components/RunDataHtml.vue');
>>>>>>> ee582cc3

export type EnterEditModeArgs = {
	origin: 'editIconButton' | 'insertTestDataLink';
};

export default mixins(externalHooks, genericHelpers, nodeHelpers, pinData).extend({
	name: 'RunData',
	components: {
		BinaryDataDisplay,
		NodeErrorView,
		WarningTooltip,
		CodeNodeEditor,
		RunDataTable,
		RunDataJson,
		RunDataSchema,
		RunDataHtml,
	},
	props: {
		nodeUi: {
			type: Object as PropType<INodeUi>,
		},
		runIndex: {
			type: Number,
		},
		linkedRuns: {
			type: Boolean,
		},
		canLinkRuns: {
			type: Boolean,
		},
		tooMuchDataTitle: {
			type: String,
		},
		noDataInBranchMessage: {
			type: String,
		},
		isExecuting: {
			type: Boolean,
		},
		executingMessage: {
			type: String,
		},
		sessionId: {
			type: String,
		},
		paneType: {
			type: String as PropType<NodePanelType>,
		},
		overrideOutputs: {
			type: Array as PropType<number[]>,
		},
		mappingEnabled: {
			type: Boolean,
		},
		distanceFromActive: {
			type: Number,
		},
		blockUI: {
			type: Boolean,
			default: false,
		},
		isProductionExecutionPreview: {
			type: Boolean,
			default: false,
		},
	},
	data() {
		return {
			binaryDataPreviewActive: false,
			dataSize: 0,
			showData: false,
			outputIndex: 0,
			binaryDataDisplayVisible: false,
			binaryDataDisplayData: null as IBinaryData | null,

			MAX_DISPLAY_DATA_SIZE,
			MAX_DISPLAY_ITEMS_AUTO_ALL,
			currentPage: 1,
			pageSize: 10,
			pageSizes: [10, 25, 50, 100],

			pinDataDiscoveryTooltipVisible: false,
			isControlledPinDataTooltip: false,
		};
	},
	mounted() {
		this.init();

		if (!this.isPaneTypeInput) {
			dataPinningEventBus.on('data-pinning-error', this.onDataPinningError);
			dataPinningEventBus.on('data-unpinning', this.onDataUnpinning);

			this.showPinDataDiscoveryTooltip(this.jsonData);
		}
		this.ndvStore.setNDVBranchIndex({
			pane: this.paneType as 'input' | 'output',
			branchIndex: this.currentOutputIndex,
		});

		if (this.paneType === 'output') this.setDisplayMode();
	},
	destroyed() {
		this.hidePinDataDiscoveryTooltip();
		dataPinningEventBus.off('data-pinning-error', this.onDataPinningError);
		dataPinningEventBus.off('data-unpinning', this.onDataUnpinning);
	},
	computed: {
		...mapStores(useNodeTypesStore, useNDVStore, useWorkflowsStore),
		activeNode(): INodeUi | null {
			return this.ndvStore.activeNode;
		},
		dataPinningDocsUrl(): string {
			return DATA_PINNING_DOCS_URL;
		},
		dataEditingDocsUrl(): string {
			return DATA_EDITING_DOCS_URL;
		},
		displayMode(): IRunDataDisplayMode {
			return this.ndvStore.getPanelDisplayMode(this.paneType);
		},
		node(): INodeUi | null {
			return (this.nodeUi as INodeUi | null) || null;
		},
		nodeType(): INodeTypeDescription | null {
			if (this.node) {
				return this.nodeTypesStore.getNodeType(this.node.type, this.node.typeVersion);
			}
			return null;
		},
		isSchemaView(): boolean {
			return this.displayMode === 'schema';
		},
		isTriggerNode(): boolean {
			return this.nodeTypesStore.isTriggerNode(this.node.type);
		},
		canPinData(): boolean {
			return (
				!this.isPaneTypeInput &&
				this.isPinDataNodeType &&
				!(this.binaryData && this.binaryData.length > 0)
			);
		},
		buttons(): Array<{ label: string; value: string }> {
			const defaults = [
				{ label: this.$locale.baseText('runData.table'), value: 'table' },
				{ label: this.$locale.baseText('runData.json'), value: 'json' },
			];

			if (this.binaryData.length) {
				defaults.push({ label: this.$locale.baseText('runData.binary'), value: 'binary' });
			}

			const schemaView = { label: this.$locale.baseText('runData.schema'), value: 'schema' };
			if (this.isPaneTypeInput) {
				defaults.unshift(schemaView);
			} else {
				defaults.push(schemaView);
			}

			if (
				this.isPaneTypeOutput &&
				this.activeNode?.type === HTML_NODE_TYPE &&
				this.activeNode.parameters.operation === 'generateHtmlTemplate'
			) {
				defaults.unshift({ label: 'HTML', value: 'html' });
			}

			return defaults;
		},
		hasNodeRun(): boolean {
			return Boolean(
				!this.isExecuting &&
					this.node &&
					((this.workflowRunData && this.workflowRunData.hasOwnProperty(this.node.name)) ||
						this.hasPinData),
			);
		},
		isArtificialRecoveredEventItem(): boolean {
			return this.inputData?.[0]?.json?.isArtificialRecoveredEventItem !== undefined ?? false;
		},
		subworkflowExecutionError(): Error | null {
			return this.workflowsStore.subWorkflowExecutionError;
		},
		hasSubworkflowExecutionError(): boolean {
			return Boolean(this.subworkflowExecutionError);
		},
		hasRunError(): boolean {
			return Boolean(
				this.node &&
					this.workflowRunData &&
					this.workflowRunData[this.node.name] &&
					this.workflowRunData[this.node.name][this.runIndex] &&
					this.workflowRunData[this.node.name][this.runIndex].error,
			);
		},
		workflowExecution(): IExecutionResponse | null {
			return this.workflowsStore.getWorkflowExecution;
		},
		workflowRunData(): IRunData | null {
			if (this.workflowExecution === null) {
				return null;
			}
			const executionData: IRunExecutionData | undefined = this.workflowExecution.data;
			if (executionData && executionData.resultData) {
				return executionData.resultData.runData;
			}
			return null;
		},
		dataCount(): number {
			return this.getDataCount(this.runIndex, this.currentOutputIndex);
		},
		dataSizeInMB(): string {
			return (this.dataSize / 1024 / 1000).toLocaleString();
		},
		maxOutputIndex(): number {
			if (this.node === null) {
				return 0;
			}

			const runData: IRunData | null = this.workflowRunData;

			if (runData === null || !runData.hasOwnProperty(this.node.name)) {
				return 0;
			}

			if (runData[this.node.name].length < this.runIndex) {
				return 0;
			}

			if (runData[this.node.name][this.runIndex]) {
				const taskData = runData[this.node.name][this.runIndex].data;
				if (taskData && taskData.main) {
					return taskData.main.length - 1;
				}
			}

			return 0;
		},
		currentPageOffset(): number {
			return this.pageSize * (this.currentPage - 1);
		},
		maxRunIndex(): number {
			if (this.node === null) {
				return 0;
			}

			const runData: IRunData | null = this.workflowRunData;

			if (runData === null || !runData.hasOwnProperty(this.node.name)) {
				return 0;
			}

			if (runData[this.node.name].length) {
				return runData[this.node.name].length - 1;
			}

			return 0;
		},
		rawInputData(): INodeExecutionData[] {
			let inputData: INodeExecutionData[] = [];

			if (this.node) {
				inputData = this.getNodeInputData(this.node, this.runIndex, this.currentOutputIndex);
			}

			if (inputData.length === 0 || !Array.isArray(inputData)) {
				return [];
			}

			return inputData;
		},
		inputData(): INodeExecutionData[] {
			let inputData = this.rawInputData;

			if (this.node && this.pinData && !this.isProductionExecutionPreview) {
				inputData = Array.isArray(this.pinData)
					? this.pinData.map((value) => ({
							json: value,
					  }))
					: [
							{
								json: this.pinData,
							},
					  ];
			}

			// We don't want to paginate the schema view
			if (this.isSchemaView) {
				return inputData;
			}

			const offset = this.pageSize * (this.currentPage - 1);
			inputData = inputData.slice(offset, offset + this.pageSize);

			return inputData;
		},
		jsonData(): IDataObject[] {
			return executionDataToJson(this.inputData);
		},
		binaryData(): IBinaryKeyData[] {
			if (!this.node) {
				return [];
			}

			const binaryData = this.getBinaryData(
				this.workflowRunData,
				this.node.name,
				this.runIndex,
				this.currentOutputIndex,
			);
			return binaryData.filter((data) => Boolean(data && Object.keys(data).length));
		},
		currentOutputIndex(): number {
			if (
				this.overrideOutputs &&
				this.overrideOutputs.length &&
				!this.overrideOutputs.includes(this.outputIndex)
			) {
				return this.overrideOutputs[0] as number;
			}

			return this.outputIndex;
		},
		branches(): ITab[] {
			function capitalize(name: string) {
				return name.charAt(0).toLocaleUpperCase() + name.slice(1);
			}
			const branches: ITab[] = [];

			for (let i = 0; i <= this.maxOutputIndex; i++) {
				if (this.overrideOutputs && !this.overrideOutputs.includes(i)) {
					continue;
				}
				const itemsCount = this.getDataCount(this.runIndex, i);
				const items = this.$locale.baseText('ndv.output.items', { adjustToNumber: itemsCount });
				let outputName = this.getOutputName(i);
				if (`${outputName}` === `${i}`) {
					outputName = `${this.$locale.baseText('ndv.output')} ${outputName}`;
				} else {
					const appendBranchWord = NODE_TYPES_EXCLUDED_FROM_OUTPUT_NAME_APPEND.includes(
						this.node?.type,
					)
						? ''
						: ` ${this.$locale.baseText('ndv.output.branch')}`;
					outputName = capitalize(`${this.getOutputName(i)}${appendBranchWord}`);
				}
				branches.push({
					label: itemsCount ? `${outputName} (${itemsCount} ${items})` : outputName,
					value: i,
				});
			}
			return branches;
		},
		editMode(): { enabled: boolean; value: string } {
			return this.isPaneTypeInput
				? { enabled: false, value: '' }
				: this.ndvStore.outputPanelEditMode;
		},
		isPaneTypeInput(): boolean {
			return this.paneType === 'input';
		},
		isPaneTypeOutput(): boolean {
			return this.paneType === 'output';
		},
	},
	methods: {
		onItemHover(itemIndex: number | null) {
			if (itemIndex === null) {
				this.$emit('itemHover', null);

				return;
			}
			this.$emit('itemHover', {
				outputIndex: this.currentOutputIndex,
				itemIndex,
			});
		},
		onClickDataPinningDocsLink() {
			this.$telemetry.track('User clicked ndv link', {
				workflow_id: this.workflowsStore.workflowId,
				session_id: this.sessionId,
				node_type: this.activeNode?.type,
				pane: 'output',
				type: 'data-pinning-docs',
			});
		},
		showPinDataDiscoveryTooltip(value: IDataObject[]) {
			if (!this.isTriggerNode) {
				return;
			}

			if (
				value &&
				value.length > 0 &&
				!this.isReadOnly &&
				!localStorage.getItem(LOCAL_STORAGE_PIN_DATA_DISCOVERY_NDV_FLAG)
			) {
				this.pinDataDiscoveryComplete();

				setTimeout(() => {
					this.isControlledPinDataTooltip = true;
					this.pinDataDiscoveryTooltipVisible = true;
					dataPinningEventBus.emit('data-pinning-discovery', { isTooltipVisible: true });
				}, 500); // Wait for NDV to open
			}
		},
		hidePinDataDiscoveryTooltip() {
			if (this.pinDataDiscoveryTooltipVisible) {
				this.isControlledPinDataTooltip = false;
				this.pinDataDiscoveryTooltipVisible = false;
				dataPinningEventBus.emit('data-pinning-discovery', { isTooltipVisible: false });
			}
		},
		pinDataDiscoveryComplete() {
			localStorage.setItem(LOCAL_STORAGE_PIN_DATA_DISCOVERY_NDV_FLAG, 'true');
			localStorage.setItem(LOCAL_STORAGE_PIN_DATA_DISCOVERY_CANVAS_FLAG, 'true');
		},
		enterEditMode({ origin }: EnterEditModeArgs) {
			const inputData = this.pinData
				? clearJsonKey(this.pinData)
				: executionDataToJson(this.rawInputData);

			const data = inputData.length > 0 ? inputData : TEST_PIN_DATA;

			this.ndvStore.setOutputPanelEditModeEnabled(true);
			this.ndvStore.setOutputPanelEditModeValue(JSON.stringify(data, null, 2));

			this.$telemetry.track('User opened ndv edit state', {
				node_type: this.activeNode?.type,
				click_type: origin === 'editIconButton' ? 'button' : 'link',
				session_id: this.sessionId,
				run_index: this.runIndex,
				is_output_present: this.hasNodeRun || this.hasPinData,
				view: !this.hasNodeRun && !this.hasPinData ? 'undefined' : this.displayMode,
				is_data_pinned: this.hasPinData,
			});
		},
		onClickCancelEdit() {
			this.ndvStore.setOutputPanelEditModeEnabled(false);
			this.ndvStore.setOutputPanelEditModeValue('');
			this.onExitEditMode({ type: 'cancel' });
		},
		onClickSaveEdit() {
			const { value } = this.editMode;

			this.clearAllStickyNotifications();

			if (!this.isValidPinDataSize(value)) {
				this.onDataPinningError({ errorType: 'data-too-large', source: 'save-edit' });
				return;
			}

			if (!this.isValidPinDataJSON(value)) {
				this.onDataPinningError({ errorType: 'invalid-json', source: 'save-edit' });
				return;
			}

			this.ndvStore.setOutputPanelEditModeEnabled(false);
			this.workflowsStore.pinData({
				node: this.node,
				data: clearJsonKey(value) as INodeExecutionData[],
			});

			this.onDataPinningSuccess({ source: 'save-edit' });

			this.onExitEditMode({ type: 'save' });
		},
		onExitEditMode({ type }: { type: 'save' | 'cancel' }) {
			this.$telemetry.track('User closed ndv edit state', {
				node_type: this.activeNode?.type,
				session_id: this.sessionId,
				run_index: this.runIndex,
				view: this.displayMode,
				type,
			});
		},
		onDataUnpinning({
			source,
		}: {
			source: 'banner-link' | 'pin-icon-click' | 'unpin-and-execute-modal';
		}) {
			this.$telemetry.track('User unpinned ndv data', {
				node_type: this.activeNode?.type,
				session_id: this.sessionId,
				run_index: this.runIndex,
				source,
				data_size: stringSizeInBytes(this.pinData),
			});
		},
		onDataPinningSuccess({ source }: { source: 'pin-icon-click' | 'save-edit' }) {
			const telemetryPayload = {
				pinning_source: source,
				node_type: this.activeNode.type,
				session_id: this.sessionId,
				data_size: stringSizeInBytes(this.pinData),
				view: this.displayMode,
				run_index: this.runIndex,
			};
			this.$externalHooks().run('runData.onDataPinningSuccess', telemetryPayload);
			this.$telemetry.track('Ndv data pinning success', telemetryPayload);
		},
		onDataPinningError({
			errorType,
			source,
		}: {
			errorType: 'data-too-large' | 'invalid-json';
			source: 'on-ndv-close-modal' | 'pin-icon-click' | 'save-edit';
		}) {
			this.$telemetry.track('Ndv data pinning failure', {
				pinning_source: source,
				node_type: this.activeNode.type,
				session_id: this.sessionId,
				data_size: stringSizeInBytes(this.pinData),
				view: this.displayMode,
				run_index: this.runIndex,
				error_type: errorType,
			});
		},
		async onTogglePinData({
			source,
		}: {
			source: 'banner-link' | 'pin-icon-click' | 'unpin-and-execute-modal';
		}) {
			if (source === 'pin-icon-click') {
				const telemetryPayload = {
					node_type: this.activeNode.type,
					session_id: this.sessionId,
					run_index: this.runIndex,
					view: !this.hasNodeRun && !this.hasPinData ? 'none' : this.displayMode,
				};
<<<<<<< HEAD
				void this.$externalHooks().run('runData.onDataPinningSuccess', telemetryPayload);
				this.$telemetry.track('Ndv data pinning success', telemetryPayload);
			},
			onDataPinningError(
				{ errorType, source }: {
					errorType: 'data-too-large' | 'invalid-json',
					source: 'on-ndv-close-modal' | 'pin-icon-click' | 'save-edit'
				},
			) {
				this.$telemetry.track('Ndv data pinning failure', {
					pinning_source: source,
					node_type: this.activeNode.type,
					session_id: this.sessionId,
					data_size: stringSizeInBytes(this.pinData),
					view: this.displayMode,
					run_index: this.runIndex,
					error_type: errorType,
				});
			},
			async onTogglePinData(
				{ source }: { source: 'banner-link' | 'pin-icon-click' | 'unpin-and-execute-modal' },
			) {
				if (source === 'pin-icon-click') {
					const telemetryPayload = {
						node_type: this.activeNode.type,
						session_id: this.sessionId,
						run_index: this.runIndex,
						view: !this.hasNodeRun && !this.hasPinData ? 'none' : this.displayMode,
					};

					await this.$externalHooks().run('runData.onTogglePinData', telemetryPayload);
					this.$telemetry.track('User clicked pin data icon', telemetryPayload);
				}
=======
>>>>>>> ee582cc3

				this.$externalHooks().run('runData.onTogglePinData', telemetryPayload);
				this.$telemetry.track('User clicked pin data icon', telemetryPayload);
			}

			this.updateNodeParameterIssues(this.node);

			if (this.hasPinData) {
				this.onDataUnpinning({ source });
				this.workflowsStore.unpinData({ node: this.node });
				return;
			}

			if (!this.isValidPinDataSize(this.inputData)) {
				this.onDataPinningError({ errorType: 'data-too-large', source: 'pin-icon-click' });
				return;
			}

			this.onDataPinningSuccess({ source: 'pin-icon-click' });

			this.workflowsStore.pinData({ node: this.node, data: this.inputData });

			if (this.maxRunIndex > 0) {
				this.$showToast({
					title: this.$locale.baseText('ndv.pinData.pin.multipleRuns.title', {
						interpolate: {
							index: `${this.runIndex}`,
						},
					}),
					message: this.$locale.baseText('ndv.pinData.pin.multipleRuns.description'),
					type: 'success',
					duration: 2000,
				});
			}

			this.hidePinDataDiscoveryTooltip();
			this.pinDataDiscoveryComplete();
		},
		switchToBinary() {
			this.onDisplayModeChange('binary');
		},
		onBranchChange(value: number) {
			this.outputIndex = value;

			this.$telemetry.track('User changed ndv branch', {
				session_id: this.sessionId,
				branch_index: value,
				node_type: this.activeNode.type,
				node_type_input_selection: this.nodeType ? this.nodeType.name : '',
				pane: this.paneType,
			});
		},
		showTooMuchData() {
			this.showData = true;
			this.$telemetry.track('User clicked ndv button', {
				node_type: this.activeNode.type,
				workflow_id: this.workflowsStore.workflowId,
				session_id: this.sessionId,
				pane: this.paneType,
				type: 'showTooMuchData',
			});
		},
		linkRun() {
			this.$emit('linkRun');
		},
		unlinkRun() {
			this.$emit('unlinkRun');
		},
		onCurrentPageChange() {
			this.$telemetry.track('User changed ndv page', {
				node_type: this.activeNode?.type,
				workflow_id: this.workflowsStore.workflowId,
				session_id: this.sessionId,
				pane: this.paneType,
				page_selected: this.currentPage,
				page_size: this.pageSize,
				items_total: this.dataCount,
			});
		},
		onPageSizeChange(pageSize: number) {
			this.pageSize = pageSize;
			const maxPage = Math.ceil(this.dataCount / this.pageSize);
			if (maxPage < this.currentPage) {
				this.currentPage = maxPage;
			}

			this.$telemetry.track('User changed ndv page size', {
				node_type: this.activeNode?.type,
				workflow_id: this.workflowsStore.workflowId,
				session_id: this.sessionId,
				pane: this.paneType,
				page_selected: this.currentPage,
				page_size: this.pageSize,
				items_total: this.dataCount,
			});
		},
		onDisplayModeChange(displayMode: IRunDataDisplayMode) {
			const previous = this.displayMode;
			this.ndvStore.setPanelDisplayMode({ pane: this.paneType, mode: displayMode });

			const dataContainerRef = this.$refs.dataContainer as Element | undefined;
			if (dataContainerRef) {
				const dataDisplay = dataContainerRef.children[0];

				if (dataDisplay) {
					dataDisplay.scrollTo(0, 0);
				}
			}

			this.closeBinaryDataDisplay();
			this.$externalHooks().run('runData.displayModeChanged', {
				newValue: displayMode,
				oldValue: previous,
			});
			if (this.activeNode) {
				this.$telemetry.track('User changed ndv item view', {
					previous_view: previous,
					new_view: displayMode,
					node_type: this.activeNode.type,
					workflow_id: this.workflowsStore.workflowId,
					session_id: this.sessionId,
					pane: this.paneType,
				});
<<<<<<< HEAD
			},
			onDisplayModeChange(displayMode: IRunDataDisplayMode) {
				const previous = this.displayMode;
				this.ndvStore.setPanelDisplayMode({pane: this.paneType as "input" | "output", mode: displayMode});

				const dataContainer = this.$refs.dataContainer;
				if (dataContainer) {
					const dataDisplay = (dataContainer as Element).children[0];

					if (dataDisplay){
						dataDisplay.scrollTo(0, 0);
					}
				}

				this.closeBinaryDataDisplay();
				void this.$externalHooks().run('runData.displayModeChanged', { newValue: displayMode, oldValue: previous });
				if(this.activeNode) {
					this.$telemetry.track('User changed ndv item view', {
						previous_view: previous,
						new_view: displayMode,
						node_type: this.activeNode.type,
						workflow_id: this.workflowsStore.workflowId,
						session_id: this.sessionId,
						pane: this.paneType,
					});
				}
			},
			getRunLabel(option: number) {
				let itemsCount = 0;
				for (let i = 0; i <= this.maxOutputIndex; i++) {
					itemsCount += this.getDataCount(option - 1, i);
				}
				const items = this.$locale.baseText('ndv.output.items', {adjustToNumber: itemsCount});
				const itemsLabel = itemsCount > 0 ? ` (${itemsCount} ${items})` : '';
				return option + this.$locale.baseText('ndv.output.of') + (this.maxRunIndex+1) + itemsLabel;
			},
			getDataCount(runIndex: number, outputIndex: number) {
				if (this.pinData) {
					return this.pinData.length;
				}
=======
			}
		},
		getRunLabel(option: number) {
			let itemsCount = 0;
			for (let i = 0; i <= this.maxOutputIndex; i++) {
				itemsCount += this.getDataCount(option - 1, i);
			}
			const items = this.$locale.baseText('ndv.output.items', { adjustToNumber: itemsCount });
			const itemsLabel = itemsCount > 0 ? ` (${itemsCount} ${items})` : '';
			return option + this.$locale.baseText('ndv.output.of') + (this.maxRunIndex + 1) + itemsLabel;
		},
		getDataCount(runIndex: number, outputIndex: number) {
			if (this.pinData) {
				return this.pinData.length;
			}
>>>>>>> ee582cc3

			if (this.node === null) {
				return 0;
			}

			const runData: IRunData | null = this.workflowRunData;

			if (runData === null || !runData.hasOwnProperty(this.node.name)) {
				return 0;
			}

			if (runData[this.node.name].length <= runIndex) {
				return 0;
			}

			if (runData[this.node.name][runIndex].hasOwnProperty('error')) {
				return 1;
			}

			if (
				!runData[this.node.name][runIndex].hasOwnProperty('data') ||
				runData[this.node.name][runIndex].data === undefined
			) {
				return 0;
			}

			const inputData = this.getMainInputData(runData[this.node.name][runIndex].data!, outputIndex);

			return inputData.length;
		},
		init() {
			// Reset the selected output index every time another node gets selected
			this.outputIndex = 0;
			this.refreshDataSize();
			this.closeBinaryDataDisplay();
			if (this.binaryData.length > 0) {
				this.ndvStore.setPanelDisplayMode({
					pane: this.paneType as 'input' | 'output',
					mode: 'binary',
				});
			} else if (this.displayMode === 'binary') {
				this.ndvStore.setPanelDisplayMode({
					pane: this.paneType as 'input' | 'output',
					mode: 'table',
				});
			}
		},
		closeBinaryDataDisplay() {
			this.binaryDataDisplayVisible = false;
			this.binaryDataDisplayData = null;
		},
		clearExecutionData() {
			this.workflowsStore.setWorkflowExecutionData(null);
			this.updateNodesExecutionIssues();
		},
		isViewable(index: number, key: string): boolean {
			const { fileType } = this.binaryData[index][key];
			return !!fileType && ['image', 'video', 'text', 'json'].includes(fileType);
		},
		isDownloadable(index: number, key: string): boolean {
			const { mimeType, fileName } = this.binaryData[index][key];
			return !!(mimeType && fileName);
		},
		async downloadBinaryData(index: number, key: string) {
			const { id, data, fileName, fileExtension, mimeType } = this.binaryData[index][key];

			if (id) {
				const url = this.workflowsStore.getBinaryUrl(id, 'download', fileName, mimeType);
				saveAs(url, [fileName, fileExtension].join('.'));
				return;
			} else {
				const bufferString = 'data:' + mimeType + ';base64,' + data;
				const blob = await fetch(bufferString).then((d) => d.blob());
				saveAs(blob, fileName);
			}
		},
		displayBinaryData(index: number, key: string) {
			this.binaryDataDisplayVisible = true;

			this.binaryDataDisplayData = {
				node: this.node!.name,
				runIndex: this.runIndex,
				outputIndex: this.currentOutputIndex,
				index,
				key,
			};
		},
		getOutputName(outputIndex: number) {
			if (this.node === null) {
				return outputIndex + 1;
			}

			const nodeType = this.nodeType;
			if (!nodeType || !nodeType.outputNames || nodeType.outputNames.length <= outputIndex) {
				return outputIndex + 1;
			}

			return nodeType.outputNames[outputIndex];
		},
		refreshDataSize() {
			// Hide by default the data from being displayed
			this.showData = false;

			// Check how much data there is to display
			const inputData = this.getNodeInputData(this.node, this.runIndex, this.currentOutputIndex);

			const offset = this.pageSize * (this.currentPage - 1);
			const jsonItems = inputData.slice(offset, offset + this.pageSize).map((item) => item.json);

			this.dataSize = JSON.stringify(jsonItems).length;

			if (this.dataSize < this.MAX_DISPLAY_DATA_SIZE) {
				// Data is reasonable small (< 200kb) so display it directly
				this.showData = true;
			}
		},
		onRunIndexChange(run: number) {
			this.$emit('runChange', run);
		},
		enableNode() {
			if (this.node) {
				const updateInformation = {
					name: this.node.name,
					properties: {
						disabled: !this.node.disabled,
					} as IDataObject,
				} as INodeUpdatePropertiesInformation;

				this.workflowsStore.updateNodeProperties(updateInformation);
			}
		},
		setDisplayMode() {
			if (!this.activeNode) return;

			const shouldDisplayHtml =
				this.activeNode.type === HTML_NODE_TYPE &&
				this.activeNode.parameters.operation === 'generateHtmlTemplate';

			if (shouldDisplayHtml) {
				this.ndvStore.setPanelDisplayMode({
					pane: 'output',
					mode: 'html',
				});
			}
		},
	},
	watch: {
		node() {
			this.init();
		},
		hasNodeRun() {
			if (this.paneType === 'output') this.setDisplayMode();
		},
		inputData: {
			handler(data: INodeExecutionData[]) {
				if (this.paneType && data) {
					this.ndvStore.setNDVPanelDataIsEmpty({
						panel: this.paneType as 'input' | 'output',
						isEmpty: data.every((item) => isEmpty(item.json)),
					});
				}
			},
			immediate: true,
			deep: true,
		},
		jsonData(value: IDataObject[]) {
			this.refreshDataSize();
			this.showPinDataDiscoveryTooltip(value);
		},
		binaryData(newData: IBinaryKeyData[], prevData: IBinaryKeyData[]) {
			if (newData.length && !prevData.length && this.displayMode !== 'binary') {
				this.switchToBinary();
			} else if (!newData.length && this.displayMode === 'binary') {
				this.onDisplayModeChange('table');
			}
		},
		currentOutputIndex(branchIndex: number) {
			this.ndvStore.setNDVBranchIndex({
				pane: this.paneType as 'input' | 'output',
				branchIndex,
			});
		},
	},
});
</script>

<style lang="scss" module>
.infoIcon {
	color: var(--color-foreground-dark);
}

.center {
	display: flex;
	height: 100%;
	flex-direction: column;
	align-items: center;
	justify-content: center;
	padding: var(--spacing-s) var(--spacing-s) var(--spacing-xl) var(--spacing-s);
	text-align: center;

	> * {
		max-width: 316px;
		margin-bottom: var(--spacing-2xs);
	}
}

.container {
	position: relative;
	width: 100%;
	height: 100%;
	background-color: var(--color-background-base);
	display: flex;
	flex-direction: column;
}

.pinnedDataCallout {
	border-radius: inherit;
	border-bottom-right-radius: 0;
	border-top: 0;
	border-left: 0;
	border-right: 0;
}

.header {
	display: flex;
	align-items: center;
	margin-bottom: var(--spacing-s);
	padding: var(--spacing-s) var(--spacing-s) 0 var(--spacing-s);
	position: relative;
	overflow-x: auto;
	overflow-y: hidden;
	min-height: calc(30px + var(--spacing-s));

	> *:first-child {
		flex-grow: 1;
	}
}

.dataContainer {
	position: relative;
	height: 100%;

	&:hover {
		.actions-group {
			opacity: 1;
		}
	}
}

.dataDisplay {
	position: absolute;
	top: 0;
	left: 0;
	padding: 0 var(--spacing-s) var(--spacing-3xl) var(--spacing-s);
	right: 0;
	overflow-y: auto;
	line-height: var(--font-line-height-xloose);
	word-break: normal;
	height: 100%;
}

.tabs {
	margin-bottom: var(--spacing-s);
}

.itemsCount {
	margin-left: var(--spacing-s);
	margin-bottom: var(--spacing-s);
}

.runSelector {
	max-width: 210px;
	margin-left: var(--spacing-s);
	margin-bottom: var(--spacing-s);
	display: flex;
	align-items: center;

	> * {
		margin-right: var(--spacing-4xs);
	}
}

.pagination {
	width: 100%;
	display: flex;
	justify-content: center;
	align-items: center;
	bottom: 0;
	padding: 5px;
	overflow: auto;
}

.pageSizeSelector {
	text-transform: capitalize;
	max-width: 150px;
	flex: 0 1 auto;
}

.binaryIndex {
	display: block;
	padding: var(--spacing-2xs);
	font-size: var(--font-size-2xs);

	> * {
		display: inline-block;
		width: 30px;
		height: 30px;
		line-height: 30px;
		border-radius: var(--border-radius-base);
		text-align: center;
		background-color: var(--color-foreground-xdark);
		font-weight: var(--font-weight-bold);
		color: var(--color-text-xlight);
	}
}

.binaryRow {
	display: inline-flex;
	font-size: var(--font-size-2xs);
}

.binaryCell {
	display: inline-block;
	width: 300px;
	overflow: hidden;
	background-color: var(--color-foreground-xlight);
	margin-right: var(--spacing-s);
	margin-bottom: var(--spacing-s);
	border-radius: var(--border-radius-base);
	border: var(--border-base);
	padding: var(--spacing-s);
}

.binaryHeader {
	color: $color-primary;
	font-weight: var(--font-weight-bold);
	font-size: 1.2em;
	padding-bottom: var(--spacing-2xs);
	margin-bottom: var(--spacing-2xs);
	border-bottom: 1px solid var(--color-text-light);
}

.binaryButtonContainer {
	margin-top: 1.5em;
	display: flex;
	flex-direction: row;
	justify-content: center;

	> * {
		flex-grow: 0;
		margin-right: var(--spacing-3xs);
	}
}

.binaryValue {
	white-space: initial;
	word-wrap: break-word;
}

.displayModes {
	display: flex;
	justify-content: flex-end;
	flex-grow: 1;
}
.tooltipContain {
	max-width: 240px;
}

.pinDataButton {
	svg {
		transition: transform 0.3s ease;
	}
}

.spinner {
	* {
		color: var(--color-primary);
		min-height: 40px;
		min-width: 40px;
	}

	display: flex;
	justify-content: center;
	margin-bottom: var(--spacing-s);
}

.editMode {
	height: 100%;
	max-height: calc(100% - var(--spacing-3xl));
	display: flex;
	flex-direction: column;
	justify-content: stretch;
	padding-left: var(--spacing-s);
	padding-right: var(--spacing-s);
}

.editModeBody {
	flex: 1 1 auto;
	max-height: 100%;
	width: 100%;
	overflow: auto;
}

.editModeFooter {
	flex: 0 1 auto;
	display: flex;
	width: 100%;
	justify-content: space-between;
	align-items: center;
	padding-top: var(--spacing-s);
	padding-bottom: var(--spacing-s);
}

.editModeFooterInfotip {
	display: flex;
	flex: 1;
	width: 100%;
}

.editModeActions {
	display: flex;
	justify-content: flex-end;
	align-items: center;
	margin-left: var(--spacing-s);
}

.stretchVertically {
	height: 100%;
}

.uiBlocker {
	border-top-left-radius: 0;
	border-bottom-left-radius: 0;
}
</style>

<style lang="scss" scoped>
.run-data {
	.code-node-editor {
		height: 100%;
	}
}
</style><|MERGE_RESOLUTION|>--- conflicted
+++ resolved
@@ -515,15 +515,10 @@
 import { useNDVStore } from '@/stores/ndv.store';
 import { useNodeTypesStore } from '@/stores/nodeTypes.store';
 
-<<<<<<< HEAD
-const RunDataTable = async () => import('@/components/RunDataTable.vue');
-const RunDataJson = async () => import('@/components/RunDataJson.vue');
-=======
 const RunDataTable = () => import('@/components/RunDataTable.vue');
 const RunDataJson = () => import('@/components/RunDataJson.vue');
 const RunDataSchema = () => import('@/components/RunDataSchema.vue');
 const RunDataHtml = () => import('@/components/RunDataHtml.vue');
->>>>>>> ee582cc3
 
 export type EnterEditModeArgs = {
 	origin: 'editIconButton' | 'insertTestDataLink';
@@ -1054,42 +1049,6 @@
 					run_index: this.runIndex,
 					view: !this.hasNodeRun && !this.hasPinData ? 'none' : this.displayMode,
 				};
-<<<<<<< HEAD
-				void this.$externalHooks().run('runData.onDataPinningSuccess', telemetryPayload);
-				this.$telemetry.track('Ndv data pinning success', telemetryPayload);
-			},
-			onDataPinningError(
-				{ errorType, source }: {
-					errorType: 'data-too-large' | 'invalid-json',
-					source: 'on-ndv-close-modal' | 'pin-icon-click' | 'save-edit'
-				},
-			) {
-				this.$telemetry.track('Ndv data pinning failure', {
-					pinning_source: source,
-					node_type: this.activeNode.type,
-					session_id: this.sessionId,
-					data_size: stringSizeInBytes(this.pinData),
-					view: this.displayMode,
-					run_index: this.runIndex,
-					error_type: errorType,
-				});
-			},
-			async onTogglePinData(
-				{ source }: { source: 'banner-link' | 'pin-icon-click' | 'unpin-and-execute-modal' },
-			) {
-				if (source === 'pin-icon-click') {
-					const telemetryPayload = {
-						node_type: this.activeNode.type,
-						session_id: this.sessionId,
-						run_index: this.runIndex,
-						view: !this.hasNodeRun && !this.hasPinData ? 'none' : this.displayMode,
-					};
-
-					await this.$externalHooks().run('runData.onTogglePinData', telemetryPayload);
-					this.$telemetry.track('User clicked pin data icon', telemetryPayload);
-				}
-=======
->>>>>>> ee582cc3
 
 				this.$externalHooks().run('runData.onTogglePinData', telemetryPayload);
 				this.$telemetry.track('User clicked pin data icon', telemetryPayload);
@@ -1213,48 +1172,6 @@
 					session_id: this.sessionId,
 					pane: this.paneType,
 				});
-<<<<<<< HEAD
-			},
-			onDisplayModeChange(displayMode: IRunDataDisplayMode) {
-				const previous = this.displayMode;
-				this.ndvStore.setPanelDisplayMode({pane: this.paneType as "input" | "output", mode: displayMode});
-
-				const dataContainer = this.$refs.dataContainer;
-				if (dataContainer) {
-					const dataDisplay = (dataContainer as Element).children[0];
-
-					if (dataDisplay){
-						dataDisplay.scrollTo(0, 0);
-					}
-				}
-
-				this.closeBinaryDataDisplay();
-				void this.$externalHooks().run('runData.displayModeChanged', { newValue: displayMode, oldValue: previous });
-				if(this.activeNode) {
-					this.$telemetry.track('User changed ndv item view', {
-						previous_view: previous,
-						new_view: displayMode,
-						node_type: this.activeNode.type,
-						workflow_id: this.workflowsStore.workflowId,
-						session_id: this.sessionId,
-						pane: this.paneType,
-					});
-				}
-			},
-			getRunLabel(option: number) {
-				let itemsCount = 0;
-				for (let i = 0; i <= this.maxOutputIndex; i++) {
-					itemsCount += this.getDataCount(option - 1, i);
-				}
-				const items = this.$locale.baseText('ndv.output.items', {adjustToNumber: itemsCount});
-				const itemsLabel = itemsCount > 0 ? ` (${itemsCount} ${items})` : '';
-				return option + this.$locale.baseText('ndv.output.of') + (this.maxRunIndex+1) + itemsLabel;
-			},
-			getDataCount(runIndex: number, outputIndex: number) {
-				if (this.pinData) {
-					return this.pinData.length;
-				}
-=======
 			}
 		},
 		getRunLabel(option: number) {
@@ -1270,7 +1187,6 @@
 			if (this.pinData) {
 				return this.pinData.length;
 			}
->>>>>>> ee582cc3
 
 			if (this.node === null) {
 				return 0;
