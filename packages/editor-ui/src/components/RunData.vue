--- conflicted
+++ resolved
@@ -617,11 +617,7 @@
 import { useWorkflowsStore } from '@/stores/workflows.store';
 import { useNDVStore } from '@/stores/ndv.store';
 import { useNodeTypesStore } from '@/stores/nodeTypes.store';
-<<<<<<< HEAD
 import { useToast, useNodeHelpers } from '@/composables';
-=======
-import { useToast } from '@/composables/useToast';
->>>>>>> 61d8aebe
 import { isObject } from 'lodash-es';
 
 const RunDataTable = defineAsyncComponent(async () => import('@/components/RunDataTable.vue'));
