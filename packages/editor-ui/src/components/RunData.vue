--- conflicted
+++ resolved
@@ -120,7 +120,6 @@
 	hidePagination?: boolean;
 };
 
-<<<<<<< HEAD
 const props = withDefaults(defineProps<Props>(), {
 	node: null,
 	nodes: () => [],
@@ -191,94 +190,6 @@
 const { isSubNodeType } = useNodeType({
 	node,
 });
-=======
-		return {
-			...useToast(),
-			externalHooks,
-			nodeHelpers,
-			pinnedData,
-			isSubNodeType,
-		};
-	},
-	data() {
-		return {
-			connectionType: NodeConnectionType.Main as NodeConnectionType,
-			binaryDataPreviewActive: false,
-			dataSize: 0,
-			showData: false,
-			userEnabledShowData: false,
-			outputIndex: 0,
-			binaryDataDisplayVisible: false,
-			binaryDataDisplayData: null as IBinaryData | null,
-
-			MAX_DISPLAY_DATA_SIZE,
-			MAX_DISPLAY_DATA_SIZE_SCHEMA_VIEW,
-			MAX_DISPLAY_ITEMS_AUTO_ALL,
-			currentPage: 1,
-			pageSize: 10,
-			pageSizes: [1, 10, 25, 50, 100],
-
-			pinDataDiscoveryTooltipVisible: false,
-			isControlledPinDataTooltip: false,
-			search: '',
-		};
-	},
-	computed: {
-		...mapStores(
-			useNodeTypesStore,
-			useNDVStore,
-			useWorkflowsStore,
-			useSourceControlStore,
-			useRootStore,
-		),
-		isReadOnlyRoute() {
-			return this.$route?.meta?.readOnlyCanvas === true;
-		},
-		isWaitNodeWaiting() {
-			return (
-				this.workflowExecution?.status === 'waiting' &&
-				this.workflowExecution.data?.waitTill &&
-				this.workflowExecution?.data?.resultData?.lastNodeExecuted === this.node?.name
-			);
-		},
-		activeNode(): INodeUi | null {
-			return this.ndvStore.activeNode;
-		},
-		dataPinningDocsUrl(): string {
-			return DATA_PINNING_DOCS_URL;
-		},
-		dataEditingDocsUrl(): string {
-			return DATA_EDITING_DOCS_URL;
-		},
-		displayMode(): IRunDataDisplayMode {
-			return this.ndvStore.getPanelDisplayMode(this.paneType);
-		},
-		nodeType(): INodeTypeDescription | null {
-			if (this.node) {
-				return this.nodeTypesStore.getNodeType(this.node.type, this.node.typeVersion);
-			}
-			return null;
-		},
-		isSchemaView(): boolean {
-			return this.displayMode === 'schema';
-		},
-		isSearchInSchemaView(): boolean {
-			return this.displayMode === 'schema' && this.search.length > 0;
-		},
-		displaysMultipleNodes(): boolean {
-			return this.isSchemaView && this.paneType === 'input' && this.nodes.length > 0;
-		},
-		isTriggerNode(): boolean {
-			if (this.node === null) {
-				return false;
-			}
-			return this.nodeTypesStore.isTriggerNode(this.node.type);
-		},
-		showPinButton(): boolean {
-			if (!this.rawInputData.length && !this.pinnedData.hasData.value) {
-				return false;
-			}
->>>>>>> ddbb263d
 
 const isReadOnlyRoute = computed(() => route.meta.readOnlyCanvas === true);
 const isWaitNodeWaiting = computed(
@@ -297,6 +208,7 @@
 });
 
 const isSchemaView = computed(() => displayMode.value === 'schema');
+const isSearchInSchemaView = computed(() => isSchemaView.value && !!search.value);
 const displaysMultipleNodes = computed(
 	() => isSchemaView.value && props.paneType === 'input' && props.nodes.length > 0,
 );
