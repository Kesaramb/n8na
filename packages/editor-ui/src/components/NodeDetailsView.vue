<template>
	<el-dialog
		:visible="(!!activeNode || renaming) && !isActiveStickyNode"
		:before-close="close"
		:show-close="false"
		custom-class="data-display-wrapper"
		class="ndv-wrapper"
		width="auto"
		append-to-body
	>
		<n8n-tooltip
			placement="bottom-start"
			:value="showTriggerWaitingWarning"
			:disabled="!showTriggerWaitingWarning"
			:manual="true"
		>
			<div slot="content" :class="$style.triggerWarning">
				{{ $locale.baseText('ndv.backToCanvas.waitingForTriggerWarning') }}
			</div>
			<div :class="$style.backToCanvas" @click="close">
				<n8n-icon icon="arrow-left" color="text-xlight" size="medium" />
				<n8n-text color="text-xlight" size="medium" :bold="true">
					{{ $locale.baseText('ndv.backToCanvas') }}
				</n8n-text>
			</div>
		</n8n-tooltip>

		<div class="data-display" v-if="activeNode">
			<div @click="close" :class="$style.modalBackground"></div>
			<NDVDraggablePanels
<<<<<<< HEAD
				:isTriggerNode="isTriggerNode"
				:hideInputAndOutput="activeNodeType === null"
=======
				:position="isTriggerNode && !showTriggerPanel ? 0 : undefined"
				:isDraggable="!isTriggerNode"
>>>>>>> 44b64fb6
				@close="close"
				@init="onPanelsInit"
				@dragstart="onDragStart"
				@dragend="onDragEnd"
			>
				<template #input>
					<TriggerPanel
						v-if="showTriggerPanel"
						:nodeName="activeNode.name"
						:sessionId="sessionId"
						@execute="onNodeExecute"
						@activate="onWorkflowActivate"
					/>
					<InputPanel
						v-else-if="!isTriggerNode"
						:workflow="workflow"
						:canLinkRuns="canLinkRuns"
						:runIndex="inputRun"
						:linkedRuns="linked"
						:currentNodeName="inputNodeName"
						:sessionId="sessionId"
						@linkRun="onLinkRunToInput"
						@unlinkRun="() => onUnlinkRun('input')"
						@runChange="onRunInputIndexChange"
						@openSettings="openSettings"
						@select="onInputSelect"
						@execute="onNodeExecute"
					/>
				</template>
				<template #output>
					<OutputPanel
						:canLinkRuns="canLinkRuns"
						:runIndex="outputRun"
						:linkedRuns="linked"
						:sessionId="sessionId"
						@linkRun="onLinkRunToOutput"
						@unlinkRun="() => onUnlinkRun('output')"
						@runChange="onRunOutputIndexChange"
						@openSettings="openSettings"
					/>
				</template>
				<template #main>
					<NodeSettings
						:eventBus="settingsEventBus"
						:dragging="isDragging"
						:sessionId="sessionId"
						@valueChanged="valueChanged"
						@execute="onNodeExecute"
						@activate="onWorkflowActivate"
					/>
					<a
						v-if="featureRequestUrl"
						@click="onFeatureRequestClick"
						:class="$style.featureRequest"
						target="_blank"
					>
						<font-awesome-icon icon="lightbulb" />
						{{ $locale.baseText('ndv.featureRequest') }}
					</a>
				</template>
			</NDVDraggablePanels>
		</div>
	</el-dialog>
</template>

<script lang="ts">
import {
	INodeConnections,
	INodeTypeDescription,
	IRunData,
	IRunExecutionData,
	Workflow,
} from 'n8n-workflow';
import { IExecutionResponse, INodeUi, IUpdateInformation } from '../Interface';

import { externalHooks } from '@/components/mixins/externalHooks';
import { nodeHelpers } from '@/components/mixins/nodeHelpers';
import { workflowHelpers } from '@/components/mixins/workflowHelpers';

import NodeSettings from '@/components/NodeSettings.vue';
import NDVDraggablePanels from './NDVDraggablePanels.vue';

import mixins from 'vue-typed-mixins';
import Vue from 'vue';
import OutputPanel from './OutputPanel.vue';
import InputPanel from './InputPanel.vue';
import TriggerPanel from './TriggerPanel.vue';
import { mapGetters } from 'vuex';
import {
	BASE_NODE_SURVEY_URL,
	CRON_NODE_TYPE,
	ERROR_TRIGGER_NODE_TYPE,
	START_NODE_TYPE,
	STICKY_NODE_TYPE,
} from '@/constants';
import { editor } from 'monaco-editor';
import { workflowActivate } from './mixins/workflowActivate';

export default mixins(externalHooks, nodeHelpers, workflowHelpers, workflowActivate).extend({
	name: 'NodeDetailsView',
	components: {
		NodeSettings,
		InputPanel,
		OutputPanel,
		NDVDraggablePanels,
		TriggerPanel,
	},
	props: {
		readOnly: {
			type: Boolean,
		},
		renaming: {
			type: Boolean,
		},
	},
	data() {
		return {
			settingsEventBus: new Vue(),
			runInputIndex: -1,
			runOutputIndex: -1,
			isLinkingEnabled: true,
			selectedInput: undefined as string | undefined,
			triggerWaitingWarningEnabled: false,
			isDragging: false,
			mainPanelPosition: 0,
		};
	},
	mounted() {
		this.$store.commit('ui/setNDVSessionId');
	},
	computed: {
		...mapGetters(['executionWaitingForWebhook']),
		sessionId(): string {
			return this.$store.getters['ui/ndvSessionId'];
		},
		workflowRunning(): boolean {
			return this.$store.getters.isActionActive('workflowRunning');
		},
		showTriggerWaitingWarning(): boolean {
			return (
				this.triggerWaitingWarningEnabled &&
				!!this.activeNodeType &&
				!this.activeNodeType.group.includes('trigger') &&
				this.workflowRunning &&
				this.executionWaitingForWebhook
			);
		},
		activeNode(): INodeUi {
			return this.$store.getters.activeNode;
		},
		inputNodeName(): string | undefined {
			return this.selectedInput || this.parentNode;
		},
		inputNode(): INodeUi | null {
			if (this.inputNodeName) {
				return this.$store.getters.getNodeByName(this.inputNodeName);
			}

			return null;
		},
		activeNodeType(): INodeTypeDescription | null {
			if (this.activeNode) {
				return this.$store.getters.nodeType(this.activeNode.type, this.activeNode.typeVersion);
			}
			return null;
		},
		showTriggerPanel(): boolean {
			const isWebhookBasedNode = this.activeNodeType && this.activeNodeType.webhooks && this.activeNodeType.webhooks.length;
			const isPollingNode = this.activeNodeType && this.activeNodeType.polling;
			const override = this.activeNodeType && this.activeNodeType.triggerPanel;
			return Boolean(
				!this.readOnly &&
				this.isTriggerNode &&
				(isWebhookBasedNode || isPollingNode || override),
			);
		},
		workflow(): Workflow {
			return this.getWorkflow();
		},
		parentNodes(): string[] {
			if (this.activeNode) {
				return (
					this.workflow.getParentNodesByDepth(this.activeNode.name, 1).map(({ name }) => name) || []
				);
			}

			return [];
		},
		parentNode(): string | undefined {
			return this.parentNodes[0];
		},
		isTriggerNode(): boolean {
			return (
				!!this.activeNodeType &&
				(this.activeNodeType.group.includes('trigger') ||
					this.activeNodeType.name === START_NODE_TYPE)
			);
		},
		isActiveStickyNode(): boolean {
			return (
				!!this.$store.getters.activeNode && this.$store.getters.activeNode.type === STICKY_NODE_TYPE
			);
		},
		workflowExecution(): IExecutionResponse | null {
			return this.$store.getters.getWorkflowExecution;
		},
		workflowRunData(): IRunData | null {
			if (this.workflowExecution === null) {
				return null;
			}
			const executionData: IRunExecutionData = this.workflowExecution.data;
			if (executionData && executionData.resultData) {
				return executionData.resultData.runData;
			}
			return null;
		},
		maxOutputRun(): number {
			if (this.activeNode === null) {
				return 0;
			}

			const runData: IRunData | null = this.workflowRunData;

			if (runData === null || !runData.hasOwnProperty(this.activeNode.name)) {
				return 0;
			}

			if (runData[this.activeNode.name].length) {
				return runData[this.activeNode.name].length - 1;
			}

			return 0;
		},
		outputRun(): number {
			if (this.runOutputIndex === -1) {
				return this.maxOutputRun;
			}

			return Math.min(this.runOutputIndex, this.maxOutputRun);
		},
		maxInputRun(): number {
			if (this.inputNode === null) {
				return 0;
			}

			const runData: IRunData | null = this.workflowRunData;

			if (runData === null || !runData.hasOwnProperty(this.inputNode.name)) {
				return 0;
			}

			if (runData[this.inputNode.name].length) {
				return runData[this.inputNode.name].length - 1;
			}

			return 0;
		},
		inputRun(): number {
			if (this.isLinkingEnabled && this.maxOutputRun === this.maxInputRun) {
				return this.outputRun;
			}
			if (this.runInputIndex === -1) {
				return this.maxInputRun;
			}

			return Math.min(this.runInputIndex, this.maxInputRun);
		},
		canLinkRuns(): boolean {
			return this.maxOutputRun > 0 && this.maxOutputRun === this.maxInputRun;
		},
		linked(): boolean {
			return this.isLinkingEnabled && this.canLinkRuns;
		},
		inputPanelMargin(): number {
			return this.isTriggerNode ? 0 : 80;
		},
		featureRequestUrl(): string {
			if (!this.activeNodeType) {
				return '';
			}
			return `${BASE_NODE_SURVEY_URL}${this.activeNodeType.name}`;
		},
	},
	watch: {
		activeNode(node, oldNode) {
			if (node && !oldNode && !this.isActiveStickyNode) {
				this.runInputIndex = -1;
				this.runOutputIndex = -1;
				this.isLinkingEnabled = true;
				this.selectedInput = undefined;
				this.triggerWaitingWarningEnabled = false;

				this.$store.commit('ui/setNDVSessionId');
				this.$externalHooks().run('dataDisplay.nodeTypeChanged', {
					nodeSubtitle: this.getNodeSubtitle(node, this.activeNodeType, this.getWorkflow()),
				});

				setTimeout(() => {
					const outogingConnections = this.$store.getters.outgoingConnectionsByNodeName(
						this.activeNode.name,
					) as INodeConnections;

					this.$telemetry.track('User opened node modal', {
						node_type: this.activeNodeType ? this.activeNodeType.name : '',
						workflow_id: this.$store.getters.workflowId,
						session_id: this.sessionId,
						parameters_pane_position: this.mainPanelPosition,
						input_first_connector_runs: this.maxInputRun,
						output_first_connector_runs: this.maxOutputRun,
						selected_view_inputs: this.isTriggerNode
							? 'trigger'
							: this.$store.getters['ui/inputPanelDispalyMode'],
						selected_view_outputs: this.$store.getters['ui/outputPanelDispalyMode'],
						input_connectors: this.parentNodes.length,
						output_connectors:
							outogingConnections && outogingConnections.main && outogingConnections.main.length,
						input_displayed_run_index: this.inputRun,
						output_displayed_run_index: this.outputRun,
					});
				}, 0); // wait for display mode to be set correctly
			}
			if (window.top && !this.isActiveStickyNode) {
				window.top.postMessage(JSON.stringify({ command: node ? 'openNDV' : 'closeNDV' }), '*');
			}
		},
		maxOutputRun() {
			this.runOutputIndex = -1;
		},
		maxInputRun() {
			this.runInputIndex = -1;
		},
	},
	methods: {
		onWorkflowActivate() {
			this.$store.commit('setActiveNode', null);
			setTimeout(() => {
				this.activateCurrentWorkflow('ndv');
			}, 1000);
		},
		onFeatureRequestClick() {
			window.open(this.featureRequestUrl, '_blank');
			this.$telemetry.track('User clicked ndv link', {
				node_type: this.activeNode.type,
				workflow_id: this.$store.getters.workflowId,
				session_id: this.sessionId,
				pane: 'main',
				type: 'i-wish-this-node-would',
			});
		},
		onPanelsInit(e: { position: number }) {
			this.mainPanelPosition = e.position;
		},
		onDragStart(e: { position: number }) {
			this.isDragging = true;
			this.mainPanelPosition = e.position;
		},
		onDragEnd(e: { windowWidth: number; position: number }) {
			this.isDragging = false;
			this.$telemetry.track('User moved parameters pane', {
				window_width: e.windowWidth,
				start_position: this.mainPanelPosition,
				end_position: e.position,
				node_type: this.activeNodeType ? this.activeNodeType.name : '',
				session_id: this.sessionId,
				workflow_id: this.$store.getters.workflowId,
			});
			this.mainPanelPosition = e.position;
		},
		onLinkRunToInput() {
			this.runOutputIndex = this.runInputIndex;
			this.isLinkingEnabled = true;
			this.trackLinking('input');
		},
		onLinkRunToOutput() {
			this.isLinkingEnabled = true;
			this.trackLinking('output');
		},
		onUnlinkRun(pane: string) {
			this.runInputIndex = this.runOutputIndex;
			this.isLinkingEnabled = false;
			this.trackLinking(pane);
		},
		trackLinking(pane: string) {
			this.$telemetry.track('User changed ndv run linking', {
				node_type: this.activeNodeType ? this.activeNodeType.name : '',
				session_id: this.sessionId,
				linked: this.linked,
				pane,
			});
		},
		onNodeExecute() {
			setTimeout(() => {
				if (!this.activeNode || !this.workflowRunning) {
					return;
				}
				this.triggerWaitingWarningEnabled = true;
			}, 1000);
		},
		openSettings() {
			this.settingsEventBus.$emit('openSettings');
		},
		valueChanged(parameterData: IUpdateInformation) {
			this.$emit('valueChanged', parameterData);
		},
		nodeTypeSelected(nodeTypeName: string) {
			this.$emit('nodeTypeSelected', nodeTypeName);
		},
		close() {
			if (this.isDragging) {
				return;
			}
			this.$externalHooks().run('dataDisplay.nodeEditingFinished');
			this.$telemetry.track('User closed node modal', {
				node_type: this.activeNodeType ? this.activeNodeType.name : '',
				session_id: this.sessionId,
				workflow_id: this.$store.getters.workflowId,
			});
			this.triggerWaitingWarningEnabled = false;
			this.$store.commit('setActiveNode', null);
			this.$store.commit('ui/resetNDVSessionId');
		},
		onRunOutputIndexChange(run: number) {
			this.runOutputIndex = run;
			this.trackRunChange(run, 'output');
		},
		onRunInputIndexChange(run: number) {
			this.runInputIndex = run;
			if (this.linked) {
				this.runOutputIndex = run;
			}
			this.trackRunChange(run, 'input');
		},
		trackRunChange(run: number, pane: string) {
			this.$telemetry.track('User changed ndv run dropdown', {
				session_id: this.sessionId,
				run_index: run,
				node_type: this.activeNodeType ? this.activeNodeType.name : '',
				pane,
			});
		},
		onInputSelect(value: string, index: number) {
			this.runInputIndex = -1;
			this.isLinkingEnabled = true;
			this.selectedInput = value;

			this.$telemetry.track('User changed ndv input dropdown', {
				node_type: this.activeNode ? this.activeNode.type : '',
				session_id: this.sessionId,
				workflow_id: this.$store.getters.workflowId,
				selection_value: index,
				input_node_type: this.inputNode ? this.inputNode.type : '',
			});
		},
	},
});
</script>

<style lang="scss">
.ndv-wrapper {
	overflow: hidden;
}

.data-display-wrapper {
	height: 93%;
	width: 100%;
	margin-top: var(--spacing-xl) !important;
	background: none;
	border: none;

	.el-dialog__header {
		padding: 0 !important;
	}

	.el-dialog__body {
		padding: 0 !important;
		height: 100%;
		min-height: 400px;
		overflow: hidden;
		border-radius: 8px;
	}
}

.data-display {
	height: 100%;
	width: 100%;
	display: flex;
}
</style>

<style lang="scss" module>
$--main-panel-width: 360px;

.modalBackground {
	height: 100%;
	width: 100%;
}

.triggerWarning {
	max-width: 180px;
}

.backToCanvas {
	position: fixed;
	top: var(--spacing-xs);
	left: var(--spacing-l);

	&:hover {
		cursor: pointer;
	}

	> * {
		margin-right: var(--spacing-3xs);
	}
}

@media (min-width: $--breakpoint-lg) {
	.backToCanvas {
		top: var(--spacing-xs);
		left: var(--spacing-m);
	}
}

.featureRequest {
	position: absolute;
	bottom: var(--spacing-4xs);
	left: calc(100% + var(--spacing-s));
	color: var(--color-text-xlight);
	font-size: var(--font-size-2xs);
	white-space: nowrap;

	* {
		margin-right: var(--spacing-3xs);
	}
}
</style><|MERGE_RESOLUTION|>--- conflicted
+++ resolved
@@ -28,13 +28,10 @@
 		<div class="data-display" v-if="activeNode">
 			<div @click="close" :class="$style.modalBackground"></div>
 			<NDVDraggablePanels
-<<<<<<< HEAD
 				:isTriggerNode="isTriggerNode"
 				:hideInputAndOutput="activeNodeType === null"
-=======
 				:position="isTriggerNode && !showTriggerPanel ? 0 : undefined"
 				:isDraggable="!isTriggerNode"
->>>>>>> 44b64fb6
 				@close="close"
 				@init="onPanelsInit"
 				@dragstart="onDragStart"
