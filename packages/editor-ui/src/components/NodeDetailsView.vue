<<<<<<< HEAD
<template>
	<el-dialog
		:model-value="(!!activeNode || renaming) && !isActiveStickyNode"
		:before-close="close"
		:show-close="false"
		class="data-display-wrapper ndv-wrapper"
		overlay-class="data-display-overlay"
		width="auto"
		append-to="#app-modals"
		data-test-id="ndv"
		:data-has-output-connection="hasOutputConnection"
	>
		<n8n-tooltip
			placement="bottom-start"
			:visible="showTriggerWaitingWarning"
			:disabled="!showTriggerWaitingWarning"
		>
			<template #content>
				<div :class="$style.triggerWarning">
					{{ $locale.baseText('ndv.backToCanvas.waitingForTriggerWarning') }}
				</div>
			</template>
			<div :class="$style.backToCanvas" data-test-id="back-to-canvas" @click="close">
				<n8n-icon icon="arrow-left" color="text-xlight" size="medium" />
				<n8n-text color="text-xlight" size="medium" :bold="true">
					{{ $locale.baseText('ndv.backToCanvas') }}
				</n8n-text>
			</div>
		</n8n-tooltip>

		<div
			v-if="activeNode"
			ref="container"
			class="data-display"
			tabindex="0"
			@keydown.capture="onKeyDown"
		>
			<div :class="$style.modalBackground" @click="close"></div>
			<NDVDraggablePanels
				:key="activeNode.name"
				:is-trigger-node="isTriggerNode"
				:hide-input-and-output="activeNodeType === null"
				:position="isTriggerNode && !showTriggerPanel ? 0 : undefined"
				:is-draggable="!isTriggerNode"
				:has-double-width="activeNodeType?.parameterPane === 'wide'"
				:node-type="activeNodeType"
				@switch-selected-node="onSwitchSelectedNode"
				@open-connection-node-creator="onOpenConnectionNodeCreator"
				@close="close"
				@init="onPanelsInit"
				@dragstart="onDragStart"
				@dragend="onDragEnd"
			>
				<template v-if="showTriggerPanel || !isTriggerNode" #input>
					<TriggerPanel
						v-if="showTriggerPanel"
						:node-name="activeNode.name"
						:push-ref="pushRef"
						@execute="onNodeExecute"
						@activate="onWorkflowActivate"
					/>
					<InputPanel
						v-else-if="!isTriggerNode"
						:workflow="workflowObject"
						:can-link-runs="canLinkRuns"
						:run-index="inputRun"
						:linked-runs="linked"
						:current-node-name="inputNodeName"
						:push-ref="pushRef"
						:read-only="readOnly || hasForeignCredential"
						:is-production-execution-preview="isProductionExecutionPreview"
						:is-pane-active="isInputPaneActive"
						@activate-pane="activateInputPane"
						@link-run="onLinkRunToInput"
						@unlink-run="() => onUnlinkRun('input')"
						@run-change="onRunInputIndexChange"
						@open-settings="openSettings"
						@change-input-node="onInputNodeChange"
						@execute="onNodeExecute"
						@table-mounted="onInputTableMounted"
						@item-hover="onInputItemHover"
						@search="onSearch"
					/>
				</template>
				<template #output>
					<OutputPanel
						data-test-id="output-panel"
						:workflow="workflowObject"
						:can-link-runs="canLinkRuns"
						:run-index="outputRun"
						:linked-runs="linked"
						:push-ref="pushRef"
						:is-read-only="readOnly || hasForeignCredential"
						:block-u-i="blockUi && isTriggerNode && !isExecutableTriggerNode"
						:is-production-execution-preview="isProductionExecutionPreview"
						:is-pane-active="isOutputPaneActive"
						@activate-pane="activateOutputPane"
						@link-run="onLinkRunToOutput"
						@unlink-run="() => onUnlinkRun('output')"
						@run-change="onRunOutputIndexChange"
						@open-settings="openSettings"
						@table-mounted="onOutputTableMounted"
						@item-hover="onOutputItemHover"
						@search="onSearch"
					/>
				</template>
				<template #main>
					<NodeSettings
						:event-bus="settingsEventBus"
						:dragging="isDragging"
						:push-ref="pushRef"
						:node-type="activeNodeType"
						:foreign-credentials="foreignCredentials"
						:read-only="readOnly"
						:block-u-i="blockUi && showTriggerPanel"
						:executable="!readOnly"
						:input-size="inputSize"
						@value-changed="valueChanged"
						@execute="onNodeExecute"
						@stop-execution="onStopExecution"
						@redraw-required="redrawRequired = true"
						@activate="onWorkflowActivate"
						@switch-selected-node="onSwitchSelectedNode"
						@open-connection-node-creator="onOpenConnectionNodeCreator"
					/>
					<a
						v-if="featureRequestUrl"
						:class="$style.featureRequest"
						target="_blank"
						@click="onFeatureRequestClick"
					>
						<font-awesome-icon icon="lightbulb" />
						{{ $locale.baseText('ndv.featureRequest') }}
					</a>
				</template>
			</NDVDraggablePanels>
		</div>
	</el-dialog>
</template>

=======
>>>>>>> cd0c6d9b
<script setup lang="ts">
import { ref, onMounted, onBeforeUnmount, computed, watch } from 'vue';
import { createEventBus } from 'n8n-design-system/utils';
import type { IRunData, Workflow } from 'n8n-workflow';
import { jsonParse, NodeHelpers, NodeConnectionType } from 'n8n-workflow';
import type { IUpdateInformation, TargetItem } from '@/Interface';

import NodeSettings from '@/components/NodeSettings.vue';
import NDVDraggablePanels from './NDVDraggablePanels.vue';

import OutputPanel from './OutputPanel.vue';
import InputPanel from './InputPanel.vue';
import TriggerPanel from './TriggerPanel.vue';
import {
	BASE_NODE_SURVEY_URL,
	EnterpriseEditionFeature,
	EXECUTABLE_TRIGGER_NODE_TYPES,
	MODAL_CONFIRM,
	START_NODE_TYPE,
	STICKY_NODE_TYPE,
} from '@/constants';
import { useWorkflowActivate } from '@/composables/useWorkflowActivate';
import type { DataPinningDiscoveryEvent } from '@/event-bus';
import { dataPinningEventBus } from '@/event-bus';
import { useWorkflowsStore } from '@/stores/workflows.store';
import { useNDVStore } from '@/stores/ndv.store';
import { useNodeTypesStore } from '@/stores/nodeTypes.store';
import { useUIStore } from '@/stores/ui.store';
import { useSettingsStore } from '@/stores/settings.store';
import { useDeviceSupport } from 'n8n-design-system';
import { useNodeHelpers } from '@/composables/useNodeHelpers';
import { useMessage } from '@/composables/useMessage';
import { useExternalHooks } from '@/composables/useExternalHooks';
import { usePinnedData } from '@/composables/usePinnedData';
import { useTelemetry } from '@/composables/useTelemetry';
import { useI18n } from '@/composables/useI18n';
import { storeToRefs } from 'pinia';

const emit = defineEmits<{
	saveKeyboardShortcut: [event: KeyboardEvent];
	valueChanged: [parameterData: IUpdateInformation];
	switchSelectedNode: [nodeTypeName: string];
	openConnectionNodeCreator: [nodeTypeName: string, connectionType: NodeConnectionType];
	redrawNode: [nodeName: string];
	stopExecution: [];
}>();

const props = withDefaults(
	defineProps<{
		workflowObject: Workflow;
		readOnly?: boolean;
		renaming?: boolean;
		isProductionExecutionPreview?: boolean;
	}>(),
	{
		isProductionExecutionPreview: false,
	},
);

const ndvStore = useNDVStore();
const externalHooks = useExternalHooks();
const nodeHelpers = useNodeHelpers();
const { activeNode } = storeToRefs(ndvStore);
const pinnedData = usePinnedData(activeNode);
const workflowActivate = useWorkflowActivate();
const nodeTypesStore = useNodeTypesStore();
const uiStore = useUIStore();
const workflowsStore = useWorkflowsStore();
const settingsStore = useSettingsStore();
const deviceSupport = useDeviceSupport();
const telemetry = useTelemetry();
const i18n = useI18n();
const message = useMessage();

const settingsEventBus = createEventBus();
const redrawRequired = ref(false);
const runInputIndex = ref(-1);
const runOutputIndex = ref(-1);
const isLinkingEnabled = ref(true);
const selectedInput = ref<string | undefined>();
const triggerWaitingWarningEnabled = ref(false);
const isDragging = ref(false);
const mainPanelPosition = ref(0);
const pinDataDiscoveryTooltipVisible = ref(false);
const avgInputRowHeight = ref(0);
const avgOutputRowHeight = ref(0);
const isInputPaneActive = ref(false);
const isOutputPaneActive = ref(false);
const isPairedItemHoveringEnabled = ref(true);

//computed

const pushRef = computed(() => ndvStore.pushRef);

const activeNodeType = computed(() => {
	if (activeNode.value) {
		return nodeTypesStore.getNodeType(activeNode.value.type, activeNode.value.typeVersion);
	}
	return null;
});

const workflowRunning = computed(() => uiStore.isActionActive.workflowRunning);

const showTriggerWaitingWarning = computed(
	() =>
		triggerWaitingWarningEnabled.value &&
		!!activeNodeType.value &&
		!activeNodeType.value.group.includes('trigger') &&
		workflowRunning.value &&
		workflowsStore.executionWaitingForWebhook,
);

const workflowRunData = computed(() => {
	if (workflowExecution.value === null) {
		return null;
	}

	const executionData = workflowExecution.value.data;

	if (executionData?.resultData) {
		return executionData.resultData.runData;
	}

	return null;
});

const parentNodes = computed(() => {
	if (activeNode.value) {
		return (
			props.workflowObject
				.getParentNodesByDepth(activeNode.value.name, 1)
				.map(({ name }) => name) || []
		);
	} else {
		return [];
	}
});

const parentNode = computed(() => {
	for (const parentNodeName of parentNodes.value) {
		if (workflowsStore?.pinnedWorkflowData?.[parentNodeName]) {
			return parentNodeName;
		}

		if (workflowRunData.value?.[parentNodeName]) {
			return parentNodeName;
		}
	}
	return parentNodes.value[0];
});

const inputNodeName = computed<string | undefined>(() => {
	return selectedInput.value || parentNode.value;
});

const inputNode = computed(() => {
	if (inputNodeName.value) {
		return workflowsStore.getNodeByName(inputNodeName.value);
	}
	return null;
});

const inputSize = computed(() => ndvStore.ndvInputDataWithPinnedData.length);

const isTriggerNode = computed(
	() =>
		!!activeNodeType.value &&
		(activeNodeType.value.group.includes('trigger') ||
			activeNodeType.value.name === START_NODE_TYPE),
);

const showTriggerPanel = computed(() => {
	const override = !!activeNodeType.value?.triggerPanel;
	if (typeof activeNodeType.value?.triggerPanel === 'boolean') {
		return override;
	}

	const isWebhookBasedNode = !!activeNodeType.value?.webhooks?.length;
	const isPollingNode = activeNodeType.value?.polling;

	return (
		!props.readOnly && isTriggerNode.value && (isWebhookBasedNode || isPollingNode || override)
	);
});

const hasOutputConnection = computed(() => {
	if (!activeNode.value) return false;
	const outgoingConnections = workflowsStore.outgoingConnectionsByNodeName(activeNode.value.name);

	// Check if there's at-least one output connection
	return (Object.values(outgoingConnections)?.[0]?.[0] ?? []).length > 0;
});

const isExecutableTriggerNode = computed(() => {
	if (!activeNodeType.value) return false;

	return EXECUTABLE_TRIGGER_NODE_TYPES.includes(activeNodeType.value.name);
});

const isActiveStickyNode = computed(
	() => !!ndvStore.activeNode && ndvStore.activeNode.type === STICKY_NODE_TYPE,
);

const workflowExecution = computed(() => workflowsStore.getWorkflowExecution);

const maxOutputRun = computed(() => {
	if (activeNode.value === null) {
		return 0;
	}

	const runData = workflowRunData.value;

	if (!runData?.[activeNode.value.name]) {
		return 0;
	}

	if (runData[activeNode.value.name].length) {
		return runData[activeNode.value.name].length - 1;
	}

	return 0;
});

const outputRun = computed(() =>
	runOutputIndex.value === -1
		? maxOutputRun.value
		: Math.min(runOutputIndex.value, maxOutputRun.value),
);

const maxInputRun = computed(() => {
	if (inputNode.value === null || activeNode.value === null) {
		return 0;
	}

	const workflowNode = props.workflowObject.getNode(activeNode.value.name);

	if (!workflowNode || !activeNodeType.value) {
		return 0;
	}

	const outputs = NodeHelpers.getNodeOutputs(
		props.workflowObject,
		workflowNode,
		activeNodeType.value,
	);

	let node = inputNode.value;

	const runData: IRunData | null = workflowRunData.value;

	if (outputs.some((output) => output !== NodeConnectionType.Main)) {
		node = activeNode.value;
	}

	if (!node || !runData || !runData.hasOwnProperty(node.name)) {
		return 0;
	}

	if (runData[node.name].length) {
		return runData[node.name].length - 1;
	}

	return 0;
});

const inputRun = computed(() => {
	if (isLinkingEnabled.value && maxOutputRun.value === maxInputRun.value) {
		return outputRun.value;
	}
	if (runInputIndex.value === -1) {
		return maxInputRun.value;
	}

	return Math.min(runInputIndex.value, maxInputRun.value);
});

const canLinkRuns = computed(
	() => maxOutputRun.value > 0 && maxOutputRun.value === maxInputRun.value,
);

const linked = computed(() => isLinkingEnabled.value && canLinkRuns.value);

const featureRequestUrl = computed(() => {
	if (!activeNodeType.value) {
		return '';
	}
	return `${BASE_NODE_SURVEY_URL}${activeNodeType.value.name}`;
});

const outputPanelEditMode = computed(() => ndvStore.outputPanelEditMode);

const isWorkflowRunning = computed(() => uiStore.isActionActive.workflowRunning);

const isExecutionWaitingForWebhook = computed(() => workflowsStore.executionWaitingForWebhook);

const blockUi = computed(() => isWorkflowRunning.value || isExecutionWaitingForWebhook.value);

const foreignCredentials = computed(() => {
	const credentials = activeNode.value?.credentials;
	const usedCredentials = workflowsStore.usedCredentials;

	const foreignCredentialsArray: string[] = [];
	if (credentials && settingsStore.isEnterpriseFeatureEnabled[EnterpriseEditionFeature.Sharing]) {
		Object.values(credentials).forEach((credential) => {
			if (
				credential.id &&
				usedCredentials[credential.id] &&
				!usedCredentials[credential.id].currentUserHasAccess
			) {
				foreignCredentialsArray.push(credential.id);
			}
		});
	}

	return foreignCredentialsArray;
});

const hasForeignCredential = computed(() => foreignCredentials.value.length > 0);

//methods

const setIsTooltipVisible = ({ isTooltipVisible }: DataPinningDiscoveryEvent) => {
	pinDataDiscoveryTooltipVisible.value = isTooltipVisible;
};

const onKeyDown = (e: KeyboardEvent) => {
	if (e.key === 's' && deviceSupport.isCtrlKeyPressed(e)) {
		e.stopPropagation();
		e.preventDefault();

		if (props.readOnly) return;

		emit('saveKeyboardShortcut', e);
	}
};

const onInputItemHover = (e: { itemIndex: number; outputIndex: number } | null) => {
	if (e === null || !inputNodeName.value || !isPairedItemHoveringEnabled.value) {
		ndvStore.setHoveringItem(null);
		return;
	}

	const item = {
		nodeName: inputNodeName.value,
		runIndex: inputRun.value,
		outputIndex: e.outputIndex,
		itemIndex: e.itemIndex,
	};
	ndvStore.setHoveringItem(item);
};

const onInputTableMounted = (e: { avgRowHeight: number }) => {
	avgInputRowHeight.value = e.avgRowHeight;
};

const onWorkflowActivate = () => {
	ndvStore.activeNodeName = null;
	setTimeout(() => {
		void workflowActivate.activateCurrentWorkflow('ndv');
	}, 1000);
};

const onOutputItemHover = (e: { itemIndex: number; outputIndex: number }) => {
	if (e === null || !activeNode.value || !isPairedItemHoveringEnabled.value) {
		ndvStore.setHoveringItem(null);
		return;
	}

	const item: TargetItem = {
		nodeName: activeNode.value?.name,
		runIndex: outputRun.value,
		outputIndex: e.outputIndex,
		itemIndex: e.itemIndex,
	};
	ndvStore.setHoveringItem(item);
};

const onFeatureRequestClick = () => {
	window.open(featureRequestUrl.value, '_blank');
	if (activeNode.value) {
		telemetry.track('User clicked ndv link', {
			node_type: activeNode.value.type,
			workflow_id: workflowsStore.workflowId,
			push_ref: pushRef.value,
			pane: NodeConnectionType.Main,
			type: 'i-wish-this-node-would',
		});
	}
};

const onDragEnd = (e: { windowWidth: number; position: number }) => {
	isDragging.value = false;
	telemetry.track('User moved parameters pane', {
		// example method for tracking
		window_width: e.windowWidth,
		start_position: mainPanelPosition.value,
		end_position: e.position,
		node_type: activeNodeType.value ? activeNodeType.value.name : '',
		push_ref: pushRef.value,
		workflow_id: workflowsStore.workflowId,
	});
	mainPanelPosition.value = e.position;
};

const onDragStart = (e: { position: number }) => {
	isDragging.value = true;
	mainPanelPosition.value = e.position;
};

const onPanelsInit = (e: { position: number }) => {
	mainPanelPosition.value = e.position;
};

const onLinkRunToOutput = () => {
	isLinkingEnabled.value = true;
	trackLinking('output');
};

const onUnlinkRun = (pane: string) => {
	runInputIndex.value = runOutputIndex.value;
	isLinkingEnabled.value = false;
	trackLinking(pane);
};

const onNodeExecute = () => {
	setTimeout(() => {
		if (!activeNode.value || !workflowRunning.value) {
			return;
		}
		triggerWaitingWarningEnabled.value = true;
	}, 1000);
};

const openSettings = () => {
	settingsEventBus.emit('openSettings');
};

const trackLinking = (pane: string) => {
	telemetry.track('User changed ndv run linking', {
		node_type: activeNodeType.value ? activeNodeType.value.name : '',
		push_ref: pushRef.value,
		linked: linked.value,
		pane,
	});
};

const onLinkRunToInput = () => {
	runOutputIndex.value = runInputIndex.value;
	isLinkingEnabled.value = true;
	trackLinking('input');
};

const valueChanged = (parameterData: IUpdateInformation) => {
	emit('valueChanged', parameterData);
};

const onSwitchSelectedNode = (nodeTypeName: string) => {
	emit('switchSelectedNode', nodeTypeName);
};

const onOpenConnectionNodeCreator = (nodeTypeName: string, connectionType: NodeConnectionType) => {
	emit('openConnectionNodeCreator', nodeTypeName, connectionType);
};

const close = async () => {
	if (isDragging.value) {
		return;
	}

	if (
		activeNode.value &&
		(typeof activeNodeType.value?.outputs === 'string' ||
			typeof activeNodeType.value?.inputs === 'string' ||
			redrawRequired.value)
	) {
		const nodeName = activeNode.value.name;
		setTimeout(() => {
			emit('redrawNode', nodeName);
		}, 1);
	}

	if (outputPanelEditMode.value.enabled && activeNode.value) {
		const shouldPinDataBeforeClosing = await message.confirm(
			'',
			i18n.baseText('ndv.pinData.beforeClosing.title'),
			{
				confirmButtonText: i18n.baseText('ndv.pinData.beforeClosing.confirm'),
				cancelButtonText: i18n.baseText('ndv.pinData.beforeClosing.cancel'),
			},
		);

		if (shouldPinDataBeforeClosing === MODAL_CONFIRM) {
			const { value } = outputPanelEditMode.value;
			try {
				pinnedData.setData(jsonParse(value), 'on-ndv-close-modal');
			} catch (error) {
				console.error(error);
			}
		}

		ndvStore.setOutputPanelEditModeEnabled(false);
	}

	await externalHooks.run('dataDisplay.nodeEditingFinished');
	telemetry.track('User closed node modal', {
		node_type: activeNodeType.value ? activeNodeType.value?.name : '',
		push_ref: pushRef.value,
		workflow_id: workflowsStore.workflowId,
	});
	triggerWaitingWarningEnabled.value = false;
	ndvStore.activeNodeName = null;
	ndvStore.resetNDVPushRef();
};

const trackRunChange = (run: number, pane: string) => {
	telemetry.track('User changed ndv run dropdown', {
		push_ref: pushRef.value,
		run_index: run,
		node_type: activeNodeType.value ? activeNodeType.value?.name : '',
		pane,
	});
};

const onRunOutputIndexChange = (run: number) => {
	runOutputIndex.value = run;
	trackRunChange(run, 'output');
};

const onRunInputIndexChange = (run: number) => {
	runInputIndex.value = run;
	if (linked.value) {
		runOutputIndex.value = run;
	}
	trackRunChange(run, 'input');
};

const onOutputTableMounted = (e: { avgRowHeight: number }) => {
	avgOutputRowHeight.value = e.avgRowHeight;
};

const onInputNodeChange = (value: string, index: number) => {
	runInputIndex.value = -1;
	isLinkingEnabled.value = true;
	selectedInput.value = value;

	telemetry.track('User changed ndv input dropdown', {
		node_type: activeNode.value ? activeNode.value.type : '',
		push_ref: pushRef.value,
		workflow_id: workflowsStore.workflowId,
		selection_value: index,
		input_node_type: inputNode.value ? inputNode.value.type : '',
	});
};

const onStopExecution = () => {
	emit('stopExecution');
};

const activateInputPane = () => {
	isInputPaneActive.value = true;
	isOutputPaneActive.value = false;
};

const activateOutputPane = () => {
	isInputPaneActive.value = false;
	isOutputPaneActive.value = true;
};

const onSearch = (search: string) => {
	isPairedItemHoveringEnabled.value = !search;
};

//watchers

watch(
	activeNode,
	(node, oldNode) => {
		if (node && node.name !== oldNode?.name && !isActiveStickyNode.value) {
			runInputIndex.value = -1;
			runOutputIndex.value = -1;
			isLinkingEnabled.value = true;
			selectedInput.value = undefined;
			triggerWaitingWarningEnabled.value = false;
			avgOutputRowHeight.value = 0;
			avgInputRowHeight.value = 0;

			setTimeout(() => ndvStore.setNDVPushRef(), 0);

			if (!activeNodeType.value) {
				return;
			}

			void externalHooks.run('dataDisplay.nodeTypeChanged', {
				nodeSubtitle: nodeHelpers.getNodeSubtitle(node, activeNodeType.value, props.workflowObject),
			});

			setTimeout(() => {
				if (activeNode.value) {
					const outgoingConnections = workflowsStore.outgoingConnectionsByNodeName(
						activeNode.value?.name,
					);

					telemetry.track('User opened node modal', {
						node_type: activeNodeType.value ? activeNodeType.value?.name : '',
						workflow_id: workflowsStore.workflowId,
						push_ref: pushRef.value,
						is_editable: !hasForeignCredential.value,
						parameters_pane_position: mainPanelPosition.value,
						input_first_connector_runs: maxInputRun.value,
						output_first_connector_runs: maxOutputRun.value,
						selected_view_inputs: isTriggerNode.value ? 'trigger' : ndvStore.inputPanelDisplayMode,
						selected_view_outputs: ndvStore.outputPanelDisplayMode,
						input_connectors: parentNodes.value.length,
						output_connectors: outgoingConnections?.main?.length,
						input_displayed_run_index: inputRun.value,
						output_displayed_run_index: outputRun.value,
						data_pinning_tooltip_presented: pinDataDiscoveryTooltipVisible.value,
						input_displayed_row_height_avg: avgInputRowHeight.value,
						output_displayed_row_height_avg: avgOutputRowHeight.value,
					});
				}
			}, 2000); // wait for RunData to mount and present pindata discovery tooltip
		}
		if (window.top && !isActiveStickyNode.value) {
			window.top.postMessage(JSON.stringify({ command: node ? 'openNDV' : 'closeNDV' }), '*');
		}
	},
	{ immediate: true },
);
watch(maxOutputRun, () => {
	runOutputIndex.value = -1;
});

watch(maxInputRun, () => {
	runInputIndex.value = -1;
});

watch(inputNodeName, (nodeName) => {
	setTimeout(() => {
		ndvStore.setInputNodeName(nodeName);
	}, 0);
});

watch(inputRun, (inputRun) => {
	setTimeout(() => {
		ndvStore.setInputRunIndex(inputRun);
	}, 0);
});

onMounted(() => {
	dataPinningEventBus.on('data-pinning-discovery', setIsTooltipVisible);
});

onBeforeUnmount(() => {
	dataPinningEventBus.off('data-pinning-discovery', setIsTooltipVisible);
});
</script>

<template>
	<el-dialog
		:model-value="(!!activeNode || renaming) && !isActiveStickyNode"
		:before-close="close"
		:show-close="false"
		class="data-display-wrapper ndv-wrapper"
		overlay-class="data-display-overlay"
		width="auto"
		append-to-body
		data-test-id="ndv"
		:data-has-output-connection="hasOutputConnection"
	>
		<n8n-tooltip
			placement="bottom-start"
			:visible="showTriggerWaitingWarning"
			:disabled="!showTriggerWaitingWarning"
		>
			<template #content>
				<div :class="$style.triggerWarning">
					{{ $locale.baseText('ndv.backToCanvas.waitingForTriggerWarning') }}
				</div>
			</template>
			<div :class="$style.backToCanvas" data-test-id="back-to-canvas" @click="close">
				<n8n-icon icon="arrow-left" color="text-xlight" size="medium" />
				<n8n-text color="text-xlight" size="medium" :bold="true">
					{{ $locale.baseText('ndv.backToCanvas') }}
				</n8n-text>
			</div>
		</n8n-tooltip>

		<div
			v-if="activeNode"
			ref="container"
			class="data-display"
			tabindex="0"
			@keydown.capture="onKeyDown"
		>
			<div :class="$style.modalBackground" @click="close"></div>
			<NDVDraggablePanels
				:key="activeNode.name"
				:is-trigger-node="isTriggerNode"
				:hide-input-and-output="activeNodeType === null"
				:position="isTriggerNode && !showTriggerPanel ? 0 : undefined"
				:is-draggable="!isTriggerNode"
				:has-double-width="activeNodeType?.parameterPane === 'wide'"
				:node-type="activeNodeType"
				@switch-selected-node="onSwitchSelectedNode"
				@open-connection-node-creator="onOpenConnectionNodeCreator"
				@close="close"
				@init="onPanelsInit"
				@dragstart="onDragStart"
				@dragend="onDragEnd"
			>
				<template v-if="showTriggerPanel || !isTriggerNode" #input>
					<TriggerPanel
						v-if="showTriggerPanel"
						:node-name="activeNode.name"
						:push-ref="pushRef"
						@execute="onNodeExecute"
						@activate="onWorkflowActivate"
					/>
					<InputPanel
						v-else-if="!isTriggerNode"
						:workflow="workflowObject"
						:can-link-runs="canLinkRuns"
						:run-index="inputRun"
						:linked-runs="linked"
						:current-node-name="inputNodeName"
						:push-ref="pushRef"
						:read-only="readOnly || hasForeignCredential"
						:is-production-execution-preview="isProductionExecutionPreview"
						:is-pane-active="isInputPaneActive"
						@activate-pane="activateInputPane"
						@link-run="onLinkRunToInput"
						@unlink-run="() => onUnlinkRun('input')"
						@run-change="onRunInputIndexChange"
						@open-settings="openSettings"
						@change-input-node="onInputNodeChange"
						@execute="onNodeExecute"
						@table-mounted="onInputTableMounted"
						@item-hover="onInputItemHover"
						@search="onSearch"
					/>
				</template>
				<template #output>
					<OutputPanel
						data-test-id="output-panel"
						:workflow="workflowObject"
						:can-link-runs="canLinkRuns"
						:run-index="outputRun"
						:linked-runs="linked"
						:push-ref="pushRef"
						:is-read-only="readOnly || hasForeignCredential"
						:block-u-i="blockUi && isTriggerNode && !isExecutableTriggerNode"
						:is-production-execution-preview="isProductionExecutionPreview"
						:is-pane-active="isOutputPaneActive"
						@activate-pane="activateOutputPane"
						@link-run="onLinkRunToOutput"
						@unlink-run="() => onUnlinkRun('output')"
						@run-change="onRunOutputIndexChange"
						@open-settings="openSettings"
						@table-mounted="onOutputTableMounted"
						@item-hover="onOutputItemHover"
						@search="onSearch"
					/>
				</template>
				<template #main>
					<NodeSettings
						:event-bus="settingsEventBus"
						:dragging="isDragging"
						:push-ref="pushRef"
						:node-type="activeNodeType"
						:foreign-credentials="foreignCredentials"
						:read-only="readOnly"
						:block-u-i="blockUi && showTriggerPanel"
						:executable="!readOnly"
						:input-size="inputSize"
						@value-changed="valueChanged"
						@execute="onNodeExecute"
						@stop-execution="onStopExecution"
						@redraw-required="redrawRequired = true"
						@activate="onWorkflowActivate"
						@switch-selected-node="onSwitchSelectedNode"
						@open-connection-node-creator="onOpenConnectionNodeCreator"
					/>
					<a
						v-if="featureRequestUrl"
						:class="$style.featureRequest"
						target="_blank"
						@click="onFeatureRequestClick"
					>
						<font-awesome-icon icon="lightbulb" />
						{{ $locale.baseText('ndv.featureRequest') }}
					</a>
				</template>
			</NDVDraggablePanels>
		</div>
	</el-dialog>
</template>

<style lang="scss">
// Hide notice(.ndv-connection-hint-notice) warning when node has output connection
[data-has-output-connection='true'] .ndv-connection-hint-notice {
	display: none;
}
.ndv-wrapper {
	overflow: visible;
	margin-top: 0;
}

.data-display-wrapper {
	height: calc(100% - var(--spacing-l)) !important;
	margin-top: var(--spacing-xl) !important;
	margin-bottom: var(--spacing-xl) !important;
	width: 100%;
	background: none;
	border: none;

	.el-dialog__header {
		padding: 0 !important;
	}

	.el-dialog__body {
		padding: 0 !important;
		height: 100%;
		min-height: 400px;
		overflow: visible;
		border-radius: 8px;
	}
}

.data-display {
	height: 100%;
	width: 100%;
	display: flex;
}
</style>

<style lang="scss" module>
$main-panel-width: 360px;

.modalBackground {
	height: 100%;
	width: 100%;
}

.triggerWarning {
	max-width: 180px;
}

.backToCanvas {
	position: fixed;
	top: var(--spacing-xs);
	left: var(--spacing-l);

	span {
		color: var(--color-ndv-back-font);
	}

	&:hover {
		cursor: pointer;
	}

	> * {
		margin-right: var(--spacing-3xs);
	}
}

@media (min-width: $breakpoint-lg) {
	.backToCanvas {
		top: var(--spacing-xs);
		left: var(--spacing-m);
	}
}

.featureRequest {
	position: absolute;
	bottom: var(--spacing-4xs);
	left: calc(100% + var(--spacing-s));
	color: var(--color-feature-request-font);
	font-size: var(--font-size-2xs);
	white-space: nowrap;

	* {
		margin-right: var(--spacing-3xs);
	}
}
</style><|MERGE_RESOLUTION|>--- conflicted
+++ resolved
@@ -1,4 +1,661 @@
-<<<<<<< HEAD
+<script setup lang="ts">
+import { ref, onMounted, onBeforeUnmount, computed, watch } from 'vue';
+import { createEventBus } from 'n8n-design-system/utils';
+import type { IRunData, Workflow } from 'n8n-workflow';
+import { jsonParse, NodeHelpers, NodeConnectionType } from 'n8n-workflow';
+import type { IUpdateInformation, TargetItem } from '@/Interface';
+
+import NodeSettings from '@/components/NodeSettings.vue';
+import NDVDraggablePanels from './NDVDraggablePanels.vue';
+
+import OutputPanel from './OutputPanel.vue';
+import InputPanel from './InputPanel.vue';
+import TriggerPanel from './TriggerPanel.vue';
+import {
+	BASE_NODE_SURVEY_URL,
+	EnterpriseEditionFeature,
+	EXECUTABLE_TRIGGER_NODE_TYPES,
+	MODAL_CONFIRM,
+	START_NODE_TYPE,
+	STICKY_NODE_TYPE,
+} from '@/constants';
+import { useWorkflowActivate } from '@/composables/useWorkflowActivate';
+import type { DataPinningDiscoveryEvent } from '@/event-bus';
+import { dataPinningEventBus } from '@/event-bus';
+import { useWorkflowsStore } from '@/stores/workflows.store';
+import { useNDVStore } from '@/stores/ndv.store';
+import { useNodeTypesStore } from '@/stores/nodeTypes.store';
+import { useUIStore } from '@/stores/ui.store';
+import { useSettingsStore } from '@/stores/settings.store';
+import { useDeviceSupport } from 'n8n-design-system';
+import { useNodeHelpers } from '@/composables/useNodeHelpers';
+import { useMessage } from '@/composables/useMessage';
+import { useExternalHooks } from '@/composables/useExternalHooks';
+import { usePinnedData } from '@/composables/usePinnedData';
+import { useTelemetry } from '@/composables/useTelemetry';
+import { useI18n } from '@/composables/useI18n';
+import { storeToRefs } from 'pinia';
+
+const emit = defineEmits<{
+	saveKeyboardShortcut: [event: KeyboardEvent];
+	valueChanged: [parameterData: IUpdateInformation];
+	switchSelectedNode: [nodeTypeName: string];
+	openConnectionNodeCreator: [nodeTypeName: string, connectionType: NodeConnectionType];
+	redrawNode: [nodeName: string];
+	stopExecution: [];
+}>();
+
+const props = withDefaults(
+	defineProps<{
+		workflowObject: Workflow;
+		readOnly?: boolean;
+		renaming?: boolean;
+		isProductionExecutionPreview?: boolean;
+	}>(),
+	{
+		isProductionExecutionPreview: false,
+	},
+);
+
+const ndvStore = useNDVStore();
+const externalHooks = useExternalHooks();
+const nodeHelpers = useNodeHelpers();
+const { activeNode } = storeToRefs(ndvStore);
+const pinnedData = usePinnedData(activeNode);
+const workflowActivate = useWorkflowActivate();
+const nodeTypesStore = useNodeTypesStore();
+const uiStore = useUIStore();
+const workflowsStore = useWorkflowsStore();
+const settingsStore = useSettingsStore();
+const deviceSupport = useDeviceSupport();
+const telemetry = useTelemetry();
+const i18n = useI18n();
+const message = useMessage();
+
+const settingsEventBus = createEventBus();
+const redrawRequired = ref(false);
+const runInputIndex = ref(-1);
+const runOutputIndex = ref(-1);
+const isLinkingEnabled = ref(true);
+const selectedInput = ref<string | undefined>();
+const triggerWaitingWarningEnabled = ref(false);
+const isDragging = ref(false);
+const mainPanelPosition = ref(0);
+const pinDataDiscoveryTooltipVisible = ref(false);
+const avgInputRowHeight = ref(0);
+const avgOutputRowHeight = ref(0);
+const isInputPaneActive = ref(false);
+const isOutputPaneActive = ref(false);
+const isPairedItemHoveringEnabled = ref(true);
+
+//computed
+
+const pushRef = computed(() => ndvStore.pushRef);
+
+const activeNodeType = computed(() => {
+	if (activeNode.value) {
+		return nodeTypesStore.getNodeType(activeNode.value.type, activeNode.value.typeVersion);
+	}
+	return null;
+});
+
+const workflowRunning = computed(() => uiStore.isActionActive.workflowRunning);
+
+const showTriggerWaitingWarning = computed(
+	() =>
+		triggerWaitingWarningEnabled.value &&
+		!!activeNodeType.value &&
+		!activeNodeType.value.group.includes('trigger') &&
+		workflowRunning.value &&
+		workflowsStore.executionWaitingForWebhook,
+);
+
+const workflowRunData = computed(() => {
+	if (workflowExecution.value === null) {
+		return null;
+	}
+
+	const executionData = workflowExecution.value.data;
+
+	if (executionData?.resultData) {
+		return executionData.resultData.runData;
+	}
+
+	return null;
+});
+
+const parentNodes = computed(() => {
+	if (activeNode.value) {
+		return (
+			props.workflowObject
+				.getParentNodesByDepth(activeNode.value.name, 1)
+				.map(({ name }) => name) || []
+		);
+	} else {
+		return [];
+	}
+});
+
+const parentNode = computed(() => {
+	for (const parentNodeName of parentNodes.value) {
+		if (workflowsStore?.pinnedWorkflowData?.[parentNodeName]) {
+			return parentNodeName;
+		}
+
+		if (workflowRunData.value?.[parentNodeName]) {
+			return parentNodeName;
+		}
+	}
+	return parentNodes.value[0];
+});
+
+const inputNodeName = computed<string | undefined>(() => {
+	return selectedInput.value || parentNode.value;
+});
+
+const inputNode = computed(() => {
+	if (inputNodeName.value) {
+		return workflowsStore.getNodeByName(inputNodeName.value);
+	}
+	return null;
+});
+
+const inputSize = computed(() => ndvStore.ndvInputDataWithPinnedData.length);
+
+const isTriggerNode = computed(
+	() =>
+		!!activeNodeType.value &&
+		(activeNodeType.value.group.includes('trigger') ||
+			activeNodeType.value.name === START_NODE_TYPE),
+);
+
+const showTriggerPanel = computed(() => {
+	const override = !!activeNodeType.value?.triggerPanel;
+	if (typeof activeNodeType.value?.triggerPanel === 'boolean') {
+		return override;
+	}
+
+	const isWebhookBasedNode = !!activeNodeType.value?.webhooks?.length;
+	const isPollingNode = activeNodeType.value?.polling;
+
+	return (
+		!props.readOnly && isTriggerNode.value && (isWebhookBasedNode || isPollingNode || override)
+	);
+});
+
+const hasOutputConnection = computed(() => {
+	if (!activeNode.value) return false;
+	const outgoingConnections = workflowsStore.outgoingConnectionsByNodeName(activeNode.value.name);
+
+	// Check if there's at-least one output connection
+	return (Object.values(outgoingConnections)?.[0]?.[0] ?? []).length > 0;
+});
+
+const isExecutableTriggerNode = computed(() => {
+	if (!activeNodeType.value) return false;
+
+	return EXECUTABLE_TRIGGER_NODE_TYPES.includes(activeNodeType.value.name);
+});
+
+const isActiveStickyNode = computed(
+	() => !!ndvStore.activeNode && ndvStore.activeNode.type === STICKY_NODE_TYPE,
+);
+
+const workflowExecution = computed(() => workflowsStore.getWorkflowExecution);
+
+const maxOutputRun = computed(() => {
+	if (activeNode.value === null) {
+		return 0;
+	}
+
+	const runData = workflowRunData.value;
+
+	if (!runData?.[activeNode.value.name]) {
+		return 0;
+	}
+
+	if (runData[activeNode.value.name].length) {
+		return runData[activeNode.value.name].length - 1;
+	}
+
+	return 0;
+});
+
+const outputRun = computed(() =>
+	runOutputIndex.value === -1
+		? maxOutputRun.value
+		: Math.min(runOutputIndex.value, maxOutputRun.value),
+);
+
+const maxInputRun = computed(() => {
+	if (inputNode.value === null || activeNode.value === null) {
+		return 0;
+	}
+
+	const workflowNode = props.workflowObject.getNode(activeNode.value.name);
+
+	if (!workflowNode || !activeNodeType.value) {
+		return 0;
+	}
+
+	const outputs = NodeHelpers.getNodeOutputs(
+		props.workflowObject,
+		workflowNode,
+		activeNodeType.value,
+	);
+
+	let node = inputNode.value;
+
+	const runData: IRunData | null = workflowRunData.value;
+
+	if (outputs.some((output) => output !== NodeConnectionType.Main)) {
+		node = activeNode.value;
+	}
+
+	if (!node || !runData || !runData.hasOwnProperty(node.name)) {
+		return 0;
+	}
+
+	if (runData[node.name].length) {
+		return runData[node.name].length - 1;
+	}
+
+	return 0;
+});
+
+const inputRun = computed(() => {
+	if (isLinkingEnabled.value && maxOutputRun.value === maxInputRun.value) {
+		return outputRun.value;
+	}
+	if (runInputIndex.value === -1) {
+		return maxInputRun.value;
+	}
+
+	return Math.min(runInputIndex.value, maxInputRun.value);
+});
+
+const canLinkRuns = computed(
+	() => maxOutputRun.value > 0 && maxOutputRun.value === maxInputRun.value,
+);
+
+const linked = computed(() => isLinkingEnabled.value && canLinkRuns.value);
+
+const featureRequestUrl = computed(() => {
+	if (!activeNodeType.value) {
+		return '';
+	}
+	return `${BASE_NODE_SURVEY_URL}${activeNodeType.value.name}`;
+});
+
+const outputPanelEditMode = computed(() => ndvStore.outputPanelEditMode);
+
+const isWorkflowRunning = computed(() => uiStore.isActionActive.workflowRunning);
+
+const isExecutionWaitingForWebhook = computed(() => workflowsStore.executionWaitingForWebhook);
+
+const blockUi = computed(() => isWorkflowRunning.value || isExecutionWaitingForWebhook.value);
+
+const foreignCredentials = computed(() => {
+	const credentials = activeNode.value?.credentials;
+	const usedCredentials = workflowsStore.usedCredentials;
+
+	const foreignCredentialsArray: string[] = [];
+	if (credentials && settingsStore.isEnterpriseFeatureEnabled[EnterpriseEditionFeature.Sharing]) {
+		Object.values(credentials).forEach((credential) => {
+			if (
+				credential.id &&
+				usedCredentials[credential.id] &&
+				!usedCredentials[credential.id].currentUserHasAccess
+			) {
+				foreignCredentialsArray.push(credential.id);
+			}
+		});
+	}
+
+	return foreignCredentialsArray;
+});
+
+const hasForeignCredential = computed(() => foreignCredentials.value.length > 0);
+
+//methods
+
+const setIsTooltipVisible = ({ isTooltipVisible }: DataPinningDiscoveryEvent) => {
+	pinDataDiscoveryTooltipVisible.value = isTooltipVisible;
+};
+
+const onKeyDown = (e: KeyboardEvent) => {
+	if (e.key === 's' && deviceSupport.isCtrlKeyPressed(e)) {
+		e.stopPropagation();
+		e.preventDefault();
+
+		if (props.readOnly) return;
+
+		emit('saveKeyboardShortcut', e);
+	}
+};
+
+const onInputItemHover = (e: { itemIndex: number; outputIndex: number } | null) => {
+	if (e === null || !inputNodeName.value || !isPairedItemHoveringEnabled.value) {
+		ndvStore.setHoveringItem(null);
+		return;
+	}
+
+	const item = {
+		nodeName: inputNodeName.value,
+		runIndex: inputRun.value,
+		outputIndex: e.outputIndex,
+		itemIndex: e.itemIndex,
+	};
+	ndvStore.setHoveringItem(item);
+};
+
+const onInputTableMounted = (e: { avgRowHeight: number }) => {
+	avgInputRowHeight.value = e.avgRowHeight;
+};
+
+const onWorkflowActivate = () => {
+	ndvStore.activeNodeName = null;
+	setTimeout(() => {
+		void workflowActivate.activateCurrentWorkflow('ndv');
+	}, 1000);
+};
+
+const onOutputItemHover = (e: { itemIndex: number; outputIndex: number }) => {
+	if (e === null || !activeNode.value || !isPairedItemHoveringEnabled.value) {
+		ndvStore.setHoveringItem(null);
+		return;
+	}
+
+	const item: TargetItem = {
+		nodeName: activeNode.value?.name,
+		runIndex: outputRun.value,
+		outputIndex: e.outputIndex,
+		itemIndex: e.itemIndex,
+	};
+	ndvStore.setHoveringItem(item);
+};
+
+const onFeatureRequestClick = () => {
+	window.open(featureRequestUrl.value, '_blank');
+	if (activeNode.value) {
+		telemetry.track('User clicked ndv link', {
+			node_type: activeNode.value.type,
+			workflow_id: workflowsStore.workflowId,
+			push_ref: pushRef.value,
+			pane: NodeConnectionType.Main,
+			type: 'i-wish-this-node-would',
+		});
+	}
+};
+
+const onDragEnd = (e: { windowWidth: number; position: number }) => {
+	isDragging.value = false;
+	telemetry.track('User moved parameters pane', {
+		// example method for tracking
+		window_width: e.windowWidth,
+		start_position: mainPanelPosition.value,
+		end_position: e.position,
+		node_type: activeNodeType.value ? activeNodeType.value.name : '',
+		push_ref: pushRef.value,
+		workflow_id: workflowsStore.workflowId,
+	});
+	mainPanelPosition.value = e.position;
+};
+
+const onDragStart = (e: { position: number }) => {
+	isDragging.value = true;
+	mainPanelPosition.value = e.position;
+};
+
+const onPanelsInit = (e: { position: number }) => {
+	mainPanelPosition.value = e.position;
+};
+
+const onLinkRunToOutput = () => {
+	isLinkingEnabled.value = true;
+	trackLinking('output');
+};
+
+const onUnlinkRun = (pane: string) => {
+	runInputIndex.value = runOutputIndex.value;
+	isLinkingEnabled.value = false;
+	trackLinking(pane);
+};
+
+const onNodeExecute = () => {
+	setTimeout(() => {
+		if (!activeNode.value || !workflowRunning.value) {
+			return;
+		}
+		triggerWaitingWarningEnabled.value = true;
+	}, 1000);
+};
+
+const openSettings = () => {
+	settingsEventBus.emit('openSettings');
+};
+
+const trackLinking = (pane: string) => {
+	telemetry.track('User changed ndv run linking', {
+		node_type: activeNodeType.value ? activeNodeType.value.name : '',
+		push_ref: pushRef.value,
+		linked: linked.value,
+		pane,
+	});
+};
+
+const onLinkRunToInput = () => {
+	runOutputIndex.value = runInputIndex.value;
+	isLinkingEnabled.value = true;
+	trackLinking('input');
+};
+
+const valueChanged = (parameterData: IUpdateInformation) => {
+	emit('valueChanged', parameterData);
+};
+
+const onSwitchSelectedNode = (nodeTypeName: string) => {
+	emit('switchSelectedNode', nodeTypeName);
+};
+
+const onOpenConnectionNodeCreator = (nodeTypeName: string, connectionType: NodeConnectionType) => {
+	emit('openConnectionNodeCreator', nodeTypeName, connectionType);
+};
+
+const close = async () => {
+	if (isDragging.value) {
+		return;
+	}
+
+	if (
+		activeNode.value &&
+		(typeof activeNodeType.value?.outputs === 'string' ||
+			typeof activeNodeType.value?.inputs === 'string' ||
+			redrawRequired.value)
+	) {
+		const nodeName = activeNode.value.name;
+		setTimeout(() => {
+			emit('redrawNode', nodeName);
+		}, 1);
+	}
+
+	if (outputPanelEditMode.value.enabled && activeNode.value) {
+		const shouldPinDataBeforeClosing = await message.confirm(
+			'',
+			i18n.baseText('ndv.pinData.beforeClosing.title'),
+			{
+				confirmButtonText: i18n.baseText('ndv.pinData.beforeClosing.confirm'),
+				cancelButtonText: i18n.baseText('ndv.pinData.beforeClosing.cancel'),
+			},
+		);
+
+		if (shouldPinDataBeforeClosing === MODAL_CONFIRM) {
+			const { value } = outputPanelEditMode.value;
+			try {
+				pinnedData.setData(jsonParse(value), 'on-ndv-close-modal');
+			} catch (error) {
+				console.error(error);
+			}
+		}
+
+		ndvStore.setOutputPanelEditModeEnabled(false);
+	}
+
+	await externalHooks.run('dataDisplay.nodeEditingFinished');
+	telemetry.track('User closed node modal', {
+		node_type: activeNodeType.value ? activeNodeType.value?.name : '',
+		push_ref: pushRef.value,
+		workflow_id: workflowsStore.workflowId,
+	});
+	triggerWaitingWarningEnabled.value = false;
+	ndvStore.activeNodeName = null;
+	ndvStore.resetNDVPushRef();
+};
+
+const trackRunChange = (run: number, pane: string) => {
+	telemetry.track('User changed ndv run dropdown', {
+		push_ref: pushRef.value,
+		run_index: run,
+		node_type: activeNodeType.value ? activeNodeType.value?.name : '',
+		pane,
+	});
+};
+
+const onRunOutputIndexChange = (run: number) => {
+	runOutputIndex.value = run;
+	trackRunChange(run, 'output');
+};
+
+const onRunInputIndexChange = (run: number) => {
+	runInputIndex.value = run;
+	if (linked.value) {
+		runOutputIndex.value = run;
+	}
+	trackRunChange(run, 'input');
+};
+
+const onOutputTableMounted = (e: { avgRowHeight: number }) => {
+	avgOutputRowHeight.value = e.avgRowHeight;
+};
+
+const onInputNodeChange = (value: string, index: number) => {
+	runInputIndex.value = -1;
+	isLinkingEnabled.value = true;
+	selectedInput.value = value;
+
+	telemetry.track('User changed ndv input dropdown', {
+		node_type: activeNode.value ? activeNode.value.type : '',
+		push_ref: pushRef.value,
+		workflow_id: workflowsStore.workflowId,
+		selection_value: index,
+		input_node_type: inputNode.value ? inputNode.value.type : '',
+	});
+};
+
+const onStopExecution = () => {
+	emit('stopExecution');
+};
+
+const activateInputPane = () => {
+	isInputPaneActive.value = true;
+	isOutputPaneActive.value = false;
+};
+
+const activateOutputPane = () => {
+	isInputPaneActive.value = false;
+	isOutputPaneActive.value = true;
+};
+
+const onSearch = (search: string) => {
+	isPairedItemHoveringEnabled.value = !search;
+};
+
+//watchers
+
+watch(
+	activeNode,
+	(node, oldNode) => {
+		if (node && node.name !== oldNode?.name && !isActiveStickyNode.value) {
+			runInputIndex.value = -1;
+			runOutputIndex.value = -1;
+			isLinkingEnabled.value = true;
+			selectedInput.value = undefined;
+			triggerWaitingWarningEnabled.value = false;
+			avgOutputRowHeight.value = 0;
+			avgInputRowHeight.value = 0;
+
+			setTimeout(() => ndvStore.setNDVPushRef(), 0);
+
+			if (!activeNodeType.value) {
+				return;
+			}
+
+			void externalHooks.run('dataDisplay.nodeTypeChanged', {
+				nodeSubtitle: nodeHelpers.getNodeSubtitle(node, activeNodeType.value, props.workflowObject),
+			});
+
+			setTimeout(() => {
+				if (activeNode.value) {
+					const outgoingConnections = workflowsStore.outgoingConnectionsByNodeName(
+						activeNode.value?.name,
+					);
+
+					telemetry.track('User opened node modal', {
+						node_type: activeNodeType.value ? activeNodeType.value?.name : '',
+						workflow_id: workflowsStore.workflowId,
+						push_ref: pushRef.value,
+						is_editable: !hasForeignCredential.value,
+						parameters_pane_position: mainPanelPosition.value,
+						input_first_connector_runs: maxInputRun.value,
+						output_first_connector_runs: maxOutputRun.value,
+						selected_view_inputs: isTriggerNode.value ? 'trigger' : ndvStore.inputPanelDisplayMode,
+						selected_view_outputs: ndvStore.outputPanelDisplayMode,
+						input_connectors: parentNodes.value.length,
+						output_connectors: outgoingConnections?.main?.length,
+						input_displayed_run_index: inputRun.value,
+						output_displayed_run_index: outputRun.value,
+						data_pinning_tooltip_presented: pinDataDiscoveryTooltipVisible.value,
+						input_displayed_row_height_avg: avgInputRowHeight.value,
+						output_displayed_row_height_avg: avgOutputRowHeight.value,
+					});
+				}
+			}, 2000); // wait for RunData to mount and present pindata discovery tooltip
+		}
+		if (window.top && !isActiveStickyNode.value) {
+			window.top.postMessage(JSON.stringify({ command: node ? 'openNDV' : 'closeNDV' }), '*');
+		}
+	},
+	{ immediate: true },
+);
+watch(maxOutputRun, () => {
+	runOutputIndex.value = -1;
+});
+
+watch(maxInputRun, () => {
+	runInputIndex.value = -1;
+});
+
+watch(inputNodeName, (nodeName) => {
+	setTimeout(() => {
+		ndvStore.setInputNodeName(nodeName);
+	}, 0);
+});
+
+watch(inputRun, (inputRun) => {
+	setTimeout(() => {
+		ndvStore.setInputRunIndex(inputRun);
+	}, 0);
+});
+
+onMounted(() => {
+	dataPinningEventBus.on('data-pinning-discovery', setIsTooltipVisible);
+});
+
+onBeforeUnmount(() => {
+	dataPinningEventBus.off('data-pinning-discovery', setIsTooltipVisible);
+});
+</script>
+
 <template>
 	<el-dialog
 		:model-value="(!!activeNode || renaming) && !isActiveStickyNode"
@@ -139,806 +796,6 @@
 	</el-dialog>
 </template>
 
-=======
->>>>>>> cd0c6d9b
-<script setup lang="ts">
-import { ref, onMounted, onBeforeUnmount, computed, watch } from 'vue';
-import { createEventBus } from 'n8n-design-system/utils';
-import type { IRunData, Workflow } from 'n8n-workflow';
-import { jsonParse, NodeHelpers, NodeConnectionType } from 'n8n-workflow';
-import type { IUpdateInformation, TargetItem } from '@/Interface';
-
-import NodeSettings from '@/components/NodeSettings.vue';
-import NDVDraggablePanels from './NDVDraggablePanels.vue';
-
-import OutputPanel from './OutputPanel.vue';
-import InputPanel from './InputPanel.vue';
-import TriggerPanel from './TriggerPanel.vue';
-import {
-	BASE_NODE_SURVEY_URL,
-	EnterpriseEditionFeature,
-	EXECUTABLE_TRIGGER_NODE_TYPES,
-	MODAL_CONFIRM,
-	START_NODE_TYPE,
-	STICKY_NODE_TYPE,
-} from '@/constants';
-import { useWorkflowActivate } from '@/composables/useWorkflowActivate';
-import type { DataPinningDiscoveryEvent } from '@/event-bus';
-import { dataPinningEventBus } from '@/event-bus';
-import { useWorkflowsStore } from '@/stores/workflows.store';
-import { useNDVStore } from '@/stores/ndv.store';
-import { useNodeTypesStore } from '@/stores/nodeTypes.store';
-import { useUIStore } from '@/stores/ui.store';
-import { useSettingsStore } from '@/stores/settings.store';
-import { useDeviceSupport } from 'n8n-design-system';
-import { useNodeHelpers } from '@/composables/useNodeHelpers';
-import { useMessage } from '@/composables/useMessage';
-import { useExternalHooks } from '@/composables/useExternalHooks';
-import { usePinnedData } from '@/composables/usePinnedData';
-import { useTelemetry } from '@/composables/useTelemetry';
-import { useI18n } from '@/composables/useI18n';
-import { storeToRefs } from 'pinia';
-
-const emit = defineEmits<{
-	saveKeyboardShortcut: [event: KeyboardEvent];
-	valueChanged: [parameterData: IUpdateInformation];
-	switchSelectedNode: [nodeTypeName: string];
-	openConnectionNodeCreator: [nodeTypeName: string, connectionType: NodeConnectionType];
-	redrawNode: [nodeName: string];
-	stopExecution: [];
-}>();
-
-const props = withDefaults(
-	defineProps<{
-		workflowObject: Workflow;
-		readOnly?: boolean;
-		renaming?: boolean;
-		isProductionExecutionPreview?: boolean;
-	}>(),
-	{
-		isProductionExecutionPreview: false,
-	},
-);
-
-const ndvStore = useNDVStore();
-const externalHooks = useExternalHooks();
-const nodeHelpers = useNodeHelpers();
-const { activeNode } = storeToRefs(ndvStore);
-const pinnedData = usePinnedData(activeNode);
-const workflowActivate = useWorkflowActivate();
-const nodeTypesStore = useNodeTypesStore();
-const uiStore = useUIStore();
-const workflowsStore = useWorkflowsStore();
-const settingsStore = useSettingsStore();
-const deviceSupport = useDeviceSupport();
-const telemetry = useTelemetry();
-const i18n = useI18n();
-const message = useMessage();
-
-const settingsEventBus = createEventBus();
-const redrawRequired = ref(false);
-const runInputIndex = ref(-1);
-const runOutputIndex = ref(-1);
-const isLinkingEnabled = ref(true);
-const selectedInput = ref<string | undefined>();
-const triggerWaitingWarningEnabled = ref(false);
-const isDragging = ref(false);
-const mainPanelPosition = ref(0);
-const pinDataDiscoveryTooltipVisible = ref(false);
-const avgInputRowHeight = ref(0);
-const avgOutputRowHeight = ref(0);
-const isInputPaneActive = ref(false);
-const isOutputPaneActive = ref(false);
-const isPairedItemHoveringEnabled = ref(true);
-
-//computed
-
-const pushRef = computed(() => ndvStore.pushRef);
-
-const activeNodeType = computed(() => {
-	if (activeNode.value) {
-		return nodeTypesStore.getNodeType(activeNode.value.type, activeNode.value.typeVersion);
-	}
-	return null;
-});
-
-const workflowRunning = computed(() => uiStore.isActionActive.workflowRunning);
-
-const showTriggerWaitingWarning = computed(
-	() =>
-		triggerWaitingWarningEnabled.value &&
-		!!activeNodeType.value &&
-		!activeNodeType.value.group.includes('trigger') &&
-		workflowRunning.value &&
-		workflowsStore.executionWaitingForWebhook,
-);
-
-const workflowRunData = computed(() => {
-	if (workflowExecution.value === null) {
-		return null;
-	}
-
-	const executionData = workflowExecution.value.data;
-
-	if (executionData?.resultData) {
-		return executionData.resultData.runData;
-	}
-
-	return null;
-});
-
-const parentNodes = computed(() => {
-	if (activeNode.value) {
-		return (
-			props.workflowObject
-				.getParentNodesByDepth(activeNode.value.name, 1)
-				.map(({ name }) => name) || []
-		);
-	} else {
-		return [];
-	}
-});
-
-const parentNode = computed(() => {
-	for (const parentNodeName of parentNodes.value) {
-		if (workflowsStore?.pinnedWorkflowData?.[parentNodeName]) {
-			return parentNodeName;
-		}
-
-		if (workflowRunData.value?.[parentNodeName]) {
-			return parentNodeName;
-		}
-	}
-	return parentNodes.value[0];
-});
-
-const inputNodeName = computed<string | undefined>(() => {
-	return selectedInput.value || parentNode.value;
-});
-
-const inputNode = computed(() => {
-	if (inputNodeName.value) {
-		return workflowsStore.getNodeByName(inputNodeName.value);
-	}
-	return null;
-});
-
-const inputSize = computed(() => ndvStore.ndvInputDataWithPinnedData.length);
-
-const isTriggerNode = computed(
-	() =>
-		!!activeNodeType.value &&
-		(activeNodeType.value.group.includes('trigger') ||
-			activeNodeType.value.name === START_NODE_TYPE),
-);
-
-const showTriggerPanel = computed(() => {
-	const override = !!activeNodeType.value?.triggerPanel;
-	if (typeof activeNodeType.value?.triggerPanel === 'boolean') {
-		return override;
-	}
-
-	const isWebhookBasedNode = !!activeNodeType.value?.webhooks?.length;
-	const isPollingNode = activeNodeType.value?.polling;
-
-	return (
-		!props.readOnly && isTriggerNode.value && (isWebhookBasedNode || isPollingNode || override)
-	);
-});
-
-const hasOutputConnection = computed(() => {
-	if (!activeNode.value) return false;
-	const outgoingConnections = workflowsStore.outgoingConnectionsByNodeName(activeNode.value.name);
-
-	// Check if there's at-least one output connection
-	return (Object.values(outgoingConnections)?.[0]?.[0] ?? []).length > 0;
-});
-
-const isExecutableTriggerNode = computed(() => {
-	if (!activeNodeType.value) return false;
-
-	return EXECUTABLE_TRIGGER_NODE_TYPES.includes(activeNodeType.value.name);
-});
-
-const isActiveStickyNode = computed(
-	() => !!ndvStore.activeNode && ndvStore.activeNode.type === STICKY_NODE_TYPE,
-);
-
-const workflowExecution = computed(() => workflowsStore.getWorkflowExecution);
-
-const maxOutputRun = computed(() => {
-	if (activeNode.value === null) {
-		return 0;
-	}
-
-	const runData = workflowRunData.value;
-
-	if (!runData?.[activeNode.value.name]) {
-		return 0;
-	}
-
-	if (runData[activeNode.value.name].length) {
-		return runData[activeNode.value.name].length - 1;
-	}
-
-	return 0;
-});
-
-const outputRun = computed(() =>
-	runOutputIndex.value === -1
-		? maxOutputRun.value
-		: Math.min(runOutputIndex.value, maxOutputRun.value),
-);
-
-const maxInputRun = computed(() => {
-	if (inputNode.value === null || activeNode.value === null) {
-		return 0;
-	}
-
-	const workflowNode = props.workflowObject.getNode(activeNode.value.name);
-
-	if (!workflowNode || !activeNodeType.value) {
-		return 0;
-	}
-
-	const outputs = NodeHelpers.getNodeOutputs(
-		props.workflowObject,
-		workflowNode,
-		activeNodeType.value,
-	);
-
-	let node = inputNode.value;
-
-	const runData: IRunData | null = workflowRunData.value;
-
-	if (outputs.some((output) => output !== NodeConnectionType.Main)) {
-		node = activeNode.value;
-	}
-
-	if (!node || !runData || !runData.hasOwnProperty(node.name)) {
-		return 0;
-	}
-
-	if (runData[node.name].length) {
-		return runData[node.name].length - 1;
-	}
-
-	return 0;
-});
-
-const inputRun = computed(() => {
-	if (isLinkingEnabled.value && maxOutputRun.value === maxInputRun.value) {
-		return outputRun.value;
-	}
-	if (runInputIndex.value === -1) {
-		return maxInputRun.value;
-	}
-
-	return Math.min(runInputIndex.value, maxInputRun.value);
-});
-
-const canLinkRuns = computed(
-	() => maxOutputRun.value > 0 && maxOutputRun.value === maxInputRun.value,
-);
-
-const linked = computed(() => isLinkingEnabled.value && canLinkRuns.value);
-
-const featureRequestUrl = computed(() => {
-	if (!activeNodeType.value) {
-		return '';
-	}
-	return `${BASE_NODE_SURVEY_URL}${activeNodeType.value.name}`;
-});
-
-const outputPanelEditMode = computed(() => ndvStore.outputPanelEditMode);
-
-const isWorkflowRunning = computed(() => uiStore.isActionActive.workflowRunning);
-
-const isExecutionWaitingForWebhook = computed(() => workflowsStore.executionWaitingForWebhook);
-
-const blockUi = computed(() => isWorkflowRunning.value || isExecutionWaitingForWebhook.value);
-
-const foreignCredentials = computed(() => {
-	const credentials = activeNode.value?.credentials;
-	const usedCredentials = workflowsStore.usedCredentials;
-
-	const foreignCredentialsArray: string[] = [];
-	if (credentials && settingsStore.isEnterpriseFeatureEnabled[EnterpriseEditionFeature.Sharing]) {
-		Object.values(credentials).forEach((credential) => {
-			if (
-				credential.id &&
-				usedCredentials[credential.id] &&
-				!usedCredentials[credential.id].currentUserHasAccess
-			) {
-				foreignCredentialsArray.push(credential.id);
-			}
-		});
-	}
-
-	return foreignCredentialsArray;
-});
-
-const hasForeignCredential = computed(() => foreignCredentials.value.length > 0);
-
-//methods
-
-const setIsTooltipVisible = ({ isTooltipVisible }: DataPinningDiscoveryEvent) => {
-	pinDataDiscoveryTooltipVisible.value = isTooltipVisible;
-};
-
-const onKeyDown = (e: KeyboardEvent) => {
-	if (e.key === 's' && deviceSupport.isCtrlKeyPressed(e)) {
-		e.stopPropagation();
-		e.preventDefault();
-
-		if (props.readOnly) return;
-
-		emit('saveKeyboardShortcut', e);
-	}
-};
-
-const onInputItemHover = (e: { itemIndex: number; outputIndex: number } | null) => {
-	if (e === null || !inputNodeName.value || !isPairedItemHoveringEnabled.value) {
-		ndvStore.setHoveringItem(null);
-		return;
-	}
-
-	const item = {
-		nodeName: inputNodeName.value,
-		runIndex: inputRun.value,
-		outputIndex: e.outputIndex,
-		itemIndex: e.itemIndex,
-	};
-	ndvStore.setHoveringItem(item);
-};
-
-const onInputTableMounted = (e: { avgRowHeight: number }) => {
-	avgInputRowHeight.value = e.avgRowHeight;
-};
-
-const onWorkflowActivate = () => {
-	ndvStore.activeNodeName = null;
-	setTimeout(() => {
-		void workflowActivate.activateCurrentWorkflow('ndv');
-	}, 1000);
-};
-
-const onOutputItemHover = (e: { itemIndex: number; outputIndex: number }) => {
-	if (e === null || !activeNode.value || !isPairedItemHoveringEnabled.value) {
-		ndvStore.setHoveringItem(null);
-		return;
-	}
-
-	const item: TargetItem = {
-		nodeName: activeNode.value?.name,
-		runIndex: outputRun.value,
-		outputIndex: e.outputIndex,
-		itemIndex: e.itemIndex,
-	};
-	ndvStore.setHoveringItem(item);
-};
-
-const onFeatureRequestClick = () => {
-	window.open(featureRequestUrl.value, '_blank');
-	if (activeNode.value) {
-		telemetry.track('User clicked ndv link', {
-			node_type: activeNode.value.type,
-			workflow_id: workflowsStore.workflowId,
-			push_ref: pushRef.value,
-			pane: NodeConnectionType.Main,
-			type: 'i-wish-this-node-would',
-		});
-	}
-};
-
-const onDragEnd = (e: { windowWidth: number; position: number }) => {
-	isDragging.value = false;
-	telemetry.track('User moved parameters pane', {
-		// example method for tracking
-		window_width: e.windowWidth,
-		start_position: mainPanelPosition.value,
-		end_position: e.position,
-		node_type: activeNodeType.value ? activeNodeType.value.name : '',
-		push_ref: pushRef.value,
-		workflow_id: workflowsStore.workflowId,
-	});
-	mainPanelPosition.value = e.position;
-};
-
-const onDragStart = (e: { position: number }) => {
-	isDragging.value = true;
-	mainPanelPosition.value = e.position;
-};
-
-const onPanelsInit = (e: { position: number }) => {
-	mainPanelPosition.value = e.position;
-};
-
-const onLinkRunToOutput = () => {
-	isLinkingEnabled.value = true;
-	trackLinking('output');
-};
-
-const onUnlinkRun = (pane: string) => {
-	runInputIndex.value = runOutputIndex.value;
-	isLinkingEnabled.value = false;
-	trackLinking(pane);
-};
-
-const onNodeExecute = () => {
-	setTimeout(() => {
-		if (!activeNode.value || !workflowRunning.value) {
-			return;
-		}
-		triggerWaitingWarningEnabled.value = true;
-	}, 1000);
-};
-
-const openSettings = () => {
-	settingsEventBus.emit('openSettings');
-};
-
-const trackLinking = (pane: string) => {
-	telemetry.track('User changed ndv run linking', {
-		node_type: activeNodeType.value ? activeNodeType.value.name : '',
-		push_ref: pushRef.value,
-		linked: linked.value,
-		pane,
-	});
-};
-
-const onLinkRunToInput = () => {
-	runOutputIndex.value = runInputIndex.value;
-	isLinkingEnabled.value = true;
-	trackLinking('input');
-};
-
-const valueChanged = (parameterData: IUpdateInformation) => {
-	emit('valueChanged', parameterData);
-};
-
-const onSwitchSelectedNode = (nodeTypeName: string) => {
-	emit('switchSelectedNode', nodeTypeName);
-};
-
-const onOpenConnectionNodeCreator = (nodeTypeName: string, connectionType: NodeConnectionType) => {
-	emit('openConnectionNodeCreator', nodeTypeName, connectionType);
-};
-
-const close = async () => {
-	if (isDragging.value) {
-		return;
-	}
-
-	if (
-		activeNode.value &&
-		(typeof activeNodeType.value?.outputs === 'string' ||
-			typeof activeNodeType.value?.inputs === 'string' ||
-			redrawRequired.value)
-	) {
-		const nodeName = activeNode.value.name;
-		setTimeout(() => {
-			emit('redrawNode', nodeName);
-		}, 1);
-	}
-
-	if (outputPanelEditMode.value.enabled && activeNode.value) {
-		const shouldPinDataBeforeClosing = await message.confirm(
-			'',
-			i18n.baseText('ndv.pinData.beforeClosing.title'),
-			{
-				confirmButtonText: i18n.baseText('ndv.pinData.beforeClosing.confirm'),
-				cancelButtonText: i18n.baseText('ndv.pinData.beforeClosing.cancel'),
-			},
-		);
-
-		if (shouldPinDataBeforeClosing === MODAL_CONFIRM) {
-			const { value } = outputPanelEditMode.value;
-			try {
-				pinnedData.setData(jsonParse(value), 'on-ndv-close-modal');
-			} catch (error) {
-				console.error(error);
-			}
-		}
-
-		ndvStore.setOutputPanelEditModeEnabled(false);
-	}
-
-	await externalHooks.run('dataDisplay.nodeEditingFinished');
-	telemetry.track('User closed node modal', {
-		node_type: activeNodeType.value ? activeNodeType.value?.name : '',
-		push_ref: pushRef.value,
-		workflow_id: workflowsStore.workflowId,
-	});
-	triggerWaitingWarningEnabled.value = false;
-	ndvStore.activeNodeName = null;
-	ndvStore.resetNDVPushRef();
-};
-
-const trackRunChange = (run: number, pane: string) => {
-	telemetry.track('User changed ndv run dropdown', {
-		push_ref: pushRef.value,
-		run_index: run,
-		node_type: activeNodeType.value ? activeNodeType.value?.name : '',
-		pane,
-	});
-};
-
-const onRunOutputIndexChange = (run: number) => {
-	runOutputIndex.value = run;
-	trackRunChange(run, 'output');
-};
-
-const onRunInputIndexChange = (run: number) => {
-	runInputIndex.value = run;
-	if (linked.value) {
-		runOutputIndex.value = run;
-	}
-	trackRunChange(run, 'input');
-};
-
-const onOutputTableMounted = (e: { avgRowHeight: number }) => {
-	avgOutputRowHeight.value = e.avgRowHeight;
-};
-
-const onInputNodeChange = (value: string, index: number) => {
-	runInputIndex.value = -1;
-	isLinkingEnabled.value = true;
-	selectedInput.value = value;
-
-	telemetry.track('User changed ndv input dropdown', {
-		node_type: activeNode.value ? activeNode.value.type : '',
-		push_ref: pushRef.value,
-		workflow_id: workflowsStore.workflowId,
-		selection_value: index,
-		input_node_type: inputNode.value ? inputNode.value.type : '',
-	});
-};
-
-const onStopExecution = () => {
-	emit('stopExecution');
-};
-
-const activateInputPane = () => {
-	isInputPaneActive.value = true;
-	isOutputPaneActive.value = false;
-};
-
-const activateOutputPane = () => {
-	isInputPaneActive.value = false;
-	isOutputPaneActive.value = true;
-};
-
-const onSearch = (search: string) => {
-	isPairedItemHoveringEnabled.value = !search;
-};
-
-//watchers
-
-watch(
-	activeNode,
-	(node, oldNode) => {
-		if (node && node.name !== oldNode?.name && !isActiveStickyNode.value) {
-			runInputIndex.value = -1;
-			runOutputIndex.value = -1;
-			isLinkingEnabled.value = true;
-			selectedInput.value = undefined;
-			triggerWaitingWarningEnabled.value = false;
-			avgOutputRowHeight.value = 0;
-			avgInputRowHeight.value = 0;
-
-			setTimeout(() => ndvStore.setNDVPushRef(), 0);
-
-			if (!activeNodeType.value) {
-				return;
-			}
-
-			void externalHooks.run('dataDisplay.nodeTypeChanged', {
-				nodeSubtitle: nodeHelpers.getNodeSubtitle(node, activeNodeType.value, props.workflowObject),
-			});
-
-			setTimeout(() => {
-				if (activeNode.value) {
-					const outgoingConnections = workflowsStore.outgoingConnectionsByNodeName(
-						activeNode.value?.name,
-					);
-
-					telemetry.track('User opened node modal', {
-						node_type: activeNodeType.value ? activeNodeType.value?.name : '',
-						workflow_id: workflowsStore.workflowId,
-						push_ref: pushRef.value,
-						is_editable: !hasForeignCredential.value,
-						parameters_pane_position: mainPanelPosition.value,
-						input_first_connector_runs: maxInputRun.value,
-						output_first_connector_runs: maxOutputRun.value,
-						selected_view_inputs: isTriggerNode.value ? 'trigger' : ndvStore.inputPanelDisplayMode,
-						selected_view_outputs: ndvStore.outputPanelDisplayMode,
-						input_connectors: parentNodes.value.length,
-						output_connectors: outgoingConnections?.main?.length,
-						input_displayed_run_index: inputRun.value,
-						output_displayed_run_index: outputRun.value,
-						data_pinning_tooltip_presented: pinDataDiscoveryTooltipVisible.value,
-						input_displayed_row_height_avg: avgInputRowHeight.value,
-						output_displayed_row_height_avg: avgOutputRowHeight.value,
-					});
-				}
-			}, 2000); // wait for RunData to mount and present pindata discovery tooltip
-		}
-		if (window.top && !isActiveStickyNode.value) {
-			window.top.postMessage(JSON.stringify({ command: node ? 'openNDV' : 'closeNDV' }), '*');
-		}
-	},
-	{ immediate: true },
-);
-watch(maxOutputRun, () => {
-	runOutputIndex.value = -1;
-});
-
-watch(maxInputRun, () => {
-	runInputIndex.value = -1;
-});
-
-watch(inputNodeName, (nodeName) => {
-	setTimeout(() => {
-		ndvStore.setInputNodeName(nodeName);
-	}, 0);
-});
-
-watch(inputRun, (inputRun) => {
-	setTimeout(() => {
-		ndvStore.setInputRunIndex(inputRun);
-	}, 0);
-});
-
-onMounted(() => {
-	dataPinningEventBus.on('data-pinning-discovery', setIsTooltipVisible);
-});
-
-onBeforeUnmount(() => {
-	dataPinningEventBus.off('data-pinning-discovery', setIsTooltipVisible);
-});
-</script>
-
-<template>
-	<el-dialog
-		:model-value="(!!activeNode || renaming) && !isActiveStickyNode"
-		:before-close="close"
-		:show-close="false"
-		class="data-display-wrapper ndv-wrapper"
-		overlay-class="data-display-overlay"
-		width="auto"
-		append-to-body
-		data-test-id="ndv"
-		:data-has-output-connection="hasOutputConnection"
-	>
-		<n8n-tooltip
-			placement="bottom-start"
-			:visible="showTriggerWaitingWarning"
-			:disabled="!showTriggerWaitingWarning"
-		>
-			<template #content>
-				<div :class="$style.triggerWarning">
-					{{ $locale.baseText('ndv.backToCanvas.waitingForTriggerWarning') }}
-				</div>
-			</template>
-			<div :class="$style.backToCanvas" data-test-id="back-to-canvas" @click="close">
-				<n8n-icon icon="arrow-left" color="text-xlight" size="medium" />
-				<n8n-text color="text-xlight" size="medium" :bold="true">
-					{{ $locale.baseText('ndv.backToCanvas') }}
-				</n8n-text>
-			</div>
-		</n8n-tooltip>
-
-		<div
-			v-if="activeNode"
-			ref="container"
-			class="data-display"
-			tabindex="0"
-			@keydown.capture="onKeyDown"
-		>
-			<div :class="$style.modalBackground" @click="close"></div>
-			<NDVDraggablePanels
-				:key="activeNode.name"
-				:is-trigger-node="isTriggerNode"
-				:hide-input-and-output="activeNodeType === null"
-				:position="isTriggerNode && !showTriggerPanel ? 0 : undefined"
-				:is-draggable="!isTriggerNode"
-				:has-double-width="activeNodeType?.parameterPane === 'wide'"
-				:node-type="activeNodeType"
-				@switch-selected-node="onSwitchSelectedNode"
-				@open-connection-node-creator="onOpenConnectionNodeCreator"
-				@close="close"
-				@init="onPanelsInit"
-				@dragstart="onDragStart"
-				@dragend="onDragEnd"
-			>
-				<template v-if="showTriggerPanel || !isTriggerNode" #input>
-					<TriggerPanel
-						v-if="showTriggerPanel"
-						:node-name="activeNode.name"
-						:push-ref="pushRef"
-						@execute="onNodeExecute"
-						@activate="onWorkflowActivate"
-					/>
-					<InputPanel
-						v-else-if="!isTriggerNode"
-						:workflow="workflowObject"
-						:can-link-runs="canLinkRuns"
-						:run-index="inputRun"
-						:linked-runs="linked"
-						:current-node-name="inputNodeName"
-						:push-ref="pushRef"
-						:read-only="readOnly || hasForeignCredential"
-						:is-production-execution-preview="isProductionExecutionPreview"
-						:is-pane-active="isInputPaneActive"
-						@activate-pane="activateInputPane"
-						@link-run="onLinkRunToInput"
-						@unlink-run="() => onUnlinkRun('input')"
-						@run-change="onRunInputIndexChange"
-						@open-settings="openSettings"
-						@change-input-node="onInputNodeChange"
-						@execute="onNodeExecute"
-						@table-mounted="onInputTableMounted"
-						@item-hover="onInputItemHover"
-						@search="onSearch"
-					/>
-				</template>
-				<template #output>
-					<OutputPanel
-						data-test-id="output-panel"
-						:workflow="workflowObject"
-						:can-link-runs="canLinkRuns"
-						:run-index="outputRun"
-						:linked-runs="linked"
-						:push-ref="pushRef"
-						:is-read-only="readOnly || hasForeignCredential"
-						:block-u-i="blockUi && isTriggerNode && !isExecutableTriggerNode"
-						:is-production-execution-preview="isProductionExecutionPreview"
-						:is-pane-active="isOutputPaneActive"
-						@activate-pane="activateOutputPane"
-						@link-run="onLinkRunToOutput"
-						@unlink-run="() => onUnlinkRun('output')"
-						@run-change="onRunOutputIndexChange"
-						@open-settings="openSettings"
-						@table-mounted="onOutputTableMounted"
-						@item-hover="onOutputItemHover"
-						@search="onSearch"
-					/>
-				</template>
-				<template #main>
-					<NodeSettings
-						:event-bus="settingsEventBus"
-						:dragging="isDragging"
-						:push-ref="pushRef"
-						:node-type="activeNodeType"
-						:foreign-credentials="foreignCredentials"
-						:read-only="readOnly"
-						:block-u-i="blockUi && showTriggerPanel"
-						:executable="!readOnly"
-						:input-size="inputSize"
-						@value-changed="valueChanged"
-						@execute="onNodeExecute"
-						@stop-execution="onStopExecution"
-						@redraw-required="redrawRequired = true"
-						@activate="onWorkflowActivate"
-						@switch-selected-node="onSwitchSelectedNode"
-						@open-connection-node-creator="onOpenConnectionNodeCreator"
-					/>
-					<a
-						v-if="featureRequestUrl"
-						:class="$style.featureRequest"
-						target="_blank"
-						@click="onFeatureRequestClick"
-					>
-						<font-awesome-icon icon="lightbulb" />
-						{{ $locale.baseText('ndv.featureRequest') }}
-					</a>
-				</template>
-			</NDVDraggablePanels>
-		</div>
-	</el-dialog>
-</template>
-
 <style lang="scss">
 // Hide notice(.ndv-connection-hint-notice) warning when node has output connection
 [data-has-output-connection='true'] .ndv-connection-hint-notice {
