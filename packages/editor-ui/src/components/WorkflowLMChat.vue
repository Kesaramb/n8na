--- conflicted
+++ resolved
@@ -181,13 +181,7 @@
 		MessageTyping,
 		RunDataAi,
 	},
-<<<<<<< HEAD
 	setup() {
-		const externalHooks = useExternalHooks();
-=======
-	mixins: [workflowRun],
-	setup(props, ctx) {
->>>>>>> 246f8cfc
 		const router = useRouter();
 		const externalHooks = useExternalHooks();
 		const workflowHelpers = useWorkflowHelpers(router);
