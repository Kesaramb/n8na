<template>
	<n8n-menu
		:items="menuItems"
		mode="tabs"
		:value="value ? 'owner' : 'all'"
		@input="onSelectOwner"
	/>
</template>

<script lang="ts">
<<<<<<< HEAD
import Vue from 'vue';
import type { IMenuItem } from 'n8n-design-system';
=======
import { defineComponent } from 'vue';
import { IMenuItem } from 'n8n-design-system';
>>>>>>> 9c94050d

export default defineComponent({
	props: {
		value: {
			type: Boolean,
			default: true,
		},
		myResourcesLabel: {
			type: String,
			default: '',
		},
		allResourcesLabel: {
			type: String,
			default: '',
		},
	},
	computed: {
		menuItems(): IMenuItem[] {
			return [
				{
					id: 'all',
					icon: 'globe-americas',
					label: this.allResourcesLabel,
					position: 'top',
				},
				{
					id: 'owner',
					icon: 'user',
					label: this.myResourcesLabel,
					position: 'top',
				},
			];
		},
	},
	methods: {
		onSelectOwner(type: string) {
			this.$emit('input', type === 'owner');
		},
	},
});
</script>

<style lang="scss" scoped>
.menu-container {
	--menu-background: transparent;
	--menu-padding: 0;
}
</style><|MERGE_RESOLUTION|>--- conflicted
+++ resolved
@@ -8,13 +8,8 @@
 </template>
 
 <script lang="ts">
-<<<<<<< HEAD
-import Vue from 'vue';
-import type { IMenuItem } from 'n8n-design-system';
-=======
 import { defineComponent } from 'vue';
 import { IMenuItem } from 'n8n-design-system';
->>>>>>> 9c94050d
 
 export default defineComponent({
 	props: {
