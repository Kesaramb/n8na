<<<<<<< HEAD
<template>
	<Modal
		:name="modalName"
		:event-bus="modalBus"
		:title="$locale.baseText('duplicateWorkflowDialog.duplicateWorkflow')"
		:center="true"
		width="420px"
		@enter="save"
	>
		<template #content>
			<div :class="$style.content">
				<n8n-input
					ref="nameInput"
					v-model="name"
					:placeholder="$locale.baseText('duplicateWorkflowDialog.enterWorkflowName')"
					:maxlength="MAX_WORKFLOW_NAME_LENGTH"
				/>
				<WorkflowTagsDropdown
					v-if="settingsStore.areTagsEnabled"
					ref="dropdown"
					v-model="currentTagIds"
					:create-enabled="true"
					:event-bus="dropdownBus"
					:placeholder="$locale.baseText('duplicateWorkflowDialog.chooseOrCreateATag')"
					@blur="onTagsBlur"
					@esc="onTagsEsc"
				/>
			</div>
		</template>
		<template #footer="{ close }">
			<div :class="$style.footer">
				<n8n-button
					:loading="isSaving"
					:label="$locale.baseText('duplicateWorkflowDialog.save')"
					float="right"
					@click="save"
				/>
				<n8n-button
					type="secondary"
					:disabled="isSaving"
					:label="$locale.baseText('duplicateWorkflowDialog.cancel')"
					float="right"
					@click="close"
				/>
			</div>
		</template>
	</Modal>
</template>

=======
>>>>>>> bc27beb6
<script lang="ts">
import { defineComponent } from 'vue';
import { mapStores } from 'pinia';
import { MAX_WORKFLOW_NAME_LENGTH, PLACEHOLDER_EMPTY_WORKFLOW_ID } from '@/constants';
import { useToast } from '@/composables/useToast';
import WorkflowTagsDropdown from '@/components/WorkflowTagsDropdown.vue';
import Modal from '@/components/Modal.vue';
import { useSettingsStore } from '@/stores/settings.store';
import { useWorkflowsStore } from '@/stores/workflows.store';
import type { IWorkflowDataUpdate } from '@/Interface';
import { useUsersStore } from '@/stores/users.store';
import { createEventBus } from 'n8n-design-system/utils';
import { useCredentialsStore } from '@/stores/credentials.store';
import { useWorkflowHelpers } from '@/composables/useWorkflowHelpers';
import { useRouter } from 'vue-router';

export default defineComponent({
	name: 'DuplicateWorkflow',
	components: { WorkflowTagsDropdown, Modal },
	props: ['modalName', 'isActive', 'data'],
	setup() {
		const router = useRouter();
		const workflowHelpers = useWorkflowHelpers({ router });

		return {
			...useToast(),
			workflowHelpers,
		};
	},
	data() {
		const currentTagIds = this.data.tags;

		return {
			name: '',
			currentTagIds,
			isSaving: false,
			modalBus: createEventBus(),
			dropdownBus: createEventBus(),
			MAX_WORKFLOW_NAME_LENGTH,
			prevTagIds: currentTagIds,
		};
	},
	computed: {
		...mapStores(useCredentialsStore, useUsersStore, useSettingsStore, useWorkflowsStore),
	},
	watch: {
		isActive(active) {
			if (active) {
				this.focusOnSelect();
			}
		},
	},
	async mounted() {
		this.name = await this.workflowsStore.getDuplicateCurrentWorkflowName(this.data.name);
		await this.$nextTick();
		this.focusOnNameInput();
	},
	methods: {
		focusOnSelect() {
			this.dropdownBus.emit('focus');
		},
		focusOnNameInput() {
			const inputRef = this.$refs.nameInput as HTMLElement | undefined;
			if (inputRef?.focus) {
				inputRef.focus();
			}
		},
		onTagsBlur() {
			this.prevTagIds = this.currentTagIds;
		},
		onTagsEsc() {
			// revert last changes
			this.currentTagIds = this.prevTagIds;
		},
		async save(): Promise<void> {
			const name = this.name.trim();
			if (!name) {
				this.showMessage({
					title: this.$locale.baseText('duplicateWorkflowDialog.errors.missingName.title'),
					message: this.$locale.baseText('duplicateWorkflowDialog.errors.missingName.message'),
					type: 'error',
				});

				return;
			}

			const currentWorkflowId = this.data.id;

			this.isSaving = true;

			try {
				let workflowToUpdate: IWorkflowDataUpdate | undefined;
				if (currentWorkflowId !== PLACEHOLDER_EMPTY_WORKFLOW_ID) {
					const {
						createdAt,
						updatedAt,
						usedCredentials,
						id,
						homeProject,
						sharedWithProjects,
						...workflow
					} = await this.workflowsStore.fetchWorkflow(this.data.id);
					workflowToUpdate = workflow;

					this.workflowHelpers.removeForeignCredentialsFromWorkflow(
						workflowToUpdate,
						this.credentialsStore.allCredentials,
					);
				}

				const saved = await this.workflowHelpers.saveAsNewWorkflow({
					name,
					data: workflowToUpdate,
					tags: this.currentTagIds,
					resetWebhookUrls: true,
					openInNewWindow: true,
					resetNodeIds: true,
				});

				if (saved) {
					this.closeDialog();
					this.$telemetry.track('User duplicated workflow', {
						old_workflow_id: currentWorkflowId,
						workflow_id: this.data.id,
						sharing_role: this.workflowHelpers.getWorkflowProjectRole(this.data.id),
					});
				}
			} catch (error) {
				if (error.httpStatusCode === 403) {
					error.message = this.$locale.baseText('duplicateWorkflowDialog.errors.forbidden.message');

					this.showError(
						error,
						this.$locale.baseText('duplicateWorkflowDialog.errors.forbidden.title'),
					);
				} else {
					this.showError(
						error,
						this.$locale.baseText('duplicateWorkflowDialog.errors.generic.title'),
					);
				}
			} finally {
				this.isSaving = false;
			}
		},
		closeDialog(): void {
			this.modalBus.emit('close');
		},
	},
});
</script>

<template>
	<Modal
		:name="modalName"
		:event-bus="modalBus"
		:title="$locale.baseText('duplicateWorkflowDialog.duplicateWorkflow')"
		:center="true"
		width="420px"
		@enter="save"
	>
		<template #content>
			<div :class="$style.content">
				<n8n-input
					ref="nameInput"
					v-model="name"
					:placeholder="$locale.baseText('duplicateWorkflowDialog.enterWorkflowName')"
					:maxlength="MAX_WORKFLOW_NAME_LENGTH"
				/>
				<TagsDropdown
					v-if="settingsStore.areTagsEnabled"
					ref="dropdown"
					v-model="currentTagIds"
					:create-enabled="true"
					:event-bus="dropdownBus"
					:placeholder="$locale.baseText('duplicateWorkflowDialog.chooseOrCreateATag')"
					@blur="onTagsBlur"
					@esc="onTagsEsc"
				/>
			</div>
		</template>
		<template #footer="{ close }">
			<div :class="$style.footer">
				<n8n-button
					:loading="isSaving"
					:label="$locale.baseText('duplicateWorkflowDialog.save')"
					float="right"
					@click="save"
				/>
				<n8n-button
					type="secondary"
					:disabled="isSaving"
					:label="$locale.baseText('duplicateWorkflowDialog.cancel')"
					float="right"
					@click="close"
				/>
			</div>
		</template>
	</Modal>
</template>

<style lang="scss" module>
.content {
	> *:not(:last-child) {
		margin-bottom: var(--spacing-m);
	}
}

.footer {
	> * {
		margin-left: var(--spacing-3xs);
	}
}
</style><|MERGE_RESOLUTION|>--- conflicted
+++ resolved
@@ -1,4 +1,155 @@
-<<<<<<< HEAD
+<script lang="ts">
+import { defineComponent } from 'vue';
+import { mapStores } from 'pinia';
+import { MAX_WORKFLOW_NAME_LENGTH, PLACEHOLDER_EMPTY_WORKFLOW_ID } from '@/constants';
+import { useToast } from '@/composables/useToast';
+import WorkflowTagsDropdown from '@/components/WorkflowTagsDropdown.vue';
+import Modal from '@/components/Modal.vue';
+import { useSettingsStore } from '@/stores/settings.store';
+import { useWorkflowsStore } from '@/stores/workflows.store';
+import type { IWorkflowDataUpdate } from '@/Interface';
+import { useUsersStore } from '@/stores/users.store';
+import { createEventBus } from 'n8n-design-system/utils';
+import { useCredentialsStore } from '@/stores/credentials.store';
+import { useWorkflowHelpers } from '@/composables/useWorkflowHelpers';
+import { useRouter } from 'vue-router';
+
+export default defineComponent({
+	name: 'DuplicateWorkflow',
+	components: { WorkflowTagsDropdown, Modal },
+	props: ['modalName', 'isActive', 'data'],
+	setup() {
+		const router = useRouter();
+		const workflowHelpers = useWorkflowHelpers({ router });
+
+		return {
+			...useToast(),
+			workflowHelpers,
+		};
+	},
+	data() {
+		const currentTagIds = this.data.tags;
+
+		return {
+			name: '',
+			currentTagIds,
+			isSaving: false,
+			modalBus: createEventBus(),
+			dropdownBus: createEventBus(),
+			MAX_WORKFLOW_NAME_LENGTH,
+			prevTagIds: currentTagIds,
+		};
+	},
+	computed: {
+		...mapStores(useCredentialsStore, useUsersStore, useSettingsStore, useWorkflowsStore),
+	},
+	watch: {
+		isActive(active) {
+			if (active) {
+				this.focusOnSelect();
+			}
+		},
+	},
+	async mounted() {
+		this.name = await this.workflowsStore.getDuplicateCurrentWorkflowName(this.data.name);
+		await this.$nextTick();
+		this.focusOnNameInput();
+	},
+	methods: {
+		focusOnSelect() {
+			this.dropdownBus.emit('focus');
+		},
+		focusOnNameInput() {
+			const inputRef = this.$refs.nameInput as HTMLElement | undefined;
+			if (inputRef?.focus) {
+				inputRef.focus();
+			}
+		},
+		onTagsBlur() {
+			this.prevTagIds = this.currentTagIds;
+		},
+		onTagsEsc() {
+			// revert last changes
+			this.currentTagIds = this.prevTagIds;
+		},
+		async save(): Promise<void> {
+			const name = this.name.trim();
+			if (!name) {
+				this.showMessage({
+					title: this.$locale.baseText('duplicateWorkflowDialog.errors.missingName.title'),
+					message: this.$locale.baseText('duplicateWorkflowDialog.errors.missingName.message'),
+					type: 'error',
+				});
+
+				return;
+			}
+
+			const currentWorkflowId = this.data.id;
+
+			this.isSaving = true;
+
+			try {
+				let workflowToUpdate: IWorkflowDataUpdate | undefined;
+				if (currentWorkflowId !== PLACEHOLDER_EMPTY_WORKFLOW_ID) {
+					const {
+						createdAt,
+						updatedAt,
+						usedCredentials,
+						id,
+						homeProject,
+						sharedWithProjects,
+						...workflow
+					} = await this.workflowsStore.fetchWorkflow(this.data.id);
+					workflowToUpdate = workflow;
+
+					this.workflowHelpers.removeForeignCredentialsFromWorkflow(
+						workflowToUpdate,
+						this.credentialsStore.allCredentials,
+					);
+				}
+
+				const saved = await this.workflowHelpers.saveAsNewWorkflow({
+					name,
+					data: workflowToUpdate,
+					tags: this.currentTagIds,
+					resetWebhookUrls: true,
+					openInNewWindow: true,
+					resetNodeIds: true,
+				});
+
+				if (saved) {
+					this.closeDialog();
+					this.$telemetry.track('User duplicated workflow', {
+						old_workflow_id: currentWorkflowId,
+						workflow_id: this.data.id,
+						sharing_role: this.workflowHelpers.getWorkflowProjectRole(this.data.id),
+					});
+				}
+			} catch (error) {
+				if (error.httpStatusCode === 403) {
+					error.message = this.$locale.baseText('duplicateWorkflowDialog.errors.forbidden.message');
+
+					this.showError(
+						error,
+						this.$locale.baseText('duplicateWorkflowDialog.errors.forbidden.title'),
+					);
+				} else {
+					this.showError(
+						error,
+						this.$locale.baseText('duplicateWorkflowDialog.errors.generic.title'),
+					);
+				}
+			} finally {
+				this.isSaving = false;
+			}
+		},
+		closeDialog(): void {
+			this.modalBus.emit('close');
+		},
+	},
+});
+</script>
+
 <template>
 	<Modal
 		:name="modalName"
@@ -48,209 +199,6 @@
 	</Modal>
 </template>
 
-=======
->>>>>>> bc27beb6
-<script lang="ts">
-import { defineComponent } from 'vue';
-import { mapStores } from 'pinia';
-import { MAX_WORKFLOW_NAME_LENGTH, PLACEHOLDER_EMPTY_WORKFLOW_ID } from '@/constants';
-import { useToast } from '@/composables/useToast';
-import WorkflowTagsDropdown from '@/components/WorkflowTagsDropdown.vue';
-import Modal from '@/components/Modal.vue';
-import { useSettingsStore } from '@/stores/settings.store';
-import { useWorkflowsStore } from '@/stores/workflows.store';
-import type { IWorkflowDataUpdate } from '@/Interface';
-import { useUsersStore } from '@/stores/users.store';
-import { createEventBus } from 'n8n-design-system/utils';
-import { useCredentialsStore } from '@/stores/credentials.store';
-import { useWorkflowHelpers } from '@/composables/useWorkflowHelpers';
-import { useRouter } from 'vue-router';
-
-export default defineComponent({
-	name: 'DuplicateWorkflow',
-	components: { WorkflowTagsDropdown, Modal },
-	props: ['modalName', 'isActive', 'data'],
-	setup() {
-		const router = useRouter();
-		const workflowHelpers = useWorkflowHelpers({ router });
-
-		return {
-			...useToast(),
-			workflowHelpers,
-		};
-	},
-	data() {
-		const currentTagIds = this.data.tags;
-
-		return {
-			name: '',
-			currentTagIds,
-			isSaving: false,
-			modalBus: createEventBus(),
-			dropdownBus: createEventBus(),
-			MAX_WORKFLOW_NAME_LENGTH,
-			prevTagIds: currentTagIds,
-		};
-	},
-	computed: {
-		...mapStores(useCredentialsStore, useUsersStore, useSettingsStore, useWorkflowsStore),
-	},
-	watch: {
-		isActive(active) {
-			if (active) {
-				this.focusOnSelect();
-			}
-		},
-	},
-	async mounted() {
-		this.name = await this.workflowsStore.getDuplicateCurrentWorkflowName(this.data.name);
-		await this.$nextTick();
-		this.focusOnNameInput();
-	},
-	methods: {
-		focusOnSelect() {
-			this.dropdownBus.emit('focus');
-		},
-		focusOnNameInput() {
-			const inputRef = this.$refs.nameInput as HTMLElement | undefined;
-			if (inputRef?.focus) {
-				inputRef.focus();
-			}
-		},
-		onTagsBlur() {
-			this.prevTagIds = this.currentTagIds;
-		},
-		onTagsEsc() {
-			// revert last changes
-			this.currentTagIds = this.prevTagIds;
-		},
-		async save(): Promise<void> {
-			const name = this.name.trim();
-			if (!name) {
-				this.showMessage({
-					title: this.$locale.baseText('duplicateWorkflowDialog.errors.missingName.title'),
-					message: this.$locale.baseText('duplicateWorkflowDialog.errors.missingName.message'),
-					type: 'error',
-				});
-
-				return;
-			}
-
-			const currentWorkflowId = this.data.id;
-
-			this.isSaving = true;
-
-			try {
-				let workflowToUpdate: IWorkflowDataUpdate | undefined;
-				if (currentWorkflowId !== PLACEHOLDER_EMPTY_WORKFLOW_ID) {
-					const {
-						createdAt,
-						updatedAt,
-						usedCredentials,
-						id,
-						homeProject,
-						sharedWithProjects,
-						...workflow
-					} = await this.workflowsStore.fetchWorkflow(this.data.id);
-					workflowToUpdate = workflow;
-
-					this.workflowHelpers.removeForeignCredentialsFromWorkflow(
-						workflowToUpdate,
-						this.credentialsStore.allCredentials,
-					);
-				}
-
-				const saved = await this.workflowHelpers.saveAsNewWorkflow({
-					name,
-					data: workflowToUpdate,
-					tags: this.currentTagIds,
-					resetWebhookUrls: true,
-					openInNewWindow: true,
-					resetNodeIds: true,
-				});
-
-				if (saved) {
-					this.closeDialog();
-					this.$telemetry.track('User duplicated workflow', {
-						old_workflow_id: currentWorkflowId,
-						workflow_id: this.data.id,
-						sharing_role: this.workflowHelpers.getWorkflowProjectRole(this.data.id),
-					});
-				}
-			} catch (error) {
-				if (error.httpStatusCode === 403) {
-					error.message = this.$locale.baseText('duplicateWorkflowDialog.errors.forbidden.message');
-
-					this.showError(
-						error,
-						this.$locale.baseText('duplicateWorkflowDialog.errors.forbidden.title'),
-					);
-				} else {
-					this.showError(
-						error,
-						this.$locale.baseText('duplicateWorkflowDialog.errors.generic.title'),
-					);
-				}
-			} finally {
-				this.isSaving = false;
-			}
-		},
-		closeDialog(): void {
-			this.modalBus.emit('close');
-		},
-	},
-});
-</script>
-
-<template>
-	<Modal
-		:name="modalName"
-		:event-bus="modalBus"
-		:title="$locale.baseText('duplicateWorkflowDialog.duplicateWorkflow')"
-		:center="true"
-		width="420px"
-		@enter="save"
-	>
-		<template #content>
-			<div :class="$style.content">
-				<n8n-input
-					ref="nameInput"
-					v-model="name"
-					:placeholder="$locale.baseText('duplicateWorkflowDialog.enterWorkflowName')"
-					:maxlength="MAX_WORKFLOW_NAME_LENGTH"
-				/>
-				<TagsDropdown
-					v-if="settingsStore.areTagsEnabled"
-					ref="dropdown"
-					v-model="currentTagIds"
-					:create-enabled="true"
-					:event-bus="dropdownBus"
-					:placeholder="$locale.baseText('duplicateWorkflowDialog.chooseOrCreateATag')"
-					@blur="onTagsBlur"
-					@esc="onTagsEsc"
-				/>
-			</div>
-		</template>
-		<template #footer="{ close }">
-			<div :class="$style.footer">
-				<n8n-button
-					:loading="isSaving"
-					:label="$locale.baseText('duplicateWorkflowDialog.save')"
-					float="right"
-					@click="save"
-				/>
-				<n8n-button
-					type="secondary"
-					:disabled="isSaving"
-					:label="$locale.baseText('duplicateWorkflowDialog.cancel')"
-					float="right"
-					@click="close"
-				/>
-			</div>
-		</template>
-	</Modal>
-</template>
-
 <style lang="scss" module>
 .content {
 	> *:not(:last-child) {
