--- conflicted
+++ resolved
@@ -199,11 +199,7 @@
 	COMMUNITY_NODES_INSTALLATION_DOCS_URL,
 	CUSTOM_NODES_DOCS_URL,
 	MAIN_NODE_PANEL_WIDTH,
-<<<<<<< HEAD
-=======
-	IMPORT_CURL_MODAL_KEY,
 	SHOULD_CLEAR_NODE_OUTPUTS,
->>>>>>> 9eab357b
 } from '@/constants';
 
 import NodeTitle from '@/components/NodeTitle.vue';
@@ -227,11 +223,8 @@
 import type { EventBus } from 'n8n-design-system';
 import { useExternalHooks } from '@/composables/useExternalHooks';
 import { useNodeHelpers } from '@/composables/useNodeHelpers';
-<<<<<<< HEAD
 import { importCurlEventBus } from '@/event-bus';
-=======
 import { useToast } from '@/composables/useToast';
->>>>>>> 9eab357b
 
 export default defineComponent({
 	name: 'NodeSettings',
