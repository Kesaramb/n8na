<template>
	<div
		:class="{
			'node-settings': true,
			dragging: dragging,
		}"
		@keydown.stop
	>
		<div :class="$style.header">
			<div class="header-side-menu">
				<NodeTitle
					v-if="node"
					class="node-name"
					:modelValue="node.name"
					:nodeType="nodeType"
					:readOnly="isReadOnly"
					@update:modelValue="nameChanged"
				></NodeTitle>
				<div v-if="isExecutable">
					<NodeExecuteButton
						v-if="!blockUI && node && nodeValid"
						data-test-id="node-execute-button"
						:nodeName="node.name"
						:disabled="outputPanelEditMode.enabled && !isTriggerNode"
						size="small"
						telemetrySource="parameters"
						@execute="onNodeExecute"
						@stopExecution="onStopExecution"
					/>
				</div>
			</div>
			<NodeSettingsTabs
				v-if="node && nodeValid"
				v-model="openPanel"
				:nodeType="nodeType"
				:sessionId="sessionId"
			/>
		</div>
		<div class="node-is-not-valid" v-if="node && !nodeValid">
			<p :class="$style.warningIcon">
				<font-awesome-icon icon="exclamation-triangle" />
			</p>
			<div class="missingNodeTitleContainer mt-s mb-xs">
				<n8n-text size="large" color="text-dark" bold>
					{{ $locale.baseText('nodeSettings.communityNodeUnknown.title') }}
				</n8n-text>
			</div>
			<div v-if="isCommunityNode" :class="$style.descriptionContainer">
				<div class="mb-l">
					<i18n-t
						keypath="nodeSettings.communityNodeUnknown.description"
						tag="span"
						@click="onMissingNodeTextClick"
					>
						<template #action>
							<a
								:href="`https://www.npmjs.com/package/${node.type.split('.')[0]}`"
								target="_blank"
								>{{ node.type.split('.')[0] }}</a
							>
						</template>
					</i18n-t>
				</div>
				<n8n-link
					:to="COMMUNITY_NODES_INSTALLATION_DOCS_URL"
					@click="onMissingNodeLearnMoreLinkClick"
				>
					{{ $locale.baseText('nodeSettings.communityNodeUnknown.installLink.text') }}
				</n8n-link>
			</div>
			<i18n-t v-else keypath="nodeSettings.nodeTypeUnknown.description" tag="span">
				<template #action>
					<a
						:href="CUSTOM_NODES_DOCS_URL"
						target="_blank"
						v-text="$locale.baseText('nodeSettings.nodeTypeUnknown.description.customNode')"
					/>
				</template>
			</i18n-t>
		</div>
		<div class="node-parameters-wrapper" data-test-id="node-parameters" v-if="node && nodeValid">
			<n8n-notice
				v-if="hasForeignCredential"
				:content="
					$locale.baseText('nodeSettings.hasForeignCredential', {
						interpolate: { owner: credentialOwnerName },
					})
				"
			/>
			<div v-show="openPanel === 'params'">
				<node-webhooks :node="node" :nodeType="nodeType" />

				<parameter-input-list
					v-if="nodeValuesInitialized"
					:parameters="parametersNoneSetting"
					:hideDelete="true"
					:nodeValues="nodeValues"
					:isReadOnly="isReadOnly"
					:hiddenIssuesInputs="hiddenIssuesInputs"
					path="parameters"
					@valueChanged="valueChanged"
					@activate="onWorkflowActivate"
					@parameterBlur="onParameterBlur"
				>
					<node-credentials
						:node="node"
						:readonly="isReadOnly"
						:showAll="true"
						@credentialSelected="credentialSelected"
						@valueChanged="valueChanged"
						@blur="onParameterBlur"
						:hide-issues="hiddenIssuesInputs.includes('credentials')"
					/>
				</parameter-input-list>
				<div v-if="parametersNoneSetting.length === 0" class="no-parameters">
					<n8n-text>
						{{ $locale.baseText('nodeSettings.thisNodeDoesNotHaveAnyParameters') }}
					</n8n-text>
				</div>

				<div
					v-if="nodeHelpers.isCustomApiCallSelected(nodeValues)"
					class="parameter-item parameter-notice"
					data-test-id="node-parameters-http-notice"
				>
					<n8n-notice
						:content="
							$locale.baseText('nodeSettings.useTheHttpRequestNode', {
								interpolate: { nodeTypeDisplayName: nodeType.displayName },
							})
						"
					/>
				</div>
			</div>
			<div v-show="openPanel === 'settings'">
				<parameter-input-list
					:parameters="parametersSetting"
					:nodeValues="nodeValues"
					:isReadOnly="isReadOnly"
					:hiddenIssuesInputs="hiddenIssuesInputs"
					path="parameters"
					@valueChanged="valueChanged"
					@parameterBlur="onParameterBlur"
				/>
				<parameter-input-list
					:parameters="nodeSettings"
					:hideDelete="true"
					:nodeValues="nodeValues"
					:isReadOnly="isReadOnly"
					:hiddenIssuesInputs="hiddenIssuesInputs"
					path=""
					@valueChanged="valueChanged"
					@parameterBlur="onParameterBlur"
				/>
				<div class="node-version" data-test-id="node-version">
					{{
						$locale.baseText('nodeSettings.nodeVersion', {
							interpolate: {
								node: nodeType?.displayName as string,
								version: node.typeVersion.toString(),
							},
						})
					}}
					<span>({{ nodeVersionTag }})</span>
				</div>
			</div>
		</div>
		<n8n-block-ui :show="blockUI" />
	</div>
</template>

<script lang="ts">
import type { PropType } from 'vue';
import { defineComponent } from 'vue';
import { mapStores } from 'pinia';
import type {
	INodeTypeDescription,
	INodeParameters,
	INodeProperties,
	NodeParameterValue,
} from 'n8n-workflow';
import { NodeHelpers, NodeConnectionType, deepCopy } from 'n8n-workflow';
import type {
	INodeUi,
	INodeUpdatePropertiesInformation,
	IUpdateInformation,
	IUsedCredential,
} from '@/Interface';

import {
	COMMUNITY_NODES_INSTALLATION_DOCS_URL,
	CUSTOM_NODES_DOCS_URL,
	MAIN_NODE_PANEL_WIDTH,
	IMPORT_CURL_MODAL_KEY,
} from '@/constants';

import NodeTitle from '@/components/NodeTitle.vue';
import ParameterInputList from '@/components/ParameterInputList.vue';
import NodeCredentials from '@/components/NodeCredentials.vue';
import NodeSettingsTabs from '@/components/NodeSettingsTabs.vue';
import NodeWebhooks from '@/components/NodeWebhooks.vue';
import { get, set, unset } from 'lodash-es';

<<<<<<< HEAD
import { externalHooks } from '@/mixins/externalHooks';
=======
import { nodeHelpers } from '@/mixins/nodeHelpers';
>>>>>>> a3ca7c7a

import NodeExecuteButton from './NodeExecuteButton.vue';
import { isCommunityPackageName } from '@/utils/nodeTypesUtils';
import { useUIStore } from '@/stores/ui.store';
import { useWorkflowsStore } from '@/stores/workflows.store';
import { useNDVStore } from '@/stores/ndv.store';
import { useNodeTypesStore } from '@/stores/nodeTypes.store';
import { useHistoryStore } from '@/stores/history.store';
import { RenameNodeCommand } from '@/models/history';
import useWorkflowsEEStore from '@/stores/workflows.ee.store';
import { useCredentialsStore } from '@/stores/credentials.store';
import type { EventBus } from 'n8n-design-system';
<<<<<<< HEAD
import { useNodeHelpers } from '@/composables/useNodeHelpers';

export default defineComponent({
	name: 'NodeSettings',
	mixins: [externalHooks],
=======
import { useExternalHooks } from '@/composables/useExternalHooks';

export default defineComponent({
	name: 'NodeSettings',
	mixins: [nodeHelpers],
>>>>>>> a3ca7c7a
	components: {
		NodeTitle,
		NodeCredentials,
		ParameterInputList,
		NodeSettingsTabs,
		NodeWebhooks,
		NodeExecuteButton,
	},
	setup() {
<<<<<<< HEAD
		const nodeHelpers = useNodeHelpers();

		return {
			nodeHelpers,
=======
		const externalHooks = useExternalHooks();
		return {
			externalHooks,
>>>>>>> a3ca7c7a
		};
	},
	computed: {
		...mapStores(
			useHistoryStore,
			useNodeTypesStore,
			useNDVStore,
			useUIStore,
			useCredentialsStore,
			useWorkflowsStore,
			useWorkflowsEEStore,
		),
		isCurlImportModalOpen(): boolean {
			return this.uiStore.isModalOpen(IMPORT_CURL_MODAL_KEY);
		},
		isReadOnly(): boolean {
			return this.readOnly || this.hasForeignCredential;
		},
		isExecutable(): boolean {
			if (this.nodeType && this.node) {
				const workflow = this.workflowsStore.getCurrentWorkflow();
				const workflowNode = workflow.getNode(this.node.name);
				const inputs = NodeHelpers.getNodeInputs(workflow, workflowNode!, this.nodeType);
				const inputNames = NodeHelpers.getConnectionTypes(inputs);

				if (!inputNames.includes(NodeConnectionType.Main) && !this.isTriggerNode) {
					return false;
				}
			}

			return this.executable || this.hasForeignCredential;
		},
		nodeTypeName(): string {
			if (this.nodeType) {
				const shortNodeType = this.$locale.shortNodeType(this.nodeType.name);

				return this.$locale.headerText({
					key: `headers.${shortNodeType}.displayName`,
					fallback: this.nodeType.name,
				});
			}

			return '';
		},
		nodeTypeVersions(): number[] {
			if (!this.node) return [];
			return this.nodeTypesStore.getNodeVersions(this.node.type);
		},
		latestVersion(): number {
			return Math.max(...this.nodeTypeVersions);
		},
		isLatestNodeVersion(): boolean {
			return this.latestVersion === this.node?.typeVersion;
		},
		nodeVersionTag(): string {
			if (!this.nodeType || this.nodeType.hidden) {
				return this.$locale.baseText('nodeSettings.deprecated');
			}

			if (this.isLatestNodeVersion) {
				return this.$locale.baseText('nodeSettings.latest');
			}

			return this.$locale.baseText('nodeSettings.latestVersion', {
				interpolate: { version: this.latestVersion.toString() },
			});
		},
		nodeTypeDescription(): string {
			if (this.nodeType?.description) {
				const shortNodeType = this.$locale.shortNodeType(this.nodeType.name);

				return this.$locale.headerText({
					key: `headers.${shortNodeType}.description`,
					fallback: this.nodeType.description,
				});
			} else {
				return this.$locale.baseText('nodeSettings.noDescriptionFound');
			}
		},
		headerStyle(): object {
			if (!this.node) {
				return {};
			}

			return {
				'background-color': this.node.color,
			};
		},
		node(): INodeUi | null {
			return this.ndvStore.activeNode;
		},
		parametersSetting(): INodeProperties[] {
			return this.parameters.filter((item) => {
				return item.isNodeSetting;
			});
		},
		parametersNoneSetting(): INodeProperties[] {
			return this.parameters.filter((item) => {
				return !item.isNodeSetting;
			});
		},
		parameters(): INodeProperties[] {
			if (this.nodeType === null) {
				return [];
			}

			return this.nodeType.properties;
		},
		outputPanelEditMode(): { enabled: boolean; value: string } {
			return this.ndvStore.outputPanelEditMode;
		},
		isCommunityNode(): boolean {
			return isCommunityPackageName(this.node?.type);
		},
		isTriggerNode(): boolean {
			return this.nodeTypesStore.isTriggerNode(this.node?.type);
		},
		workflowOwnerName(): string {
			return this.workflowsEEStore.getWorkflowOwnerName(`${this.workflowsStore.workflowId}`);
		},
		hasForeignCredential(): boolean {
			return this.foreignCredentials.length > 0;
		},
		usedCredentials(): IUsedCredential[] {
			return Object.values(this.workflowsStore.usedCredentials).filter((credential) => {
				return Object.values(this.node?.credentials || []).find((nodeCredential) => {
					return nodeCredential.id === credential.id;
				});
			});
		},
		credentialOwnerName(): string {
			const credential = this.usedCredentials
				? Object.values(this.usedCredentials).find((credential) => {
						return credential.id === this.foreignCredentials[0];
				  })
				: undefined;

			return this.credentialsStore.getCredentialOwnerName(credential);
		},
	},
	props: {
		eventBus: {
			type: Object as PropType<EventBus>,
		},
		dragging: {
			type: Boolean,
		},
		sessionId: {
			type: String,
		},
		nodeType: {
			type: Object as PropType<INodeTypeDescription>,
		},
		readOnly: {
			type: Boolean,
			default: false,
		},
		foreignCredentials: {
			type: Array as PropType<string[]>,
			default: () => [],
		},
		blockUI: {
			type: Boolean,
			default: false,
		},
		executable: {
			type: Boolean,
			default: true,
		},
	},
	data() {
		return {
			nodeValid: true,
			nodeColor: null,
			openPanel: 'params',
			nodeValues: {
				color: '#ff0000',
				alwaysOutputData: false,
				executeOnce: false,
				notesInFlow: false,
				onError: 'stopWorkflow',
				retryOnFail: false,
				maxTries: 3,
				waitBetweenTries: 1000,
				notes: '',
				parameters: {},
			} as INodeParameters,
			nodeValuesInitialized: false, // Used to prevent nodeValues from being overwritten by defaults on reopening ndv

			nodeSettings: [] as INodeProperties[],
			COMMUNITY_NODES_INSTALLATION_DOCS_URL,
			CUSTOM_NODES_DOCS_URL,
			MAIN_NODE_PANEL_WIDTH,
			hiddenIssuesInputs: [] as string[],
		};
	},
	watch: {
		node(newNode, oldNode) {
			this.setNodeValues();
		},
		isCurlImportModalOpen(newValue, oldValue) {
			if (newValue === false) {
				let parameters = this.uiStore.getHttpNodeParameters || '';

				if (!parameters) return;

				try {
					parameters = JSON.parse(parameters) as {
						[key: string]: unknown;
					};

					//@ts-ignore
					this.valueChanged({
						node: this.node.name,
						name: 'parameters',
						value: parameters,
					});

					this.uiStore.setHttpNodeParameters({ name: IMPORT_CURL_MODAL_KEY, parameters: '' });
				} catch {}
			}
		},
	},
	methods: {
		populateHiddenIssuesSet() {
			if (!this.node || !this.workflowsStore.isNodePristine(this.node.name)) return;

			this.hiddenIssuesInputs.push('credentials');
			this.parametersNoneSetting.forEach((parameter) => {
				this.hiddenIssuesInputs.push(parameter.name);
			});

			this.workflowsStore.setNodePristine(this.node.name, false);
		},
		populateSettings() {
			if (this.isExecutable && !this.isTriggerNode) {
				this.nodeSettings.push(
					...([
						{
							displayName: this.$locale.baseText('nodeSettings.alwaysOutputData.displayName'),
							name: 'alwaysOutputData',
							type: 'boolean',
							default: false,
							noDataExpression: true,
							description: this.$locale.baseText('nodeSettings.alwaysOutputData.description'),
						},
						{
							displayName: this.$locale.baseText('nodeSettings.executeOnce.displayName'),
							name: 'executeOnce',
							type: 'boolean',
							default: false,
							noDataExpression: true,
							description: this.$locale.baseText('nodeSettings.executeOnce.description'),
						},
						{
							displayName: this.$locale.baseText('nodeSettings.retryOnFail.displayName'),
							name: 'retryOnFail',
							type: 'boolean',
							default: false,
							noDataExpression: true,
							description: this.$locale.baseText('nodeSettings.retryOnFail.description'),
						},
						{
							displayName: this.$locale.baseText('nodeSettings.maxTries.displayName'),
							name: 'maxTries',
							type: 'number',
							typeOptions: {
								minValue: 2,
								maxValue: 5,
							},
							default: 3,
							displayOptions: {
								show: {
									retryOnFail: [true],
								},
							},
							noDataExpression: true,
							description: this.$locale.baseText('nodeSettings.maxTries.description'),
						},
						{
							displayName: this.$locale.baseText('nodeSettings.waitBetweenTries.displayName'),
							name: 'waitBetweenTries',
							type: 'number',
							typeOptions: {
								minValue: 0,
								maxValue: 5000,
							},
							default: 1000,
							displayOptions: {
								show: {
									retryOnFail: [true],
								},
							},
							noDataExpression: true,
							description: this.$locale.baseText('nodeSettings.waitBetweenTries.description'),
						},
						{
							displayName: this.$locale.baseText('nodeSettings.onError.displayName'),
							name: 'onError',
							type: 'options',
							options: [
								{
									name: this.$locale.baseText(
										'nodeSettings.onError.options.stopWorkflow.displayName',
									),
									value: 'stopWorkflow',
									description: this.$locale.baseText(
										'nodeSettings.onError.options.stopWorkflow.description',
									),
								},
								{
									name: this.$locale.baseText(
										'nodeSettings.onError.options.continueRegularOutput.displayName',
									),
									value: 'continueRegularOutput',
									description: this.$locale.baseText(
										'nodeSettings.onError.options.continueRegularOutput.description',
									),
								},
								{
									name: this.$locale.baseText(
										'nodeSettings.onError.options.continueErrorOutput.displayName',
									),
									value: 'continueErrorOutput',
									description: this.$locale.baseText(
										'nodeSettings.onError.options.continueErrorOutput.description',
									),
								},
							],
							default: 'stopWorkflow',
							noDataExpression: true,
							description: this.$locale.baseText('nodeSettings.onError.description'),
						},
					] as INodeProperties[]),
				);
			}
			this.nodeSettings.push(
				...([
					{
						displayName: this.$locale.baseText('nodeSettings.notes.displayName'),
						name: 'notes',
						type: 'string',
						typeOptions: {
							rows: 5,
						},
						default: '',
						noDataExpression: true,
						description: this.$locale.baseText('nodeSettings.notes.description'),
					},
					{
						displayName: this.$locale.baseText('nodeSettings.notesInFlow.displayName'),
						name: 'notesInFlow',
						type: 'boolean',
						default: false,
						noDataExpression: true,
						description: this.$locale.baseText('nodeSettings.notesInFlow.description'),
					},
				] as INodeProperties[]),
			);
		},
		onParameterBlur(parameterName: string) {
			this.hiddenIssuesInputs = this.hiddenIssuesInputs.filter((name) => name !== parameterName);
		},
		onWorkflowActivate() {
			this.hiddenIssuesInputs = [];
			this.$emit('activate');
		},
		onNodeExecute() {
			this.hiddenIssuesInputs = [];
			this.$emit('execute');
		},
		setValue(name: string, value: NodeParameterValue) {
			const nameParts = name.split('.');
			let lastNamePart: string | undefined = nameParts.pop();

			let isArray = false;
			if (lastNamePart !== undefined && lastNamePart.includes('[')) {
				// It includes an index so we have to extract it
				const lastNameParts = lastNamePart.match(/(.*)\[(\d+)\]$/);
				if (lastNameParts) {
					nameParts.push(lastNameParts[1]);
					lastNamePart = lastNameParts[2];
					isArray = true;
				}
			}

			// Set the value so that everything updates correctly in the UI
			if (nameParts.length === 0) {
				// Data is on top level
				if (value === null) {
					// Property should be deleted
					const { [lastNamePart]: removedNodeValue, ...remainingNodeValues } = this.nodeValues;
					this.nodeValues = remainingNodeValues;
				} else {
					// Value should be set
					this.nodeValues = {
						...this.nodeValues,
						[lastNamePart as string]: value,
					};
				}
			} else {
				// Data is on lower level
				if (value === null) {
					// Property should be deleted
					let tempValue = get(this.nodeValues, nameParts.join('.')) as
						| INodeParameters
						| INodeParameters[];

					const { [lastNamePart]: removedNodeValue, ...remainingNodeValues } = tempValue;
					tempValue = remainingNodeValues;

					if (isArray && (tempValue as INodeParameters[]).length === 0) {
						// If a value from an array got delete and no values are left
						// delete also the parent
						lastNamePart = nameParts.pop();
						tempValue = get(this.nodeValues, nameParts.join('.')) as INodeParameters;
						const { [lastNamePart]: removedArrayNodeValue, ...remainingArrayNodeValues } =
							tempValue;
						tempValue = remainingArrayNodeValues;
					}
				} else {
					// Value should be set
					if (typeof value === 'object') {
						set(
							get(this.nodeValues, nameParts.join('.')) as Record<string, unknown>,
							lastNamePart as string,
							deepCopy(value),
						);
					} else {
						set(
							get(this.nodeValues, nameParts.join('.')) as Record<string, unknown>,
							lastNamePart as string,
							value,
						);
					}
				}
			}

			this.nodeValues = { ...this.nodeValues };
		},
		credentialSelected(updateInformation: INodeUpdatePropertiesInformation) {
			// Update the values on the node
			this.workflowsStore.updateNodeProperties(updateInformation);

			const node = this.workflowsStore.getNodeByName(updateInformation.name);

			if (node) {
				// Update the issues
				this.nodeHelpers.updateNodeCredentialIssues(node);
			}

			void this.externalHooks.run('nodeSettings.credentialSelected', { updateInformation });
		},
		nameChanged(name: string) {
			if (this.node) {
				this.historyStore.pushCommandToUndo(new RenameNodeCommand(this.node.name, name));
			}
			// @ts-ignore
			this.valueChanged({
				value: name,
				name: 'name',
			});
		},
		valueChanged(parameterData: IUpdateInformation) {
			let newValue: NodeParameterValue;

			if (parameterData.hasOwnProperty('value')) {
				// New value is given
				newValue = parameterData.value as string | number;
			} else {
				// Get new value from nodeData where it is set already
				newValue = get(this.nodeValues, parameterData.name) as NodeParameterValue;
			}
			// Save the node name before we commit the change because
			// we need the old name to rename the node properly
			const nodeNameBefore = parameterData.node || this.node?.name;
			const node = this.workflowsStore.getNodeByName(nodeNameBefore);

			if (node === null) {
				return;
			}

			if (parameterData.name === 'onError') {
				// If that parameter changes, we need to redraw the connections, as the error output may need to be added or removed
				this.$emit('redrawRequired');
			}

			if (parameterData.name === 'name') {
				// Name of node changed so we have to set also the new node name as active

				// Update happens in NodeView so emit event
				const sendData = {
					value: newValue,
					oldValue: nodeNameBefore,
					name: parameterData.name,
				};
				this.$emit('valueChanged', sendData);
			} else if (parameterData.name === 'parameters') {
				const nodeType = this.nodeTypesStore.getNodeType(node.type, node.typeVersion);
				if (!nodeType) {
					return;
				}

				// Get only the parameters which are different to the defaults
				let nodeParameters = NodeHelpers.getNodeParameters(
					nodeType.properties,
					node.parameters,
					false,
					false,
					node,
				);

				const oldNodeParameters = Object.assign({}, nodeParameters);

				// Copy the data because it is the data of vuex so make sure that
				// we do not edit it directly
				nodeParameters = deepCopy(nodeParameters);

				for (const parameterName of Object.keys(parameterData.value)) {
					//@ts-ignore
					newValue = parameterData.value[parameterName];

					// Remove the 'parameters.' from the beginning to just have the
					// actual parameter name
					const parameterPath = parameterName.split('.').slice(1).join('.');

					// Check if the path is supposed to change an array and if so get
					// the needed data like path and index
					const parameterPathArray = parameterPath.match(/(.*)\[(\d+)\]$/);

					// Apply the new value
					//@ts-ignore
					if (parameterData[parameterName] === undefined && parameterPathArray !== null) {
						// Delete array item
						const path = parameterPathArray[1];
						const index = parameterPathArray[2];
						const data = get(nodeParameters, path);

						if (Array.isArray(data)) {
							data.splice(parseInt(index, 10), 1);
							set(nodeParameters as object, path, data);
						}
					} else {
						if (newValue === undefined) {
							unset(nodeParameters as object, parameterPath);
						} else {
							set(nodeParameters as object, parameterPath, newValue);
						}
					}

					void this.externalHooks.run('nodeSettings.valueChanged', {
						parameterPath,
						newValue,
						parameters: this.parameters,
						oldNodeParameters,
					});
				}

				// Get the parameters with the now new defaults according to the
				// from the user actually defined parameters
				nodeParameters = NodeHelpers.getNodeParameters(
					nodeType.properties,
					nodeParameters as INodeParameters,
					true,
					false,
					node,
				);

				for (const key of Object.keys(nodeParameters as object)) {
					if (nodeParameters && nodeParameters[key] !== null && nodeParameters[key] !== undefined) {
						this.setValue(`parameters.${key}`, nodeParameters[key] as string);
					}
				}

				if (nodeParameters) {
					const updateInformation: IUpdateInformation = {
						name: node.name,
						value: nodeParameters,
					};

					this.workflowsStore.setNodeParameters(updateInformation);

					this.nodeHelpers.updateNodeParameterIssuesByName(node.name);
					this.nodeHelpers.updateNodeCredentialIssuesByName(node.name);
				}
			} else if (parameterData.name.startsWith('parameters.')) {
				// A node parameter changed

				const nodeType = this.nodeTypesStore.getNodeType(node.type, node.typeVersion);
				if (!nodeType) {
					return;
				}

				// Get only the parameters which are different to the defaults
				let nodeParameters = NodeHelpers.getNodeParameters(
					nodeType.properties,
					node.parameters,
					false,
					false,
					node,
				);
				const oldNodeParameters = Object.assign({}, nodeParameters);

				// Copy the data because it is the data of vuex so make sure that
				// we do not edit it directly
				nodeParameters = deepCopy(nodeParameters);

				// Remove the 'parameters.' from the beginning to just have the
				// actual parameter name
				const parameterPath = parameterData.name.split('.').slice(1).join('.');

				// Check if the path is supposed to change an array and if so get
				// the needed data like path and index
				const parameterPathArray = parameterPath.match(/(.*)\[(\d+)\]$/);

				// Apply the new value
				if (parameterData.value === undefined && parameterPathArray !== null) {
					// Delete array item
					const path = parameterPathArray[1];
					const index = parameterPathArray[2];
					const data = get(nodeParameters, path);

					if (Array.isArray(data)) {
						data.splice(parseInt(index, 10), 1);
						set(nodeParameters as object, path, data);
					}
				} else {
					if (newValue === undefined) {
						unset(nodeParameters as object, parameterPath);
					} else {
						set(nodeParameters as object, parameterPath, newValue);
					}
				}

				// Get the parameters with the now new defaults according to the
				// from the user actually defined parameters
				nodeParameters = NodeHelpers.getNodeParameters(
					nodeType.properties,
					nodeParameters as INodeParameters,
					true,
					false,
					node,
				);

				for (const key of Object.keys(nodeParameters as object)) {
					if (nodeParameters && nodeParameters[key] !== null && nodeParameters[key] !== undefined) {
						this.setValue(`parameters.${key}`, nodeParameters[key] as string);
					}
				}

				// Update the data in vuex
				const updateInformation: IUpdateInformation = {
					name: node.name,
					value: nodeParameters,
				};

				this.workflowsStore.setNodeParameters(updateInformation);

				void this.externalHooks.run('nodeSettings.valueChanged', {
					parameterPath,
					newValue,
					parameters: this.parameters,
					oldNodeParameters,
				});

				this.nodeHelpers.updateNodeParameterIssuesByName(node.name);
				this.nodeHelpers.updateNodeCredentialIssuesByName(node.name);
				this.$telemetry.trackNodeParametersValuesChange(nodeType.name, parameterData);
			} else {
				// A property on the node itself changed

				// Update data in settings
				this.nodeValues = {
					...this.nodeValues,
					[parameterData.name]: newValue,
				};

				// Update data in vuex
				const updateInformation = {
					name: node.name,
					key: parameterData.name,
					value: newValue,
				};

				this.workflowsStore.setNodeValue(updateInformation);
			}
		},
		/**
		 * Sets the values of the active node in the internal settings variables
		 */
		setNodeValues() {
			// No node selected
			if (!this.node) {
				this.nodeValuesInitialized = true;
				return;
			}

			if (this.nodeType !== null) {
				this.nodeValid = true;

				const foundNodeSettings = [];
				if (this.node.color) {
					foundNodeSettings.push('color');
					this.nodeValues = {
						...this.nodeValues,
						color: this.node.color,
					};
				}

				if (this.node.notes) {
					foundNodeSettings.push('notes');
					this.nodeValues = {
						...this.nodeValues,
						notes: this.node.notes,
					};
				}

				if (this.node.alwaysOutputData) {
					foundNodeSettings.push('alwaysOutputData');
					this.nodeValues = {
						...this.nodeValues,
						alwaysOutputData: this.node.alwaysOutputData,
					};
				}

				if (this.node.executeOnce) {
					foundNodeSettings.push('executeOnce');
					this.nodeValues = {
						...this.nodeValues,
						executeOnce: this.node.executeOnce,
					};
				}

				if (this.node.continueOnFail) {
					foundNodeSettings.push('onError');
					this.nodeValues = {
						...this.nodeValues,
						onError: 'continueRegularOutput',
					};
				}

				if (this.node.onError) {
					foundNodeSettings.push('onError');
					this.nodeValues = {
						...this.nodeValues,
						onError: this.node.onError,
					};
				}

				if (this.node.notesInFlow) {
					foundNodeSettings.push('notesInFlow');
					this.nodeValues = {
						...this.nodeValues,
						notesInFlow: this.node.notesInFlow,
					};
				}

				if (this.node.retryOnFail) {
					foundNodeSettings.push('retryOnFail');
					this.nodeValues = {
						...this.nodeValues,
						retryOnFail: this.node.retryOnFail,
					};
				}

				if (this.node.maxTries) {
					foundNodeSettings.push('maxTries');
					this.nodeValues = {
						...this.nodeValues,
						maxTries: this.node.maxTries,
					};
				}

				if (this.node.waitBetweenTries) {
					foundNodeSettings.push('waitBetweenTries');
					this.nodeValues = {
						...this.nodeValues,
						waitBetweenTries: this.node.waitBetweenTries,
					};
				}

				// Set default node settings
				for (const nodeSetting of this.nodeSettings) {
					if (!foundNodeSettings.includes(nodeSetting.name)) {
						// Set default value
						this.nodeValues = {
							...this.nodeValues,
							[nodeSetting.name]: nodeSetting.default,
						};
					}
				}

				this.nodeValues = {
					...this.nodeValues,
					parameters: deepCopy(this.node.parameters),
				};
			} else {
				this.nodeValid = false;
			}

			this.nodeValuesInitialized = true;
		},
		onMissingNodeTextClick(event: MouseEvent) {
			if ((event.target as Element).localName === 'a') {
				this.$telemetry.track('user clicked cnr browse button', {
					source: 'cnr missing node modal',
				});
			}
		},
		onMissingNodeLearnMoreLinkClick() {
			this.$telemetry.track('user clicked cnr docs link', {
				source: 'missing node modal source',
				package_name: this.node?.type.split('.')[0],
				node_type: this.node?.type,
			});
		},
		onStopExecution() {
			this.$emit('stopExecution');
		},
		openSettings() {
			this.openPanel = 'settings';
		},
	},
	mounted() {
		this.populateHiddenIssuesSet();
		this.populateSettings();
		this.setNodeValues();
		this.eventBus?.on('openSettings', this.openSettings);

		this.nodeHelpers.updateNodeParameterIssues(this.node as INodeUi, this.nodeType);
	},
	beforeUnmount() {
		this.eventBus?.off('openSettings', this.openSettings);
	},
});
</script>

<style lang="scss" module>
.header {
	background-color: var(--color-background-base);
}

.warningIcon {
	color: var(--color-text-lighter);
	font-size: var(--font-size-2xl);
}

.descriptionContainer {
	display: flex;
	flex-direction: column;
}
</style>

<style lang="scss" scoped>
.node-settings {
	display: flex;
	flex-direction: column;
	overflow: hidden;
	background-color: var(--color-background-xlight);
	height: 100%;
	width: 100%;

	.no-parameters {
		margin-top: var(--spacing-xs);
	}

	.header-side-menu {
		padding: var(--spacing-s) var(--spacing-s) var(--spacing-s) var(--spacing-s);
		font-size: var(--font-size-l);
		display: flex;

		.node-name {
			padding-top: var(--spacing-5xs);
			flex-grow: 1;
		}
	}

	.node-is-not-valid {
		height: 75%;
		padding: 10px;
		display: flex;
		flex-direction: column;
		align-items: center;
		justify-content: center;
		text-align: center;
		line-height: var(--font-line-height-regular);
	}

	.node-parameters-wrapper {
		overflow-y: auto;
		padding: 0 var(--spacing-m) 200px var(--spacing-m);
		flex-grow: 1;
	}

	&.dragging {
		border-color: var(--color-primary);
		box-shadow: 0px 6px 16px rgba(255, 74, 51, 0.15);
	}
}

.parameter-content {
	font-size: 0.9em;
	margin-right: -15px;
	margin-left: -15px;
	input {
		width: calc(100% - 35px);
		padding: 5px;
	}
	select {
		width: calc(100% - 20px);
		padding: 5px;
	}

	&:before {
		display: table;
		content: ' ';
		position: relative;
		box-sizing: border-box;
		clear: both;
	}
}

.parameter-wrapper {
	padding: 0 1em;
}

.color-reset-button-wrapper {
	position: relative;
}
.color-reset-button {
	position: absolute;
	right: 7px;
	top: -25px;
}

.node-version {
	border-top: var(--border-base);
	font-size: var(--font-size-xs);
	font-size: var(--font-size-2xs);
	padding: var(--spacing-xs) 0 var(--spacing-2xs) 0;
	color: var(--color-text-light);
}

.parameter-value {
	input.expression {
		border-style: dashed;
		border-color: #ff9600;
		display: inline-block;
		position: relative;
		width: 100%;
		box-sizing: border-box;
		background-color: #793300;
	}
}
</style><|MERGE_RESOLUTION|>--- conflicted
+++ resolved
@@ -201,12 +201,6 @@
 import NodeWebhooks from '@/components/NodeWebhooks.vue';
 import { get, set, unset } from 'lodash-es';
 
-<<<<<<< HEAD
-import { externalHooks } from '@/mixins/externalHooks';
-=======
-import { nodeHelpers } from '@/mixins/nodeHelpers';
->>>>>>> a3ca7c7a
-
 import NodeExecuteButton from './NodeExecuteButton.vue';
 import { isCommunityPackageName } from '@/utils/nodeTypesUtils';
 import { useUIStore } from '@/stores/ui.store';
@@ -218,19 +212,11 @@
 import useWorkflowsEEStore from '@/stores/workflows.ee.store';
 import { useCredentialsStore } from '@/stores/credentials.store';
 import type { EventBus } from 'n8n-design-system';
-<<<<<<< HEAD
+import { useExternalHooks } from '@/composables/useExternalHooks';
 import { useNodeHelpers } from '@/composables/useNodeHelpers';
 
 export default defineComponent({
 	name: 'NodeSettings',
-	mixins: [externalHooks],
-=======
-import { useExternalHooks } from '@/composables/useExternalHooks';
-
-export default defineComponent({
-	name: 'NodeSettings',
-	mixins: [nodeHelpers],
->>>>>>> a3ca7c7a
 	components: {
 		NodeTitle,
 		NodeCredentials,
@@ -240,16 +226,12 @@
 		NodeExecuteButton,
 	},
 	setup() {
-<<<<<<< HEAD
 		const nodeHelpers = useNodeHelpers();
-
-		return {
-			nodeHelpers,
-=======
 		const externalHooks = useExternalHooks();
+
 		return {
 			externalHooks,
->>>>>>> a3ca7c7a
+			nodeHelpers
 		};
 	},
 	computed: {
