<template>
	<div :class="{ 'node-settings': true, dragging: dragging }" @keydown.stop>
		<div :class="$style.header">
			<div class="header-side-menu">
				<NodeTitle
					class="node-name"
					:value="node && node.name"
					:nodeType="nodeType"
					@input="nameChanged"
					:readOnly="isReadOnly"
				></NodeTitle>
				<div v-if="!isReadOnly">
					<NodeExecuteButton
						:nodeName="node.name"
						:disabled="outputPanelEditMode.enabled"
						size="small"
						telemetrySource="parameters"
						@execute="onNodeExecute"
					/>
				</div>
			</div>
			<NodeSettingsTabs
				v-if="node && nodeValid"
				v-model="openPanel"
				:nodeType="nodeType"
				:sessionId="sessionId"
			/>
		</div>
		<div class="node-is-not-valid" v-if="node && !nodeValid">
			<p :class="$style.warningIcon">
				<font-awesome-icon icon="exclamation-triangle" />
			</p>
			<div class="missingNodeTitleContainer mt-s mb-xs">
				<n8n-text size="large" color="text-dark" bold>
					{{ $locale.baseText('nodeSettings.communityNodeUnknown.title') }}
				</n8n-text>
			</div>
			<div v-if="isCommunityNode" :class="$style.descriptionContainer">
				<div class="mb-l">
<<<<<<< HEAD
					<span
						v-html="
							$locale.baseText('nodeSettings.communityNodeUnknown.description', {
								interpolate: { packageName: node.type.split('.')[0] },
							})
						"
						@click="onMissingNodeTextClick"
					>
					</span>
=======
					<i18n path="nodeSettings.communityNodeUnknown.description" tag="span" @click="onMissingNodeTextClick">
						<template #action>
							<a
								:href="`https://www.npmjs.com/package/${node.type.split('.')[0]}`"
								target="_blank"
							>{{ node.type.split('.')[0] }}</a>
						</template>
					</i18n>
>>>>>>> beb6c38a
				</div>
				<n8n-link
					:to="COMMUNITY_NODES_INSTALLATION_DOCS_URL"
					@click="onMissingNodeLearnMoreLinkClick"
				>
					{{ $locale.baseText('nodeSettings.communityNodeUnknown.installLink.text') }}
				</n8n-link>
			</div>
<<<<<<< HEAD
			<span
				v-else
				v-html="
					$locale.baseText('nodeSettings.nodeTypeUnknown.description', {
						interpolate: { docURL: CUSTOM_NODES_DOCS_URL },
					})
				"
			>
			</span>
=======
			<i18n v-else path="nodeSettings.nodeTypeUnknown.description" tag="span">
				<template #action>
					<a
						:href="CUSTOM_NODES_DOCS_URL"
						target="_blank"
						v-text="$locale.baseText('nodeSettings.nodeTypeUnknown.description.customNode')"
					/>
				</template>
			</i18n>
>>>>>>> beb6c38a
		</div>
		<div class="node-parameters-wrapper" v-if="node && nodeValid">
			<div v-show="openPanel === 'params'">
				<node-webhooks :node="node" :nodeType="nodeType" />
				<div class="import-section" v-if="nodeTypeName === 'n8n-nodes-base.httpRequest' && nodeTypeVersion === 3">
					<n8n-button
						type="secondary"
						label="Import cURL"
						size="mini"
						@click="onImportCurlClicked"
					/>
				</div>
				<parameter-input-list
					:parameters="parametersNoneSetting"
					:hideDelete="true"
					:nodeValues="nodeValues"
					path="parameters"
					@valueChanged="valueChanged"
					@activate="onWorkflowActivate"
				>
					<node-credentials :node="node" @credentialSelected="credentialSelected" />
				</parameter-input-list>
				<div v-if="parametersNoneSetting.length === 0" class="no-parameters">
					<n8n-text>
						{{ $locale.baseText('nodeSettings.thisNodeDoesNotHaveAnyParameters') }}
					</n8n-text>
				</div>

				<div v-if="isCustomApiCallSelected(nodeValues)" class="parameter-item parameter-notice">
					<n8n-notice
						:content="
							$locale.baseText('nodeSettings.useTheHttpRequestNode', {
								interpolate: { nodeTypeDisplayName: nodeType.displayName },
							})
						"
					/>
				</div>
			</div>
			<div v-show="openPanel === 'settings'">
				<parameter-input-list
					:parameters="parametersSetting"
					:nodeValues="nodeValues"
					path="parameters"
					@valueChanged="valueChanged"
				/>
				<parameter-input-list
					:parameters="nodeSettings"
					:hideDelete="true"
					:nodeValues="nodeValues"
					path=""
					@valueChanged="valueChanged"
				/>
			</div>
		</div>
	</div>
</template>

<script lang="ts">
import Vue from 'vue';
import {
	INodeTypeDescription,
	INodeParameters,
	INodeProperties,
	NodeHelpers,
	NodeParameterValue,
} from 'n8n-workflow';
import { INodeUi, INodeUpdatePropertiesInformation, IUpdateInformation } from '@/Interface';

import {
	ABOUT_MODAL_KEY,
	COMMUNITY_NODES_INSTALLATION_DOCS_URL,
	CUSTOM_NODES_DOCS_URL,
	IMPORT_CURL,
} from '../constants';

import NodeTitle from '@/components/NodeTitle.vue';
import ParameterInputFull from '@/components/ParameterInputFull.vue';
import ParameterInputList from '@/components/ParameterInputList.vue';
import NodeCredentials from '@/components/NodeCredentials.vue';
import NodeSettingsTabs from '@/components/NodeSettingsTabs.vue';
import NodeWebhooks from '@/components/NodeWebhooks.vue';
import { get, set, unset } from 'lodash';

import { externalHooks } from '@/components/mixins/externalHooks';
import { genericHelpers } from '@/components/mixins/genericHelpers';
import { nodeHelpers } from '@/components/mixins/nodeHelpers';

import mixins from 'vue-typed-mixins';
import NodeExecuteButton from './NodeExecuteButton.vue';
import { isCommunityPackageName } from './helpers';

export default mixins(externalHooks, genericHelpers, nodeHelpers).extend({
	name: 'NodeSettings',
	components: {
		NodeTitle,
		NodeCredentials,
		ParameterInputFull,
		ParameterInputList,
		NodeSettingsTabs,
		NodeWebhooks,
		NodeExecuteButton,
	},
	computed: {
		isModalOpen() {
			return this.$store.getters['ui/isModalOpen'](IMPORT_CURL);
		},
		nodeType(): INodeTypeDescription | null {
			if (this.node) {
				return this.$store.getters['nodeTypes/getNodeType'](this.node.type, this.node.typeVersion);
			}
			return null;
		},
		nodeTypeVersion(): number | null {
			if (this.node) {
				return this.node.typeVersion;
			}
			return null;
		},
		nodeTypeName(): string {
			if (this.nodeType) {
				const shortNodeType = this.$locale.shortNodeType(this.nodeType.name);

				return this.$locale.headerText({
					key: `headers.${shortNodeType}.displayName`,
					fallback: this.nodeType.name,
				});
			}

			return '';
		},
		nodeTypeDescription(): string {
			if (this.nodeType && this.nodeType.description) {
				const shortNodeType = this.$locale.shortNodeType(this.nodeType.name);

				return this.$locale.headerText({
					key: `headers.${shortNodeType}.description`,
					fallback: this.nodeType.description,
				});
			} else {
				return this.$locale.baseText('nodeSettings.noDescriptionFound');
			}
		},
		headerStyle(): object {
			if (!this.node) {
				return {};
			}

			return {
				'background-color': this.node.color,
			};
		},
		node(): INodeUi {
			return this.$store.getters.activeNode;
		},
		parametersSetting(): INodeProperties[] {
			return this.parameters.filter((item) => {
				return item.isNodeSetting;
			});
		},
		parametersNoneSetting(): INodeProperties[] {
			return this.parameters.filter((item) => {
				return !item.isNodeSetting;
			});
		},
		parameters(): INodeProperties[] {
			if (this.nodeType === null) {
				return [];
			}

			return this.nodeType.properties;
		},
		outputPanelEditMode(): { enabled: boolean; value: string } {
			return this.$store.getters['ui/outputPanelEditMode'];
		},
		isCommunityNode(): boolean {
			return isCommunityPackageName(this.node.type);
		},
	},
	props: {
		eventBus: {},
		dragging: {
			type: Boolean,
		},
		sessionId: {
			type: String,
		},
	},
	data() {
		return {
			nodeValid: true,
			nodeColor: null,
			openPanel: 'params',
			nodeValues: {
				color: '#ff0000',
				alwaysOutputData: false,
				executeOnce: false,
				notesInFlow: false,
				continueOnFail: false,
				retryOnFail: false,
				maxTries: 3,
				waitBetweenTries: 1000,
				notes: '',
				parameters: {},
			} as INodeParameters,

			nodeSettings: [
				{
					displayName: this.$locale.baseText('nodeSettings.alwaysOutputData.displayName'),
					name: 'alwaysOutputData',
					type: 'boolean',
					default: false,
					noDataExpression: true,
					description: this.$locale.baseText('nodeSettings.alwaysOutputData.description'),
				},
				{
					displayName: this.$locale.baseText('nodeSettings.executeOnce.displayName'),
					name: 'executeOnce',
					type: 'boolean',
					default: false,
					noDataExpression: true,
					description: this.$locale.baseText('nodeSettings.executeOnce.description'),
				},
				{
					displayName: this.$locale.baseText('nodeSettings.retryOnFail.displayName'),
					name: 'retryOnFail',
					type: 'boolean',
					default: false,
					noDataExpression: true,
					description: this.$locale.baseText('nodeSettings.retryOnFail.description'),
				},
				{
					displayName: this.$locale.baseText('nodeSettings.maxTries.displayName'),
					name: 'maxTries',
					type: 'number',
					typeOptions: {
						minValue: 2,
						maxValue: 5,
					},
					default: 3,
					displayOptions: {
						show: {
							retryOnFail: [true],
						},
					},
					noDataExpression: true,
					description: this.$locale.baseText('nodeSettings.maxTries.description'),
				},
				{
					displayName: this.$locale.baseText('nodeSettings.waitBetweenTries.displayName'),
					name: 'waitBetweenTries',
					type: 'number',
					typeOptions: {
						minValue: 0,
						maxValue: 5000,
					},
					default: 1000,
					displayOptions: {
						show: {
							retryOnFail: [true],
						},
					},
					noDataExpression: true,
					description: this.$locale.baseText('nodeSettings.waitBetweenTries.description'),
				},
				{
					displayName: this.$locale.baseText('nodeSettings.continueOnFail.displayName'),
					name: 'continueOnFail',
					type: 'boolean',
					default: false,
					noDataExpression: true,
					description: this.$locale.baseText('nodeSettings.continueOnFail.description'),
				},
				{
					displayName: this.$locale.baseText('nodeSettings.notes.displayName'),
					name: 'notes',
					type: 'string',
					typeOptions: {
						rows: 5,
					},
					default: '',
					noDataExpression: true,
					description: this.$locale.baseText('nodeSettings.notes.description'),
				},
				{
					displayName: this.$locale.baseText('nodeSettings.notesInFlow.displayName'),
					name: 'notesInFlow',
					type: 'boolean',
					default: false,
					noDataExpression: true,
					description: this.$locale.baseText('nodeSettings.notesInFlow.description'),
				},
			] as INodeProperties[],
			COMMUNITY_NODES_INSTALLATION_DOCS_URL,
			CUSTOM_NODES_DOCS_URL,
		};
	},
	watch: {
		node(newNode, oldNode) {
			this.setNodeValues();
		},
		isModalOpen(newValue, oldValue) {
			if (newValue === false) {
				this.onImportSubmit();
			}
		},
	},
	methods: {
		async onImportSubmit() {
			const curlCommand = this.$store.getters['ui/getCommand'];
			if (curlCommand !== '') {
				const parameters = await this.$store.dispatch('settings/getCurlToJson', curlCommand);

				// @ts-ignore
				this.valueChanged({
					node: this.node.name,
					name: 'parameters',
					value: parameters,
				});
			}
		},
		onImportCurlClicked() {
			// console.log(this.isModalOpen(IMPORT_CURL));
			this.$store.dispatch('ui/openModal', IMPORT_CURL);
			//console.log('on import was clicked');
			// console.log(this.isModalOpen(IMPORT_CURL));
		},
		onWorkflowActivate() {
			this.$emit('activate');
		},
		onNodeExecute() {
			this.$emit('execute');
		},
		setValue(name: string, value: NodeParameterValue) {
			const nameParts = name.split('.');
			let lastNamePart: string | undefined = nameParts.pop();

			let isArray = false;
			if (lastNamePart !== undefined && lastNamePart.includes('[')) {
				// It incldues an index so we have to extract it
				const lastNameParts = lastNamePart.match(/(.*)\[(\d+)\]$/);
				if (lastNameParts) {
					nameParts.push(lastNameParts[1]);
					lastNamePart = lastNameParts[2];
					isArray = true;
				}
			}

			// Set the value via Vue.set that everything updates correctly in the UI
			if (nameParts.length === 0) {
				// Data is on top level
				if (value === null) {
					// Property should be deleted
					// @ts-ignore
					Vue.delete(this.nodeValues, lastNamePart);
				} else {
					// Value should be set
					// @ts-ignore
					Vue.set(this.nodeValues, lastNamePart, value);
				}
			} else {
				// Data is on lower level
				if (value === null) {
					// Property should be deleted
					// @ts-ignore
					let tempValue = get(this.nodeValues, nameParts.join('.')) as
						| INodeParameters
						| INodeParameters[];
					Vue.delete(tempValue as object, lastNamePart as string);

					if (isArray === true && (tempValue as INodeParameters[]).length === 0) {
						// If a value from an array got delete and no values are left
						// delete also the parent
						lastNamePart = nameParts.pop();
						tempValue = get(this.nodeValues, nameParts.join('.')) as INodeParameters;
						Vue.delete(tempValue as object, lastNamePart as string);
					}
				} else {
					// Value should be set
					if (typeof value === 'object') {
						// @ts-ignore
						Vue.set(get(this.nodeValues, nameParts.join('.')), lastNamePart, JSON.parse(JSON.stringify(value)));
					} else {
						// @ts-ignore
						Vue.set(get(this.nodeValues, nameParts.join('.')), lastNamePart, value);
					}
				}
			}
		},
		credentialSelected(updateInformation: INodeUpdatePropertiesInformation) {
			// Update the values on the node
			this.$store.commit('updateNodeProperties', updateInformation);

			const node = this.$store.getters.getNodeByName(updateInformation.name);

			// Update the issues
			this.updateNodeCredentialIssues(node);

			this.$externalHooks().run('nodeSettings.credentialSelected', { updateInformation });
		},
		nameChanged(name: string) {
			// @ts-ignore
			this.valueChanged({
				value: name,
				name: 'name',
			});
		},
		valueChanged(parameterData: IUpdateInformation) {
			let newValue: NodeParameterValue;
			if (parameterData.hasOwnProperty('value')) {
				// New value is given
				newValue = parameterData.value;
			} else {
				// Get new value from nodeData where it is set already
				newValue = get(this.nodeValues, parameterData.name) as NodeParameterValue;
			}

			// Save the node name before we commit the change because
			// we need the old name to rename the node properly
			const nodeNameBefore = parameterData.node || this.node.name;
			const node = this.$store.getters.getNodeByName(nodeNameBefore);
			if (parameterData.name === 'name') {
				// Name of node changed so we have to set also the new node name as active

				// Update happens in NodeView so emit event
				const sendData = {
					value: newValue,
					oldValue: nodeNameBefore,
					name: parameterData.name,
				};
				this.$emit('valueChanged', sendData);
			} else if (parameterData.name.startsWith('parameters.')) {
				// A node parameter changed

				const nodeType = this.$store.getters['nodeTypes/getNodeType'](
					node.type,
					node.typeVersion,
				) as INodeTypeDescription | null;
				if (!nodeType) {
					return;
				}

				// Get only the parameters which are different to the defaults
				let nodeParameters = NodeHelpers.getNodeParameters(
					nodeType.properties,
					node.parameters,
					false,
					false,
					node,
				);
				const oldNodeParameters = Object.assign({}, nodeParameters);

				// Copy the data because it is the data of vuex so make sure that
				// we do not edit it directly
				nodeParameters = JSON.parse(JSON.stringify(nodeParameters));

				// Remove the 'parameters.' from the beginning to just have the
				// actual parameter name
				const parameterPath = parameterData.name.split('.').slice(1).join('.');

				// Check if the path is supposed to change an array and if so get
				// the needed data like path and index
				const parameterPathArray = parameterPath.match(/(.*)\[(\d+)\]$/);

				// Apply the new value
				if (parameterData.value === undefined && parameterPathArray !== null) {
					// Delete array item
					const path = parameterPathArray[1];
					const index = parameterPathArray[2];
					const data = get(nodeParameters, path);

					if (Array.isArray(data)) {
						data.splice(parseInt(index, 10), 1);
						Vue.set(nodeParameters as object, path, data);
					}
				} else {
					if (newValue === undefined) {
						unset(nodeParameters as object, parameterPath);
					} else {
						set(nodeParameters as object, parameterPath, newValue);
					}
				}

				// Get the parameters with the now new defaults according to the
				// from the user actually defined parameters
				nodeParameters = NodeHelpers.getNodeParameters(
					nodeType.properties,
					nodeParameters as INodeParameters,
					true,
					false,
					node,
				);

				for (const key of Object.keys(nodeParameters as object)) {
					if (nodeParameters && nodeParameters[key] !== null && nodeParameters[key] !== undefined) {
						this.setValue(`parameters.${key}`, nodeParameters[key] as string);
					}
				}

				// Update the data in vuex
				const updateInformation = {
					name: node.name,
					value: nodeParameters,
				};

				this.$store.commit('setNodeParameters', updateInformation);

				this.$externalHooks().run('nodeSettings.valueChanged', {
					parameterPath,
					newValue,
					parameters: this.parameters,
					oldNodeParameters,
				});

				this.updateNodeParameterIssues(node, nodeType);
				this.updateNodeCredentialIssues(node);
			} else {
				// A property on the node itself changed

				// Update data in settings
				Vue.set(this.nodeValues, parameterData.name, newValue);

				// Update data in vuex
				const updateInformation = {
					name: node.name,
					key: parameterData.name,
					value: newValue,
				};
				this.$store.commit('setNodeValue', updateInformation);
			}
		},
		/**
		 * Sets the values of the active node in the internal settings variables
		 */
		setNodeValues() {
			if (!this.node) {
				// No node selected
				return;
			}

			if (this.nodeType !== null) {
				this.nodeValid = true;

				const foundNodeSettings = [];
				if (this.node.color) {
					foundNodeSettings.push('color');
					Vue.set(this.nodeValues, 'color', this.node.color);
				}

				if (this.node.notes) {
					foundNodeSettings.push('notes');
					Vue.set(this.nodeValues, 'notes', this.node.notes);
				}

				if (this.node.alwaysOutputData) {
					foundNodeSettings.push('alwaysOutputData');
					Vue.set(this.nodeValues, 'alwaysOutputData', this.node.alwaysOutputData);
				}

				if (this.node.executeOnce) {
					foundNodeSettings.push('executeOnce');
					Vue.set(this.nodeValues, 'executeOnce', this.node.executeOnce);
				}

				if (this.node.continueOnFail) {
					foundNodeSettings.push('continueOnFail');
					Vue.set(this.nodeValues, 'continueOnFail', this.node.continueOnFail);
				}

				if (this.node.notesInFlow) {
					foundNodeSettings.push('notesInFlow');
					Vue.set(this.nodeValues, 'notesInFlow', this.node.notesInFlow);
				}

				if (this.node.retryOnFail) {
					foundNodeSettings.push('retryOnFail');
					Vue.set(this.nodeValues, 'retryOnFail', this.node.retryOnFail);
				}

				if (this.node.maxTries) {
					foundNodeSettings.push('maxTries');
					Vue.set(this.nodeValues, 'maxTries', this.node.maxTries);
				}

				if (this.node.waitBetweenTries) {
					foundNodeSettings.push('waitBetweenTries');
					Vue.set(this.nodeValues, 'waitBetweenTries', this.node.waitBetweenTries);
				}

				// Set default node settings
				for (const nodeSetting of this.nodeSettings) {
					if (!foundNodeSettings.includes(nodeSetting.name)) {
						// Set default value
						Vue.set(this.nodeValues, nodeSetting.name, nodeSetting.default);
					}
				}

				Vue.set(this.nodeValues, 'parameters', JSON.parse(JSON.stringify(this.node.parameters)));
			} else {
				this.nodeValid = false;
			}
		},
		onMissingNodeTextClick(event: MouseEvent) {
			if ((event.target as Element).localName === 'a') {
				this.$telemetry.track('user clicked cnr browse button', {
					source: 'cnr missing node modal',
				});
			}
		},
		onMissingNodeLearnMoreLinkClick() {
			this.$telemetry.track('user clicked cnr docs link', {
				source: 'missing node modal source',
				package_name: this.node.type.split('.')[0],
				node_type: this.node.type,
			});
		},
	},
	mounted() {
		this.setNodeValues();
		if (this.eventBus) {
			(this.eventBus as Vue).$on('openSettings', () => {
				this.openPanel = 'settings';
			});
		}
	},
});
</script>

<style lang="scss" module>
.header {
	background-color: var(--color-background-base);
}

.warningIcon {
	color: var(--color-text-lighter);
	font-size: var(--font-size-2xl);
}

.descriptionContainer {
	display: flex;
	flex-direction: column;
}
</style>

<style lang="scss">
.import-section {
	display: flex;
	flex-direction: row-reverse;
	margin-top: 10px;
}

.node-settings {
	overflow: hidden;
	min-width: 360px;
	max-width: 360px;
	background-color: var(--color-background-xlight);
	height: 100%;
	border: var(--border-base);
	border-radius: var(--border-radius-large);
	box-shadow: 0 4px 16px rgb(50 61 85 / 10%);

	.no-parameters {
		margin-top: var(--spacing-xs);
	}

	.header-side-menu {
		padding: var(--spacing-s) var(--spacing-s) var(--spacing-s) var(--spacing-s);
		font-size: var(--font-size-l);
		display: flex;

		.node-name {
			padding-top: var(--spacing-5xs);
			flex-grow: 1;
		}
	}

	.node-is-not-valid {
		height: 75%;
		padding: 10px;
		display: flex;
		flex-direction: column;
		align-items: center;
		justify-content: center;
		text-align: center;
		line-height: var(--font-line-height-regular);
	}

	.node-parameters-wrapper {
		height: 100%;
		overflow-y: auto;
		padding: 0 20px 200px 20px;
	}

	&.dragging {
		border-color: var(--color-primary);
		box-shadow: 0px 6px 16px rgba(255, 74, 51, 0.15);
	}
}

.parameter-content {
	font-size: 0.9em;
	margin-right: -15px;
	margin-left: -15px;
	input {
		width: calc(100% - 35px);
		padding: 5px;
	}
	select {
		width: calc(100% - 20px);
		padding: 5px;
	}

	&:before {
		display: table;
		content: ' ';
		position: relative;
		box-sizing: border-box;
		clear: both;
	}
}

.parameter-wrapper {
	padding: 0 1em;
}

.color-reset-button-wrapper {
	position: relative;
}
.color-reset-button {
	position: absolute;
	right: 7px;
	top: -25px;
}

.parameter-value {
	input.expression {
		border-style: dashed;
		border-color: #ff9600;
		display: inline-block;
		position: relative;
		width: 100%;
		box-sizing: border-box;
		background-color: #793300;
	}
}
</style><|MERGE_RESOLUTION|>--- conflicted
+++ resolved
@@ -37,17 +37,6 @@
 			</div>
 			<div v-if="isCommunityNode" :class="$style.descriptionContainer">
 				<div class="mb-l">
-<<<<<<< HEAD
-					<span
-						v-html="
-							$locale.baseText('nodeSettings.communityNodeUnknown.description', {
-								interpolate: { packageName: node.type.split('.')[0] },
-							})
-						"
-						@click="onMissingNodeTextClick"
-					>
-					</span>
-=======
 					<i18n path="nodeSettings.communityNodeUnknown.description" tag="span" @click="onMissingNodeTextClick">
 						<template #action>
 							<a
@@ -56,7 +45,6 @@
 							>{{ node.type.split('.')[0] }}</a>
 						</template>
 					</i18n>
->>>>>>> beb6c38a
 				</div>
 				<n8n-link
 					:to="COMMUNITY_NODES_INSTALLATION_DOCS_URL"
@@ -65,17 +53,6 @@
 					{{ $locale.baseText('nodeSettings.communityNodeUnknown.installLink.text') }}
 				</n8n-link>
 			</div>
-<<<<<<< HEAD
-			<span
-				v-else
-				v-html="
-					$locale.baseText('nodeSettings.nodeTypeUnknown.description', {
-						interpolate: { docURL: CUSTOM_NODES_DOCS_URL },
-					})
-				"
-			>
-			</span>
-=======
 			<i18n v-else path="nodeSettings.nodeTypeUnknown.description" tag="span">
 				<template #action>
 					<a
@@ -85,7 +62,6 @@
 					/>
 				</template>
 			</i18n>
->>>>>>> beb6c38a
 		</div>
 		<div class="node-parameters-wrapper" v-if="node && nodeValid">
 			<div v-show="openPanel === 'params'">
