<template>
<<<<<<< HEAD
	<div v-if="dialogVisible">
		<el-dialog :visible="dialogVisible" append-to-body :close-on-click-modal="false" width="80%" :title="`${$locale.baseText('codeEdit.edit')} ${$locale.nodeText().inputLabelDisplayName(parameter)}`" :before-close="closeDialog">
			<div class="ignore-key-press">
				<n8n-input-label :label="$locale.nodeText().inputLabelDisplayName(parameter)">
					<div :class="$style.editor" @keydown.stop>
						<prism-editor :lineNumbers="true" :code="value" :readonly="isReadOnly" @change="valueChanged" language="js"></prism-editor>
					</div>
				</n8n-input-label>
			</div>
		</el-dialog>
	</div>
=======
	<el-dialog
		visible
		append-to-body
		:close-on-click-modal="false"
		width="80%"
		:title="`${$locale.baseText('codeEdit.edit')} ${$locale.nodeText().topParameterDisplayName(parameter)}`"
		:before-close="closeDialog"
	>
		<div class="text-editor-wrapper ignore-key-press">
			<div ref="code" class="text-editor" @keydown.stop></div>
		</div>
	</el-dialog>
>>>>>>> aab5f5dd
</template>

<script lang="ts">
import * as monaco from 'monaco-editor/esm/vs/editor/editor.api';

import { genericHelpers } from '@/components/mixins/genericHelpers';
import { workflowHelpers } from '@/components/mixins/workflowHelpers';

import mixins from 'vue-typed-mixins';
import { IExecutionResponse, INodeUi } from '@/Interface';
import {
	IBinaryKeyData,
	IDataObject,
	INodeExecutionData,
	IRunExecutionData,
	IWorkflowDataProxyAdditionalKeys,
	WorkflowDataProxy,
} from 'n8n-workflow';

import {
	PLACEHOLDER_FILLED_AT_EXECUTION_TIME,
} from '@/constants';

export default mixins(
	genericHelpers,
	workflowHelpers,
).extend({
	name: 'CodeEdit',
	props: ['codeAutocomplete', 'parameter', 'type', 'value'],
	data() {
		return {
			monacoInstance: null as monaco.editor.IStandaloneCodeEditor | null,
			monacoLibrary: null as monaco.IDisposable | null,
		};
	},
	mounted() {
		setTimeout(this.loadEditor);
	},
	destroyed() {
		if (this.monacoLibrary) {
			this.monacoLibrary.dispose();
		}
	},
	methods: {
		closeDialog() {
			// Handle the close externally as the visible parameter is an external prop
			// and is so not allowed to be changed here.
			this.$emit('closeDialog');
			return false;
		},

		createSimpleRepresentation(inputData: object | null | undefined | boolean | string | number | boolean[] | string[] | number[] | object[]): object | null | undefined | boolean | string | number | boolean[] | string[] | number[] | object[] {
			if (inputData === null || inputData === undefined) {
				return inputData;
			} else if (typeof inputData === 'string') {
				return '';
			} else if (typeof inputData === 'boolean') {
				return true;
			} else if (typeof inputData === 'number') {
				return 1;
			} else if (Array.isArray(inputData)) {
				return inputData.map(value => this.createSimpleRepresentation(value));
			} else if (typeof inputData === 'object') {
				const returnData: { [key: string]: object } = {};
				Object.keys(inputData).forEach(key => {
					// @ts-ignore
					returnData[key] = this.createSimpleRepresentation(inputData[key]);
				});
				return returnData;
			}
			return inputData;
		},

		loadEditor() {
			if (!this.$refs.code) return;

			this.monacoInstance = monaco.editor.create(this.$refs.code as HTMLElement, {
				value: this.value,
				language: this.type === 'code' ? 'javascript' : 'json',
				tabSize: 2,
				wordBasedSuggestions: false,
				readOnly: this.isReadOnly,
				minimap: {
					enabled: false,
				},
			});


			this.monacoInstance.onDidChangeModelContent(() => {
				const model = this.monacoInstance!.getModel();
				if (model) {
					this.$emit('valueChanged', model.getValue());
				}
			});

			monaco.editor.defineTheme('n8nCustomTheme', {
				base: 'vs',
				inherit: true,
				rules: [],
				colors: {
					'editor.background': '#f5f2f0',
				},
			});
			monaco.editor.setTheme('n8nCustomTheme');

			if (this.type === 'code') {
				// As wordBasedSuggestions: false does not have any effect does it however seem
				// to remove all all suggestions from the editor if I do this
				monaco.languages.typescript.javascriptDefaults.setCompilerOptions({
					allowNonTsExtensions: true,
				});

				this.loadAutocompleteData();
			} else if (this.type === 'json') {
				monaco.languages.json.jsonDefaults.setDiagnosticsOptions({
					validate: true,
				});
			}
		},

		loadAutocompleteData(): void {
			if (['function', 'functionItem'].includes(this.codeAutocomplete)) {
				const itemIndex = 0;
				const inputName = 'main';
				const mode = 'manual';
				let runIndex = 0;

				const executedWorkflow: IExecutionResponse | null = this.$store.getters.getWorkflowExecution;
				const workflow = this.getWorkflow();
				const activeNode: INodeUi | null = this.$store.getters.activeNode;
				const parentNode = workflow.getParentNodes(activeNode!.name, inputName, 1);
				const inputIndex = workflow.getNodeConnectionOutputIndex(activeNode!.name, parentNode[0]) || 0;

				const autocompleteData: string[] = [];

				const executionData = this.$store.getters.getWorkflowExecution as IExecutionResponse | null;

				let runExecutionData: IRunExecutionData;
				if (executionData === null) {
					runExecutionData = {
						resultData: {
							runData: {},
						},
					};
				} else {
					runExecutionData = executionData.data;
					if (runExecutionData.resultData.runData[activeNode!.name]) {
						runIndex = runExecutionData.resultData.runData[activeNode!.name].length - 1;
					}
				}

				const connectionInputData = this.connectionInputData(parentNode, inputName, runIndex, inputIndex);

				const additionalProxyKeys: IWorkflowDataProxyAdditionalKeys = {
					$executionId: PLACEHOLDER_FILLED_AT_EXECUTION_TIME,
					$resumeWebhookUrl: PLACEHOLDER_FILLED_AT_EXECUTION_TIME,
				};

				const dataProxy = new WorkflowDataProxy(workflow, runExecutionData, runIndex, itemIndex, activeNode!.name, connectionInputData || [], {}, mode, additionalProxyKeys);
				const proxy = dataProxy.getDataProxy();

				const autoCompleteItems = [
					`function $evaluateExpression(expression: string, itemIndex?: number): any {};`,
					`function getNodeParameter(parameterName: string, itemIndex: number, fallbackValue?: any): any {};`,
					`function getWorkflowStaticData(type: string): object {};`,
					`function $item(itemIndex: number, runIndex?: number) {};`,
					`function $items(nodeName?: string, outputIndex?: number, runIndex?: number) {};`,
				];

				const baseKeys = ['$env', '$executionId', '$mode', '$parameter', '$position', '$resumeWebhookUrl', '$workflow'];
				const additionalKeys = ['$json', '$binary'];
				if (executedWorkflow && connectionInputData && connectionInputData.length) {
					baseKeys.push(...additionalKeys);
				} else {
					additionalKeys.forEach(key => {
						autoCompleteItems.push(`const ${key} = {}`);
					});
				}

				for (const key of baseKeys) {
					autoCompleteItems.push(`const ${key} = ${JSON.stringify(this.createSimpleRepresentation(proxy[key]))}`);
				}

				// Add the nodes and their simplified data
				const nodes: {
					[key: string]: INodeExecutionData;
				} = {};
				for (const [nodeName, node] of Object.entries(workflow.nodes)) {
					// To not load to much data create a simple representation.
					nodes[nodeName] = {
						json: {} as IDataObject,
						parameter: this.createSimpleRepresentation(proxy.$node[nodeName].parameter) as IDataObject,
					};

					try {
						nodes[nodeName]!.json = this.createSimpleRepresentation(proxy.$node[nodeName].json) as IDataObject;
						nodes[nodeName]!.context = this.createSimpleRepresentation(proxy.$node[nodeName].context) as IDataObject;
						nodes[nodeName]!.runIndex = proxy.$node[nodeName].runIndex;
						if (Object.keys(proxy.$node[nodeName].binary).length) {
							nodes[nodeName]!.binary = this.createSimpleRepresentation(proxy.$node[nodeName].binary) as IBinaryKeyData;
						}
					} catch(error) {}
				}
				autoCompleteItems.push(`const $node = ${JSON.stringify(nodes)}`);

				if (this.codeAutocomplete === 'function') {
					if (connectionInputData) {
						autoCompleteItems.push(`const items = ${JSON.stringify(this.createSimpleRepresentation(connectionInputData))}`);
					} else {
						autoCompleteItems.push(`const items: {json: {[key: string]: any}}[] = []`);
					}
				} else if (this.codeAutocomplete === 'functionItem') {
					if (connectionInputData) {
						autoCompleteItems.push(`const item = $json`);
					} else {
						autoCompleteItems.push(`const item: {[key: string]: any} = {}`);
					}
				}

				this.monacoLibrary = monaco.languages.typescript.javascriptDefaults.addExtraLib(
					autoCompleteItems.join('\n'),
				);
			}
		},
	},
});
</script>

<style scoped>

.text-editor {
	min-height: 30rem;
}
</style><|MERGE_RESOLUTION|>--- conflicted
+++ resolved
@@ -1,30 +1,16 @@
 <template>
-<<<<<<< HEAD
-	<div v-if="dialogVisible">
-		<el-dialog :visible="dialogVisible" append-to-body :close-on-click-modal="false" width="80%" :title="`${$locale.baseText('codeEdit.edit')} ${$locale.nodeText().inputLabelDisplayName(parameter)}`" :before-close="closeDialog">
-			<div class="ignore-key-press">
-				<n8n-input-label :label="$locale.nodeText().inputLabelDisplayName(parameter)">
-					<div :class="$style.editor" @keydown.stop>
-						<prism-editor :lineNumbers="true" :code="value" :readonly="isReadOnly" @change="valueChanged" language="js"></prism-editor>
-					</div>
-				</n8n-input-label>
-			</div>
-		</el-dialog>
-	</div>
-=======
 	<el-dialog
 		visible
 		append-to-body
 		:close-on-click-modal="false"
 		width="80%"
-		:title="`${$locale.baseText('codeEdit.edit')} ${$locale.nodeText().topParameterDisplayName(parameter)}`"
+		:title="`${$locale.baseText('codeEdit.edit')} ${$locale.nodeText().inputLabelDisplayName(parameter)}`"
 		:before-close="closeDialog"
 	>
 		<div class="text-editor-wrapper ignore-key-press">
 			<div ref="code" class="text-editor" @keydown.stop></div>
 		</div>
 	</el-dialog>
->>>>>>> aab5f5dd
 </template>
 
 <script lang="ts">
