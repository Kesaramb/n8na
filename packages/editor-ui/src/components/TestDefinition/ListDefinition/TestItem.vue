<script setup lang="ts">
import type { TestListItem, TestItemAction } from '@/components/TestDefinition/types';
import TimeAgo from '@/components/TimeAgo.vue';
import { useI18n } from '@/composables/useI18n';
import n8nIconButton from 'n8n-design-system/components/N8nIconButton';
import { computed } from 'vue';

export interface TestItemProps {
	test: TestListItem;
	actions: TestItemAction[];
}

defineProps<TestItemProps>();
const locale = useI18n();

defineEmits<{
	'view-details': [testId: string];
<<<<<<< HEAD
}>();
=======
	'edit-test': [testId: string];
	'delete-test': [testId: string];
	'cancel-test-run': [testId: string, testRunId: string | null];
}>();

const actions = [
	{
		icon: 'play',
		id: 'run',
		event: () => emit('run-test', props.test.id),
		tooltip: locale.baseText('testDefinition.runTest'),
		show: () => props.test.execution.status !== 'running',
	},
	{
		icon: 'stop',
		id: 'cancel',
		event: () => emit('cancel-test-run', props.test.id, props.test.execution.id),
		tooltip: locale.baseText('testDefinition.cancelTestRun'),
		show: () => props.test.execution.status === 'running',
	},
	{
		icon: 'list',
		id: 'view',
		event: () => emit('view-details', props.test.id),
		tooltip: locale.baseText('testDefinition.viewDetails'),
	},
	{
		icon: 'pen',
		id: 'edit',
		event: () => emit('edit-test', props.test.id),
		tooltip: locale.baseText('testDefinition.editTest'),
	},
	{
		icon: 'trash',
		id: 'delete',
		event: () => emit('delete-test', props.test.id),
		tooltip: locale.baseText('testDefinition.deleteTest'),
	},
];

const visibleActions = computed(() => actions.filter((action) => action.show?.() ?? true));
>>>>>>> 83ce3a90
</script>

<template>
	<div
		:class="$style.testItem"
		:data-test-id="`test-item-${test.id}`"
		@click="$emit('view-details', test.id)"
	>
		<div :class="$style.testInfo">
			<div :class="$style.testName">
				{{ test.name }}
			</div>
			<div :class="$style.testCases">
				<n8n-text size="small">
					{{ locale.baseText('testDefinition.list.testRuns', { adjustToNumber: test.testCases }) }}
				</n8n-text>
				<template v-if="test.execution.status === 'running'">
					{{ locale.baseText('testDefinition.list.running') }}
					<n8n-spinner />
				</template>
				<span v-else-if="test.execution.lastRun">
					{{ locale.baseText('testDefinition.list.lastRun') }}
					<TimeAgo :date="test.execution.lastRun" />
				</span>
			</div>
		</div>

		<div :class="$style.metrics">
			<div :class="$style.metric">
				{{
					locale.baseText('testDefinition.list.errorRate', {
						interpolate: { errorRate: test.execution.errorRate ?? '-' },
					})
				}}
			</div>
			<div v-for="(value, key) in test.execution.metrics" :key="key" :class="$style.metric">
				{{ key }}: {{ value.toFixed(2) ?? '-' }}
			</div>
		</div>

		<div :class="$style.actions">
			<n8n-tooltip
<<<<<<< HEAD
				v-for="action in actions"
				:key="action.icon"
				placement="top"
				:show-after="1000"
				:content="action.tooltip(test.id)"
			>
=======
				v-for="action in visibleActions"
				:key="action.icon"
				placement="top"
				:show-after="1000"
			>
				<template #content>
					{{ action.tooltip }}
				</template>
>>>>>>> 83ce3a90
				<component
					:is="n8nIconButton"
					:icon="action.icon"
					:data-test-id="`${action.id}-test-button-${test.id}`"
					type="tertiary"
					size="mini"
					:disabled="action?.disabled ? action.disabled(test.id) : false"
					@click.stop="action.event(test.id)"
				/>
			</n8n-tooltip>
		</div>
	</div>
</template>

<style module lang="scss">
.testItem {
	display: flex;
	align-items: center;
	padding: var(--spacing-s) var(--spacing-s) var(--spacing-s) var(--spacing-xl);
	border: 1px solid var(--color-foreground-base);
	border-radius: var(--border-radius-base);
	background-color: var(--color-background-light);
	cursor: pointer;

	&:hover {
		background-color: var(--color-background-base);
	}
}

.testInfo {
	display: flex;
	flex: 1;
	gap: var(--spacing-2xs);
}

.testName {
	display: flex;
	align-items: center;
	gap: var(--spacing-2xs);
	font-weight: var(--font-weight-bold);
	font-size: var(--font-size-s);
}

.testCases {
	color: var(--color-text-base);
	font-size: var(--font-size-2xs);
	display: flex;
	align-items: center;
	gap: var(--spacing-2xs);
}

.metrics {
	display: flex;
	gap: var(--spacing-l);
	margin: 0 var(--spacing-l);
}

.metric {
	font-size: var(--font-size-2xs);
	color: var(--color-text-dark);
	white-space: nowrap;
}

.actions {
	display: flex;
	gap: var(--spacing-xs);
	--color-button-secondary-font: var(--color-callout-info-icon);
}
</style><|MERGE_RESOLUTION|>--- conflicted
+++ resolved
@@ -15,51 +15,7 @@
 
 defineEmits<{
 	'view-details': [testId: string];
-<<<<<<< HEAD
 }>();
-=======
-	'edit-test': [testId: string];
-	'delete-test': [testId: string];
-	'cancel-test-run': [testId: string, testRunId: string | null];
-}>();
-
-const actions = [
-	{
-		icon: 'play',
-		id: 'run',
-		event: () => emit('run-test', props.test.id),
-		tooltip: locale.baseText('testDefinition.runTest'),
-		show: () => props.test.execution.status !== 'running',
-	},
-	{
-		icon: 'stop',
-		id: 'cancel',
-		event: () => emit('cancel-test-run', props.test.id, props.test.execution.id),
-		tooltip: locale.baseText('testDefinition.cancelTestRun'),
-		show: () => props.test.execution.status === 'running',
-	},
-	{
-		icon: 'list',
-		id: 'view',
-		event: () => emit('view-details', props.test.id),
-		tooltip: locale.baseText('testDefinition.viewDetails'),
-	},
-	{
-		icon: 'pen',
-		id: 'edit',
-		event: () => emit('edit-test', props.test.id),
-		tooltip: locale.baseText('testDefinition.editTest'),
-	},
-	{
-		icon: 'trash',
-		id: 'delete',
-		event: () => emit('delete-test', props.test.id),
-		tooltip: locale.baseText('testDefinition.deleteTest'),
-	},
-];
-
-const visibleActions = computed(() => actions.filter((action) => action.show?.() ?? true));
->>>>>>> 83ce3a90
 </script>
 
 <template>
@@ -102,23 +58,12 @@
 
 		<div :class="$style.actions">
 			<n8n-tooltip
-<<<<<<< HEAD
 				v-for="action in actions"
 				:key="action.icon"
 				placement="top"
 				:show-after="1000"
 				:content="action.tooltip(test.id)"
 			>
-=======
-				v-for="action in visibleActions"
-				:key="action.icon"
-				placement="top"
-				:show-after="1000"
-			>
-				<template #content>
-					{{ action.tooltip }}
-				</template>
->>>>>>> 83ce3a90
 				<component
 					:is="n8nIconButton"
 					:icon="action.icon"
