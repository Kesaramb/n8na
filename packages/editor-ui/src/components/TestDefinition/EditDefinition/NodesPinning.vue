--- conflicted
+++ resolved
@@ -2,18 +2,14 @@
 import { useCanvasMapping } from '@/composables/useCanvasMapping';
 import { useCanvasOperations } from '@/composables/useCanvasOperations';
 import { useI18n } from '@/composables/useI18n';
+import { useTelemetry } from '@/composables/useTelemetry';
 import { useNodeTypesStore } from '@/stores/nodeTypes.store';
 import { useWorkflowsStore } from '@/stores/workflows.store';
 import type { CanvasConnectionPort, CanvasEventBusEvents, CanvasNodeData } from '@/types';
 import { useVueFlow } from '@vue-flow/core';
-<<<<<<< HEAD
 import { createEventBus, N8nTooltip } from 'n8n-design-system';
 import { computed, onMounted, ref, useCssModule } from 'vue';
 import { useRoute, useRouter } from 'vue-router';
-=======
-import { useI18n } from '@/composables/useI18n';
-import { useTelemetry } from '@/composables/useTelemetry';
->>>>>>> c9c0716a
 
 const workflowsStore = useWorkflowsStore();
 const nodeTypesStore = useNodeTypesStore();
@@ -97,7 +93,6 @@
 	}
 }
 function onPinButtonClick(data: CanvasNodeData) {
-	console.log('click');
 	const nodeName = getNodeNameById(data.id);
 	if (!nodeName) return;
 
