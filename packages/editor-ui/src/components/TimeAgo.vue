<template>
	<span :title="convertDate">
		{{ format }}
	</span>
</template>

<script lang="ts">
import type { LocaleFunc } from 'timeago.js';
import { format, register } from 'timeago.js';
import { convertToHumanReadableDate } from '@/utils/typesUtils';
import { defineComponent } from 'vue';
import { mapStores } from 'pinia';
import { useRootStore } from '@/stores/n8nRoot.store';

export default defineComponent({
	name: 'TimeAgo',
	props: {
		date: {
			type: String,
<<<<<<< HEAD
			default: '',
=======
			required: true,
>>>>>>> 0e10c84e
		},
		capitalize: {
			type: Boolean,
			default: false,
		},
	},
	computed: {
		...mapStores(useRootStore),
		defaultLocale(): string {
			return this.rootStore.defaultLocale;
		},
		format(): string {
			const text = format(this.date, this.defaultLocale);

			if (!this.capitalize) {
				return text.toLowerCase();
			}

			return text;
		},
		convertDate(): string {
			const date = new Date(this.date);
			const epoch = date.getTime();
			return convertToHumanReadableDate(epoch);
		},
	},
	beforeMount() {
		register(this.defaultLocale, this.localeFunc as LocaleFunc);
	},
	methods: {
		localeFunc(_: number, index: number): [string, string] {
			// number: the timeago / timein number;
			// index: the index of array below;
			return [
				[this.$locale.baseText('timeAgo.justNow'), this.$locale.baseText('timeAgo.rightNow')],
				[this.$locale.baseText('timeAgo.justNow'), this.$locale.baseText('timeAgo.rightNow')], // ['%s seconds ago', 'in %s seconds'],
				[
					this.$locale.baseText('timeAgo.oneMinuteAgo'),
					this.$locale.baseText('timeAgo.inOneMinute'),
				],
				[this.$locale.baseText('timeAgo.minutesAgo'), this.$locale.baseText('timeAgo.inMinutes')],
				[this.$locale.baseText('timeAgo.oneHourAgo'), this.$locale.baseText('timeAgo.inOneHour')],
				[this.$locale.baseText('timeAgo.hoursAgo'), this.$locale.baseText('timeAgo.inHours')],
				[this.$locale.baseText('timeAgo.oneDayAgo'), this.$locale.baseText('timeAgo.inOneDay')],
				[this.$locale.baseText('timeAgo.daysAgo'), this.$locale.baseText('timeAgo.inDays')],
				[this.$locale.baseText('timeAgo.oneWeekAgo'), this.$locale.baseText('timeAgo.inOneWeek')],
				[this.$locale.baseText('timeAgo.weeksAgo'), this.$locale.baseText('timeAgo.inWeeks')],
				[this.$locale.baseText('timeAgo.oneMonthAgo'), this.$locale.baseText('timeAgo.inOneMonth')],
				[this.$locale.baseText('timeAgo.monthsAgo'), this.$locale.baseText('timeAgo.inMonths')],
				[this.$locale.baseText('timeAgo.oneYearAgo'), this.$locale.baseText('timeAgo.inOneYear')],
				[this.$locale.baseText('timeAgo.yearsAgo'), this.$locale.baseText('timeAgo.inYears')],
			][index] as [string, string];
		},
	},
});
</script><|MERGE_RESOLUTION|>--- conflicted
+++ resolved
@@ -17,11 +17,7 @@
 	props: {
 		date: {
 			type: String,
-<<<<<<< HEAD
-			default: '',
-=======
 			required: true,
->>>>>>> 0e10c84e
 		},
 		capitalize: {
 			type: Boolean,
