--- conflicted
+++ resolved
@@ -11,11 +11,8 @@
 import { computed } from 'vue';
 import NodeIcon from '@/components/NodeIcon.vue';
 import AiRunContentBlock from './AiRunContentBlock.vue';
-<<<<<<< HEAD
+import { useExecutionHelpers } from '@/composables/useExecutionHelpers';
 import { useI18n } from '@/composables/useI18n';
-=======
-import { useExecutionHelpers } from '@/composables/useExecutionHelpers';
->>>>>>> bd924c71
 
 interface RunMeta {
 	startTimeMs: number;
@@ -36,11 +33,8 @@
 const nodeTypesStore = useNodeTypesStore();
 const workflowsStore = useWorkflowsStore();
 
-<<<<<<< HEAD
+const { trackOpeningRelatedExecution, resolveRelatedExecutionUrl } = useExecutionHelpers();
 const i18n = useI18n();
-=======
-const { trackOpeningRelatedExecution, resolveRelatedExecutionUrl } = useExecutionHelpers();
->>>>>>> bd924c71
 
 type TokenUsageData = {
 	completionTokens: number;
@@ -155,7 +149,7 @@
 						>
 							<N8nIcon icon="external-link-alt" size="xsmall" />
 							{{
-								$locale.baseText('runData.openSubExecution', {
+								i18n.baseText('runData.openSubExecution', {
 									interpolate: {
 										id: runMeta.subExecution?.executionId,
 									},
