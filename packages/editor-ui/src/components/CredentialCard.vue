<template>
	<n8n-card :class="$style['card-link']" @click="onClick">
		<template #prepend>
			<credential-icon :credential-type-name="credentialType ? credentialType.name : ''" />
		</template>
		<template #header>
			<n8n-heading tag="h2" bold class="ph-no-capture" :class="$style['card-heading']">
				{{ data.name }}
			</n8n-heading>
		</template>
		<n8n-text color="text-light" size="small">
			<span v-if="credentialType">{{ credentialType.displayName }} | </span>
			<span v-show="data"
				>{{ $locale.baseText('credentials.item.updated') }} <time-ago :date="data.updatedAt" /> |
			</span>
			<span v-show="data"
				>{{ $locale.baseText('credentials.item.created') }} {{ formattedCreatedAtDate }}
			</span>
		</n8n-text>
		<template #append>
			<div :class="$style['card-actions']">
				<enterprise-edition :features="[EnterpriseEditionFeature.Sharing]">
					<n8n-badge v-if="credentialPermissions.isOwner" class="mr-xs" theme="tertiary" bold>
						{{ $locale.baseText('credentials.item.owner') }}
					</n8n-badge>
				</enterprise-edition>
				<n8n-action-toggle :actions="actions" theme="dark" @action="onAction" />
			</div>
		</template>
	</n8n-card>
</template>

<script lang="ts">
import { defineComponent } from 'vue';
import type { ICredentialsResponse, IUser } from '@/Interface';
import type { ICredentialType } from 'n8n-workflow';
import { EnterpriseEditionFeature, MODAL_CONFIRM } from '@/constants';
import { useMessage } from '@/composables';
import CredentialIcon from '@/components/CredentialIcon.vue';
import type { IPermissions } from '@/permissions';
import { getCredentialPermissions } from '@/permissions';
import dateformat from 'dateformat';
import { mapStores } from 'pinia';
import { useUIStore } from '@/stores/ui.store';
import { useUsersStore } from '@/stores/users.store';
import { useCredentialsStore } from '@/stores/credentials.store';

export const CREDENTIAL_LIST_ITEM_ACTIONS = {
	OPEN: 'open',
	DELETE: 'delete',
};

export default defineComponent({
	data() {
		return {
			EnterpriseEditionFeature,
		};
	},
	setup() {
		return {
			...useMessage(),
		};
	},
	components: {
		CredentialIcon,
	},
	props: {
		data: {
			type: Object,
			required: true,
			default: (): ICredentialsResponse => ({
				id: '',
				createdAt: '',
				updatedAt: '',
				type: '',
				name: '',
				nodesAccess: [],
				sharedWith: [],
				ownedBy: {} as IUser,
			}),
		},
		readonly: {
			type: Boolean,
			default: false,
		},
	},
	computed: {
		...mapStores(useCredentialsStore, useUIStore, useUsersStore),
		currentUser(): IUser | null {
			return this.usersStore.currentUser;
		},
		credentialType(): ICredentialType {
			return this.credentialsStore.getCredentialTypeByName(this.data.type);
		},
		credentialPermissions(): IPermissions | null {
			return !this.currentUser ? null : getCredentialPermissions(this.currentUser, this.data);
		},
		actions(): Array<{ label: string; value: string }> {
			if (!this.credentialPermissions) {
				return [];
			}

			return [
				{
					label: this.$locale.baseText('credentials.item.open'),
					value: CREDENTIAL_LIST_ITEM_ACTIONS.OPEN,
				},
			].concat(
				this.credentialPermissions.delete
					? [
							{
								label: this.$locale.baseText('credentials.item.delete'),
								value: CREDENTIAL_LIST_ITEM_ACTIONS.DELETE,
							},
					  ]
					: [],
			);
		},
		formattedCreatedAtDate(): string {
			const currentYear = new Date().getFullYear();

			return dateformat(
				this.data.createdAt,
				`d mmmm${this.data.createdAt.startsWith(currentYear) ? '' : ', yyyy'}`,
			);
		},
	},
	methods: {
		async onClick() {
			this.uiStore.openExistingCredential(this.data.id);
		},
		async onAction(action: string) {
			if (action === CREDENTIAL_LIST_ITEM_ACTIONS.OPEN) {
				await this.onClick();
			} else if (action === CREDENTIAL_LIST_ITEM_ACTIONS.DELETE) {
				const deleteConfirmed = await this.confirm(
					this.$locale.baseText(
						'credentialEdit.credentialEdit.confirmMessage.deleteCredential.message',
						{
							interpolate: { savedCredentialName: this.data.name },
						},
					),
					this.$locale.baseText(
						'credentialEdit.credentialEdit.confirmMessage.deleteCredential.headline',
					),
					{
						confirmButtonText: this.$locale.baseText(
							'credentialEdit.credentialEdit.confirmMessage.deleteCredential.confirmButtonText',
						),
					},
				);

<<<<<<< HEAD
				if (deleteConfirmed === MODAL_CONFIRM) {
					this.credentialsStore.deleteCredential({ id: this.data.id });
=======
				if (deleteConfirmed) {
					await this.credentialsStore.deleteCredential({ id: this.data.id });
>>>>>>> 823e8850
				}
			}
		},
	},
});
</script>

<style lang="scss" module>
.card-link {
	transition: box-shadow 0.3s ease;
	cursor: pointer;

	&:hover {
		box-shadow: 0 2px 8px rgba(#441c17, 0.1);
	}
}

.card-heading {
	font-size: var(--font-size-s);
}

.card-actions {
	display: flex;
	flex-direction: row;
	justify-content: center;
	align-items: center;
}
</style><|MERGE_RESOLUTION|>--- conflicted
+++ resolved
@@ -150,13 +150,8 @@
 					},
 				);
 
-<<<<<<< HEAD
 				if (deleteConfirmed === MODAL_CONFIRM) {
-					this.credentialsStore.deleteCredential({ id: this.data.id });
-=======
-				if (deleteConfirmed) {
 					await this.credentialsStore.deleteCredential({ id: this.data.id });
->>>>>>> 823e8850
 				}
 			}
 		},
