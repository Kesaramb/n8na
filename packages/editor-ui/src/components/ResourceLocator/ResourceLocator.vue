<template>
	<div
		class="resource-locator"
		ref="container"
		:data-test-id="`resource-locator-${parameter.name}`"
	>
		<resource-locator-dropdown
<<<<<<< HEAD
			:modelValue="modelValue ? modelValue.value : ''"
			:show="showResourceDropdown"
=======
			ref="dropdown"
			:modelValue="modelValue ? modelValue.value : ''"
			:show="resourceDropdownVisible"
>>>>>>> adcf5a96
			:filterable="isSearchable"
			:filterRequired="requiresSearchFilter"
			:resources="currentQueryResults"
			:loading="currentQueryLoading"
			:filter="searchFilter"
			:hasMore="currentQueryHasMore"
			:errorView="currentQueryError"
			:width="width"
			:event-bus="eventBus"
<<<<<<< HEAD
			@update:modelValue="onListItemSelected"
			@hide="onDropdownHide"
=======
			v-on-click-outside="hideResourceDropdown"
			@update:modelValue="onListItemSelected"
>>>>>>> adcf5a96
			@filter="onSearchFilter"
			@loadMore="loadResourcesDebounced"
		>
			<template #error>
				<div :class="$style.error" data-test-id="rlc-error-container">
					<n8n-text color="text-dark" align="center" tag="div">
						{{ $locale.baseText('resourceLocator.mode.list.error.title') }}
					</n8n-text>
					<n8n-text size="small" color="text-base" v-if="hasCredential || credentialsNotSet">
						{{ $locale.baseText('resourceLocator.mode.list.error.description.part1') }}
						<a v-if="credentialsNotSet" @click="createNewCredential">{{
							$locale.baseText('resourceLocator.mode.list.error.description.part2.noCredentials')
						}}</a>
						<a v-else-if="hasCredential" @click="openCredential">{{
							$locale.baseText('resourceLocator.mode.list.error.description.part2.hasCredentials')
						}}</a>
					</n8n-text>
				</div>
			</template>
			<div
				:class="{
					[$style.resourceLocator]: true,
					[$style.multipleModes]: hasMultipleModes,
				}"
			>
				<div v-if="hasMultipleModes" :class="$style.modeSelector">
					<n8n-select
						:modelValue="selectedMode"
						filterable
						:size="inputSize"
						:disabled="isReadOnly"
						@update:modelValue="onModeSelected"
						:placeholder="$locale.baseText('resourceLocator.modeSelector.placeholder')"
						data-test-id="rlc-mode-selector"
					>
						<n8n-option
							v-for="mode in parameter.modes"
							:key="mode.name"
							:value="mode.name"
							:disabled="isValueExpression && mode.name === 'list'"
							:title="
								isValueExpression && mode.name === 'list'
									? $locale.baseText('resourceLocator.mode.list.disabled.title')
									: ''
							"
						>
							{{ getModeLabel(mode.name) || mode.displayName }}
						</n8n-option>
					</n8n-select>
				</div>

				<div :class="$style.inputContainer" data-test-id="rlc-input-container">
					<draggable-target
						type="mapping"
						:disabled="hasOnlyListMode"
						:sticky="true"
						:stickyOffset="isValueExpression ? [26, 3] : [3, 3]"
						@drop="onDrop"
					>
						<template #default="{ droppable, activeDrop }">
							<div
								:class="{
									[$style.listModeInputContainer]: isListMode,
									[$style.droppable]: droppable,
									[$style.activeDrop]: activeDrop,
								}"
								@keydown.stop="onKeyDown"
							>
								<ExpressionParameterInput
									v-if="isValueExpression || forceShowExpression"
									:modelValue="expressionDisplayValue"
									:path="path"
									isForRecordLocator
									@update:modelValue="onInputChange"
									@modalOpenerClick="$emit('modalOpenerClick')"
									ref="input"
								/>
								<n8n-input
									v-else
									:class="{ [$style.selectInput]: isListMode }"
									:size="inputSize"
									:modelValue="valueToDisplay"
									:disabled="isReadOnly"
									:readonly="isListMode"
									:title="displayTitle"
									:placeholder="inputPlaceholder"
									type="text"
									ref="input"
									data-test-id="rlc-input"
									@update:modelValue="onInputChange"
									@focus="onInputFocus"
									@blur="onInputBlur"
								>
									<template v-if="isListMode" #suffix>
										<i
											:class="{
												['el-input__icon']: true,
												['el-icon-arrow-down']: true,
												[$style.selectIcon]: true,
												[$style.isReverse]: resourceDropdownVisible,
											}"
										/>
									</template>
								</n8n-input>
							</div>
						</template>
					</draggable-target>
					<parameter-issues
						v-if="parameterIssues && parameterIssues.length"
						:issues="parameterIssues"
						:class="$style['parameter-issues']"
					/>
					<div v-else-if="urlValue" :class="$style.openResourceLink">
						<n8n-link theme="text" @click.stop="openResource(urlValue)">
							<font-awesome-icon icon="external-link-alt" :title="getLinkAlt(valueToDisplay)" />
						</n8n-link>
					</div>
				</div>
			</div>
		</resource-locator-dropdown>
	</div>
</template>

<script lang="ts">
import { defineComponent } from 'vue';
import { mapStores } from 'pinia';
import type {
	ILoadOptions,
	INode,
	INodeCredentials,
	INodeListSearchItems,
	INodeParameterResourceLocator,
	INodeParameters,
	INodeProperties,
	INodePropertyMode,
	NodeParameterValue,
} from 'n8n-workflow';
import ExpressionParameterInput from '@/components/ExpressionParameterInput.vue';
import DraggableTarget from '@/components/DraggableTarget.vue';
import ParameterIssues from '@/components/ParameterIssues.vue';
import ResourceLocatorDropdown from './ResourceLocatorDropdown.vue';
import type { PropType } from 'vue';
import type { IResourceLocatorReqParams, IResourceLocatorResultExpanded } from '@/Interface';
import { debounceHelper } from '@/mixins/debounce';
import stringify from 'fast-json-stable-stringify';
import { workflowHelpers } from '@/mixins/workflowHelpers';
import { nodeHelpers } from '@/mixins/nodeHelpers';
import {
	getAppNameFromNodeName,
	isResourceLocatorValue,
	hasOnlyListMode,
	getMainAuthField,
} from '@/utils';
import { useUIStore } from '@/stores/ui.store';
import { useWorkflowsStore } from '@/stores/workflows.store';
import { useRootStore } from '@/stores/n8nRoot.store';
import { useNDVStore } from '@/stores/ndv.store';
import { useNodeTypesStore } from '@/stores/nodeTypes.store';
import { createEventBus } from 'n8n-design-system/utils';
import type { EventBus } from 'n8n-design-system/utils';

interface IResourceLocatorQuery {
	results: INodeListSearchItems[];
	nextPageToken: unknown;
	error: boolean;
	loading: boolean;
}

export default defineComponent({
	name: 'resource-locator',
	mixins: [debounceHelper, workflowHelpers, nodeHelpers],
	components: {
		DraggableTarget,
		ExpressionParameterInput,
		ParameterIssues,
		ResourceLocatorDropdown,
	},
	props: {
		parameter: {
			type: Object as PropType<INodeProperties>,
			required: true,
		},
		modelValue: {
			type: [Object, String] as PropType<
				INodeParameterResourceLocator | NodeParameterValue | undefined
			>,
		},
		inputSize: {
			type: String,
			default: 'small',
			validator: (size: string) => {
				return ['mini', 'small', 'medium', 'large', 'xlarge'].includes(size);
			},
		},
		parameterIssues: {
			type: Array as PropType<string[]>,
			default: () => [],
		},
		dependentParametersValues: {
			type: [String, null] as PropType<string | null>,
			default: null,
		},
		displayTitle: {
			type: String,
			default: '',
		},
		expressionComputedValue: {
			type: String,
			default: '',
		},
		isReadOnly: {
			type: Boolean,
			default: false,
		},
		expressionDisplayValue: {
			type: String,
		},
		forceShowExpression: {
			type: Boolean,
			default: false,
		},
		isValueExpression: {
			type: Boolean,
			default: false,
		},
		expressionEditDialogVisible: {
			type: Boolean,
			default: false,
		},
		node: {
			type: Object as PropType<INode>,
		},
		path: {
			type: String,
		},
		loadOptionsMethod: {
			type: String,
		},
		eventBus: {
			type: Object as PropType<EventBus>,
			default: () => createEventBus(),
		},
	},
	data() {
		return {
			resourceDropdownVisible: false,
			resourceDropdownHiding: false,
			searchFilter: '',
			cachedResponses: {} as { [key: string]: IResourceLocatorQuery },
			hasCompletedASearch: false,
			width: 0,
		};
	},
	computed: {
		...mapStores(useNodeTypesStore, useNDVStore, useRootStore, useUIStore, useWorkflowsStore),
		appName(): string {
			if (!this.node) {
				return '';
			}

			const nodeType = this.nodeTypesStore.getNodeType(this.node.type);
			return getAppNameFromNodeName(nodeType?.displayName || '');
		},
		selectedMode(): string {
			if (typeof this.modelValue !== 'object') {
				// legacy mode
				return '';
			}

			if (!this.modelValue) {
				return this.parameter.modes ? this.parameter.modes[0].name : '';
			}

			return this.modelValue.mode;
		},
		isListMode(): boolean {
			return this.selectedMode === 'list';
		},
		hasCredential(): boolean {
			const node = this.ndvStore.activeNode;
			if (!node) {
				return false;
			}
			return !!(node && node.credentials && Object.keys(node.credentials).length === 1);
		},
		credentialsNotSet(): boolean {
			const nodeType = this.nodeTypesStore.getNodeType(this.node?.type);
			if (nodeType) {
				const usesCredentials =
					nodeType.credentials !== undefined && nodeType.credentials.length > 0;
				if (usesCredentials && !this.node?.credentials) {
					return true;
				}
			}
			return false;
		},
		inputPlaceholder(): string {
			if (this.currentMode.placeholder) {
				return this.currentMode.placeholder;
			}
			const defaults: { [key: string]: string } = {
				list: this.$locale.baseText('resourceLocator.mode.list.placeholder'),
				id: this.$locale.baseText('resourceLocator.id.placeholder'),
				url: this.$locale.baseText('resourceLocator.url.placeholder'),
			};

			return defaults[this.selectedMode] || '';
		},
		currentMode(): INodePropertyMode {
			return this.findModeByName(this.selectedMode) || ({} as INodePropertyMode);
		},
		hasMultipleModes(): boolean {
			return this.parameter.modes && this.parameter.modes.length > 1 ? true : false;
		},
		hasOnlyListMode(): boolean {
			return hasOnlyListMode(this.parameter);
		},
		valueToDisplay(): NodeParameterValue {
			if (typeof this.modelValue !== 'object') {
				return this.modelValue;
			}

			if (this.isListMode) {
				return this.modelValue ? this.modelValue.cachedResultName || this.modelValue.value : '';
			}

			return this.modelValue ? this.modelValue.value : '';
		},
		urlValue(): string | null {
			if (this.isListMode && typeof this.modelValue === 'object') {
				return (this.modelValue && this.modelValue.cachedResultUrl) || null;
			}

			if (this.selectedMode === 'url') {
				if (
					this.isValueExpression &&
					typeof this.expressionComputedValue === 'string' &&
					this.expressionComputedValue.startsWith('http')
				) {
					return this.expressionComputedValue;
				}

				if (typeof this.valueToDisplay === 'string' && this.valueToDisplay.startsWith('http')) {
					return this.valueToDisplay;
				}
			}

			if (this.currentMode.url) {
				const value = this.isValueExpression ? this.expressionComputedValue : this.valueToDisplay;
				if (typeof value === 'string') {
					const expression = this.currentMode.url.replace(/\{\{\$value\}\}/g, value);
					const resolved = this.resolveExpression(expression);

					return typeof resolved === 'string' ? resolved : null;
				}
			}

			return null;
		},
		currentRequestParams(): {
			parameters: INodeParameters;
			credentials: INodeCredentials | undefined;
			filter: string;
		} {
			return {
				parameters: this.node.parameters,
				credentials: this.node.credentials,
				filter: this.searchFilter,
			};
		},
		currentRequestKey(): string {
			const cacheKeys = { ...this.currentRequestParams };
			cacheKeys.parameters = Object.keys(this.node ? this.node.parameters : {}).reduce(
				(accu: INodeParameters, param) => {
					if (param !== this.parameter.name && this.node && this.node.parameters) {
						accu[param] = this.node.parameters[param];
					}

					return accu;
				},
				{},
			);
			return stringify(cacheKeys);
		},
		currentResponse(): IResourceLocatorQuery | null {
			return this.cachedResponses[this.currentRequestKey] || null;
		},
		currentQueryResults(): IResourceLocatorResultExpanded[] {
			const results = this.currentResponse ? this.currentResponse.results : [];

			return results.map(
				(result: INodeListSearchItems): IResourceLocatorResultExpanded => ({
					...result,
					...(result.name && result.url ? { linkAlt: this.getLinkAlt(result.name) } : {}),
				}),
			);
		},
		currentQueryHasMore(): boolean {
			return !!(this.currentResponse && this.currentResponse.nextPageToken);
		},
		currentQueryLoading(): boolean {
			if (this.requiresSearchFilter && this.searchFilter === '') {
				return false;
			}
			if (!this.currentResponse) {
				return true;
			}
			return !!(this.currentResponse && this.currentResponse.loading);
		},
		currentQueryError(): boolean {
			return !!(this.currentResponse && this.currentResponse.error);
		},
		isSearchable(): boolean {
			return !!this.getPropertyArgument(this.currentMode, 'searchable');
		},
		requiresSearchFilter(): boolean {
			return !!this.getPropertyArgument(this.currentMode, 'searchFilterRequired');
		},
	},
	watch: {
		currentQueryError(curr: boolean, prev: boolean) {
			if (this.resourceDropdownVisible && curr && !prev) {
				const inputRef = this.$refs.input as HTMLInputElement | undefined;
				if (inputRef) {
					inputRef.focus();
				}
			}
		},
		isValueExpression(newValue: boolean) {
			if (newValue === true) {
				this.switchFromListMode();
			}
		},
		currentMode(mode: INodePropertyMode) {
			if (
				mode.extractValue &&
				mode.extractValue.regex &&
				isResourceLocatorValue(this.modelValue) &&
				this.modelValue.__regex !== mode.extractValue.regex
			) {
				this.$emit('update:modelValue', { ...this.modelValue, __regex: mode.extractValue.regex });
			}
		},
		dependentParametersValues(currentValue, oldValue) {
			const isUpdated = oldValue !== null && currentValue !== null && oldValue !== currentValue;
			// Reset value if dependent parameters change
			if (
				isUpdated &&
				this.modelValue &&
				isResourceLocatorValue(this.modelValue) &&
				this.modelValue.value !== ''
			) {
				this.$emit('update:modelValue', {
					...this.modelValue,
					cachedResultName: '',
					cachedResultUrl: '',
					value: '',
				});
			}
		},
	},
	mounted() {
		this.eventBus.on('refreshList', this.refreshList);
		window.addEventListener('resize', this.setWidth);

		useNDVStore().$subscribe((mutation, state) => {
			// Update the width when main panel dimension change
			this.setWidth();
		});

		setTimeout(() => {
			this.setWidth();
		}, 0);
	},
	beforeUnmount() {
		this.eventBus.off('refreshList', this.refreshList);
		window.removeEventListener('resize', this.setWidth);
	},
	methods: {
		setWidth() {
			const containerRef = this.$refs.container as HTMLElement | undefined;
			if (containerRef) {
				this.width = containerRef?.offsetWidth;
			}
		},
		getLinkAlt(entity: string) {
			if (this.selectedMode === 'list' && entity) {
				return this.$locale.baseText('resourceLocator.openSpecificResource', {
					interpolate: { entity, appName: this.appName },
				});
			}
			return this.$locale.baseText('resourceLocator.openResource', {
				interpolate: { appName: this.appName },
			});
		},
		refreshList() {
			this.cachedResponses = {};
			this.trackEvent('User refreshed resource locator list');
		},
		onKeyDown(e: MouseEvent) {
			if (this.resourceDropdownVisible && !this.isSearchable) {
				this.eventBus.emit('keyDown', e);
			}
		},
		openResource(url: string) {
			window.open(url, '_blank');
			this.trackEvent('User clicked resource locator link');
		},
		getPropertyArgument(
			parameter: INodePropertyMode,
			argumentName: string,
		): string | number | boolean | undefined {
			if (parameter.typeOptions === undefined) {
				return undefined;
			}

			// @ts-ignore
			if (parameter.typeOptions[argumentName] === undefined) {
				return undefined;
			}

			// @ts-ignore
			return parameter.typeOptions[argumentName];
		},
		openCredential(): void {
			const node = this.ndvStore.activeNode;
			if (!node || !node.credentials) {
				return;
			}
			const credentialKey = Object.keys(node.credentials)[0];
			if (!credentialKey) {
				return;
			}
			const id = node.credentials[credentialKey].id;
			this.uiStore.openExistingCredential(id);
		},
		createNewCredential(): void {
			const nodeType = this.nodeTypesStore.getNodeType(this.node?.type);
			if (!nodeType) {
				return;
			}
			const mainAuthType = getMainAuthField(nodeType);
			const showAuthSelector =
				mainAuthType !== null &&
				Array.isArray(mainAuthType.options) &&
				mainAuthType.options?.length > 0;
			this.uiStore.openNewCredential('', showAuthSelector);
		},
		findModeByName(name: string): INodePropertyMode | null {
			if (this.parameter.modes) {
				return this.parameter.modes.find((mode: INodePropertyMode) => mode.name === name) || null;
			}
			return null;
		},
		getModeLabel(name: string): string | null {
			if (name === 'id' || name === 'url' || name === 'list') {
				return this.$locale.baseText(`resourceLocator.mode.${name}`);
			}

			return null;
		},
		onInputChange(value: string): void {
			const params: INodeParameterResourceLocator = { __rl: true, value, mode: this.selectedMode };
			if (this.isListMode) {
				const resource = this.currentQueryResults.find((resource) => resource.value === value);
				if (resource && resource.name) {
					params.cachedResultName = resource.name;
				}

				if (resource && resource.url) {
					params.cachedResultUrl = resource.url;
				}
			}
			this.$emit('update:modelValue', params);
		},
		onModeSelected(value: string): void {
			if (typeof this.modelValue !== 'object') {
				this.$emit('update:modelValue', { __rl: true, value: this.modelValue, mode: value });
			} else if (value === 'url' && this.modelValue && this.modelValue.cachedResultUrl) {
				this.$emit('update:modelValue', {
					__rl: true,
					mode: value,
					value: this.modelValue.cachedResultUrl,
				});
			} else if (
				value === 'id' &&
				this.selectedMode === 'list' &&
				this.modelValue &&
				this.modelValue.value
			) {
				this.$emit('update:modelValue', { __rl: true, mode: value, value: this.modelValue.value });
			} else {
				this.$emit('update:modelValue', { __rl: true, mode: value, value: '' });
			}

			this.trackEvent('User changed resource locator mode', { mode: value });
		},
		trackEvent(event: string, params?: { [key: string]: string }): void {
			this.$telemetry.track(event, {
				instance_id: this.rootStore.instanceId,
				workflow_id: this.workflowsStore.workflowId,
				node_type: this.node && this.node.type,
				resource: this.node && this.node.parameters && this.node.parameters.resource,
				operation: this.node && this.node.parameters && this.node.parameters.operation,
				field_name: this.parameter.name,
				...params,
			});
		},
		onDrop(data: string) {
			this.switchFromListMode();
			this.$emit('drop', data);
		},
		onSearchFilter(filter: string) {
			this.searchFilter = filter;
			this.loadResourcesDebounced();
		},
		async loadInitialResources(): Promise<void> {
			if (!this.currentResponse || (this.currentResponse && this.currentResponse.error)) {
				this.searchFilter = '';
				await this.loadResources();
			}
		},
		loadResourcesDebounced() {
			void this.callDebounced('loadResources', { debounceTime: 1000, trailing: true });
		},
		setResponse(paramsKey: string, props: Partial<IResourceLocatorQuery>) {
			this.cachedResponses = {
				...this.cachedResponses,
				[paramsKey]: { ...this.cachedResponses[paramsKey], ...props },
			};
		},
		async loadResources() {
			const params = this.currentRequestParams;
			const paramsKey = this.currentRequestKey;
			const cachedResponse = this.cachedResponses[paramsKey];

			if (this.requiresSearchFilter && !params.filter) {
				return;
			}

			let paginationToken: unknown = null;

			try {
				if (cachedResponse) {
					const nextPageToken = cachedResponse.nextPageToken;
					if (nextPageToken) {
						paginationToken = nextPageToken;
						this.setResponse(paramsKey, { loading: true });
					} else if (cachedResponse.error) {
						this.setResponse(paramsKey, { error: false, loading: true });
					} else {
						return; // end of results
					}
				} else {
					this.setResponse(paramsKey, {
						loading: true,
						error: false,
						results: [],
						nextPageToken: null,
					});
				}

				const resolvedNodeParameters = this.resolveParameter(params.parameters) as INodeParameters;
				const loadOptionsMethod = this.getPropertyArgument(this.currentMode, 'searchListMethod') as
					| string
					| undefined;
				const searchList = this.getPropertyArgument(this.currentMode, 'searchList') as
					| ILoadOptions
					| undefined;

				const requestParams: IResourceLocatorReqParams = {
					nodeTypeAndVersion: {
						name: this.node.type,
						version: this.node.typeVersion,
					},
					path: this.path,
					methodName: loadOptionsMethod,
					searchList,
					currentNodeParameters: resolvedNodeParameters,
					credentials: this.node.credentials,
					...(params.filter ? { filter: params.filter } : {}),
					...(paginationToken ? { paginationToken } : {}),
				};

				const response = await this.nodeTypesStore.getResourceLocatorResults(requestParams);

				this.setResponse(paramsKey, {
					results: (cachedResponse ? cachedResponse.results : []).concat(response.results),
					nextPageToken: response.paginationToken || null,
					loading: false,
					error: false,
				});

				if (params.filter && !this.hasCompletedASearch) {
					this.hasCompletedASearch = true;
					this.trackEvent('User searched resource locator list');
				}
			} catch (e) {
				this.setResponse(paramsKey, {
					loading: false,
					error: true,
				});
			}
		},
		onInputFocus(): void {
			if (!this.isListMode || this.resourceDropdownVisible) {
				return;
			}

			void this.loadInitialResources();
			this.showResourceDropdown();
		},
		switchFromListMode(): void {
			if (this.isListMode && this.parameter.modes && this.parameter.modes.length > 1) {
				let mode = this.findModeByName('id');
				if (!mode) {
					mode = this.parameter.modes.filter((mode) => mode.name !== 'list')[0];
				}

				if (mode) {
					this.$emit('update:modelValue', {
						__rl: true,
						value:
							this.modelValue && typeof this.modelValue === 'object' ? this.modelValue.value : '',
						mode: mode.name,
					});
				}
			}
		},
		onDropdownHide() {
			if (!this.currentQueryError) {
				this.hideResourceDropdown();
			}
		},
		hideResourceDropdown() {
			if (!this.resourceDropdownVisible) {
				return;
			}

			this.resourceDropdownVisible = false;

			const inputRef = this.$refs.input as HTMLInputElement | undefined;
			this.resourceDropdownHiding = true;
			void this.$nextTick(() => {
				inputRef?.blur?.();
				this.resourceDropdownHiding = false;
			});
		},
		showResourceDropdown() {
			if (this.resourceDropdownVisible || this.resourceDropdownHiding) {
				return;
			}

			this.resourceDropdownVisible = true;
		},
		onListItemSelected(value: string) {
			this.onInputChange(value);
			this.hideResourceDropdown();
		},
		onInputBlur() {
			if (!this.isSearchable || this.currentQueryError) {
				this.hideResourceDropdown();
			}
			this.$emit('blur');
		},
	},
});
</script>

<style lang="scss" module>
$--mode-selector-width: 92px;

.modeSelector {
	--input-background-color: initial;
	--input-font-color: initial;
	--input-border-color: initial;
	flex-basis: $--mode-selector-width;

	input {
		border-radius: var(--border-radius-base) 0 0 var(--border-radius-base);
		border-right: none;
		overflow: hidden;

		&:focus {
			border-right: var(--border-base);
		}

		&:disabled {
			cursor: not-allowed !important;
		}
	}
}

.resourceLocator {
	display: flex;
	flex-wrap: wrap;

	.inputContainer {
		display: flex;
		align-items: center;
		width: 100%;

		> div {
			width: 100%;
		}
	}

	&.multipleModes {
		.inputContainer {
			display: flex;
			align-items: center;
			flex-basis: calc(100% - $--mode-selector-width);
			flex-grow: 1;

			input {
				border-radius: 0 var(--border-radius-base) var(--border-radius-base) 0;
			}
		}
	}
}

.droppable {
	--input-border-color: var(--color-secondary-tint-1);
	--input-border-style: dashed;
}

.activeDrop {
	--input-border-color: var(--color-success);
	--input-background-color: var(--color-success-tint-2);
	--input-border-style: solid;

	textarea,
	input {
		cursor: grabbing !important;
	}
}

.selectInput input {
	padding-right: 30px !important;
	overflow: hidden;
	text-overflow: ellipsis;
}

.selectIcon {
	cursor: pointer;
	font-size: 14px;
<<<<<<< HEAD
	transition:
		transform 0.3s,
		-webkit-transform 0.3s;
	-webkit-transform: rotateZ(0);
=======
	transition: transform 0.3s;
>>>>>>> adcf5a96
	transform: rotateZ(0);

	&.isReverse {
		transform: rotateZ(180deg);
	}
}

.listModeInputContainer * {
	cursor: pointer;
}

.error {
	max-width: 170px;
	word-break: normal;
	text-align: center;
}

.openResourceLink {
	width: 25px !important;
	margin-left: var(--spacing-2xs);
}

.parameter-issues {
	width: 25px !important;
}
</style><|MERGE_RESOLUTION|>--- conflicted
+++ resolved
@@ -5,14 +5,9 @@
 		:data-test-id="`resource-locator-${parameter.name}`"
 	>
 		<resource-locator-dropdown
-<<<<<<< HEAD
-			:modelValue="modelValue ? modelValue.value : ''"
-			:show="showResourceDropdown"
-=======
 			ref="dropdown"
 			:modelValue="modelValue ? modelValue.value : ''"
 			:show="resourceDropdownVisible"
->>>>>>> adcf5a96
 			:filterable="isSearchable"
 			:filterRequired="requiresSearchFilter"
 			:resources="currentQueryResults"
@@ -22,13 +17,8 @@
 			:errorView="currentQueryError"
 			:width="width"
 			:event-bus="eventBus"
-<<<<<<< HEAD
-			@update:modelValue="onListItemSelected"
-			@hide="onDropdownHide"
-=======
 			v-on-click-outside="hideResourceDropdown"
 			@update:modelValue="onListItemSelected"
->>>>>>> adcf5a96
 			@filter="onSearchFilter"
 			@loadMore="loadResourcesDebounced"
 		>
@@ -875,14 +865,7 @@
 .selectIcon {
 	cursor: pointer;
 	font-size: 14px;
-<<<<<<< HEAD
-	transition:
-		transform 0.3s,
-		-webkit-transform 0.3s;
-	-webkit-transform: rotateZ(0);
-=======
 	transition: transform 0.3s;
->>>>>>> adcf5a96
 	transform: rotateZ(0);
 
 	&.isReverse {
