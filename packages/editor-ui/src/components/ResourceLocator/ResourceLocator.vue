<template>
	<div class="resource-locator">
		<resource-locator-dropdown
			:value="value ? value.value: ''"
			:show="showResourceDropdown"
<<<<<<< HEAD
			:filterable="isSearcabale"
=======
			:filterable="isSearchable"
>>>>>>> 449b8401
			:filterRequired="requiresSearchFilter"
			:resources="currentQueryResults"
			:loading="currentQueryLoading"
			:filter="searchFilter"
			:hasMore="currentQueryHasMore"
			:errorView="currentQueryError"
			@input="onListItemSelected"
			@hide="onDropdownHide"
			@filter="onSearchFilter"
<<<<<<< HEAD
			@loadMore="loadResourcesDeboucned"
=======
			@loadMore="loadResourcesDebounced"
>>>>>>> 449b8401
			ref="dropdown"
		>
			<template #error>
				<div :class="$style.error">
					<n8n-text color="text-dark" align="center" tag="div">
						{{ $locale.baseText('resourceLocator.mode.list.error.title') }}
					</n8n-text>
					<n8n-text size="small" color="text-base" v-if="hasCredential">
						{{ $locale.baseText('resourceLocator.mode.list.error.description.part1') }}
						<a @click="openCredential">{{
							$locale.baseText('resourceLocator.mode.list.error.description.part2')
						}}</a>
						{{ $locale.baseText('resourceLocator.mode.list.error.description.part3') }}
					</n8n-text>
				</div>
			</template>
			<div
				:class="{
					[$style.resourceLocator]: true,
					[$style.multipleModes]: hasMultipleModes,
				}"
			>
				<div v-if="hasMultipleModes" :class="$style.modeSelector">
					<n8n-select
						:value="selectedMode"
						filterable
						:size="inputSize"
						:disabled="isReadOnly"
						@change="onModeSelected"
						:placeholder="$locale.baseText('resourceLocator.modeSelector.placeholder')"
					>
						<n8n-option
							v-for="mode in parameter.modes"
							:key="mode.name"
							:label="$locale.baseText(getModeLabel(mode.name)) || mode.displayName"
							:value="mode.name"
							:disabled="isValueExpression && mode.name === 'list'"
							:title="
								isValueExpression && mode.name === 'list'
									? $locale.baseText('resourceLocator.mode.list.disabled.title')
									: ''
							"
						>
						</n8n-option>
					</n8n-select>
				</div>

				<div :class="$style.inputContainer">
					<draggable-target
						type="mapping"
						:disabled="hasOnlyListMode"
						:sticky="true"
						:stickyOffset="4"
						@drop="onDrop"
					>
						<template v-slot="{ droppable, activeDrop }">
							<div
								:class="{
									[$style.listModeInputContainer]: isListMode,
									[$style.droppable]: droppable,
									[$style.activeDrop]: activeDrop,
								}"
								@keydown.stop="onKeyDown"
							>
								<n8n-input
									v-if="isValueExpression || droppable || forceShowExpression"
									type="text"
									:size="inputSize"
									:value="activeDrop || forceShowExpression ? '' : expressionDisplayValue"
									:title="displayTitle"
									@keydown.stop
									ref="input"
								/>
								<n8n-input
									v-else
									:class="{[$style.selectInput]: isListMode}"
									:size="inputSize"
<<<<<<< HEAD
									:value="valueToDislay"
=======
									:value="valueToDisplay"
>>>>>>> 449b8401
									:disabled="isReadOnly"
									:readonly="isListMode"
									:title="displayTitle"
									:placeholder="inputPlaceholder"
									type="text"
									ref="input"
									@input="onInputChange"
									@focus="onInputFocus"
									@blur="onInputBlur"
								>
									<div
										v-if="isListMode"
										slot="suffix"
									>
										<i
											:class="{
												['el-input__icon']: true,
												['el-icon-arrow-down']: true,
												[$style.selectIcon]: true,
												[$style.isReverse]: showResourceDropdown,
											}"
										></i>
									</div>
								</n8n-input>
							</div>
						</template>
					</draggable-target>
					<parameter-issues
						v-if="parameterIssues && parameterIssues.length"
						:issues="parameterIssues"
					/>
<<<<<<< HEAD
					<div v-else-if="urlValue">
						<n8n-icon-button
							:title="getLinkAlt(valueToDislay)"
							icon="external-link-alt"
							:text="true"
							type="tertiary"
							@click.stop="openResource(urlValue)"
						/>
=======
					<div v-else-if="urlValue" :class="$style.openResourceLink">
						<n8n-link
							theme="text"
							@click.stop="openResource(urlValue)"
							>
							<font-awesome-icon
								icon="external-link-alt"
								:title="getLinkAlt(valueToDisplay)"
							/>
						</n8n-link>
>>>>>>> 449b8401
					</div>
				</div>
			</div>
		</resource-locator-dropdown>
		<parameter-input-hint v-if="infoText" class="mt-4xs" :hint="infoText" />
	</div>
</template>

<script lang="ts">
import mixins from 'vue-typed-mixins';

import {
	ILoadOptions,
	INode,
	INodeCredentials,
	INodeListSearchItems,
	INodeListSearchResult,
	INodeParameterResourceLocator,
	INodeParameters,
	INodeProperties,
	INodePropertyMode,
	NodeParameterValue,
} from 'n8n-workflow';
import {
	hasOnlyListMode,
} from './helpers';

import DraggableTarget from '@/components/DraggableTarget.vue';
import ExpressionEdit from '@/components/ExpressionEdit.vue';
import ParameterIssues from '@/components/ParameterIssues.vue';
import ParameterInputHint from '@/components/ParameterInputHint.vue';
import ResourceLocatorDropdown from './ResourceLocatorDropdown.vue';
import Vue, { PropType } from 'vue';
import { INodeUi, IResourceLocatorReqParams, IResourceLocatorResultExpanded } from '@/Interface';
import { debounceHelper } from '../mixins/debounce';
import stringify from 'fast-json-stable-stringify';
import { workflowHelpers } from '../mixins/workflowHelpers';
import { nodeHelpers } from '../mixins/nodeHelpers';
import { getAppNameFromNodeName } from '../helpers';
<<<<<<< HEAD
=======
import { type } from 'os';
>>>>>>> 449b8401

interface IResourceLocatorQuery {
	results: INodeListSearchItems[];
	nextPageToken: unknown;
	error: boolean;
	loading: boolean;
}

export default mixins(debounceHelper, workflowHelpers, nodeHelpers).extend({
	name: 'resource-locator',
	components: {
		DraggableTarget,
		ExpressionEdit,
		ParameterIssues,
		ParameterInputHint,
		ResourceLocatorDropdown,
	},
	props: {
		parameter: {
			type: Object as PropType<INodeProperties>,
			required: true,
		},
		value: {
			type: [Object, String] as PropType<INodeParameterResourceLocator | NodeParameterValue | undefined>,
		},
		mode: {
			type: String,
			default: '',
		},
		inputSize: {
			type: String,
			default: 'small',
			validator: (size) => {
				return ['mini', 'small', 'medium', 'large', 'xlarge'].includes(size);
			},
		},
		parameterIssues: {
			type: Array as PropType<string[]>,
			default() {
				return [];
			},
		},
		displayTitle: {
			type: String,
			default: '',
		},
		expressionDisplayValue: {
			type: String,
			default: '',
		},
		isReadOnly: {
			type: Boolean,
			default: false,
		},
		forceShowExpression: {
			type: Boolean,
			default: false,
		},
		isValueExpression: {
			type: Boolean,
			default: false,
		},
		expressionEditDialogVisible: {
			type: Boolean,
			default: false,
		},
		node: {
			type: Object as PropType<INode>,
		},
		path: {
			type: String,
		},
		loadOptionsMethod: {
			type: String,
		},
	},
	data() {
		return {
			showResourceDropdown: false,
			searchFilter: '',
			cachedResponses: {} as { [key: string]: IResourceLocatorQuery },
			hasCompletedASearch: false,
		};
	},
	computed: {
		appName(): string {
			if (!this.node) {
				return '';
			}

			const nodeType = this.$store.getters['nodeTypes/getNodeType'](this.node.type);
			return getAppNameFromNodeName(nodeType.displayName);
<<<<<<< HEAD
		},
		selectedMode(): string {
			if (typeof this.value !== 'object') { // legacy mode
				return '';
			}

			if (!this.value) {
				return this.parameter.modes? this.parameter.modes[0].name : '';
			}

			return this.value.mode;
		},
		isListMode(): boolean {
			return this.selectedMode === 'list';
		},
		hasCredential(): boolean {
			const node = this.$store.getters.activeNode as INodeUi | null;
			if (!node) {
				return false;
			}
			return !!(node && node.credentials && Object.keys(node.credentials).length === 1);
		},
		inputPlaceholder(): string {
			if (this.currentMode.placeholder) {
				return this.currentMode.placeholder;
			}
			const defaults: { [key: string]: string } = {
				list: this.$locale.baseText('resourceLocator.mode.list.placeholder'),
				id: this.$locale.baseText('resourceLocator.id.placeholder'),
				url: this.$locale.baseText('resourceLocator.url.placeholder'),
			};

			return defaults[this.selectedMode] || '';
		},
		infoText(): string {
			if (typeof this.value === 'string') {
				return this.$locale.baseText('resourceLocator.selectModeHint');
			}

			return this.currentMode.hint ? this.currentMode.hint : '';
		},
		currentMode(): INodePropertyMode {
			return this.findModeByName(this.selectedMode) || ({} as INodePropertyMode);
		},
		hasMultipleModes(): boolean {
			return this.parameter.modes && this.parameter.modes.length > 1 ? true : false;
		},
		hasOnlyListMode(): boolean {
			return hasOnlyListMode(this.parameter);
		},
		valueToDislay(): NodeParameterValue {
			if (typeof this.value !== 'object') {
				return this.value;
=======
		},
		selectedMode(): string {
			if (typeof this.value !== 'object') { // legacy mode
				return '';
			}

			if (!this.value) {
				return this.parameter.modes? this.parameter.modes[0].name : '';
			}

			return this.value.mode;
		},
		isListMode(): boolean {
			return this.selectedMode === 'list';
		},
		hasCredential(): boolean {
			const node = this.$store.getters.activeNode as INodeUi | null;
			if (!node) {
				return false;
			}
			return !!(node && node.credentials && Object.keys(node.credentials).length === 1);
		},
		inputPlaceholder(): string {
			if (this.currentMode.placeholder) {
				return this.currentMode.placeholder;
			}
			const defaults: { [key: string]: string } = {
				list: this.$locale.baseText('resourceLocator.mode.list.placeholder'),
				id: this.$locale.baseText('resourceLocator.id.placeholder'),
				url: this.$locale.baseText('resourceLocator.url.placeholder'),
			};

			return defaults[this.selectedMode] || '';
		},
		infoText(): string {
			return this.currentMode.hint ? this.currentMode.hint : '';
		},
		currentMode(): INodePropertyMode {
			return this.findModeByName(this.selectedMode) || ({} as INodePropertyMode);
		},
		hasMultipleModes(): boolean {
			return this.parameter.modes && this.parameter.modes.length > 1 ? true : false;
		},
		hasOnlyListMode(): boolean {
			return hasOnlyListMode(this.parameter);
		},
		valueToDisplay(): NodeParameterValue {
			if (typeof this.value !== 'object') {
				return this.value;
			}

			if (this.isListMode) {
				return this.value? (this.value.cachedResultName || this.value.value) : '';
			}

			return this.value ? this.value.value : '';
		},
		urlValue(): string | null {
			if (this.isListMode && typeof this.value === 'object') {
				return (this.value && this.value.cachedResultUrl) || null;
			}

			if (this.selectedMode === 'url' && typeof this.valueToDisplay === 'string') {
				return this.valueToDisplay;
			}

			if (this.currentMode.url && typeof this.valueToDisplay === 'string') {
				const expression = this.currentMode.url.replace(/\{\{\$value\}\}/g, this.valueToDisplay);
				const resolved = this.resolveExpression(expression);

				return typeof resolved === 'string' ? resolved : null;
			}

			return null;
		},
		currentRequestParams(): {
			parameters: INodeParameters;
			credentials: INodeCredentials | undefined;
			filter: string;
			} {
			return {
				parameters: this.node.parameters,
				credentials: this.node.credentials,
				filter: this.searchFilter,
			};
		},
		currentRequestKey(): string {
			const cacheKeys = {...this.currentRequestParams};
			cacheKeys.parameters = Object.keys(this.node ? this.node.parameters : {}).reduce((accu: INodeParameters, param) => {
				if (param !== this.parameter.name && this.node && this.node.parameters) {
					accu[param] = this.node.parameters[param];
				}

				return accu;
			}, {});
			return stringify(cacheKeys);
		},
		currentResponse(): IResourceLocatorQuery | null {
			return this.cachedResponses[this.currentRequestKey] || null;
		},
		currentQueryResults(): IResourceLocatorResultExpanded[] {
			const results = this.currentResponse ? this.currentResponse.results : [];

			return results.map((result: INodeListSearchItems): IResourceLocatorResultExpanded => ({
				...result,
				...(
					(result.name && result.url)? { linkAlt: this.getLinkAlt(result.name) } : {}
				),
			}));
		},
		currentQueryHasMore(): boolean {
			return !!(this.currentResponse && this.currentResponse.nextPageToken);
		},
		currentQueryLoading(): boolean {
			if (this.requiresSearchFilter && this.searchFilter === '') {
				return false;
			}
			if (!this.currentResponse) {
				return true;
			}
			return !!(this.currentResponse && this.currentResponse.loading);
		},
		currentQueryError(): boolean {
			return !!(this.currentResponse && this.currentResponse.error);
		},
		isSearchable(): boolean {
			return !!this.getPropertyArgument(this.currentMode, 'searchable');
		},
		requiresSearchFilter(): boolean {
			return !!this.getPropertyArgument(this.currentMode, 'searchFilterRequired');
		},
	},
	watch: {
		currentQueryError(curr: boolean, prev: boolean) {
			if (this.showResourceDropdown && curr && !prev) {
				const input = this.$refs.input;
				if (input) {
					(input as HTMLElement).focus();
				}
			}
		},
		isValueExpression(newValue: boolean) {
			if (newValue === true) {
				this.switchFromListMode();
>>>>>>> 449b8401
			}

			if (this.isListMode) {
				return this.value? (this.value.cachedResultName || this.value.value) : '';
			}

			return this.value ? this.value.value : '';
		},
		urlValue(): string | null {
			if (this.isListMode && typeof this.value === 'object') {
				return (this.value && this.value.cachedResultUrl) || null;
			}

			return null;
		},
		currentRequestParams(): {
			parameters: INodeParameters;
			credentials: INodeCredentials | undefined;
			filter: string;
			} {
			return {
				parameters: this.node.parameters,
				credentials: this.node.credentials,
				filter: this.searchFilter,
			};
		},
		currentRequestKey(): string {
			const cacheKeys = {...this.currentRequestParams};
			cacheKeys.parameters = Object.keys(this.node ? this.node.parameters : {}).reduce((accu: INodeParameters, param) => {
				if (param !== this.parameter.name && this.node && this.node.parameters) {
					accu[param] = this.node.parameters[param];
				}

				return accu;
			}, {});
			return stringify(cacheKeys);
		},
		currentResponse(): IResourceLocatorQuery | null {
			return this.cachedResponses[this.currentRequestKey] || null;
		},
		currentQueryResults(): IResourceLocatorResultExpanded[] {
			const results = this.currentResponse ? this.currentResponse.results : [];

			return results.map((result: INodeListSearchItems): IResourceLocatorResultExpanded => ({
				...result,
				...(
					(result.name && result.url)? { linkAlt: this.getLinkAlt(result.name) } : {}
				),
			}));
		},
		currentQueryHasMore(): boolean {
			return !!(this.currentResponse && this.currentResponse.nextPageToken);
		},
		currentQueryLoading(): boolean {
			if (this.requiresSearchFilter && this.searchFilter === '') {
				return false;
			}
			if (!this.currentResponse) {
				return true;
			}
			return !!(this.currentResponse && this.currentResponse.loading);
		},
		currentQueryError(): boolean {
			return !!(this.currentResponse && this.currentResponse.error);
		},
		isSearcabale(): boolean {
			return !!this.getPropertyArgument(this.currentMode, 'searchable');
		},
		requiresSearchFilter(): boolean {
			return !!this.getPropertyArgument(this.currentMode, 'searchFilterRequired');
		},
	},
<<<<<<< HEAD
	watch: {
		currentQueryError(curr: boolean, prev: boolean) {
			if (this.showResourceDropdown && curr && !prev) {
				const input = this.$refs.input;
				if (input) {
					(input as HTMLElement).focus();
				}
			}
		},
		isValueExpression(newValue: boolean) {
			if (newValue === true) {
				this.switchFromListMode();
			}
		},
	},
=======
>>>>>>> 449b8401
	mounted() {
		this.$on('refreshList', this.refreshList);
	},
	methods: {
		getLinkAlt(entity: string) {
			return this.$locale.baseText('resourceLocator.openResource', { interpolate: { entity, appName: this.appName } });
		},
		refreshList() {
			this.cachedResponses = {};
			this.trackEvent('User refreshed resource locator list');
		},
		onKeyDown(e: MouseEvent) {
			const dropdown = this.$refs.dropdown;
<<<<<<< HEAD
			if (dropdown && this.showResourceDropdown && !this.isSearcabale) {
				(dropdown as Vue).$emit('keyDown', e);
			}
		},
		openResource(url: string) {
			window.open(url, '_blank');
			this.trackEvent('User clicked resource locator link');
		},
		getPropertyArgument(
			parameter: INodePropertyMode,
			argumentName: string,
		): string | number | boolean | undefined {
			if (parameter.typeOptions === undefined) {
				return undefined;
			}

			// @ts-ignore
			if (parameter.typeOptions[argumentName] === undefined) {
				return undefined;
			}

			// @ts-ignore
			return parameter.typeOptions[argumentName];
		},
		openCredential(): void {
			const node = this.$store.getters.activeNode as INodeUi | null;
			if (!node || !node.credentials) {
				return;
			}
			const credentialKey = Object.keys(node.credentials)[0];
			if (!credentialKey) {
				return;
			}
			const id = node.credentials[credentialKey].id;
			this.$store.dispatch('ui/openExisitngCredential', { id });
		},
=======
			if (dropdown && this.showResourceDropdown && !this.isSearchable) {
				(dropdown as Vue).$emit('keyDown', e);
			}
		},
		openResource(url: string) {
			window.open(url, '_blank');
			this.trackEvent('User clicked resource locator link');
		},
		getPropertyArgument(
			parameter: INodePropertyMode,
			argumentName: string,
		): string | number | boolean | undefined {
			if (parameter.typeOptions === undefined) {
				return undefined;
			}

			// @ts-ignore
			if (parameter.typeOptions[argumentName] === undefined) {
				return undefined;
			}

			// @ts-ignore
			return parameter.typeOptions[argumentName];
		},
		openCredential(): void {
			const node = this.$store.getters.activeNode as INodeUi | null;
			if (!node || !node.credentials) {
				return;
			}
			const credentialKey = Object.keys(node.credentials)[0];
			if (!credentialKey) {
				return;
			}
			const id = node.credentials[credentialKey].id;
			this.$store.dispatch('ui/openExistingCredential', { id });
		},
>>>>>>> 449b8401
		findModeByName(name: string): INodePropertyMode | null {
			if (this.parameter.modes) {
				return this.parameter.modes.find((mode: INodePropertyMode) => mode.name === name) || null;
			}
			return null;
		},
		getModeLabel(name: string): string | null {
			if (name === 'id' || name === 'url' || name === 'list') {
				return this.$locale.baseText(`resourceLocator.mode.${name}`);
			}

			return null;
		},
		onInputChange(value: string): void {
			const params: INodeParameterResourceLocator = { value, mode: this.selectedMode };
			if (this.isListMode) {
				const resource = this.currentQueryResults.find((resource) => resource.value === value);
				if (resource && resource.name) {
					params.cachedResultName = resource.name;
				}

				if (resource && resource.url) {
					params.cachedResultUrl = resource.url;
				}
			}
			this.$emit('input', params);
		},
		onModeSelected(value: string): void {
			if (typeof this.value !== 'object') {
				this.$emit('input', { value: this.value, mode: value });
<<<<<<< HEAD
			} else if (value === 'list') {
				this.$emit('input', { value: '', mode: 'list' });
			} else if (value === 'url' && this.value && this.value.cachedResultUrl) {
				this.$emit('input', { mode: value, value: this.value.cachedResultUrl });
			} else {
				this.$emit('input', { mode: value, value: (this.value? this.value.value : '') });
=======
			} else if (value === 'url' && this.value && this.value.cachedResultUrl) {
				this.$emit('input', { mode: value, value: this.value.cachedResultUrl });
			} else if (value === 'id' && this.selectedMode === 'list' && this.value && this.value.value) {
				this.$emit('input', { mode: value, value: this.value.value });
			} else {
				this.$emit('input', { mode: value, value: '' });
>>>>>>> 449b8401
			}

			this.trackEvent('User changed resource locator mode', { mode: value });
		},
		trackEvent(event: string, params?: {[key: string]: string}): void {
			this.$telemetry.track(event, {
				instance_id: this.$store.getters.instanceId,
				workflow_id: this.$store.getters.workflowId,
				node_type: this.node && this.node.type,
				resource: this.node && this.node.parameters && this.node.parameters.resource,
				operation: this.node && this.node.parameters && this.node.parameters.operation,
				field_name: this.parameter.name,
				...params,
			});
		},
		onDrop(data: string) {
			this.switchFromListMode();
			this.$emit('drop', data);
		},
		onSearchFilter(filter: string) {
			this.searchFilter = filter;
<<<<<<< HEAD
			this.loadResourcesDeboucned();
=======
			this.loadResourcesDebounced();
>>>>>>> 449b8401
		},
		async loadInitialResources(): Promise<void> {
			if (!this.currentResponse || (this.currentResponse && this.currentResponse.error)) {
				this.searchFilter = '';
				this.loadResources();
			}
		},
<<<<<<< HEAD
		loadResourcesDeboucned() {
=======
		loadResourcesDebounced() {
>>>>>>> 449b8401
			this.callDebounced('loadResources', { debounceTime: 1000, trailing: true });
		},
		setResponse(paramsKey: string, props: Partial<IResourceLocatorQuery>) {
			this.cachedResponses = {
				...this.cachedResponses,
				[paramsKey]: { ...this.cachedResponses[paramsKey], ...props },
			};
		},
		async loadResources() {
			const params = this.currentRequestParams;
			const paramsKey = this.currentRequestKey;
			const cachedResponse = this.cachedResponses[paramsKey];

			if (this.requiresSearchFilter && !params.filter) {
				return;
			}

			let paginationToken: unknown = null;

			try {
				if (cachedResponse) {
					const nextPageToken = cachedResponse.nextPageToken;
					if (nextPageToken) {
						paginationToken = nextPageToken;
						this.setResponse(paramsKey, { loading: true });
					} else if (cachedResponse.error) {
						this.setResponse(paramsKey, { error: false, loading: true });
					} else {
						return; // end of results
					}
				} else {
					this.setResponse(paramsKey, {
						loading: true,
						error: false,
						results: [],
						nextPageToken: null,
					});
				}

				const resolvedNodeParameters = this.resolveParameter(params.parameters) as INodeParameters;
				const loadOptionsMethod = this.getPropertyArgument(this.currentMode, 'searchListMethod') as
					| string
					| undefined;
				const searchList = this.getPropertyArgument(this.currentMode, 'searchList') as
					| ILoadOptions
					| undefined;

				const requestParams: IResourceLocatorReqParams = {
					nodeTypeAndVersion: {
						name: this.node.type,
						version: this.node.typeVersion,
					},
					path: this.path,
					methodName: loadOptionsMethod,
					searchList,
					currentNodeParameters: resolvedNodeParameters,
					credentials: this.node.credentials,
					...(params.filter ? { filter: params.filter } : {}),
					...(paginationToken ? { paginationToken } : {}),
				};

				const response: INodeListSearchResult = await this.$store.dispatch(
					'nodeTypes/getResourceLocatorResults',
					requestParams,
				);

				this.setResponse(paramsKey, {
					results: (cachedResponse ? cachedResponse.results : []).concat(response.results),
					nextPageToken: response.paginationToken || null,
					loading: false,
					error: false,
				});

				if (params.filter && !this.hasCompletedASearch) {
					this.hasCompletedASearch = true;
					this.trackEvent('User searched resource locator list');
				}
			} catch (e) {
				this.setResponse(paramsKey, {
					loading: false,
					error: true,
				});
			}
		},
		onInputFocus(): void {
			if (!this.isListMode || this.showResourceDropdown) {
				return;
			}

			this.loadInitialResources();
			this.showResourceDropdown = true;
		},
		switchFromListMode(): void {
			if (this.isListMode && this.parameter.modes && this.parameter.modes.length > 1) {
				let mode = this.findModeByName('id');
				if (!mode) {
					mode = this.parameter.modes.filter((mode) => mode.name !== 'list')[0];
				}

				if (mode) {
					this.$emit('input', { value: ((this.value && typeof this.value === 'object')? this.value.value: ''), mode: mode.name });
				}
			}
		},
		onDropdownHide() {
			if (!this.currentQueryError) {
				this.showResourceDropdown = false;
			}
		},
		onListItemSelected(value: string) {
			this.onInputChange(value);
			this.showResourceDropdown = false;
		},
		onInputBlur() {
<<<<<<< HEAD
			if (!this.isSearcabale || this.currentQueryError) {
=======
			if (!this.isSearchable || this.currentQueryError) {
>>>>>>> 449b8401
				this.showResourceDropdown = false;
			}
		},
	},
});
</script>

<style lang="scss" module>
$--mode-selector-width: 92px;

.modeSelector {
	--input-background-color: initial;
	--input-font-color: initial;
	--input-border-color: initial;
	flex-basis: $--mode-selector-width;

	input {
		border-radius: var(--border-radius-base) 0 0 var(--border-radius-base);
		border-right: none;
		overflow: hidden;

		&:focus {
			border-right: var(--border-base);
		}

		&:disabled {
			cursor: not-allowed !important;
		}
	}
}

.resourceLocator {
	display: flex;
	flex-wrap: wrap;

	.inputContainer {
		display: flex;
		align-items: center;
		width: 100%;

		div:first-child {
			display: flex;
			flex-grow: 1;
		}
	}

	&.multipleModes {
		.inputContainer {
			display: flex;
			align-items: center;
			flex-basis: calc(100% - $--mode-selector-width);
			flex-grow: 1;

			input {
				border-radius: 0 var(--border-radius-base) var(--border-radius-base) 0;
			}
		}
	}
}

.droppable {
	--input-border-color: var(--color-secondary-tint-1);
	--input-background-color: var(--color-secondary-tint-2);
	--input-border-style: dashed;
}

.activeDrop {
	--input-border-color: var(--color-success);
	--input-background-color: var(--color-success-tint-2);
	--input-border-style: solid;

	textarea,
	input {
		cursor: grabbing !important;
	}
}

.selectInput input {
	padding-right: 30px !important;
	overflow: hidden;
	text-overflow: ellipsis;
}

.selectIcon {
	cursor: pointer;
	font-size: 14px;
	transition: transform 0.3s, -webkit-transform 0.3s;
	-webkit-transform: rotateZ(0);
	transform: rotateZ(0);

	&.isReverse {
		-webkit-transform: rotateZ(180deg);
		transform: rotateZ(180deg);
	}
}

.listModeInputContainer * {
	cursor: pointer;
}

.error {
	max-width: 170px;
	word-break: normal;
	text-align: center;
<<<<<<< HEAD
=======
}

.openResourceLink {
	margin-left: var(--spacing-2xs);
>>>>>>> 449b8401
}
</style><|MERGE_RESOLUTION|>--- conflicted
+++ resolved
@@ -3,11 +3,7 @@
 		<resource-locator-dropdown
 			:value="value ? value.value: ''"
 			:show="showResourceDropdown"
-<<<<<<< HEAD
-			:filterable="isSearcabale"
-=======
 			:filterable="isSearchable"
->>>>>>> 449b8401
 			:filterRequired="requiresSearchFilter"
 			:resources="currentQueryResults"
 			:loading="currentQueryLoading"
@@ -17,11 +13,7 @@
 			@input="onListItemSelected"
 			@hide="onDropdownHide"
 			@filter="onSearchFilter"
-<<<<<<< HEAD
-			@loadMore="loadResourcesDeboucned"
-=======
 			@loadMore="loadResourcesDebounced"
->>>>>>> 449b8401
 			ref="dropdown"
 		>
 			<template #error>
@@ -99,11 +91,7 @@
 									v-else
 									:class="{[$style.selectInput]: isListMode}"
 									:size="inputSize"
-<<<<<<< HEAD
-									:value="valueToDislay"
-=======
 									:value="valueToDisplay"
->>>>>>> 449b8401
 									:disabled="isReadOnly"
 									:readonly="isListMode"
 									:title="displayTitle"
@@ -135,16 +123,6 @@
 						v-if="parameterIssues && parameterIssues.length"
 						:issues="parameterIssues"
 					/>
-<<<<<<< HEAD
-					<div v-else-if="urlValue">
-						<n8n-icon-button
-							:title="getLinkAlt(valueToDislay)"
-							icon="external-link-alt"
-							:text="true"
-							type="tertiary"
-							@click.stop="openResource(urlValue)"
-						/>
-=======
 					<div v-else-if="urlValue" :class="$style.openResourceLink">
 						<n8n-link
 							theme="text"
@@ -155,7 +133,6 @@
 								:title="getLinkAlt(valueToDisplay)"
 							/>
 						</n8n-link>
->>>>>>> 449b8401
 					</div>
 				</div>
 			</div>
@@ -195,10 +172,7 @@
 import { workflowHelpers } from '../mixins/workflowHelpers';
 import { nodeHelpers } from '../mixins/nodeHelpers';
 import { getAppNameFromNodeName } from '../helpers';
-<<<<<<< HEAD
-=======
 import { type } from 'os';
->>>>>>> 449b8401
 
 interface IResourceLocatorQuery {
 	results: INodeListSearchItems[];
@@ -291,61 +265,6 @@
 
 			const nodeType = this.$store.getters['nodeTypes/getNodeType'](this.node.type);
 			return getAppNameFromNodeName(nodeType.displayName);
-<<<<<<< HEAD
-		},
-		selectedMode(): string {
-			if (typeof this.value !== 'object') { // legacy mode
-				return '';
-			}
-
-			if (!this.value) {
-				return this.parameter.modes? this.parameter.modes[0].name : '';
-			}
-
-			return this.value.mode;
-		},
-		isListMode(): boolean {
-			return this.selectedMode === 'list';
-		},
-		hasCredential(): boolean {
-			const node = this.$store.getters.activeNode as INodeUi | null;
-			if (!node) {
-				return false;
-			}
-			return !!(node && node.credentials && Object.keys(node.credentials).length === 1);
-		},
-		inputPlaceholder(): string {
-			if (this.currentMode.placeholder) {
-				return this.currentMode.placeholder;
-			}
-			const defaults: { [key: string]: string } = {
-				list: this.$locale.baseText('resourceLocator.mode.list.placeholder'),
-				id: this.$locale.baseText('resourceLocator.id.placeholder'),
-				url: this.$locale.baseText('resourceLocator.url.placeholder'),
-			};
-
-			return defaults[this.selectedMode] || '';
-		},
-		infoText(): string {
-			if (typeof this.value === 'string') {
-				return this.$locale.baseText('resourceLocator.selectModeHint');
-			}
-
-			return this.currentMode.hint ? this.currentMode.hint : '';
-		},
-		currentMode(): INodePropertyMode {
-			return this.findModeByName(this.selectedMode) || ({} as INodePropertyMode);
-		},
-		hasMultipleModes(): boolean {
-			return this.parameter.modes && this.parameter.modes.length > 1 ? true : false;
-		},
-		hasOnlyListMode(): boolean {
-			return hasOnlyListMode(this.parameter);
-		},
-		valueToDislay(): NodeParameterValue {
-			if (typeof this.value !== 'object') {
-				return this.value;
-=======
 		},
 		selectedMode(): string {
 			if (typeof this.value !== 'object') { // legacy mode
@@ -490,97 +409,9 @@
 		isValueExpression(newValue: boolean) {
 			if (newValue === true) {
 				this.switchFromListMode();
->>>>>>> 449b8401
-			}
-
-			if (this.isListMode) {
-				return this.value? (this.value.cachedResultName || this.value.value) : '';
-			}
-
-			return this.value ? this.value.value : '';
-		},
-		urlValue(): string | null {
-			if (this.isListMode && typeof this.value === 'object') {
-				return (this.value && this.value.cachedResultUrl) || null;
-			}
-
-			return null;
-		},
-		currentRequestParams(): {
-			parameters: INodeParameters;
-			credentials: INodeCredentials | undefined;
-			filter: string;
-			} {
-			return {
-				parameters: this.node.parameters,
-				credentials: this.node.credentials,
-				filter: this.searchFilter,
-			};
-		},
-		currentRequestKey(): string {
-			const cacheKeys = {...this.currentRequestParams};
-			cacheKeys.parameters = Object.keys(this.node ? this.node.parameters : {}).reduce((accu: INodeParameters, param) => {
-				if (param !== this.parameter.name && this.node && this.node.parameters) {
-					accu[param] = this.node.parameters[param];
-				}
-
-				return accu;
-			}, {});
-			return stringify(cacheKeys);
-		},
-		currentResponse(): IResourceLocatorQuery | null {
-			return this.cachedResponses[this.currentRequestKey] || null;
-		},
-		currentQueryResults(): IResourceLocatorResultExpanded[] {
-			const results = this.currentResponse ? this.currentResponse.results : [];
-
-			return results.map((result: INodeListSearchItems): IResourceLocatorResultExpanded => ({
-				...result,
-				...(
-					(result.name && result.url)? { linkAlt: this.getLinkAlt(result.name) } : {}
-				),
-			}));
-		},
-		currentQueryHasMore(): boolean {
-			return !!(this.currentResponse && this.currentResponse.nextPageToken);
-		},
-		currentQueryLoading(): boolean {
-			if (this.requiresSearchFilter && this.searchFilter === '') {
-				return false;
-			}
-			if (!this.currentResponse) {
-				return true;
-			}
-			return !!(this.currentResponse && this.currentResponse.loading);
-		},
-		currentQueryError(): boolean {
-			return !!(this.currentResponse && this.currentResponse.error);
-		},
-		isSearcabale(): boolean {
-			return !!this.getPropertyArgument(this.currentMode, 'searchable');
-		},
-		requiresSearchFilter(): boolean {
-			return !!this.getPropertyArgument(this.currentMode, 'searchFilterRequired');
+			}
 		},
 	},
-<<<<<<< HEAD
-	watch: {
-		currentQueryError(curr: boolean, prev: boolean) {
-			if (this.showResourceDropdown && curr && !prev) {
-				const input = this.$refs.input;
-				if (input) {
-					(input as HTMLElement).focus();
-				}
-			}
-		},
-		isValueExpression(newValue: boolean) {
-			if (newValue === true) {
-				this.switchFromListMode();
-			}
-		},
-	},
-=======
->>>>>>> 449b8401
 	mounted() {
 		this.$on('refreshList', this.refreshList);
 	},
@@ -594,8 +425,7 @@
 		},
 		onKeyDown(e: MouseEvent) {
 			const dropdown = this.$refs.dropdown;
-<<<<<<< HEAD
-			if (dropdown && this.showResourceDropdown && !this.isSearcabale) {
+			if (dropdown && this.showResourceDropdown && !this.isSearchable) {
 				(dropdown as Vue).$emit('keyDown', e);
 			}
 		},
@@ -629,46 +459,8 @@
 				return;
 			}
 			const id = node.credentials[credentialKey].id;
-			this.$store.dispatch('ui/openExisitngCredential', { id });
-		},
-=======
-			if (dropdown && this.showResourceDropdown && !this.isSearchable) {
-				(dropdown as Vue).$emit('keyDown', e);
-			}
-		},
-		openResource(url: string) {
-			window.open(url, '_blank');
-			this.trackEvent('User clicked resource locator link');
-		},
-		getPropertyArgument(
-			parameter: INodePropertyMode,
-			argumentName: string,
-		): string | number | boolean | undefined {
-			if (parameter.typeOptions === undefined) {
-				return undefined;
-			}
-
-			// @ts-ignore
-			if (parameter.typeOptions[argumentName] === undefined) {
-				return undefined;
-			}
-
-			// @ts-ignore
-			return parameter.typeOptions[argumentName];
-		},
-		openCredential(): void {
-			const node = this.$store.getters.activeNode as INodeUi | null;
-			if (!node || !node.credentials) {
-				return;
-			}
-			const credentialKey = Object.keys(node.credentials)[0];
-			if (!credentialKey) {
-				return;
-			}
-			const id = node.credentials[credentialKey].id;
 			this.$store.dispatch('ui/openExistingCredential', { id });
 		},
->>>>>>> 449b8401
 		findModeByName(name: string): INodePropertyMode | null {
 			if (this.parameter.modes) {
 				return this.parameter.modes.find((mode: INodePropertyMode) => mode.name === name) || null;
@@ -699,21 +491,12 @@
 		onModeSelected(value: string): void {
 			if (typeof this.value !== 'object') {
 				this.$emit('input', { value: this.value, mode: value });
-<<<<<<< HEAD
-			} else if (value === 'list') {
-				this.$emit('input', { value: '', mode: 'list' });
-			} else if (value === 'url' && this.value && this.value.cachedResultUrl) {
-				this.$emit('input', { mode: value, value: this.value.cachedResultUrl });
-			} else {
-				this.$emit('input', { mode: value, value: (this.value? this.value.value : '') });
-=======
 			} else if (value === 'url' && this.value && this.value.cachedResultUrl) {
 				this.$emit('input', { mode: value, value: this.value.cachedResultUrl });
 			} else if (value === 'id' && this.selectedMode === 'list' && this.value && this.value.value) {
 				this.$emit('input', { mode: value, value: this.value.value });
 			} else {
 				this.$emit('input', { mode: value, value: '' });
->>>>>>> 449b8401
 			}
 
 			this.trackEvent('User changed resource locator mode', { mode: value });
@@ -735,11 +518,7 @@
 		},
 		onSearchFilter(filter: string) {
 			this.searchFilter = filter;
-<<<<<<< HEAD
-			this.loadResourcesDeboucned();
-=======
 			this.loadResourcesDebounced();
->>>>>>> 449b8401
 		},
 		async loadInitialResources(): Promise<void> {
 			if (!this.currentResponse || (this.currentResponse && this.currentResponse.error)) {
@@ -747,11 +526,7 @@
 				this.loadResources();
 			}
 		},
-<<<<<<< HEAD
-		loadResourcesDeboucned() {
-=======
 		loadResourcesDebounced() {
->>>>>>> 449b8401
 			this.callDebounced('loadResources', { debounceTime: 1000, trailing: true });
 		},
 		setResponse(paramsKey: string, props: Partial<IResourceLocatorQuery>) {
@@ -866,11 +641,7 @@
 			this.showResourceDropdown = false;
 		},
 		onInputBlur() {
-<<<<<<< HEAD
-			if (!this.isSearcabale || this.currentQueryError) {
-=======
 			if (!this.isSearchable || this.currentQueryError) {
->>>>>>> 449b8401
 				this.showResourceDropdown = false;
 			}
 		},
@@ -975,12 +746,9 @@
 	max-width: 170px;
 	word-break: normal;
 	text-align: center;
-<<<<<<< HEAD
-=======
 }
 
 .openResourceLink {
 	margin-left: var(--spacing-2xs);
->>>>>>> 449b8401
 }
 </style>