<<<<<<< HEAD
<template>
	<n8n-popover
		placement="bottom"
		:width="width"
		:popper-class="$style.popover"
		:visible="show"
		:teleported="false"
		data-test-id="resource-locator-dropdown"
	>
		<div v-if="errorView" :class="$style.messageContainer">
			<slot name="error"></slot>
		</div>
		<div v-if="filterable && !errorView" :class="$style.searchInput" @keydown="onKeyDown">
			<N8nInput
				ref="searchRef"
				:model-value="filter"
				:clearable="true"
				:placeholder="$locale.baseText('resourceLocator.search.placeholder')"
				data-test-id="rlc-search"
				@update:model-value="onFilterInput"
			>
				<template #prefix>
					<font-awesome-icon :class="$style.searchIcon" icon="search" />
				</template>
			</N8nInput>
		</div>
		<div v-if="filterRequired && !filter && !errorView && !loading" :class="$style.searchRequired">
			{{ $locale.baseText('resourceLocator.mode.list.searchRequired') }}
		</div>
		<div
			v-else-if="!errorView && sortedResources.length === 0 && !loading"
			:class="$style.messageContainer"
		>
			{{ $locale.baseText('resourceLocator.mode.list.noResults') }}
		</div>
		<div
			v-else-if="!errorView"
			ref="resultsContainerRef"
			:class="$style.container"
			@scroll="onResultsEnd"
		>
			<div
				v-for="(result, i) in sortedResources"
				:key="result.value.toString()"
				ref="itemsRef"
				:class="{
					[$style.resourceItem]: true,
					[$style.selected]: result.value === modelValue,
					[$style.hovering]: hoverIndex === i,
				}"
				data-test-id="rlc-item"
				@click="() => onItemClick(result.value)"
				@mouseenter="() => onItemHover(i)"
				@mouseleave="() => onItemHoverLeave()"
			>
				<div :class="$style.resourceNameContainer">
					<span>{{ result.name }}</span>
				</div>
				<div :class="$style.urlLink">
					<font-awesome-icon
						v-if="showHoverUrl && result.url && hoverIndex === i"
						icon="external-link-alt"
						:title="result.linkAlt || $locale.baseText('resourceLocator.mode.list.openUrl')"
						@click="openUrl($event, result.url)"
					/>
				</div>
			</div>
			<div v-if="loading && !errorView">
				<div v-for="i in 3" :key="i" :class="$style.loadingItem">
					<N8nLoading :class="$style.loader" variant="p" :rows="1" />
				</div>
			</div>
		</div>
		<template #reference>
			<slot />
		</template>
	</n8n-popover>
</template>

<script setup lang="ts">
=======
<script lang="ts">
>>>>>>> 9d156d37
import type { IResourceLocatorResultExpanded } from '@/Interface';
import { N8nLoading } from 'n8n-design-system';
import type { EventBus } from 'n8n-design-system/utils';
import { createEventBus } from 'n8n-design-system/utils';
import type { NodeParameterValue } from 'n8n-workflow';
import { computed, onBeforeUnmount, onMounted, ref, watch } from 'vue';

const SEARCH_BAR_HEIGHT_PX = 40;
const SCROLL_MARGIN_PX = 10;

type Props = {
	modelValue?: NodeParameterValue;
	resources?: IResourceLocatorResultExpanded[];
	show?: boolean;
	filterable?: boolean;
	loading?: boolean;
	filter?: string;
	hasMore?: boolean;
	errorView?: boolean;
	filterRequired?: boolean;
	width?: number;
	eventBus?: EventBus;
};

const props = withDefaults(defineProps<Props>(), {
	modelValue: undefined,
	resources: () => [],
	show: false,
	filterable: false,
	loading: false,
	filter: '',
	hasMore: false,
	errorView: false,
	filterRequired: false,
	width: undefined,
	eventBus: () => createEventBus(),
});

const emit = defineEmits<{
	'update:modelValue': [value: NodeParameterValue];
	loadMore: [];
	filter: [filter: string];
}>();

const hoverIndex = ref(0);
const showHoverUrl = ref(false);
const searchRef = ref<HTMLInputElement>();
const resultsContainerRef = ref<HTMLDivElement>();
const itemsRef = ref<HTMLDivElement[]>([]);

const sortedResources = computed<IResourceLocatorResultExpanded[]>(() => {
	const seen = new Set();
	const { selected, notSelected } = props.resources.reduce(
		(acc, item: IResourceLocatorResultExpanded) => {
			if (seen.has(item.value)) {
				return acc;
			}
			seen.add(item.value);

			if (props.modelValue && item.value === props.modelValue) {
				acc.selected = item;
			} else {
				acc.notSelected.push(item);
			}

			return acc;
		},
		{
			selected: null as IResourceLocatorResultExpanded | null,
			notSelected: [] as IResourceLocatorResultExpanded[],
		},
	);

	if (selected) {
		return [selected, ...notSelected];
	}

	return notSelected;
});

watch(
	() => props.show,
	(value) => {
		if (value) {
			hoverIndex.value = 0;
			showHoverUrl.value = false;

			setTimeout(() => {
				if (value && props.filterable && searchRef.value) {
					searchRef.value.focus();
				}
			}, 0);
		}
	},
);

watch(
	() => props.loading,
	() => {
		setTimeout(() => onResultsEnd(), 0); // in case of filtering
	},
);
onMounted(() => {
	props.eventBus.on('keyDown', onKeyDown);
});

onBeforeUnmount(() => {
	props.eventBus.off('keyDown', onKeyDown);
});

function openUrl(event: MouseEvent, url: string) {
	event.preventDefault();
	event.stopPropagation();

	window.open(url, '_blank');
}

function onKeyDown(e: KeyboardEvent) {
	if (e.key === 'ArrowDown') {
		if (hoverIndex.value < sortedResources.value.length - 1) {
			hoverIndex.value++;

			if (resultsContainerRef.value && itemsRef.value.length === 1) {
				const item = itemsRef.value[0];
				if (
					item.offsetTop + item.clientHeight >
					resultsContainerRef.value.scrollTop + resultsContainerRef.value.offsetHeight
				) {
					const top = item.offsetTop - resultsContainerRef.value.offsetHeight + item.clientHeight;
					resultsContainerRef.value.scrollTo({ top });
				}
			}
		}
	} else if (e.key === 'ArrowUp') {
		if (hoverIndex.value > 0) {
			hoverIndex.value--;

			const searchOffset = props.filterable ? SEARCH_BAR_HEIGHT_PX : 0;
			if (resultsContainerRef.value && itemsRef.value.length === 1) {
				const item = itemsRef.value[0];
				if (item.offsetTop <= resultsContainerRef.value.scrollTop + searchOffset) {
					resultsContainerRef.value.scrollTo({ top: item.offsetTop - searchOffset });
				}
			}
		}
	} else if (e.key === 'Enter') {
		emit('update:modelValue', sortedResources.value[hoverIndex.value].value);
	}
}

function onFilterInput(value: string) {
	emit('filter', value);
}

function onItemClick(selected: string | number | boolean) {
	emit('update:modelValue', selected);
}

function onItemHover(index: number) {
	hoverIndex.value = index;

	setTimeout(() => {
		if (hoverIndex.value === index) {
			showHoverUrl.value = true;
		}
	}, 250);
}

function onItemHoverLeave() {
	showHoverUrl.value = false;
}

function onResultsEnd() {
	if (props.loading || !props.loading) {
		return;
	}

	if (resultsContainerRef.value) {
		const diff =
			resultsContainerRef.value.offsetHeight -
			(resultsContainerRef.value.scrollHeight - resultsContainerRef.value.scrollTop);
		if (diff > -SCROLL_MARGIN_PX && diff < SCROLL_MARGIN_PX) {
			emit('loadMore');
		}
	}
}
</script>

<template>
	<n8n-popover
		placement="bottom"
		:width="width"
		:popper-class="$style.popover"
		:visible="show"
		:teleported="false"
		data-test-id="resource-locator-dropdown"
	>
		<div v-if="errorView" :class="$style.messageContainer">
			<slot name="error"></slot>
		</div>
		<div v-if="filterable && !errorView" :class="$style.searchInput" @keydown="onKeyDown">
			<n8n-input
				ref="search"
				:model-value="filter"
				:clearable="true"
				:placeholder="$locale.baseText('resourceLocator.search.placeholder')"
				data-test-id="rlc-search"
				@update:model-value="onFilterInput"
			>
				<template #prefix>
					<font-awesome-icon :class="$style.searchIcon" icon="search" />
				</template>
			</n8n-input>
		</div>
		<div v-if="filterRequired && !filter && !errorView && !loading" :class="$style.searchRequired">
			{{ $locale.baseText('resourceLocator.mode.list.searchRequired') }}
		</div>
		<div
			v-else-if="!errorView && sortedResources.length === 0 && !loading"
			:class="$style.messageContainer"
		>
			{{ $locale.baseText('resourceLocator.mode.list.noResults') }}
		</div>
		<div
			v-else-if="!errorView"
			ref="resultsContainer"
			:class="$style.container"
			@scroll="onResultsEnd"
		>
			<div
				v-for="(result, i) in sortedResources"
				:key="result.value.toString()"
				:ref="`item-${i}`"
				:class="{
					[$style.resourceItem]: true,
					[$style.selected]: result.value === modelValue,
					[$style.hovering]: hoverIndex === i,
				}"
				data-test-id="rlc-item"
				@click="() => onItemClick(result.value)"
				@mouseenter="() => onItemHover(i)"
				@mouseleave="() => onItemHoverLeave()"
			>
				<div :class="$style.resourceNameContainer">
					<span>{{ result.name }}</span>
				</div>
				<div :class="$style.urlLink">
					<font-awesome-icon
						v-if="showHoverUrl && result.url && hoverIndex === i"
						icon="external-link-alt"
						:title="result.linkAlt || $locale.baseText('resourceLocator.mode.list.openUrl')"
						@click="openUrl($event, result.url)"
					/>
				</div>
			</div>
			<div v-if="loading && !errorView">
				<div v-for="i in 3" :key="i" :class="$style.loadingItem">
					<n8n-loading :class="$style.loader" variant="p" :rows="1" />
				</div>
			</div>
		</div>
		<template #reference>
			<slot />
		</template>
	</n8n-popover>
</template>

<style lang="scss" module>
:root .popover {
	--content-height: 236px;
	padding: 0 !important;
	border: var(--border-base);
	display: flex;
	max-height: calc(var(--content-height) + var(--spacing-xl));
	flex-direction: column;

	& ::-webkit-scrollbar {
		width: 12px;
	}

	& ::-webkit-scrollbar-thumb {
		border-radius: 12px;
		background: var(--color-foreground-dark);
		border: 3px solid white;
	}

	& ::-webkit-scrollbar-thumb:hover {
		background: var(--color-foreground-xdark);
	}
}

.container {
	position: relative;
	overflow: auto;
}

.messageContainer {
	height: 236px;
	display: flex;
	align-items: center;
	justify-content: center;
}

.searchInput {
	border-bottom: var(--border-base);
	--input-border-color: none;
	--input-font-size: var(--font-size-2xs);
	width: 100%;
	z-index: 1;
}

.selected {
	color: var(--color-primary);
}

.resourceItem {
	display: flex;
	padding: 0 var(--spacing-xs);
	white-space: nowrap;
	height: 32px;
	cursor: pointer;

	&:hover {
		background-color: var(--color-background-base);
	}
}

.loadingItem {
	padding: 10px var(--spacing-xs);
}

.loader {
	max-width: 120px;

	* {
		margin-top: 0 !important;
		max-height: 12px;
	}
}

.hovering {
	background-color: var(--color-background-base);
}

.searchRequired {
	height: 50px;
	margin-top: 40px;
	padding-left: var(--spacing-xs);
	font-size: var(--font-size-xs);
	color: var(--color-text-base);
	display: flex;
	align-items: center;
}

.urlLink {
	display: flex;
	align-items: center;
	font-size: var(--font-size-3xs);
	color: var(--color-text-base);
	margin-left: var(--spacing-2xs);

	&:hover {
		color: var(--color-primary);
	}
}

.resourceNameContainer {
	font-size: var(--font-size-2xs);
	overflow: hidden;
	text-overflow: ellipsis;
	display: inline-block;
	align-self: center;
}

.searchIcon {
	color: var(--color-text-light);
}
</style><|MERGE_RESOLUTION|>--- conflicted
+++ resolved
@@ -1,4 +1,192 @@
-<<<<<<< HEAD
+<script setup lang="ts">
+import type { IResourceLocatorResultExpanded } from '@/Interface';
+import { N8nLoading } from 'n8n-design-system';
+import type { EventBus } from 'n8n-design-system/utils';
+import { createEventBus } from 'n8n-design-system/utils';
+import type { NodeParameterValue } from 'n8n-workflow';
+import { computed, onBeforeUnmount, onMounted, ref, watch } from 'vue';
+
+const SEARCH_BAR_HEIGHT_PX = 40;
+const SCROLL_MARGIN_PX = 10;
+
+type Props = {
+	modelValue?: NodeParameterValue;
+	resources?: IResourceLocatorResultExpanded[];
+	show?: boolean;
+	filterable?: boolean;
+	loading?: boolean;
+	filter?: string;
+	hasMore?: boolean;
+	errorView?: boolean;
+	filterRequired?: boolean;
+	width?: number;
+	eventBus?: EventBus;
+};
+
+const props = withDefaults(defineProps<Props>(), {
+	modelValue: undefined,
+	resources: () => [],
+	show: false,
+	filterable: false,
+	loading: false,
+	filter: '',
+	hasMore: false,
+	errorView: false,
+	filterRequired: false,
+	width: undefined,
+	eventBus: () => createEventBus(),
+});
+
+const emit = defineEmits<{
+	'update:modelValue': [value: NodeParameterValue];
+	loadMore: [];
+	filter: [filter: string];
+}>();
+
+const hoverIndex = ref(0);
+const showHoverUrl = ref(false);
+const searchRef = ref<HTMLInputElement>();
+const resultsContainerRef = ref<HTMLDivElement>();
+const itemsRef = ref<HTMLDivElement[]>([]);
+
+const sortedResources = computed<IResourceLocatorResultExpanded[]>(() => {
+	const seen = new Set();
+	const { selected, notSelected } = props.resources.reduce(
+		(acc, item: IResourceLocatorResultExpanded) => {
+			if (seen.has(item.value)) {
+				return acc;
+			}
+			seen.add(item.value);
+
+			if (props.modelValue && item.value === props.modelValue) {
+				acc.selected = item;
+			} else {
+				acc.notSelected.push(item);
+			}
+
+			return acc;
+		},
+		{
+			selected: null as IResourceLocatorResultExpanded | null,
+			notSelected: [] as IResourceLocatorResultExpanded[],
+		},
+	);
+
+	if (selected) {
+		return [selected, ...notSelected];
+	}
+
+	return notSelected;
+});
+
+watch(
+	() => props.show,
+	(value) => {
+		if (value) {
+			hoverIndex.value = 0;
+			showHoverUrl.value = false;
+
+			setTimeout(() => {
+				if (value && props.filterable && searchRef.value) {
+					searchRef.value.focus();
+				}
+			}, 0);
+		}
+	},
+);
+
+watch(
+	() => props.loading,
+	() => {
+		setTimeout(() => onResultsEnd(), 0); // in case of filtering
+	},
+);
+onMounted(() => {
+	props.eventBus.on('keyDown', onKeyDown);
+});
+
+onBeforeUnmount(() => {
+	props.eventBus.off('keyDown', onKeyDown);
+});
+
+function openUrl(event: MouseEvent, url: string) {
+	event.preventDefault();
+	event.stopPropagation();
+
+	window.open(url, '_blank');
+}
+
+function onKeyDown(e: KeyboardEvent) {
+	if (e.key === 'ArrowDown') {
+		if (hoverIndex.value < sortedResources.value.length - 1) {
+			hoverIndex.value++;
+
+			if (resultsContainerRef.value && itemsRef.value.length === 1) {
+				const item = itemsRef.value[0];
+				if (
+					item.offsetTop + item.clientHeight >
+					resultsContainerRef.value.scrollTop + resultsContainerRef.value.offsetHeight
+				) {
+					const top = item.offsetTop - resultsContainerRef.value.offsetHeight + item.clientHeight;
+					resultsContainerRef.value.scrollTo({ top });
+				}
+			}
+		}
+	} else if (e.key === 'ArrowUp') {
+		if (hoverIndex.value > 0) {
+			hoverIndex.value--;
+
+			const searchOffset = props.filterable ? SEARCH_BAR_HEIGHT_PX : 0;
+			if (resultsContainerRef.value && itemsRef.value.length === 1) {
+				const item = itemsRef.value[0];
+				if (item.offsetTop <= resultsContainerRef.value.scrollTop + searchOffset) {
+					resultsContainerRef.value.scrollTo({ top: item.offsetTop - searchOffset });
+				}
+			}
+		}
+	} else if (e.key === 'Enter') {
+		emit('update:modelValue', sortedResources.value[hoverIndex.value].value);
+	}
+}
+
+function onFilterInput(value: string) {
+	emit('filter', value);
+}
+
+function onItemClick(selected: string | number | boolean) {
+	emit('update:modelValue', selected);
+}
+
+function onItemHover(index: number) {
+	hoverIndex.value = index;
+
+	setTimeout(() => {
+		if (hoverIndex.value === index) {
+			showHoverUrl.value = true;
+		}
+	}, 250);
+}
+
+function onItemHoverLeave() {
+	showHoverUrl.value = false;
+}
+
+function onResultsEnd() {
+	if (props.loading || !props.loading) {
+		return;
+	}
+
+	if (resultsContainerRef.value) {
+		const diff =
+			resultsContainerRef.value.offsetHeight -
+			(resultsContainerRef.value.scrollHeight - resultsContainerRef.value.scrollTop);
+		if (diff > -SCROLL_MARGIN_PX && diff < SCROLL_MARGIN_PX) {
+			emit('loadMore');
+		}
+	}
+}
+</script>
+
 <template>
 	<n8n-popover
 		placement="bottom"
@@ -78,277 +266,6 @@
 	</n8n-popover>
 </template>
 
-<script setup lang="ts">
-=======
-<script lang="ts">
->>>>>>> 9d156d37
-import type { IResourceLocatorResultExpanded } from '@/Interface';
-import { N8nLoading } from 'n8n-design-system';
-import type { EventBus } from 'n8n-design-system/utils';
-import { createEventBus } from 'n8n-design-system/utils';
-import type { NodeParameterValue } from 'n8n-workflow';
-import { computed, onBeforeUnmount, onMounted, ref, watch } from 'vue';
-
-const SEARCH_BAR_HEIGHT_PX = 40;
-const SCROLL_MARGIN_PX = 10;
-
-type Props = {
-	modelValue?: NodeParameterValue;
-	resources?: IResourceLocatorResultExpanded[];
-	show?: boolean;
-	filterable?: boolean;
-	loading?: boolean;
-	filter?: string;
-	hasMore?: boolean;
-	errorView?: boolean;
-	filterRequired?: boolean;
-	width?: number;
-	eventBus?: EventBus;
-};
-
-const props = withDefaults(defineProps<Props>(), {
-	modelValue: undefined,
-	resources: () => [],
-	show: false,
-	filterable: false,
-	loading: false,
-	filter: '',
-	hasMore: false,
-	errorView: false,
-	filterRequired: false,
-	width: undefined,
-	eventBus: () => createEventBus(),
-});
-
-const emit = defineEmits<{
-	'update:modelValue': [value: NodeParameterValue];
-	loadMore: [];
-	filter: [filter: string];
-}>();
-
-const hoverIndex = ref(0);
-const showHoverUrl = ref(false);
-const searchRef = ref<HTMLInputElement>();
-const resultsContainerRef = ref<HTMLDivElement>();
-const itemsRef = ref<HTMLDivElement[]>([]);
-
-const sortedResources = computed<IResourceLocatorResultExpanded[]>(() => {
-	const seen = new Set();
-	const { selected, notSelected } = props.resources.reduce(
-		(acc, item: IResourceLocatorResultExpanded) => {
-			if (seen.has(item.value)) {
-				return acc;
-			}
-			seen.add(item.value);
-
-			if (props.modelValue && item.value === props.modelValue) {
-				acc.selected = item;
-			} else {
-				acc.notSelected.push(item);
-			}
-
-			return acc;
-		},
-		{
-			selected: null as IResourceLocatorResultExpanded | null,
-			notSelected: [] as IResourceLocatorResultExpanded[],
-		},
-	);
-
-	if (selected) {
-		return [selected, ...notSelected];
-	}
-
-	return notSelected;
-});
-
-watch(
-	() => props.show,
-	(value) => {
-		if (value) {
-			hoverIndex.value = 0;
-			showHoverUrl.value = false;
-
-			setTimeout(() => {
-				if (value && props.filterable && searchRef.value) {
-					searchRef.value.focus();
-				}
-			}, 0);
-		}
-	},
-);
-
-watch(
-	() => props.loading,
-	() => {
-		setTimeout(() => onResultsEnd(), 0); // in case of filtering
-	},
-);
-onMounted(() => {
-	props.eventBus.on('keyDown', onKeyDown);
-});
-
-onBeforeUnmount(() => {
-	props.eventBus.off('keyDown', onKeyDown);
-});
-
-function openUrl(event: MouseEvent, url: string) {
-	event.preventDefault();
-	event.stopPropagation();
-
-	window.open(url, '_blank');
-}
-
-function onKeyDown(e: KeyboardEvent) {
-	if (e.key === 'ArrowDown') {
-		if (hoverIndex.value < sortedResources.value.length - 1) {
-			hoverIndex.value++;
-
-			if (resultsContainerRef.value && itemsRef.value.length === 1) {
-				const item = itemsRef.value[0];
-				if (
-					item.offsetTop + item.clientHeight >
-					resultsContainerRef.value.scrollTop + resultsContainerRef.value.offsetHeight
-				) {
-					const top = item.offsetTop - resultsContainerRef.value.offsetHeight + item.clientHeight;
-					resultsContainerRef.value.scrollTo({ top });
-				}
-			}
-		}
-	} else if (e.key === 'ArrowUp') {
-		if (hoverIndex.value > 0) {
-			hoverIndex.value--;
-
-			const searchOffset = props.filterable ? SEARCH_BAR_HEIGHT_PX : 0;
-			if (resultsContainerRef.value && itemsRef.value.length === 1) {
-				const item = itemsRef.value[0];
-				if (item.offsetTop <= resultsContainerRef.value.scrollTop + searchOffset) {
-					resultsContainerRef.value.scrollTo({ top: item.offsetTop - searchOffset });
-				}
-			}
-		}
-	} else if (e.key === 'Enter') {
-		emit('update:modelValue', sortedResources.value[hoverIndex.value].value);
-	}
-}
-
-function onFilterInput(value: string) {
-	emit('filter', value);
-}
-
-function onItemClick(selected: string | number | boolean) {
-	emit('update:modelValue', selected);
-}
-
-function onItemHover(index: number) {
-	hoverIndex.value = index;
-
-	setTimeout(() => {
-		if (hoverIndex.value === index) {
-			showHoverUrl.value = true;
-		}
-	}, 250);
-}
-
-function onItemHoverLeave() {
-	showHoverUrl.value = false;
-}
-
-function onResultsEnd() {
-	if (props.loading || !props.loading) {
-		return;
-	}
-
-	if (resultsContainerRef.value) {
-		const diff =
-			resultsContainerRef.value.offsetHeight -
-			(resultsContainerRef.value.scrollHeight - resultsContainerRef.value.scrollTop);
-		if (diff > -SCROLL_MARGIN_PX && diff < SCROLL_MARGIN_PX) {
-			emit('loadMore');
-		}
-	}
-}
-</script>
-
-<template>
-	<n8n-popover
-		placement="bottom"
-		:width="width"
-		:popper-class="$style.popover"
-		:visible="show"
-		:teleported="false"
-		data-test-id="resource-locator-dropdown"
-	>
-		<div v-if="errorView" :class="$style.messageContainer">
-			<slot name="error"></slot>
-		</div>
-		<div v-if="filterable && !errorView" :class="$style.searchInput" @keydown="onKeyDown">
-			<n8n-input
-				ref="search"
-				:model-value="filter"
-				:clearable="true"
-				:placeholder="$locale.baseText('resourceLocator.search.placeholder')"
-				data-test-id="rlc-search"
-				@update:model-value="onFilterInput"
-			>
-				<template #prefix>
-					<font-awesome-icon :class="$style.searchIcon" icon="search" />
-				</template>
-			</n8n-input>
-		</div>
-		<div v-if="filterRequired && !filter && !errorView && !loading" :class="$style.searchRequired">
-			{{ $locale.baseText('resourceLocator.mode.list.searchRequired') }}
-		</div>
-		<div
-			v-else-if="!errorView && sortedResources.length === 0 && !loading"
-			:class="$style.messageContainer"
-		>
-			{{ $locale.baseText('resourceLocator.mode.list.noResults') }}
-		</div>
-		<div
-			v-else-if="!errorView"
-			ref="resultsContainer"
-			:class="$style.container"
-			@scroll="onResultsEnd"
-		>
-			<div
-				v-for="(result, i) in sortedResources"
-				:key="result.value.toString()"
-				:ref="`item-${i}`"
-				:class="{
-					[$style.resourceItem]: true,
-					[$style.selected]: result.value === modelValue,
-					[$style.hovering]: hoverIndex === i,
-				}"
-				data-test-id="rlc-item"
-				@click="() => onItemClick(result.value)"
-				@mouseenter="() => onItemHover(i)"
-				@mouseleave="() => onItemHoverLeave()"
-			>
-				<div :class="$style.resourceNameContainer">
-					<span>{{ result.name }}</span>
-				</div>
-				<div :class="$style.urlLink">
-					<font-awesome-icon
-						v-if="showHoverUrl && result.url && hoverIndex === i"
-						icon="external-link-alt"
-						:title="result.linkAlt || $locale.baseText('resourceLocator.mode.list.openUrl')"
-						@click="openUrl($event, result.url)"
-					/>
-				</div>
-			</div>
-			<div v-if="loading && !errorView">
-				<div v-for="i in 3" :key="i" :class="$style.loadingItem">
-					<n8n-loading :class="$style.loader" variant="p" :rows="1" />
-				</div>
-			</div>
-		</div>
-		<template #reference>
-			<slot />
-		</template>
-	</n8n-popover>
-</template>
-
 <style lang="scss" module>
 :root .popover {
 	--content-height: 236px;
