import type { ActionTypeDescription, ActionsRecord, SimplifiedNodeType } from '@/Interface';
import { CUSTOM_API_CALL_KEY } from '@/constants';
import { memoize, startCase } from 'lodash-es';
import type {
	INodeProperties,
	INodePropertyCollection,
	INodePropertyOptions,
	INodeTypeDescription,
} from 'n8n-workflow';

import { i18n } from '@/plugins/i18n';

const PLACEHOLDER_RECOMMENDED_ACTION_KEY = 'placeholder_recommended';

function translate(...args: Parameters<typeof i18n.baseText>) {
	return i18n.baseText(...args);
}
// Memoize the translation function so we don't have to re-translate the same string
// multiple times when generating the actions
const cachedBaseText = memoize(translate, (...args) => JSON.stringify(args));

const customNodeActionsParsers: {
	[key: string]: (
		matchedProperty: INodeProperties,
		nodeTypeDescription: INodeTypeDescription,
	) => ActionTypeDescription[] | undefined;
} = {
	['n8n-nodes-base.hubspotTrigger']: (matchedProperty, nodeTypeDescription) => {
		const collection = matchedProperty?.options?.[0] as INodePropertyCollection;

		return (collection?.values[0]?.options as INodePropertyOptions[])?.map(
			(categoryItem): ActionTypeDescription => ({
				...getNodeTypeBase(nodeTypeDescription),
				actionKey: categoryItem.value as string,
				displayName: cachedBaseText('nodeCreator.actionsCategory.onEvent', {
					interpolate: { event: startCase(categoryItem.name) },
				}),
				description: categoryItem.description || '',
				displayOptions: matchedProperty.displayOptions,
				values: { eventsUi: { eventValues: [{ name: categoryItem.value }] } },
			}),
		);
	},
};

function getNodeTypeBase(nodeTypeDescription: INodeTypeDescription, label?: string) {
	const isTrigger = nodeTypeDescription.group.includes('trigger');
	const category = isTrigger
		? cachedBaseText('nodeCreator.actionsCategory.triggers')
		: cachedBaseText('nodeCreator.actionsCategory.actions');
	return {
		name: nodeTypeDescription.name,
		group: nodeTypeDescription.group,
		codex: {
			label: label || '',
			categories: [category],
		},
		iconUrl: nodeTypeDescription.iconUrl,
		outputs: nodeTypeDescription.outputs,
		icon: nodeTypeDescription.icon,
		defaults: nodeTypeDescription.defaults,
	};
}

function operationsCategory(nodeTypeDescription: INodeTypeDescription): ActionTypeDescription[] {
	if (!!nodeTypeDescription.properties.find((property) => property.name === 'resource')) return [];

	const matchedProperty = nodeTypeDescription.properties.find(
		(property) => property.name?.toLowerCase() === 'operation',
	);

	if (!matchedProperty || !matchedProperty.options) return [];

	const filteredOutItems = (matchedProperty.options as INodePropertyOptions[]).filter(
		(categoryItem: INodePropertyOptions) => !['*', '', ' '].includes(categoryItem.name),
	);

	const items = filteredOutItems.map((item: INodePropertyOptions) => ({
		...getNodeTypeBase(nodeTypeDescription),
		actionKey: item.value as string,
		displayName: item.action ?? startCase(item.name),
		description: item.description ?? '',
		displayOptions: matchedProperty.displayOptions,
		values: {
			[matchedProperty.name]: matchedProperty.type === 'multiOptions' ? [item.value] : item.value,
		},
	}));

	// Do not return empty category
	if (items.length === 0) return [];

	return items;
}

function triggersCategory(nodeTypeDescription: INodeTypeDescription): ActionTypeDescription[] {
	const matchingKeys = ['event', 'events', 'trigger on'];
	const isTrigger = nodeTypeDescription.displayName?.toLowerCase().includes('trigger');
	const matchedProperty = nodeTypeDescription.properties.find((property) =>
		matchingKeys.includes(property.displayName?.toLowerCase()),
	);

	if (!isTrigger) return [];

	// Inject placeholder action if no events are available
	// so user is able to add node to the canvas from the actions panel
	if (!matchedProperty || !matchedProperty.options) {
		return [
			{
				...getNodeTypeBase(nodeTypeDescription),
				actionKey: PLACEHOLDER_RECOMMENDED_ACTION_KEY,
				displayName: cachedBaseText('nodeCreator.actionsCategory.onNewEvent', {
					interpolate: { event: nodeTypeDescription.displayName.replace('Trigger', '').trimEnd() },
				}),
				description: '',
			},
		];
	}

	const filteredOutItems = (matchedProperty.options as INodePropertyOptions[]).filter(
		(categoryItem: INodePropertyOptions) => !['*', '', ' '].includes(categoryItem.name),
	);

	const customParsedItem = customNodeActionsParsers[nodeTypeDescription.name]?.(
		matchedProperty,
		nodeTypeDescription,
	);

	const items =
		customParsedItem ??
		filteredOutItems.map((categoryItem: INodePropertyOptions) => ({
			...getNodeTypeBase(nodeTypeDescription),
			actionKey: categoryItem.value as string,
			displayName:
				categoryItem.action ??
				cachedBaseText('nodeCreator.actionsCategory.onEvent', {
					interpolate: { event: startCase(categoryItem.name) },
				}),
			description: categoryItem.description || '',
			displayOptions: matchedProperty.displayOptions,
			values: {
				[matchedProperty.name]:
					matchedProperty.type === 'multiOptions' ? [categoryItem.value] : categoryItem.value,
			},
		}));

	return items;
}

function resourceCategories(nodeTypeDescription: INodeTypeDescription): ActionTypeDescription[] {
	const transformedNodes: ActionTypeDescription[] = [];
	const matchedProperties = nodeTypeDescription.properties.filter(
		(property) => property.displayName?.toLowerCase() === 'resource',
	);

	matchedProperties.forEach((property) => {
		((property.options as INodePropertyOptions[]) || [])
			.filter((option) => option.value !== CUSTOM_API_CALL_KEY)
			.forEach((resourceOption, i, options) => {
				const isSingleResource = options.length === 1;

				// Match operations for the resource by checking if displayOptions matches or contains the resource name
				const operations = nodeTypeDescription.properties.find(
					(operation) =>
						operation.name === 'operation' &&
						(operation.displayOptions?.show?.resource?.includes(resourceOption.value) ||
							isSingleResource),
				);

				if (!operations?.options) return;

				const items = ((operations.options as INodePropertyOptions[]) || []).map(
					(operationOption) => {
						const displayName =
							operationOption.action ?? `${resourceOption.name} ${startCase(operationOption.name)}`;

						// We need to manually populate displayOptions as they are not present in the node description
						// if the resource has only one option
						const displayOptions = isSingleResource
							? { show: { resource: [(options as INodePropertyOptions[])[0]?.value] } }
							: operations?.displayOptions;

						return {
							...getNodeTypeBase(
								nodeTypeDescription,
								`${resourceOption.name} ${cachedBaseText('nodeCreator.actionsCategory.actions')}`,
							),
							actionKey: operationOption.value as string,
							description: operationOption?.description ?? '',
							displayOptions,
							values: {
								operation:
									operations?.type === 'multiOptions'
										? [operationOption.value]
										: operationOption.value,
							},
							displayName,
							group: ['trigger'],
						};
					},
				);

				transformedNodes.push(...items);
			});
	});

	return transformedNodes;
}

export function useActionsGenerator() {
	function generateNodeActions(node: INodeTypeDescription | undefined) {
		if (!node) return [];
		return [...triggersCategory(node), ...operationsCategory(node), ...resourceCategories(node)];
	}
	function filterActions(actions: ActionTypeDescription[]) {
		// Do not show single action nodes
		if (actions.length <= 1) return [];
		return actions.filter(
			(action: ActionTypeDescription, _: number, arr: ActionTypeDescription[]) => {
				const isApiCall = action.actionKey === CUSTOM_API_CALL_KEY;
				if (isApiCall) return false;

				const isPlaceholderTriggerAction = action.actionKey === PLACEHOLDER_RECOMMENDED_ACTION_KEY;
				return !isPlaceholderTriggerAction || (isPlaceholderTriggerAction && arr.length > 1);
			},
		);
	}

	function getSimplifiedNodeType(node: INodeTypeDescription): SimplifiedNodeType {
<<<<<<< HEAD
		const { displayName, defaults, description, name, group, icon, iconUrl, badgeIconUrl, codex } =
			node;
=======
		const { displayName, defaults, description, name, group, icon, iconUrl, outputs, codex } = node;
>>>>>>> b59b9086

		return {
			displayName,
			defaults,
			description,
			name,
			group,
			icon,
			iconUrl,
<<<<<<< HEAD
			badgeIconUrl,
=======
			outputs,
>>>>>>> b59b9086
			codex,
		};
	}

	function generateMergedNodesAndActions(nodeTypes: INodeTypeDescription[]) {
		const visibleNodeTypes = [...nodeTypes];
		const actions: ActionsRecord<typeof mergedNodes> = {};
		const mergedNodes: SimplifiedNodeType[] = [];

		visibleNodeTypes
			.filter((node) => !node.group.includes('trigger'))
			.forEach((app) => {
				const appActions = generateNodeActions(app);
				actions[app.name] = appActions;

				mergedNodes.push(getSimplifiedNodeType(app));
			});

		visibleNodeTypes
			.filter((node) => node.group.includes('trigger'))
			.forEach((trigger) => {
				const normalizedName = trigger.name.replace('Trigger', '');
				const triggerActions = generateNodeActions(trigger);
				const appActions = actions?.[normalizedName] || [];
				const app = mergedNodes.find((node) => node.name === normalizedName);

				if (app && appActions?.length > 0) {
					// merge triggers into regular nodes that match
					const mergedActions = filterActions([...appActions, ...triggerActions]);
					actions[normalizedName] = mergedActions;

					app.description = trigger.description; // default to trigger description
				} else {
					actions[trigger.name] = filterActions(triggerActions);
					mergedNodes.push(getSimplifiedNodeType(trigger));
				}
			});

		return {
			actions,
			mergedNodes,
		};
	}

	return {
		generateMergedNodesAndActions,
	};
}<|MERGE_RESOLUTION|>--- conflicted
+++ resolved
@@ -226,12 +226,18 @@
 	}
 
 	function getSimplifiedNodeType(node: INodeTypeDescription): SimplifiedNodeType {
-<<<<<<< HEAD
-		const { displayName, defaults, description, name, group, icon, iconUrl, badgeIconUrl, codex } =
-			node;
-=======
-		const { displayName, defaults, description, name, group, icon, iconUrl, outputs, codex } = node;
->>>>>>> b59b9086
+		const {
+			displayName,
+			defaults,
+			description,
+			name,
+			group,
+			icon,
+			iconUrl,
+			badgeIconUrl,
+			outputs,
+			codex,
+		} = node;
 
 		return {
 			displayName,
@@ -241,11 +247,8 @@
 			group,
 			icon,
 			iconUrl,
-<<<<<<< HEAD
 			badgeIconUrl,
-=======
 			outputs,
->>>>>>> b59b9086
 			codex,
 		};
 	}
