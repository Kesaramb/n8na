--- conflicted
+++ resolved
@@ -59,50 +59,33 @@
 					<template v-if="filteredAllNodeTypes.length > 0" #title>
 						<p v-html="$locale.baseText('nodeCreator.noResults.clickToSeeResults')" />
 					</template>
-
 					<!-- Regular Search -->
-<<<<<<< HEAD
-					<template v-else>
-						<p v-text="$locale.baseText('nodeCreator.noResults.weDidntMakeThatYet')" slot="title" />
-						<template slot="action">
-							{{ $locale.baseText('nodeCreator.noResults.dontWorryYouCanProbablyDoItWithThe') }}
-							<n8n-link @click="selectHttpRequest" v-if="[REGULAR_NODE_FILTER, ALL_NODE_FILTER].includes(nodeCreatorStore.selectedType)">
-								{{ $locale.baseText('nodeCreator.noResults.httpRequest') }}
-							</n8n-link>
-							<template v-if="nodeCreatorStore.selectedType === ALL_NODE_FILTER">
-								{{ $locale.baseText('nodeCreator.noResults.or') }}
-							</template>
-
-							<n8n-link @click="selectWebhook" v-if="[TRIGGER_NODE_FILTER, ALL_NODE_FILTER].includes(nodeCreatorStore.selectedType)">
-								{{ $locale.baseText('nodeCreator.noResults.webhook') }}
-							</n8n-link>
-							{{ $locale.baseText('nodeCreator.noResults.node') }}
-=======
-					<template v-else  #title>
-						<p v-text="$locale.baseText('nodeCreator.noResults.weDidntMakeThatYet')" />
+					<template v-else #title>
+						<p v-text="$locale.baseText('nodeCreator.noResults.weDidntMakeThatYet')"/>
 					</template>
 
 					<template v-if="filteredAllNodeTypes.length === 0" #action>
 						{{ $locale.baseText('nodeCreator.noResults.dontWorryYouCanProbablyDoItWithThe') }}
-						<n8n-link
-							@click="selectHttpRequest"
-							v-if="[REGULAR_NODE_FILTER, ALL_NODE_FILTER].includes(nodeCreatorStore.selectedType)"
-						>
+						<n8n-link @click="selectHttpRequest" v-if="[REGULAR_NODE_FILTER, ALL_NODE_FILTER].includes(nodeCreatorStore.selectedType)">
 							{{ $locale.baseText('nodeCreator.noResults.httpRequest') }}
 						</n8n-link>
 						<template v-if="nodeCreatorStore.selectedType === ALL_NODE_FILTER">
 							{{ $locale.baseText('nodeCreator.noResults.or') }}
->>>>>>> 92c77127
 						</template>
 
-						<n8n-link
-							@click="selectWebhook"
-							v-if="[TRIGGER_NODE_FILTER, ALL_NODE_FILTER].includes(nodeCreatorStore.selectedType)"
-						>
+						<n8n-link @click="selectWebhook" v-if="[TRIGGER_NODE_FILTER, ALL_NODE_FILTER].includes(nodeCreatorStore.selectedType)">
 							{{ $locale.baseText('nodeCreator.noResults.webhook') }}
-							{{ $locale.baseText('nodeCreator.noResults.node') }}
 						</n8n-link>
+						{{ $locale.baseText('nodeCreator.noResults.node') }}
 					</template>
+
+					<n8n-link
+						@click="selectWebhook"
+						v-if="[TRIGGER_NODE_FILTER, ALL_NODE_FILTER].includes(nodeCreatorStore.selectedType)"
+					>
+						{{ $locale.baseText('nodeCreator.noResults.webhook') }}
+						{{ $locale.baseText('nodeCreator.noResults.node') }}
+					</n8n-link>
 			</no-results>
 		</div>
 	</transition>
@@ -111,28 +94,17 @@
 <script lang="ts" setup>
 import Vue, { computed, reactive, onMounted, watch, getCurrentInstance, toRefs, onUnmounted } from 'vue';
 import camelcase from 'lodash.camelcase';
-<<<<<<< HEAD
-import { externalHooks } from '@/components/mixins/externalHooks';
+
+import { externalHooks } from '@/mixins/externalHooks';
 import useGlobalLinkActions from '@/components/composables/useGlobalLinkActions';
-=======
-
-import { externalHooks } from '@/mixins/externalHooks';
-import { globalLinkActions } from '@/mixins/globalLinkActions';
-
-import mixins from 'vue-typed-mixins';
->>>>>>> 92c77127
+
 import ItemIterator from './ItemIterator.vue';
 import NoResults from './NoResults.vue';
 import SearchBar from './SearchBar.vue';
-import { INodeCreateElement, ISubcategoryItemProps, ICategoryItemProps, INodeItemProps } from '@/Interface';
+import { INodeCreateElement, ISubcategoryItemProps, ICategoryItemProps } from '@/Interface';
 import { WEBHOOK_NODE_TYPE, HTTP_REQUEST_NODE_TYPE, ALL_NODE_FILTER, TRIGGER_NODE_FILTER, REGULAR_NODE_FILTER, NODE_TYPE_COUNT_MAPPER } from '@/constants';
 import { BaseTextKey } from '@/plugins/i18n';
-<<<<<<< HEAD
-import { sublimeSearch } from './sortUtils';
-=======
-import { intersection, sublimeSearch, matchesNodeType, matchesSelectType  } from '@/utils';
-import { mapStores } from 'pinia';
->>>>>>> 92c77127
+import { sublimeSearch, matchesNodeType, matchesSelectType  } from '@/utils';
 import { useWorkflowsStore } from '@/stores/workflows';
 import { useRootStore } from '@/stores/n8nRootStore';
 import { useNodeTypesStore } from '@/stores/nodeTypes';
