--- conflicted
+++ resolved
@@ -9,11 +9,7 @@
 import ActionItem from '../ItemTypes/ActionItem.vue';
 import ViewItem from '../ItemTypes/ViewItem.vue';
 import CategorizedItemsRenderer from './CategorizedItemsRenderer.vue';
-<<<<<<< HEAD
-import type { BaseTextKey } from '@/plugins/i18n';
-=======
-
->>>>>>> 39b3ce3c
+
 export interface Props {
 	elements: INodeCreateElement[];
 	activeIndex?: number;
@@ -122,13 +118,8 @@
 					v-if="item.type === 'section'"
 					:elements="item.children"
 					expanded
-<<<<<<< HEAD
-					:category="$locale.baseText(`nodeCreator.sectionNames.${item.key}` as BaseTextKey)"
-					@selected="wrappedEmit('selected', item)"
-=======
 					:category="item.title"
 					@selected="(child) => wrappedEmit('selected', child)"
->>>>>>> 39b3ce3c
 				>
 				</CategorizedItemsRenderer>
 
