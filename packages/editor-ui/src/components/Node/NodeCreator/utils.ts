--- conflicted
+++ resolved
@@ -5,14 +5,9 @@
 	SimplifiedNodeType,
 	SubcategorizedNodeTypes,
 } from '@/Interface';
-<<<<<<< HEAD
-import { CORE_NODES_CATEGORY, DEFAULT_SUBCATEGORY } from '@/constants';
-=======
 import { AI_SUBCATEGORY, CORE_NODES_CATEGORY, DEFAULT_SUBCATEGORY } from '@/constants';
 import { v4 as uuidv4 } from 'uuid';
->>>>>>> b59b9086
 import { sublimeSearch } from '@/utils';
-import { v4 as uuidv4 } from 'uuid';
 
 export function transformNodeType(
 	node: SimplifiedNodeType,
