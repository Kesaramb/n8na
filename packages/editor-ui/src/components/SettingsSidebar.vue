--- conflicted
+++ resolved
@@ -175,16 +175,11 @@
 		canAccessUsageAndPlan(): boolean {
 			return this.canUserAccessRouteByName(VIEWS.USAGE);
 		},
-<<<<<<< HEAD
 		canAccessExternalSecrets(): boolean {
 			return this.canUserAccessRouteByName(VIEWS.EXTERNAL_SECRETS_SETTINGS);
 		},
-		canAccessVersionControl(): boolean {
-			return this.canUserAccessRouteByName(VIEWS.VERSION_CONTROL);
-=======
 		canAccessSourceControl(): boolean {
 			return this.canUserAccessRouteByName(VIEWS.SOURCE_CONTROL);
->>>>>>> 180ab8d7
 		},
 		canAccessAuditLogs(): boolean {
 			return this.canUserAccessRouteByName(VIEWS.AUDIT_LOGS);
@@ -235,18 +230,13 @@
 				case 'settings-sso':
 					await this.navigateTo(VIEWS.SSO_SETTINGS);
 					break;
-<<<<<<< HEAD
-				case 'settings-version-control':
-					await this.navigateTo(VIEWS.VERSION_CONTROL);
-					break;
 				case 'settings-external-secrets':
 					await this.navigateTo(VIEWS.EXTERNAL_SECRETS_SETTINGS);
-=======
+					break;
 				case 'settings-source-control':
 					if (this.$router.currentRoute.name !== VIEWS.SOURCE_CONTROL) {
 						void this.$router.push({ name: VIEWS.SOURCE_CONTROL });
 					}
->>>>>>> 180ab8d7
 					break;
 				case 'settings-audit-logs':
 					if (this.$router.currentRoute.name !== VIEWS.AUDIT_LOGS) {
