<template>
	<div :class="$style.container">
		<n8n-menu :items="sidebarMenuItems" @select="handleSelect">
			<template #header>
				<div :class="$style.returnButton" @click="$emit('return')" data-test-id="settings-back">
					<i class="mr-xs">
						<font-awesome-icon icon="arrow-left" />
					</i>
					<n8n-heading size="large" :bold="true">{{ $locale.baseText('settings') }}</n8n-heading>
				</div>
			</template>
			<template #menuSuffix>
				<div :class="$style.versionContainer">
					<n8n-link @click="onVersionClick" size="small">
						{{ $locale.baseText('settings.version') }} {{ rootStore.versionCli }}
					</n8n-link>
				</div>
			</template>
		</n8n-menu>
	</div>
</template>

<script lang="ts">
import mixins from 'vue-typed-mixins';
import { ABOUT_MODAL_KEY, VERSIONS_MODAL_KEY, VIEWS } from '@/constants';
import { userHelpers } from '@/mixins/userHelpers';
import { pushConnection } from '@/mixins/pushConnection';
import { IFakeDoor } from '@/Interface';
import { IMenuItem } from 'n8n-design-system';
import { BaseTextKey } from '@/plugins/i18n';
import { mapStores } from 'pinia';
import { useUIStore } from '@/stores/ui';
import { useSettingsStore } from '@/stores/settings';
import { useRootStore } from '@/stores/n8nRootStore';

export default mixins(userHelpers, pushConnection).extend({
	name: 'SettingsSidebar',
	computed: {
		...mapStores(useRootStore, useSettingsStore, useUIStore),
		settingsFakeDoorFeatures(): IFakeDoor[] {
			return this.uiStore.getFakeDoorByLocation('settings');
		},
		sidebarMenuItems(): IMenuItem[] {
			const menuItems: IMenuItem[] = [
				{
					id: 'settings-usage-and-plan',
					icon: 'chart-bar',
					label: this.$locale.baseText('settings.usageAndPlan.title'),
					position: 'top',
					available: this.canAccessUsageAndPlan(),
					activateOnRouteNames: [VIEWS.USAGE],
				},
				{
					id: 'settings-personal',
					icon: 'user-circle',
					label: this.$locale.baseText('settings.personal'),
					position: 'top',
					available: this.canAccessPersonalSettings(),
					activateOnRouteNames: [VIEWS.PERSONAL_SETTINGS],
				},
				{
					id: 'settings-users',
					icon: 'user-friends',
					label: this.$locale.baseText('settings.users'),
					position: 'top',
					available: this.canAccessUsersSettings(),
					activateOnRouteNames: [VIEWS.USERS_SETTINGS],
				},
				{
					id: 'settings-api',
					icon: 'plug',
					label: this.$locale.baseText('settings.n8napi'),
					position: 'top',
					available: this.canAccessApiSettings(),
					activateOnRouteNames: [VIEWS.API_SETTINGS],
				},
				{
					id: 'settings-ldap',
					icon: 'network-wired',
					label: this.$locale.baseText('settings.ldap'),
					position: 'top',
					available: this.canAccessLdapSettings(),
					activateOnRouteNames: [VIEWS.LDAP_SETTINGS],
				},
			];

			for (const item of this.settingsFakeDoorFeatures) {
				if (item.uiLocations.includes('settings')) {
					menuItems.push({
						id: item.id,
						icon: item.icon || 'question',
						label: this.$locale.baseText(item.featureName as BaseTextKey),
						position: 'top',
						available: true,
						activateOnRoutePaths: [`/settings/coming-soon/${item.id}`],
					});
				}
			}

			menuItems.push({
				id: 'settings-community-nodes',
				icon: 'cube',
				label: this.$locale.baseText('settings.communityNodes'),
				position: 'top',
				available: this.canAccessCommunityNodes(),
				activateOnRouteNames: [VIEWS.COMMUNITY_NODES],
			});

			return menuItems;
		},
	},
	mounted() {
		this.pushConnect();
	},
	methods: {
		canAccessPersonalSettings(): boolean {
			return this.canUserAccessRouteByName(VIEWS.PERSONAL_SETTINGS);
		},
		canAccessUsersSettings(): boolean {
			return this.canUserAccessRouteByName(VIEWS.USERS_SETTINGS);
		},
		canAccessCommunityNodes(): boolean {
			return this.canUserAccessRouteByName(VIEWS.COMMUNITY_NODES);
		},
		canAccessApiSettings(): boolean {
			return this.canUserAccessRouteByName(VIEWS.API_SETTINGS);
		},
<<<<<<< HEAD
		canAccessLdapSettings(): boolean {
			return this.canUserAccessRouteByName(VIEWS.LDAP_SETTINGS);
=======
		canAccessUsageAndPlan(): boolean {
			return this.canUserAccessRouteByName(VIEWS.USAGE);
>>>>>>> e225c319
		},
		onVersionClick() {
			this.uiStore.openModal(ABOUT_MODAL_KEY);
		},
		openUpdatesPanel() {
			this.uiStore.openModal(VERSIONS_MODAL_KEY);
		},
		async handleSelect(key: string) {
			switch (key) {
				case 'settings-personal':
					if (this.$router.currentRoute.name !== VIEWS.PERSONAL_SETTINGS) {
						this.$router.push({ name: VIEWS.PERSONAL_SETTINGS });
					}
					break;
				case 'settings-users':
					if (this.$router.currentRoute.name !== VIEWS.USERS_SETTINGS) {
						this.$router.push({ name: VIEWS.USERS_SETTINGS });
					}
					break;
				case 'settings-api':
					if (this.$router.currentRoute.name !== VIEWS.API_SETTINGS) {
						this.$router.push({ name: VIEWS.API_SETTINGS });
					}
					break;
				case 'settings-ldap':
					if (this.$router.currentRoute.name !== VIEWS.LDAP_SETTINGS) {
						this.$router.push({ name: VIEWS.LDAP_SETTINGS });
					}
					break;
				case 'users': // Fakedoor feature added via hooks when user management is disabled on cloud
				case 'environments':
				case 'logging':
					this.$router.push({ name: VIEWS.FAKE_DOOR, params: { featureId: key } }).catch(() => {});
					break;
				case 'settings-community-nodes':
					if (this.$router.currentRoute.name !== VIEWS.COMMUNITY_NODES) {
						this.$router.push({ name: VIEWS.COMMUNITY_NODES });
					}
					break;
				case 'settings-usage-and-plan':
					if (this.$router.currentRoute.name !== VIEWS.USAGE) {
						this.$router.push({ name: VIEWS.USAGE });
					}
					break;
				default:
					break;
			}
		},
	},
});
</script>

<style lang="scss" module>
.container {
	min-width: $sidebar-expanded-width;
	height: 100vh;
	background-color: var(--color-background-xlight);
	border-right: var(--border-base);
	position: relative;
	overflow: auto;
}

.returnButton {
	padding: var(--spacing-s) var(--spacing-l);
	cursor: pointer;
	&:hover {
		color: var(--color-primary);
	}
}

@media screen and (max-height: 420px) {
	.updatesSubmenu,
	.versionContainer {
		display: none;
	}
}
</style><|MERGE_RESOLUTION|>--- conflicted
+++ resolved
@@ -125,13 +125,11 @@
 		canAccessApiSettings(): boolean {
 			return this.canUserAccessRouteByName(VIEWS.API_SETTINGS);
 		},
-<<<<<<< HEAD
 		canAccessLdapSettings(): boolean {
 			return this.canUserAccessRouteByName(VIEWS.LDAP_SETTINGS);
-=======
+		},
 		canAccessUsageAndPlan(): boolean {
 			return this.canUserAccessRouteByName(VIEWS.USAGE);
->>>>>>> e225c319
 		},
 		onVersionClick() {
 			this.uiStore.openModal(ABOUT_MODAL_KEY);
