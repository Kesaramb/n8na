--- conflicted
+++ resolved
@@ -49,13 +49,8 @@
 				</div>
 				<el-checkbox
 					v-model="userAgreed"
-<<<<<<< HEAD
 					:class="[$style.checkbox, checkboxWarning ? $style.error : '']"
 					:disabled="loading"
-=======
-					:class="[$style.checkbox, checkboxWarning ? $style.error : '', 'mt-l']"
-					:disabled="isLoading"
->>>>>>> c633b30b
 					@change="onCheckboxChecked"
 				>
 					<n8n-text>
