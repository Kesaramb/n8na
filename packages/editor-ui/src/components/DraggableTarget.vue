<template>
	<div ref="target">
		<slot :droppable="droppable" :activeDrop="activeDrop"></slot>
	</div>
</template>

<script lang="ts">
import { useNDVStore } from '@/stores/ndv';
import { mapStores } from 'pinia';
import Vue, { PropType } from 'vue';

export default Vue.extend({
	props: {
		type: {
			type: String,
		},
		disabled: {
			type: Boolean,
		},
		sticky: {
			type: Boolean,
		},
		stickyOffset: {
			type: Array as PropType<number[]>,
			default() {
				return [0, 0];
			},
		},
	},
	data() {
		return {
			hovering: false,
		};
	},
	mounted() {
		window.addEventListener('mousemove', this.onMouseMove);
		window.addEventListener('mouseup', this.onMouseUp);
	},
	destroyed() {
		window.removeEventListener('mousemove', this.onMouseMove);
		window.removeEventListener('mouseup', this.onMouseUp);
	},
	computed: {
		...mapStores(useNDVStore),
		isDragging(): boolean {
			return this.ndvStore.isDraggableDragging;
		},
		draggableType(): string {
			return this.ndvStore.draggableType;
		},
		droppable(): boolean {
			return !this.disabled && this.isDragging && this.draggableType === this.type;
		},
		activeDrop(): boolean {
			return this.droppable && this.hovering;
		},
	},
	methods: {
		onMouseMove(e: MouseEvent) {
			const target = this.$refs.target as HTMLElement;

			if (target && this.isDragging) {
				const dim = target.getBoundingClientRect();

				this.hovering =
					e.clientX >= dim.left &&
					e.clientX <= dim.right &&
					e.clientY >= dim.top &&
					e.clientY <= dim.bottom;

				if (!this.disabled && this.sticky && this.hovering) {
<<<<<<< HEAD
					const [xOffset, yOffset] = this.stickyOffset;

					this.ndvStore.setDraggableStickyPos([dim.left + xOffset, dim.top + yOffset]);
=======
					this.ndvStore.setDraggableStickyPos([
						dim.left + this.stickyOffset,
						dim.top + this.stickyOffset,
					]);
>>>>>>> 5ca2148c
				}
			}
		},
		onMouseUp(e: MouseEvent) {
			if (this.activeDrop) {
				const data = this.ndvStore.draggableData;
				this.$emit('drop', data);
			}
		},
	},
	watch: {
		activeDrop(active) {
			this.ndvStore.setDraggableCanDrop(active);
		},
	},
});
</script><|MERGE_RESOLUTION|>--- conflicted
+++ resolved
@@ -69,16 +69,9 @@
 					e.clientY <= dim.bottom;
 
 				if (!this.disabled && this.sticky && this.hovering) {
-<<<<<<< HEAD
 					const [xOffset, yOffset] = this.stickyOffset;
 
 					this.ndvStore.setDraggableStickyPos([dim.left + xOffset, dim.top + yOffset]);
-=======
-					this.ndvStore.setDraggableStickyPos([
-						dim.left + this.stickyOffset,
-						dim.top + this.stickyOffset,
-					]);
->>>>>>> 5ca2148c
 				}
 			}
 		},
