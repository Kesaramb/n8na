<template>
	<div ref="target">
		<slot :droppable="droppable" :activeDrop="activeDrop"></slot>
	</div>
</template>

<script lang="ts">
import { useNDVStore } from '@/stores/ndv';
import { mapStores } from 'pinia';
<<<<<<< HEAD
import type { PropType } from 'vue';
import Vue from 'vue';
=======
import { defineComponent } from 'vue';
import type { PropType } from 'vue';
>>>>>>> 9c94050d

export default defineComponent({
	props: {
		type: {
			type: String,
		},
		disabled: {
			type: Boolean,
		},
		sticky: {
			type: Boolean,
		},
		stickyOffset: {
			type: Array as PropType<number[]>,
			default: () => [0, 0],
		},
	},
	data() {
		return {
			hovering: false,
		};
	},
	mounted() {
		window.addEventListener('mousemove', this.onMouseMove);
		window.addEventListener('mouseup', this.onMouseUp);
	},
	destroyed() {
		window.removeEventListener('mousemove', this.onMouseMove);
		window.removeEventListener('mouseup', this.onMouseUp);
	},
	computed: {
		...mapStores(useNDVStore),
		isDragging(): boolean {
			return this.ndvStore.isDraggableDragging;
		},
		draggableType(): string {
			return this.ndvStore.draggableType;
		},
		droppable(): boolean {
			return !this.disabled && this.isDragging && this.draggableType === this.type;
		},
		activeDrop(): boolean {
			return this.droppable && this.hovering;
		},
	},
	methods: {
		onMouseMove(e: MouseEvent) {
			const targetRef = this.$refs.target as HTMLElement | undefined;

			if (targetRef && this.isDragging) {
				const dim = targetRef.getBoundingClientRect();

				this.hovering =
					e.clientX >= dim.left &&
					e.clientX <= dim.right &&
					e.clientY >= dim.top &&
					e.clientY <= dim.bottom;

				if (!this.disabled && this.sticky && this.hovering) {
					const [xOffset, yOffset] = this.stickyOffset;

					this.ndvStore.setDraggableStickyPos([dim.left + xOffset, dim.top + yOffset]);
				}
			}
		},
		onMouseUp(e: MouseEvent) {
			if (this.activeDrop) {
				const data = this.ndvStore.draggableData;
				this.$emit('drop', data);
			}
		},
	},
	watch: {
		activeDrop(active) {
			this.ndvStore.setDraggableCanDrop(active);
		},
	},
});
</script><|MERGE_RESOLUTION|>--- conflicted
+++ resolved
@@ -7,13 +7,8 @@
 <script lang="ts">
 import { useNDVStore } from '@/stores/ndv';
 import { mapStores } from 'pinia';
-<<<<<<< HEAD
-import type { PropType } from 'vue';
-import Vue from 'vue';
-=======
 import { defineComponent } from 'vue';
 import type { PropType } from 'vue';
->>>>>>> 9c94050d
 
 export default defineComponent({
 	props: {
