--- conflicted
+++ resolved
@@ -184,29 +184,19 @@
 import { EnableNodeToggleCommand } from '@/models/history';
 import { FontAwesomeIcon } from '@fortawesome/vue-fontawesome';
 import { type ContextMenuTarget, useContextMenu } from '@/composables/useContextMenu';
-<<<<<<< HEAD
 import { useNodeHelpers } from '@/composables/useNodeHelpers';
-=======
 import { useExternalHooks } from '@/composables/useExternalHooks';
->>>>>>> a3ca7c7a
 
 export default defineComponent({
 	name: 'Node',
 	setup() {
 		const contextMenu = useContextMenu();
-<<<<<<< HEAD
+		const externalHooks = useExternalHooks();
 		const nodeHelpers = useNodeHelpers();
 
-		return { contextMenu, nodeHelpers };
+		return { contextMenu, externalHooks, nodeHelpers };
 	},
-	mixins: [externalHooks, nodeBase, workflowHelpers, pinData, debounceHelper],
-=======
-		const externalHooks = useExternalHooks();
-
-		return { contextMenu, externalHooks };
-	},
-	mixins: [nodeBase, nodeHelpers, workflowHelpers, pinData, debounceHelper],
->>>>>>> a3ca7c7a
+	mixins: [nodeBase, workflowHelpers, pinData, debounceHelper],
 	components: {
 		TitledList,
 		FontAwesomeIcon,
