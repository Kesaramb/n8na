<template>
	<div class="node-wrapper" :style="nodePosition">
		<div class="node-default" :ref="data.name" :style="nodeStyle" :class="nodeClass" @dblclick="setNodeActive" @click.left="mouseLeftClick" v-touch:start="touchStart" v-touch:end="touchEnd">
			<div v-if="hasIssues" class="node-info-icon node-issues">
				<el-tooltip placement="top" effect="light">
					<div slot="content" v-html="nodeIssues"></div>
					<font-awesome-icon icon="exclamation-triangle" />
				</el-tooltip>
			</div>
			<el-badge v-else :hidden="workflowDataItems === 0" class="node-info-icon data-count" :value="workflowDataItems"></el-badge>

			<div v-if="sleeping" class="node-info-icon sleeping">
				<el-tooltip placement="top" effect="light">
					<div slot="content" v-html="sleeping"></div>
					<font-awesome-icon icon="clock" />
				</el-tooltip>
			</div>

			<div class="node-executing-info" title="Node is executing">
				<font-awesome-icon icon="sync-alt" spin />
			</div>
			<div class="node-options no-select-on-click" v-if="!isReadOnly">
				<div v-touch:tap="deleteNode" class="option" title="Delete Node" >
					<font-awesome-icon icon="trash" />
				</div>
				<div v-touch:tap="disableNode" class="option" title="Activate/Deactivate Node" >
					<font-awesome-icon :icon="nodeDisabledIcon" />
				</div>
				<div v-touch:tap="duplicateNode" class="option" title="Duplicate Node" >
					<font-awesome-icon icon="clone" />
				</div>
				<div v-touch:tap="setNodeActive" class="option touch" title="Edit Node" v-if="!isReadOnly">
					<font-awesome-icon class="execute-icon" icon="cog" />
				</div>
				<div v-touch:tap="executeNode" class="option" title="Execute Node" v-if="!isReadOnly && !workflowRunning">
					<font-awesome-icon class="execute-icon" icon="play-circle" />
				</div>
			</div>

			<NodeIcon class="node-icon" :nodeType="nodeType" size="60" :style="nodeIconStyle" :shrink="true"/>
		</div>
		<div class="node-description">
			<div class="node-name" :title="data.name">
				{{data.name}}
			</div>
			<div v-if="nodeSubtitle !== undefined" class="node-subtitle" :title="nodeSubtitle">
				{{nodeSubtitle}}
			</div>
		</div>
	</div>
</template>

<script lang="ts">

import Vue from 'vue';
import { externalHooks } from '@/components/mixins/externalHooks';
import { nodeBase } from '@/components/mixins/nodeBase';
import { nodeHelpers } from '@/components/mixins/nodeHelpers';
import { workflowHelpers } from '@/components/mixins/workflowHelpers';

import {
	INodeTypeDescription,
	NodeHelpers,
} from 'n8n-workflow';

import NodeIcon from '@/components/NodeIcon.vue';

import mixins from 'vue-typed-mixins';

<<<<<<< HEAD
import { get } from 'lodash';

export default mixins(nodeBase, nodeHelpers, workflowHelpers).extend({
=======
export default mixins(externalHooks, nodeBase, nodeHelpers, workflowHelpers).extend({
>>>>>>> 7c34a7dc
	name: 'Node',
	components: {
		NodeIcon,
	},
	computed: {
		workflowDataItems () {
			const workflowResultDataNode = this.$store.getters.getWorkflowResultDataByNodeName(this.data.name);
			if (workflowResultDataNode === null) {
				return 0;
			}

			return workflowResultDataNode.length;
		},
		isExecuting (): boolean {
			return this.$store.getters.executingNode === this.data.name;
		},
		nodeIconStyle (): object {
			return {
				color: this.data.disabled ? '#ccc' : this.data.color,
			};
		},
		nodeType (): INodeTypeDescription | null {
			return this.$store.getters.nodeType(this.data.type);
		},
		nodeClass () {
			const classes = [];

			if (this.data.disabled) {
				classes.push('disabled');
			}

			if (this.isExecuting) {
				classes.push('executing');
			}

			if (this.workflowDataItems !== 0) {
				classes.push('has-data');
			}

			if (this.hasIssues) {
				classes.push('has-issues');
			}

			if (this.isTouchDevice) {
				classes.push('is-touch-device');
			}

			if (this.isTouchActive) {
				classes.push('touch-active');
			}

			return classes;
		},
		nodeIssues (): string {
			if (this.data.issues === undefined) {
				return '';
			}

			const nodeIssues = NodeHelpers.nodeIssuesToString(this.data.issues, this.data);

			return 'Issues:<br />&nbsp;&nbsp;- ' + nodeIssues.join('<br />&nbsp;&nbsp;- ');
		},
		nodeDisabledIcon (): string {
			if (this.data.disabled === false) {
				return 'pause';
			} else {
				return 'play';
			}
		},
		sleeping (): string | undefined {
			const workflowExecution = this.$store.getters.getWorkflowExecution;

			if (workflowExecution && workflowExecution.sleepTill) {
				const lastNodeExecuted = get(workflowExecution, 'data.resultData.lastNodeExecuted');
				if (this.name === lastNodeExecuted) {
					const sleepDate = new Date(workflowExecution.sleepTill);
					return `Node is sleeping till ${sleepDate.toLocaleDateString()} ${sleepDate.toLocaleTimeString()}`;
				}
			}

			return;
		},
		nodeSubtitle (): string | undefined {
			return this.getNodeSubtitle(this.data, this.nodeType, this.workflow);
		},
		workflowRunning (): boolean {
			return this.$store.getters.isActionActive('workflowRunning');
		},
		workflow () {
			return this.getWorkflow();
		},
	},
	data () {
		return {
			isTouchActive: false,
		};
	},
	methods: {
		disableNode () {
			this.disableNodes([this.data]);
		},
		executeNode () {
			this.$emit('runWorkflow', this.data.name, 'Node.executeNode');
		},
		deleteNode () {
			this.$externalHooks().run('node.deleteNode', { node: this.data});
			Vue.nextTick(() => {
				// Wait a tick else vue causes problems because the data is gone
				this.$emit('removeNode', this.data.name);
			});
		},
		duplicateNode () {
			Vue.nextTick(() => {
				// Wait a tick else vue causes problems because the data is gone
				this.$emit('duplicateNode', this.data.name);
			});
		},
		setNodeActive () {
			this.$store.commit('setActiveNode', this.data.name);
		},
		touchStart () {
			if (this.isTouchDevice === true && this.isMacOs === false && this.isTouchActive === false) {
				this.isTouchActive = true;
				setTimeout(() => {
					this.isTouchActive = false;
				}, 2000);
			}
		},
	},
});

</script>

<style lang="scss">

.node-wrapper {
	position: absolute;
	width: 100px;
	height: 100px;

	.node-description {
		position: absolute;
		bottom: -55px;
		left: -50px;
		width: 200px;
		height: 50px;
		text-align: center;
		cursor: default;

		.node-name {
			white-space: nowrap;
			overflow: hidden;
			text-overflow: ellipsis;
			font-weight: 500;
		}

		.node-subtitle {
			white-space: nowrap;
			overflow: hidden;
			text-overflow: ellipsis;
			font-weight: 400;
			color: $--custom-font-light;
			font-size: 0.8em;
		}
	}

	.node-default {
		width: 100%;
		height: 100%;
		background-color: #fff;
		border-radius: 25px;
		text-align: center;
		z-index: 24;
		cursor: pointer;
		color: #444;
		border: 1px dashed grey;

		&.has-data {
			border-style: solid;
		}

		&.disabled {
			color: #a0a0a0;
			text-decoration: line-through;
			border: 1px solid #eee !important;
			background-color: #eee;
		}

		&.executing {
			background-color: $--color-primary-light !important;
			border-color: $--color-primary !important;

			.node-executing-info {
				display: inline-block;
			}
		}

		&.touch-active,
		&:hover {
			.node-execute {
				display: initial;
			}

			.node-options {
				display: initial;
			}
		}

		.node-executing-info {
			display: none;
			position: absolute;
			left: 0px;
			top: 0px;
			z-index: 12;
			width: 100%;
			height: 100%;
			font-size: 3.75em;
			line-height: 1.65em;
			text-align: center;
			color: rgba($--color-primary, 0.7);
		}

		.node-icon {
			position: absolute;
			top: calc(50% - 30px);
			left: calc(50% - 30px);
		}

		.node-info-icon {
			position: absolute;
			top: -18px;
			right: 12px;
			z-index: 11;

			&.data-count {
				font-weight: 600;
				top: -12px;
			}

			&.sleeping {
				left: 10px;
				top: -12px;
			}
		}

		.node-issues {
			width: 25px;
			height: 25px;
			font-size: 20px;
			color: #ff0000;
		}

		.sleeping {
			width: 25px;
			height: 25px;
			font-size: 20px;
			color: #5e5efa;
		}

		.node-options {
			display: none;
			position: absolute;
			top: -25px;
			left: -10px;
			width: 120px;
			height: 45px;
			font-size: 0.9em;
			text-align: left;
			z-index: 10;
			color: #aaa;
			text-align: center;

			.option {
				width: 20px;
				display: inline-block;
				padding: 0 0.3em;

				&.touch {
					display: none;
				}

				&:hover {
					color: $--color-primary;
				}

				.execute-icon {
					position: relative;
					top: 2px;
					font-size: 1.2em;
				}
			}
		}

		&.is-touch-device .node-options {
			left: -25px;
			width: 150px;

			.option.touch {
				display: initial;
			}
		}

		&.has-data .node-options,
		&.has-issues .node-options {
			top: -35px;
		}
	}
}

</style>

<style>
.el-badge__content {
	border-width: 2px;
	background-color: #67c23a;
}

.jtk-connector {
	z-index:4;
}
.jtk-endpoint {
	z-index:5;
}
.jtk-overlay {
	z-index:6;
}

.jtk-endpoint.dropHover {
	border: 2px solid #ff2244;
}

.jtk-drag-selected .node-default {
	/* https://www.cssmatic.com/box-shadow */
	-webkit-box-shadow: 0px 0px 6px 2px rgba(50, 75, 216, 0.37);
	-moz-box-shadow: 0px 0px 6px 2px rgba(50, 75, 216, 0.37);
	box-shadow: 0px 0px 6px 2px rgba(50, 75, 216, 0.37);
}

.disabled .node-icon img {
	-webkit-filter: contrast(40%) brightness(1.5) grayscale(100%);
	filter: contrast(40%) brightness(1.5) grayscale(100%);
}
</style><|MERGE_RESOLUTION|>--- conflicted
+++ resolved
@@ -67,13 +67,9 @@
 
 import mixins from 'vue-typed-mixins';
 
-<<<<<<< HEAD
 import { get } from 'lodash';
 
-export default mixins(nodeBase, nodeHelpers, workflowHelpers).extend({
-=======
 export default mixins(externalHooks, nodeBase, nodeHelpers, workflowHelpers).extend({
->>>>>>> 7c34a7dc
 	name: 'Node',
 	components: {
 		NodeIcon,
