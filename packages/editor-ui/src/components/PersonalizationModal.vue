--- conflicted
+++ resolved
@@ -55,9 +55,6 @@
 <script lang="ts">
 import { defineComponent } from 'vue';
 import { mapStores } from 'pinia';
-
-const SURVEY_VERSION = 'v4';
-
 import {
 	COMPANY_SIZE_100_499,
 	COMPANY_SIZE_1000_OR_MORE,
@@ -158,6 +155,8 @@
 import { useUsageStore } from '@/stores/usage.store';
 import { useMessage } from '@/composables/useMessage';
 
+const SURVEY_VERSION = 'v4';
+
 export default defineComponent({
 	name: 'PersonalizationModal',
 	components: { Modal },
@@ -191,21 +190,6 @@
 			domainBlocklist: [] as string[],
 		};
 	},
-<<<<<<< HEAD
-	setup() {
-		const externalHooks = useExternalHooks();
-
-		return {
-			externalHooks,
-			...useToast(),
-			...useMessage(),
-		};
-	},
-	mounted() {
-		void this.loadDomainBlocklist();
-	},
-=======
->>>>>>> 7cdbb424
 	computed: {
 		...mapStores(
 			useRootStore,
@@ -689,6 +673,9 @@
 
 			return survey;
 		},
+	},
+	mounted() {
+		void this.loadDomainBlocklist();
 	},
 	methods: {
 		closeDialog() {
