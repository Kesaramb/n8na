import { HighlightStyle, syntaxHighlighting } from '@codemirror/language';
import { EditorView } from '@codemirror/view';
import { tags } from '@lezer/highlight';

/**
 * Light theme based on Tomorrow theme by Chris Kempson
 * https://github.com/vadimdemedes/thememirror/blob/main/source/themes/tomorrow.ts
 *
 * Dark theme based on Dracula theme by Zeno Rocha
 * https://github.com/vadimdemedes/thememirror/blob/main/source/themes/dracula.ts
 */

const BASE_STYLING = {
	fontSize: '0.8em',
	fontFamily: "Menlo, Consolas, 'DejaVu Sans Mono', monospace !important",
	tooltip: {
		maxWidth: '300px',
		lineHeight: '1.3em',
	},
	diagnosticButton: {
		backgroundColor: 'inherit',
		lineHeight: '1em',
		textDecoration: 'underline',
		marginLeft: '0.2em',
		cursor: 'pointer',
	},
};

const cssStyleDeclaration = getComputedStyle(document.documentElement);

<<<<<<< HEAD
export function codeNodeEditorTheme(settings: { maxHeight: boolean }) {
	return [
		EditorView.theme({
			'&': {
				'font-size': BASE_STYLING.fontSize,
				border: cssStyleDeclaration.getPropertyValue('--border-base'),
				borderRadius: cssStyleDeclaration.getPropertyValue('--border-radius-base'),
				backgroundColor: 'var(--color-code-background)',
				color: 'var(--color-code-foreground)',
				height: settings.maxHeight ? '100%' : null,
=======
export const CODE_NODE_EDITOR_THEME = [
	EditorView.theme({
		'&': {
			'font-size': BASE_STYLING.fontSize,
			border: cssStyleDeclaration.getPropertyValue('--border-base'),
			borderRadius: cssStyleDeclaration.getPropertyValue('--border-radius-base'),
			backgroundColor: 'var(--color-code-background)',
			color: 'var(--color-code-foreground)',
		},
		'.cm-content': {
			fontFamily: BASE_STYLING.fontFamily,
			caretColor: 'var(--color-code-caret)',
		},
		'.cm-cursor, .cm-dropCursor': {
			borderLeftColor: 'var(--color-code-caret)',
		},
		'&.cm-focused .cm-selectionBackgroundm .cm-selectionBackground, .cm-content ::selection': {
			backgroundColor: 'var(--color-code-selection)',
		},
		'&.cm-editor.cm-focused': {
			outline: 'none',
			borderColor: 'var(--color-secondary)',
		},
		'.cm-activeLine': {
			backgroundColor: 'var(--color-code-lineHighlight)',
		},
		'.cm-activeLineGutter': {
			backgroundColor: 'var(--color-code-lineHighlight)',
		},
		'.cm-gutters': {
			backgroundColor: 'var(--color-code-gutterBackground)',
			color: 'var(--color-code-gutterForeground)',
			borderRadius: 'var(--border-radius-base)',
		},
		'.cm-tooltip': {
			maxWidth: BASE_STYLING.tooltip.maxWidth,
			lineHeight: BASE_STYLING.tooltip.lineHeight,
		},
		'.cm-scroller': {
			overflow: 'auto',
			maxHeight: BASE_STYLING.maxHeight,
		},
		'.cm-diagnosticAction': {
			backgroundColor: BASE_STYLING.diagnosticButton.backgroundColor,
			color: cssStyleDeclaration.getPropertyValue('--color-primary'),
			lineHeight: BASE_STYLING.diagnosticButton.lineHeight,
			textDecoration: BASE_STYLING.diagnosticButton.textDecoration,
			marginLeft: BASE_STYLING.diagnosticButton.marginLeft,
			cursor: BASE_STYLING.diagnosticButton.cursor,
		},
	}),
	syntaxHighlighting(
		HighlightStyle.define([
			{
				tag: tags.comment,
				color: 'var(--color-code-tags-comment)',
>>>>>>> 536d8109
			},
			'.cm-content': {
				fontFamily: BASE_STYLING.fontFamily,
				caretColor: 'var(--color-code-caret)',
			},
			'.cm-cursor, .cm-dropCursor': {
				borderLeftColor: 'var(--color-code-caret)',
			},
			'&.cm-focused .cm-selectionBackgroundm .cm-selectionBackground, .cm-content ::selection': {
				backgroundColor: 'var(--color-code-selection)',
			},
			'.cm-activeLine': {
				backgroundColor: 'var(--color-code-lineHighlight)',
			},
			'.cm-activeLineGutter': {
				backgroundColor: 'var(--color-code-lineHighlight)',
			},
			'.cm-gutters': {
				backgroundColor: 'var(--color-code-gutterBackground)',
				color: 'var(--color-code-gutterForeground)',
			},
			'.cm-tooltip': {
				maxWidth: BASE_STYLING.tooltip.maxWidth,
				lineHeight: BASE_STYLING.tooltip.lineHeight,
			},
			'.cm-scroller': {
				overflow: 'auto',
				maxHeight: settings.maxHeight ? null : '400px',
			},
			'.cm-diagnosticAction': {
				backgroundColor: BASE_STYLING.diagnosticButton.backgroundColor,
				color: cssStyleDeclaration.getPropertyValue('--color-primary'),
				lineHeight: BASE_STYLING.diagnosticButton.lineHeight,
				textDecoration: BASE_STYLING.diagnosticButton.textDecoration,
				marginLeft: BASE_STYLING.diagnosticButton.marginLeft,
				cursor: BASE_STYLING.diagnosticButton.cursor,
			},
		}),
		syntaxHighlighting(
			HighlightStyle.define([
				{
					tag: tags.comment,
					color: 'var(--color-code-tags-comment)',
				},
				{
					tag: [tags.string, tags.special(tags.brace)],
					color: 'var(--color-code-tags-string)',
				},
				{
					tag: [tags.number, tags.self, tags.bool, tags.null],
					color: 'var(--color-code-tags-primitive)',
				},
				{
					tag: tags.keyword,
					color: 'var(--color-code-tags-keyword)',
				},
				{
					tag: tags.operator,
					color: 'var(--color-code-tags-operator)',
				},
				{
					tag: [
						tags.variableName,
						tags.propertyName,
						tags.attributeName,
						tags.regexp,
						tags.className,
						tags.typeName,
					],
					color: 'var(--color-code-tags-variable)',
				},
				{
					tag: [
						tags.definition(tags.typeName),
						tags.definition(tags.propertyName),
						tags.function(tags.variableName),
					],
					color: 'var(--color-code-tags-definition)',
				},
			]),
		),
	];
}<|MERGE_RESOLUTION|>--- conflicted
+++ resolved
@@ -28,19 +28,7 @@
 
 const cssStyleDeclaration = getComputedStyle(document.documentElement);
 
-<<<<<<< HEAD
-export function codeNodeEditorTheme(settings: { maxHeight: boolean }) {
-	return [
-		EditorView.theme({
-			'&': {
-				'font-size': BASE_STYLING.fontSize,
-				border: cssStyleDeclaration.getPropertyValue('--border-base'),
-				borderRadius: cssStyleDeclaration.getPropertyValue('--border-radius-base'),
-				backgroundColor: 'var(--color-code-background)',
-				color: 'var(--color-code-foreground)',
-				height: settings.maxHeight ? '100%' : null,
-=======
-export const CODE_NODE_EDITOR_THEME = [
+export const codeNodeEditorTheme = (settings: { maxHeight: boolean }) => [
 	EditorView.theme({
 		'&': {
 			'font-size': BASE_STYLING.fontSize,
@@ -48,6 +36,7 @@
 			borderRadius: cssStyleDeclaration.getPropertyValue('--border-radius-base'),
 			backgroundColor: 'var(--color-code-background)',
 			color: 'var(--color-code-foreground)',
+			height: settings.maxHeight ? '100%' : null,
 		},
 		'.cm-content': {
 			fontFamily: BASE_STYLING.fontFamily,
@@ -59,10 +48,6 @@
 		'&.cm-focused .cm-selectionBackgroundm .cm-selectionBackground, .cm-content ::selection': {
 			backgroundColor: 'var(--color-code-selection)',
 		},
-		'&.cm-editor.cm-focused': {
-			outline: 'none',
-			borderColor: 'var(--color-secondary)',
-		},
 		'.cm-activeLine': {
 			backgroundColor: 'var(--color-code-lineHighlight)',
 		},
@@ -72,7 +57,6 @@
 		'.cm-gutters': {
 			backgroundColor: 'var(--color-code-gutterBackground)',
 			color: 'var(--color-code-gutterForeground)',
-			borderRadius: 'var(--border-radius-base)',
 		},
 		'.cm-tooltip': {
 			maxWidth: BASE_STYLING.tooltip.maxWidth,
@@ -80,7 +64,7 @@
 		},
 		'.cm-scroller': {
 			overflow: 'auto',
-			maxHeight: BASE_STYLING.maxHeight,
+			maxHeight: settings.maxHeight ? null : '400px',
 		},
 		'.cm-diagnosticAction': {
 			backgroundColor: BASE_STYLING.diagnosticButton.backgroundColor,
@@ -96,87 +80,42 @@
 			{
 				tag: tags.comment,
 				color: 'var(--color-code-tags-comment)',
->>>>>>> 536d8109
 			},
-			'.cm-content': {
-				fontFamily: BASE_STYLING.fontFamily,
-				caretColor: 'var(--color-code-caret)',
+			{
+				tag: [tags.string, tags.special(tags.brace)],
+				color: 'var(--color-code-tags-string)',
 			},
-			'.cm-cursor, .cm-dropCursor': {
-				borderLeftColor: 'var(--color-code-caret)',
+			{
+				tag: [tags.number, tags.self, tags.bool, tags.null],
+				color: 'var(--color-code-tags-primitive)',
 			},
-			'&.cm-focused .cm-selectionBackgroundm .cm-selectionBackground, .cm-content ::selection': {
-				backgroundColor: 'var(--color-code-selection)',
+			{
+				tag: tags.keyword,
+				color: 'var(--color-code-tags-keyword)',
 			},
-			'.cm-activeLine': {
-				backgroundColor: 'var(--color-code-lineHighlight)',
+			{
+				tag: tags.operator,
+				color: 'var(--color-code-tags-operator)',
 			},
-			'.cm-activeLineGutter': {
-				backgroundColor: 'var(--color-code-lineHighlight)',
+			{
+				tag: [
+					tags.variableName,
+					tags.propertyName,
+					tags.attributeName,
+					tags.regexp,
+					tags.className,
+					tags.typeName,
+				],
+				color: 'var(--color-code-tags-variable)',
 			},
-			'.cm-gutters': {
-				backgroundColor: 'var(--color-code-gutterBackground)',
-				color: 'var(--color-code-gutterForeground)',
+			{
+				tag: [
+					tags.definition(tags.typeName),
+					tags.definition(tags.propertyName),
+					tags.function(tags.variableName),
+				],
+				color: 'var(--color-code-tags-definition)',
 			},
-			'.cm-tooltip': {
-				maxWidth: BASE_STYLING.tooltip.maxWidth,
-				lineHeight: BASE_STYLING.tooltip.lineHeight,
-			},
-			'.cm-scroller': {
-				overflow: 'auto',
-				maxHeight: settings.maxHeight ? null : '400px',
-			},
-			'.cm-diagnosticAction': {
-				backgroundColor: BASE_STYLING.diagnosticButton.backgroundColor,
-				color: cssStyleDeclaration.getPropertyValue('--color-primary'),
-				lineHeight: BASE_STYLING.diagnosticButton.lineHeight,
-				textDecoration: BASE_STYLING.diagnosticButton.textDecoration,
-				marginLeft: BASE_STYLING.diagnosticButton.marginLeft,
-				cursor: BASE_STYLING.diagnosticButton.cursor,
-			},
-		}),
-		syntaxHighlighting(
-			HighlightStyle.define([
-				{
-					tag: tags.comment,
-					color: 'var(--color-code-tags-comment)',
-				},
-				{
-					tag: [tags.string, tags.special(tags.brace)],
-					color: 'var(--color-code-tags-string)',
-				},
-				{
-					tag: [tags.number, tags.self, tags.bool, tags.null],
-					color: 'var(--color-code-tags-primitive)',
-				},
-				{
-					tag: tags.keyword,
-					color: 'var(--color-code-tags-keyword)',
-				},
-				{
-					tag: tags.operator,
-					color: 'var(--color-code-tags-operator)',
-				},
-				{
-					tag: [
-						tags.variableName,
-						tags.propertyName,
-						tags.attributeName,
-						tags.regexp,
-						tags.className,
-						tags.typeName,
-					],
-					color: 'var(--color-code-tags-variable)',
-				},
-				{
-					tag: [
-						tags.definition(tags.typeName),
-						tags.definition(tags.propertyName),
-						tags.function(tags.variableName),
-					],
-					color: 'var(--color-code-tags-definition)',
-				},
-			]),
-		),
-	];
-}+		]),
+	),
+];