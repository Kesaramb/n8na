--- conflicted
+++ resolved
@@ -80,13 +80,9 @@
 		},
 		'.cm-scroller': {
 			overflow: 'auto',
-<<<<<<< HEAD
-			maxHeight: '100%',
+
+			maxHeight: customMaxHeight ?? '100%',
 			...(isReadOnly ? {} : { minHeight: '1.3em' }),
-=======
-			maxHeight: customMaxHeight ?? '100%',
-			...(isReadOnly ? {} : { minHeight: '10em' }),
->>>>>>> dc295ac5
 		},
 		'.cm-diagnosticAction': {
 			backgroundColor: BASE_STYLING.diagnosticButton.backgroundColor,
