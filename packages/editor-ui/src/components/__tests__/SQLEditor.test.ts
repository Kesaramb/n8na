--- conflicted
+++ resolved
@@ -21,12 +21,10 @@
 	},
 };
 
-<<<<<<< HEAD
 async function focusEditor(container: Element) {
 	await waitFor(() => expect(container.querySelector('.cm-line')).toBeInTheDocument());
 	await userEvent.click(container.querySelector('.cm-line') as Element);
 }
-=======
 const nodes = [
 	{
 		id: '1',
@@ -47,7 +45,6 @@
 
 	return mock;
 };
->>>>>>> 5025d209
 
 describe('SqlEditor.vue', () => {
 	beforeEach(() => {
