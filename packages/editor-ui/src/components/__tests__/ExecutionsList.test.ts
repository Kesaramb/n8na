--- conflicted
+++ resolved
@@ -49,23 +49,6 @@
 	estimated: false,
 }));
 
-<<<<<<< HEAD
-=======
-let getPastExecutionsSpy = vi.fn().mockResolvedValue({ count: 0, results: [], estimated: false });
-
-const mockRestApiMixin = defineComponent({
-	methods: {
-		restApi() {
-			return {
-				getWorkflows: vi.fn().mockResolvedValue(workflowsData),
-				getCurrentExecutions: vi.fn().mockResolvedValue([]),
-				getPastExecutions: getPastExecutionsSpy,
-			};
-		},
-	},
-});
-
->>>>>>> 9c94050d
 const renderOptions = {
 	pinia: createTestingPinia({
 		initialState: {
