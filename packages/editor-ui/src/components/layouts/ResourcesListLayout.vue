<script lang="ts" setup>
import { computed, nextTick, ref, onMounted, watch } from 'vue';

import { type ProjectSharingData, ProjectTypes } from '@/types/projects.types';
import PageViewLayout from '@/components/layouts/PageViewLayout.vue';
import PageViewLayoutList from '@/components/layouts/PageViewLayoutList.vue';
import ResourceFiltersDropdown from '@/components/forms/ResourceFiltersDropdown.vue';
import ProjectResourceListHeader from '@/components/Projects/ProjectResourceListHeader.vue';
import ProjectTabs from '@/components/Projects/ProjectTabs.vue';
import { useUsersStore } from '@/stores/users.store';
import type { DatatableColumn } from 'n8n-design-system';
import { useI18n } from '@/composables/useI18n';
import { useDebounce } from '@/composables/useDebounce';
import { useTelemetry } from '@/composables/useTelemetry';
import { useRoute } from 'vue-router';
import { useProjectsStore } from '@/stores/projects.store';

import type { BaseTextKey } from '@/plugins/i18n';
import type { Scope } from '@n8n/permissions';

export type IResource = {
	id: string;
	name: string;
	value?: string;
	key?: string;
	updatedAt?: string;
	createdAt?: string;
	homeProject?: ProjectSharingData;
	scopes?: Scope[];
	type?: string;
	sharedWithProjects?: ProjectSharingData[];
};

export interface IFilters {
	search: string;
	homeProject: string;
	[key: string]: boolean | string | string[];
}

<<<<<<< HEAD
type IResourceKeyType = 'credentials' | 'workflows';

export default defineComponent({
	name: 'ResourcesListLayout',
	components: {
		ProjectTabs,
		PageViewLayout,
		PageViewLayoutList,
		ResourceFiltersDropdown,
		ProjectResourceListHeader,
	},
	props: {
		resourceKey: {
			type: String,
			default: '' as IResourceKeyType,
		},
		displayName: {
			type: Function as PropType<(resource: IResource) => string>,
			default: (resource: IResource) => resource.name,
		},
		resources: {
			type: Array as PropType<IResource[]>,
			default: (): IResource[] => [],
		},
		disabled: {
			type: Boolean,
			default: false,
		},
		initialize: {
			type: Function as PropType<() => Promise<void>>,
			default: () => async () => {},
		},
		filters: {
			type: Object,
			default: (): IFilters => ({ search: '', homeProject: '' }),
		},
		additionalFiltersHandler: {
			type: Function,
			required: false,
			default: undefined,
		},
		shareable: {
			type: Boolean,
			default: true,
		},
		showFiltersDropdown: {
			type: Boolean,
			default: true,
		},
		sortFns: {
			type: Object as PropType<Record<string, (a: IResource, b: IResource) => number>>,
			default: (): Record<string, (a: IResource, b: IResource) => number> => ({}),
		},
		sortOptions: {
			type: Array as PropType<string[]>,
			default: () => ['lastUpdated', 'lastCreated', 'nameAsc', 'nameDesc'],
		},
		type: {
			type: String as PropType<'datatable' | 'list'>,
			default: 'list',
		},
		typeProps: {
			type: Object as PropType<{ itemSize: number } | { columns: DatatableColumn[] }>,
			default: () => ({
				itemSize: 80,
			}),
		},
		loading: {
			type: Boolean,
			required: false,
			default: true,
		},
=======
type IResourceKeyType = 'credentials' | 'workflows' | 'variables';

const props = withDefaults(
	defineProps<{
		resourceKey: IResourceKeyType;
		displayName?: (resource: IResource) => string;
		resources: IResource[];
		disabled: boolean;
		initialize: () => Promise<void>;
		filters?: IFilters;
		additionalFiltersHandler?: (
			resource: IResource,
			filters: IFilters,
			matches: boolean,
		) => boolean;
		shareable?: boolean;
		showFiltersDropdown?: boolean;
		sortFns?: Record<string, (a: IResource, b: IResource) => number>;
		sortOptions?: string[];
		type?: 'datatable' | 'list';
		typeProps: { itemSize: number } | { columns: DatatableColumn[] };
		loading: boolean;
	}>(),
	{
		displayName: (resource: IResource) => resource.name,
		initialize: async () => {},
		filters: () => ({ search: '', homeProject: '' }),
		sortFns: () => ({}),
		sortOptions: () => ['lastUpdated', 'lastCreated', 'nameAsc', 'nameDesc'],
		type: 'list',
		typeProps: () => ({ itemSize: 80 }),
		loading: true,
		additionalFiltersHandler: undefined,
		showFiltersDropdown: true,
		shareable: true,
>>>>>>> 19a5c2fc
	},
);

const emit = defineEmits<{
	'update:filters': [value: IFilters];
	'click:add': [event: Event];
	sort: [value: string];
}>();

defineSlots<{
	header(): unknown;
	empty(): unknown;
	preamble(): unknown;
	postamble(): unknown;
	'add-button'(props: { disabled: boolean }): unknown;
	callout(): unknown;
	filters(props: {
		filters: Record<string, boolean | string | string[]>;
		setKeyValue: (key: string, value: unknown) => void;
	}): unknown;
	// eslint-disable-next-line @typescript-eslint/no-explicit-any
	default(props: { data: any; updateItemSize: (data: any) => void }): unknown;
}>();

const route = useRoute();
const i18n = useI18n();
const { callDebounced } = useDebounce();
const usersStore = useUsersStore();
const projectsStore = useProjectsStore();
const telemetry = useTelemetry();

const sortBy = ref(props.sortOptions[0]);
const hasFilters = ref(false);
const filtersModel = ref(props.filters);
const currentPage = ref(1);
const rowsPerPage = ref<number>(10);
const resettingFilters = ref(false);
const search = ref<HTMLElement | null>(null);

//computed

const filterKeys = computed(() => {
	return Object.keys(filtersModel.value);
});

const filteredAndSortedResources = computed(() => {
	const filtered = props.resources.filter((resource) => {
		let matches = true;

		if (filtersModel.value.homeProject) {
			matches =
				matches &&
				!!(resource.homeProject && resource.homeProject.id === filtersModel.value.homeProject);
		}

		if (filtersModel.value.search) {
			const searchString = filtersModel.value.search.toLowerCase();
			matches = matches && props.displayName(resource).toLowerCase().includes(searchString);
		}

		if (props.additionalFiltersHandler) {
			matches = props.additionalFiltersHandler(resource, filtersModel.value, matches);
		}

		return matches;
	});

	return filtered.sort((a, b) => {
		switch (sortBy.value) {
			case 'lastUpdated':
				return props.sortFns.lastUpdated
					? props.sortFns.lastUpdated(a, b)
					: new Date(b.updatedAt ?? '').valueOf() - new Date(a.updatedAt ?? '').valueOf();
			case 'lastCreated':
				return props.sortFns.lastCreated
					? props.sortFns.lastCreated(a, b)
					: new Date(b.createdAt ?? '').valueOf() - new Date(a.createdAt ?? '').valueOf();
			case 'nameAsc':
				return props.sortFns.nameAsc
					? props.sortFns.nameAsc(a, b)
					: props.displayName(a).trim().localeCompare(props.displayName(b).trim());
			case 'nameDesc':
				return props.sortFns.nameDesc
					? props.sortFns.nameDesc(a, b)
					: props.displayName(b).trim().localeCompare(props.displayName(a).trim());
			default:
				return props.sortFns[sortBy.value] ? props.sortFns[sortBy.value](a, b) : 0;
		}
	});
});

//methods

const focusSearchInput = () => {
	if (search.value) {
		search.value.focus();
	}
};

const hasAppliedFilters = (): boolean => {
	return !!filterKeys.value.find(
		(key) =>
			key !== 'search' &&
			(Array.isArray(props.filters[key])
				? props.filters[key].length > 0
				: props.filters[key] !== ''),
	);
};

const setRowsPerPage = (numberOfRowsPerPage: number) => {
	rowsPerPage.value = numberOfRowsPerPage;
};

const setCurrentPage = (page: number) => {
	currentPage.value = page;
};

defineExpose({
	currentPage,
	setCurrentPage,
});

const sendFiltersTelemetry = (source: string) => {
	// Prevent sending multiple telemetry events when resetting filters
	// Timeout is required to wait for search debounce to be over
	if (resettingFilters.value) {
		if (source !== 'reset') {
			return;
		}

		setTimeout(() => (resettingFilters.value = false), 1500);
	}

	const filters = filtersModel.value as Record<string, string[] | string | boolean>;
	const filtersSet: string[] = [];
	const filterValues: Array<string[] | string | boolean | null> = [];

	Object.keys(filters).forEach((key) => {
		if (filters[key]) {
			filtersSet.push(key);
			filterValues.push(key === 'search' ? null : filters[key]);
		}
	});

	telemetry.track(`User set filters in ${props.resourceKey} list`, {
		filters_set: filtersSet,
		filter_values: filterValues,
		[`${props.resourceKey}_total_in_view`]: props.resources.length,
		[`${props.resourceKey}_after_filtering`]: filteredAndSortedResources.value.length,
	});
};

const onAddButtonClick = (e: Event) => {
	emit('click:add', e);
};

const onUpdateFilters = (e: IFilters) => {
	emit('update:filters', e);
};

const resetFilters = () => {
	Object.keys(filtersModel.value).forEach((key) => {
		filtersModel.value[key] = Array.isArray(filtersModel.value[key]) ? [] : '';
	});

	resettingFilters.value = true;
	sendFiltersTelemetry('reset');
	emit('update:filters', filtersModel.value);
};

const itemSize = () => {
	if ('itemSize' in props.typeProps) {
		return props.typeProps.itemSize;
	}
	return 0;
};

const getColumns = () => {
	if ('columns' in props.typeProps) {
		return props.typeProps.columns;
	}
	return {};
};

const sendSortingTelemetry = () => {
	telemetry.track(`User changed sorting in ${props.resourceKey} list`, {
		sorting: sortBy.value,
	});
};

const onUpdateFiltersLength = (length: number) => {
	hasFilters.value = length > 0;
};

const onSearch = (s: string) => {
	filtersModel.value.search = s;
	emit('update:filters', filtersModel.value);
};

//watchers

watch(
	() => props.filters,
	(value) => {
		filtersModel.value = value;
	},
);

watch(
	() => filtersModel.value.homeProject,
	() => {
		sendFiltersTelemetry('homeProject');
	},
);

watch(
	() => filtersModel.value.tags,
	() => {
		sendFiltersTelemetry('tags');
	},
);

watch(
	() => filtersModel.value.type,
	() => {
		sendFiltersTelemetry('type');
	},
);

watch(
	() => filtersModel.value.search,
	() => callDebounced(sendFiltersTelemetry, { debounceTime: 1000, trailing: true }, 'search'),
);

watch(
	() => sortBy.value,
	(newValue) => {
		emit('sort', newValue);
		sendSortingTelemetry();
	},
);

watch(
	() => route?.params?.projectId,
	() => {
		resetFilters();
	},
);

onMounted(async () => {
	await props.initialize();
	await nextTick();

	focusSearchInput();

	if (hasAppliedFilters()) {
		hasFilters.value = true;
	}
});

const headerIcon = computed(() => {
	if (projectsStore.currentProject?.type === ProjectTypes.Personal) {
		return 'user';
	} else if (projectsStore.currentProject?.name) {
		return 'layer-group';
	} else {
		return 'home';
	}
});

const projectName = computed(() => {
	if (!projectsStore.currentProject) {
		return i18n.baseText('projects.menu.home');
	} else if (projectsStore.currentProject.type === ProjectTypes.Personal) {
		return i18n.baseText('projects.menu.personal');
	} else {
		return projectsStore.currentProject.name;
	}
});
</script>

<template>
	<PageViewLayout>
		<template #header>
			<ProjectResourceListHeader />
			<ProjectTabs />
			<slot name="header" />
		</template>
		<div v-if="loading" class="resource-list-loading">
			<n8n-loading :rows="25" :shrink-last="false" />
		</div>
		<template v-else>
			<div v-if="resources.length === 0">
				<slot name="empty">
					<n8n-action-box
						data-test-id="empty-resources-list"
						emoji="👋"
						:heading="
							i18n.baseText(
								usersStore.currentUser?.firstName
									? (`${resourceKey}.empty.heading` as BaseTextKey)
									: (`${resourceKey}.empty.heading.userNotSetup` as BaseTextKey),
								{
									interpolate: { name: usersStore.currentUser?.firstName ?? '' },
								},
							)
						"
						:description="i18n.baseText(`${resourceKey}.empty.description` as BaseTextKey)"
						:button-text="i18n.baseText(`${resourceKey}.empty.button` as BaseTextKey)"
						button-type="secondary"
						:button-disabled="disabled"
						@click:button="onAddButtonClick"
					>
						<template #disabledButtonTooltip>
							{{ i18n.baseText(`${resourceKey}.empty.button.disabled.tooltip` as BaseTextKey) }}
						</template>
					</n8n-action-box>
				</slot>
			</div>
			<PageViewLayoutList v-else :overflow="type !== 'list'">
				<template #header>
					<div :class="$style['filters-row']">
						<div :class="$style.filters">
							<n8n-input
								ref="search"
								:model-value="filtersModel.search"
								:class="[$style['search'], 'mr-2xs']"
								:placeholder="i18n.baseText(`${resourceKey}.search.placeholder` as BaseTextKey)"
								clearable
								data-test-id="resources-list-search"
								@update:model-value="onSearch"
							>
								<template #prefix>
									<n8n-icon icon="search" />
								</template>
							</n8n-input>
							<ResourceFiltersDropdown
								v-if="showFiltersDropdown"
								:keys="filterKeys"
								:reset="resetFilters"
								:model-value="filtersModel"
								:shareable="shareable"
								@update:model-value="onUpdateFilters"
								@update:filters-length="onUpdateFiltersLength"
							>
								<template #default="resourceFiltersSlotProps">
									<slot name="filters" v-bind="resourceFiltersSlotProps" />
								</template>
							</ResourceFiltersDropdown>
							<div :class="$style['sort-and-filter']">
								<n8n-select v-model="sortBy" data-test-id="resources-list-sort">
									<n8n-option
										v-for="sortOption in sortOptions"
										:key="sortOption"
										data-test-id="resources-list-sort-item"
										:value="sortOption"
										:label="i18n.baseText(`${resourceKey}.sort.${sortOption}` as BaseTextKey)"
									/>
								</n8n-select>
							</div>
						</div>
						<slot name="add-button" :disabled="disabled">
							<n8n-button
								size="large"
								:disabled="disabled"
								data-test-id="resources-list-add"
								@click="onAddButtonClick"
							>
								{{ i18n.baseText(`${resourceKey}.add` as BaseTextKey) }}
							</n8n-button>
						</slot>
					</div>

					<slot name="callout"></slot>

					<div v-if="showFiltersDropdown" v-show="hasFilters" class="mt-xs">
						<n8n-info-tip :bold="false">
							{{ i18n.baseText(`${resourceKey}.filters.active` as BaseTextKey) }}
							<n8n-link data-test-id="workflows-filter-reset" size="small" @click="resetFilters">
								{{ i18n.baseText(`${resourceKey}.filters.active.reset` as BaseTextKey) }}
							</n8n-link>
						</n8n-info-tip>
					</div>

					<div class="pb-xs" />
				</template>

				<slot name="preamble" />

				<div
					v-if="filteredAndSortedResources.length > 0"
					ref="listWrapperRef"
					:class="$style.listWrapper"
				>
					<n8n-recycle-scroller
						v-if="type === 'list'"
						data-test-id="resources-list"
						:items="filteredAndSortedResources"
						:item-size="itemSize()"
						item-key="id"
					>
						<template #default="{ item, updateItemSize }">
							<slot :data="item" :update-item-size="updateItemSize" />
						</template>
					</n8n-recycle-scroller>
					<n8n-datatable
						v-if="type === 'datatable'"
						data-test-id="resources-table"
						:class="$style.datatable"
						:columns="getColumns()"
						:rows="filteredAndSortedResources"
						:current-page="currentPage"
						:rows-per-page="rowsPerPage"
						@update:current-page="setCurrentPage"
						@update:rows-per-page="setRowsPerPage"
					>
						<template #row="{ columns, row }">
							<slot :data="row" :columns="columns" />
						</template>
					</n8n-datatable>
				</div>

				<n8n-text v-else color="text-base" size="medium" data-test-id="resources-list-empty">
					{{ i18n.baseText(`${resourceKey}.noResults` as BaseTextKey) }}
				</n8n-text>

				<slot name="postamble" />
			</PageViewLayoutList>
		</template>
	</PageViewLayout>
</template>

<style lang="scss" module>
.filters-row {
	display: flex;
	flex-direction: row;
	align-items: center;
	justify-content: space-between;
}

.filters {
	display: grid;
	grid-auto-flow: column;
	grid-auto-columns: max-content;
	gap: var(--spacing-2xs);
	align-items: center;
}

.search {
	max-width: 240px;
}

.listWrapper {
	position: absolute;
	height: 100%;
	width: 100%;
}

.sort-and-filter {
	white-space: nowrap;
}

.datatable {
	padding-bottom: var(--spacing-s);
}
</style>

<style lang="scss" scoped>
.resource-list-loading {
	position: relative;
	height: 0;
	width: 100%;
	overflow: hidden;
	/*
	Show the loading skeleton only if the loading takes longer than 300ms
	*/
	animation: 0.01s linear 0.3s forwards changeVisibility;
	:deep(.el-skeleton) {
		position: absolute;
		height: 100%;
		width: 100%;
		overflow: hidden;

		> div {
			> div:first-child {
				.el-skeleton__item {
					height: 42px;
					margin: 0;
				}
			}
		}

		.el-skeleton__item {
			height: 69px;
		}
	}
}

@keyframes changeVisibility {
	from {
		height: 0;
	}
	to {
		height: 100%;
	}
}
</style><|MERGE_RESOLUTION|>--- conflicted
+++ resolved
@@ -37,80 +37,6 @@
 	[key: string]: boolean | string | string[];
 }
 
-<<<<<<< HEAD
-type IResourceKeyType = 'credentials' | 'workflows';
-
-export default defineComponent({
-	name: 'ResourcesListLayout',
-	components: {
-		ProjectTabs,
-		PageViewLayout,
-		PageViewLayoutList,
-		ResourceFiltersDropdown,
-		ProjectResourceListHeader,
-	},
-	props: {
-		resourceKey: {
-			type: String,
-			default: '' as IResourceKeyType,
-		},
-		displayName: {
-			type: Function as PropType<(resource: IResource) => string>,
-			default: (resource: IResource) => resource.name,
-		},
-		resources: {
-			type: Array as PropType<IResource[]>,
-			default: (): IResource[] => [],
-		},
-		disabled: {
-			type: Boolean,
-			default: false,
-		},
-		initialize: {
-			type: Function as PropType<() => Promise<void>>,
-			default: () => async () => {},
-		},
-		filters: {
-			type: Object,
-			default: (): IFilters => ({ search: '', homeProject: '' }),
-		},
-		additionalFiltersHandler: {
-			type: Function,
-			required: false,
-			default: undefined,
-		},
-		shareable: {
-			type: Boolean,
-			default: true,
-		},
-		showFiltersDropdown: {
-			type: Boolean,
-			default: true,
-		},
-		sortFns: {
-			type: Object as PropType<Record<string, (a: IResource, b: IResource) => number>>,
-			default: (): Record<string, (a: IResource, b: IResource) => number> => ({}),
-		},
-		sortOptions: {
-			type: Array as PropType<string[]>,
-			default: () => ['lastUpdated', 'lastCreated', 'nameAsc', 'nameDesc'],
-		},
-		type: {
-			type: String as PropType<'datatable' | 'list'>,
-			default: 'list',
-		},
-		typeProps: {
-			type: Object as PropType<{ itemSize: number } | { columns: DatatableColumn[] }>,
-			default: () => ({
-				itemSize: 80,
-			}),
-		},
-		loading: {
-			type: Boolean,
-			required: false,
-			default: true,
-		},
-=======
 type IResourceKeyType = 'credentials' | 'workflows' | 'variables';
 
 const props = withDefaults(
@@ -146,7 +72,6 @@
 		additionalFiltersHandler: undefined,
 		showFiltersDropdown: true,
 		shareable: true,
->>>>>>> 19a5c2fc
 	},
 );
 
