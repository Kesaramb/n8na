<template>
	<span :class="$style.container" data-test-id="node-title-container" @click="onEdit">
		<span :class="$style.iconWrapper"><NodeIcon :nodeType="nodeType" :size="18" /></span>
		<n8n-popover placement="right" width="200" :value="editName" :disabled="readOnly">
			<div
				:class="$style.editContainer"
				@keydown.enter="onRename"
				@keydown.stop
				@keydown.esc="editName = false"
			>
<<<<<<< HEAD
				<n8n-text :bold="true" color="text-base" tag="div"
					>{{ $locale.baseText('ndv.title.renameNode') }}</n8n-text>
				<n8n-input ref="input" size="small" v-model="newName" data-test-id="node-rename-input"/>
=======
				<n8n-text :bold="true" color="text-base" tag="div">{{
					$locale.baseText('ndv.title.renameNode')
				}}</n8n-text>
				<n8n-input ref="input" size="small" v-model="newName" />
>>>>>>> 5ca2148c
				<div :class="$style.editButtons">
					<n8n-button
						type="secondary"
						size="small"
						@click="editName = false"
						:label="$locale.baseText('ndv.title.cancel')"
					/>
					<n8n-button
						type="primary"
						size="small"
						@click="onRename"
						:label="$locale.baseText('ndv.title.rename')"
					/>
				</div>
			</div>
			<template #reference>
				<div class="ph-no-capture" :class="{ [$style.title]: true, [$style.hoverable]: !readOnly }">
					{{ value }}
					<div :class="$style.editIconContainer">
						<font-awesome-icon :class="$style.editIcon" icon="pencil-alt" v-if="!readOnly" />
					</div>
				</div>
			</template>
		</n8n-popover>
	</span>
</template>

<script lang="ts">
import Vue from 'vue';

export default Vue.extend({
	name: 'NodeTitle',
	props: {
		value: {
			type: String,
		},
		nodeType: {},
		readOnly: {
			type: Boolean,
			default: false,
		},
	},
	data() {
		return {
			editName: false,
			newName: '',
		};
	},
	methods: {
		onEdit() {
			this.newName = this.value;
			this.editName = true;
			this.$nextTick(() => {
				const input = this.$refs.input;
				if (input) {
					(input as HTMLInputElement).focus();
				}
			});
		},
		onRename() {
			if (this.newName.trim() !== '') {
				this.$emit('input', this.newName.trim());
			}

			this.editName = false;
		},
	},
});
</script>

<style lang="scss" module>
.container {
	font-weight: var(--font-weight-bold);
	display: flex;
	font-size: var(--font-size-m);
	line-height: var(--font-line-height-compact);
	overflow-wrap: anywhere;
	padding-right: var(--spacing-s);
	overflow: hidden;
}

.title {
	max-height: 100px;
	display: -webkit-box;
	-webkit-line-clamp: 5;
	-webkit-box-orient: vertical;
	color: var(--color-text-dark);
}

.hoverable {
	&:hover {
		cursor: pointer;
		.editIcon {
			display: inline-block;
		}
	}
}

.iconWrapper {
	display: inline-flex;
	margin-right: var(--spacing-2xs);
}

.editIcon {
	display: none;
	font-size: var(--font-size-xs);
	color: var(--color-text-base);
	position: absolute;
	bottom: 0;
}

.editIconContainer {
	display: inline-block;
	position: relative;
	width: 0;
}

.editButtons {
	text-align: right;
	margin-top: var(--spacing-s);

	> * {
		margin-left: var(--spacing-4xs);
	}
}

.editContainer {
	text-align: left;

	> *:first-child {
		margin-bottom: var(--spacing-4xs);
	}
}
</style><|MERGE_RESOLUTION|>--- conflicted
+++ resolved
@@ -8,16 +8,10 @@
 				@keydown.stop
 				@keydown.esc="editName = false"
 			>
-<<<<<<< HEAD
-				<n8n-text :bold="true" color="text-base" tag="div"
-					>{{ $locale.baseText('ndv.title.renameNode') }}</n8n-text>
-				<n8n-input ref="input" size="small" v-model="newName" data-test-id="node-rename-input"/>
-=======
 				<n8n-text :bold="true" color="text-base" tag="div">{{
 					$locale.baseText('ndv.title.renameNode')
 				}}</n8n-text>
-				<n8n-input ref="input" size="small" v-model="newName" />
->>>>>>> 5ca2148c
+				<n8n-input ref="input" size="small" v-model="newName" data-test-id="node-rename-input" />
 				<div :class="$style.editButtons">
 					<n8n-button
 						type="secondary"
