<template>
	<n8n-card
		:class="$style.cardLink"
		@click="onClick"
	>
			<template #header>
				<n8n-heading tag="h2" bold class="ph-no-capture" :class="$style.cardHeading">
					{{ data.name }}
				</n8n-heading>
			</template>
			<div :class="$style.cardDescription">
				<n8n-text color="text-light" size="small">
					<span v-show="data">{{$locale.baseText('workflows.item.updated')}} <time-ago :date="data.updatedAt" /> | </span>
					<span v-show="data" class="mr-2xs">{{$locale.baseText('workflows.item.created')}} {{ formattedCreatedAtDate }} </span>
					<span v-if="settingsStore.areTagsEnabled && data.tags && data.tags.length > 0" v-show="data">
					<n8n-tags
						:tags="data.tags"
						:truncateAt="3"
						truncate
						@click="onClickTag"
					/>
				</span>
				</n8n-text>
			</div>
			<template #append>
				<div :class="$style.cardActions">
					<enterprise-edition :features="[EnterpriseEditionFeature.WorkflowSharing]">
						<n8n-badge
							v-if="workflowPermissions.isOwner"
							class="mr-xs"
							theme="tertiary"
							bold
						>
							{{$locale.baseText('workflows.item.owner')}}
						</n8n-badge>
					</enterprise-edition>

					<workflow-activator
						class="mr-s"
						:workflow-active="data.active"
						:workflow-id="data.id"
						ref="activator"
					/>

					<n8n-action-toggle
						:actions="actions"
						theme="dark"
						@action="onAction"
					/>
				</div>
			</template>
	</n8n-card>
</template>

<script lang="ts">
import mixins from 'vue-typed-mixins';
import {IWorkflowDb, IUser, ITag} from "@/Interface";
import {DUPLICATE_MODAL_KEY, EnterpriseEditionFeature, VIEWS} from '@/constants';
import {showMessage} from "@/components/mixins/showMessage";
import {getWorkflowPermissions, IPermissions} from "@/permissions";
import dateformat from "dateformat";
import { restApi } from '@/components/mixins/restApi';
import WorkflowActivator from '@/components/WorkflowActivator.vue';
import Vue from "vue";
import { mapStores } from 'pinia';
import { useUIStore } from '@/stores/ui';
import { useSettingsStore } from '@/stores/settings';
import { useUsersStore } from '@/stores/users';
import { useWorkflowsStore } from '@/stores/workflows';

export const WORKFLOW_LIST_ITEM_ACTIONS = {
	OPEN: 'open',
	DUPLICATE: 'duplicate',
	DELETE: 'delete',
};

export default mixins(
	showMessage,
	restApi,
).extend({
	data() {
		return {
			EnterpriseEditionFeature,
		};
	},
	components: {
		WorkflowActivator,
	},
	props: {
		data: {
			type: Object,
			required: true,
			default: (): IWorkflowDb => ({
				id: '',
				createdAt: '',
				updatedAt: '',
				active: false,
				connections: {},
				nodes: [],
				name: '',
				sharedWith: [],
				ownedBy: {} as IUser,
				hash: '',
			}),
		},
		readonly: {
			type: Boolean,
			default: false,
		},
	},
	computed: {
		...mapStores(
			useSettingsStore,
			useUIStore,
			useUsersStore,
			useWorkflowsStore,
		),
		currentUser (): IUser {
			return this.usersStore.currentUser || {} as IUser;
		},
<<<<<<< HEAD
		workflowPermissions(): IPermissions {
			return getWorkflowPermissions(this.currentUser, this.data, this.$store);
=======
		credentialPermissions(): IPermissions {
			return getWorkflowPermissions(this.currentUser, this.data);
>>>>>>> f9d9f88f
		},
		actions(): Array<{ label: string; value: string; }> {
			return [
				{
					label: this.$locale.baseText('workflows.item.open'),
					value: WORKFLOW_LIST_ITEM_ACTIONS.OPEN,
				},
				{
					label: this.$locale.baseText('workflows.item.duplicate'),
					value: WORKFLOW_LIST_ITEM_ACTIONS.DUPLICATE,
				},
			].concat(this.workflowPermissions.delete ? [{
				label: this.$locale.baseText('workflows.item.delete'),
				value: WORKFLOW_LIST_ITEM_ACTIONS.DELETE,
			}]: []);
		},
		formattedCreatedAtDate(): string {
			const currentYear = new Date().getFullYear();

			return dateformat(this.data.createdAt, `d mmmm${this.data.createdAt.startsWith(currentYear) ? '' : ', yyyy'}`);
		},
	},
	methods: {
		async onClick(event?: PointerEvent) {
			if (event) {
				if ((this.$refs.activator as Vue)?.$el.contains(event.target as HTMLElement)) {
					return;
				}

				if (event.metaKey || event.ctrlKey) {
					const route = this.$router.resolve({name: VIEWS.WORKFLOW, params: { name: this.data.id }});
					window.open(route.href, '_blank');

					return;
				}
			}

			this.$router.push({
				name: VIEWS.WORKFLOW,
				params: { name: this.data.id },
			});
		},
		onClickTag(tagId: string, event: PointerEvent) {
			event.stopPropagation();

			this.$emit('click:tag', tagId, event);
		},
		async onAction(action: string) {
			if (action === WORKFLOW_LIST_ITEM_ACTIONS.OPEN) {
				await this.onClick();
			} else if (action === WORKFLOW_LIST_ITEM_ACTIONS.DUPLICATE) {
				this.uiStore.openModalWithData({
					name: DUPLICATE_MODAL_KEY,
					data: {
						id: this.data.id,
						name: this.data.name,
						tags: (this.data.tags || []).map((tag: ITag) => tag.id),
					},
				});
			} else if (action === WORKFLOW_LIST_ITEM_ACTIONS.DELETE) {
				const deleteConfirmed = await this.confirmMessage(
					this.$locale.baseText(
						'mainSidebar.confirmMessage.workflowDelete.message',
						{ interpolate: { workflowName: this.data.name } },
					),
					this.$locale.baseText('mainSidebar.confirmMessage.workflowDelete.headline'),
					'warning',
					this.$locale.baseText('mainSidebar.confirmMessage.workflowDelete.confirmButtonText'),
					this.$locale.baseText('mainSidebar.confirmMessage.workflowDelete.cancelButtonText'),
				);

				if (deleteConfirmed === false) {
					return;
				}

				try {
					await this.restApi().deleteWorkflow(this.data.id);
					this.workflowsStore.deleteWorkflow(this.data.id);
				} catch (error) {
					this.$showError(
						error,
						this.$locale.baseText('mainSidebar.showError.stopExecution.title'),
					);
					return;
				}

				// Reset tab title since workflow is deleted.
				this.$showMessage({
					title: this.$locale.baseText('mainSidebar.showMessage.handleSelect1.title'),
					type: 'success',
				});
			}
		},
	},
});
</script>

<style lang="scss" module>
.cardLink {
	transition: box-shadow 0.3s ease;
	cursor: pointer;

	&:hover {
		box-shadow: 0 2px 8px rgba(#441C17, 0.1);
	}
}

.cardHeading {
	font-size: var(--font-size-s);
	word-break: break-word;
}

.cardDescription {
	min-height: 19px;
	display: flex;
	align-items: center;
}

.cardActions {
	display: flex;
	flex-direction: row;
	justify-content: center;
	align-items: center;
}
</style>

<|MERGE_RESOLUTION|>--- conflicted
+++ resolved
@@ -118,13 +118,8 @@
 		currentUser (): IUser {
 			return this.usersStore.currentUser || {} as IUser;
 		},
-<<<<<<< HEAD
 		workflowPermissions(): IPermissions {
-			return getWorkflowPermissions(this.currentUser, this.data, this.$store);
-=======
-		credentialPermissions(): IPermissions {
 			return getWorkflowPermissions(this.currentUser, this.data);
->>>>>>> f9d9f88f
 		},
 		actions(): Array<{ label: string; value: string; }> {
 			return [
