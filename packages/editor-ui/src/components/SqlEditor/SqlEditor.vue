--- conflicted
+++ resolved
@@ -13,47 +13,42 @@
 </template>
 
 <script lang="ts">
-import { defineComponent } from 'vue';
-<<<<<<< HEAD
+import InlineExpressionEditorOutput from '@/components/InlineExpressionEditor/InlineExpressionEditorOutput.vue';
+import { EXPRESSIONS_DOCS_URL } from '@/constants';
+import { codeNodeEditorEventBus } from '@/event-bus';
+import { expressionManager } from '@/mixins/expressionManager';
+import { n8nCompletionSources } from '@/plugins/codemirror/completions/addCompletions';
+import { expressionInputHandler } from '@/plugins/codemirror/inputHandlers/expression.inputHandler';
+import { highlighter } from '@/plugins/codemirror/resolvableHighlighter';
 import { autocompletion, ifNotIn } from '@codemirror/autocomplete';
-import { history, redo, toggleComment } from '@codemirror/commands';
-=======
-import { acceptCompletion, autocompletion, ifNotIn } from '@codemirror/autocomplete';
-import { indentWithTab, history, redo, toggleComment, undo } from '@codemirror/commands';
->>>>>>> 41868847
-import { bracketMatching, foldGutter, indentOnInput, LanguageSupport } from '@codemirror/language';
+import { history, redo, toggleComment, undo } from '@codemirror/commands';
+import { LanguageSupport, bracketMatching, foldGutter, indentOnInput } from '@codemirror/language';
+import type { Extension, Line } from '@codemirror/state';
 import { EditorState } from '@codemirror/state';
-import type { Line, Extension } from '@codemirror/state';
+import type { ViewUpdate } from '@codemirror/view';
 import {
+	EditorView,
 	dropCursor,
-	EditorView,
 	highlightActiveLine,
 	highlightActiveLineGutter,
 	keymap,
 	lineNumbers,
 } from '@codemirror/view';
-import type { ViewUpdate } from '@codemirror/view';
+import type { SQLDialect as SQLDialectType } from '@n8n/codemirror-lang-sql';
 import {
+	Cassandra,
 	MSSQL,
+	MariaSQL,
 	MySQL,
+	PLSQL,
 	PostgreSQL,
+	SQLite,
 	StandardSQL,
-	MariaSQL,
-	SQLite,
-	Cassandra,
-	PLSQL,
 	keywordCompletionSource,
 } from '@n8n/codemirror-lang-sql';
-import type { SQLDialect as SQLDialectType } from '@n8n/codemirror-lang-sql';
+import { defineComponent } from 'vue';
+import { tabKeyMap } from '../CodeNodeEditor/baseExtensions';
 import { codeNodeEditorTheme } from '../CodeNodeEditor/theme';
-import { n8nCompletionSources } from '@/plugins/codemirror/completions/addCompletions';
-import { expressionInputHandler } from '@/plugins/codemirror/inputHandlers/expression.inputHandler';
-import { highlighter } from '@/plugins/codemirror/resolvableHighlighter';
-import { expressionManager } from '@/mixins/expressionManager';
-import InlineExpressionEditorOutput from '@/components/InlineExpressionEditor/InlineExpressionEditorOutput.vue';
-import { EXPRESSIONS_DOCS_URL } from '@/constants';
-import { codeNodeEditorEventBus } from '@/event-bus';
-import { tabKeyMap } from '../CodeNodeEditor/baseExtensions';
 
 const SQL_DIALECTS = {
 	StandardSQL,
@@ -160,11 +155,8 @@
 				extensions.push(
 					history(),
 					keymap.of([
-<<<<<<< HEAD
 						...tabKeyMap,
-=======
 						{ key: 'Mod-z', run: undo },
->>>>>>> 41868847
 						{ key: 'Mod-Shift-z', run: redo },
 						{ key: 'Mod-/', run: toggleComment },
 					]),
