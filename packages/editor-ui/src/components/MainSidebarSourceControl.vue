<script lang="ts" setup>
import { computed, h, nextTick, ref } from 'vue';
import { createEventBus } from 'n8n-design-system/utils';
import { useI18n } from '@/composables/useI18n';
import { hasPermission } from '@/utils/rbac/permissions';
import { useToast } from '@/composables/useToast';
import { useLoadingService } from '@/composables/useLoadingService';
import { useUIStore } from '@/stores/ui.store';
import { useSourceControlStore } from '@/stores/sourceControl.store';
import { SOURCE_CONTROL_PULL_MODAL_KEY, SOURCE_CONTROL_PUSH_MODAL_KEY } from '@/constants';
import { sourceControlEventBus } from '@/event-bus/source-control';
<<<<<<< HEAD
import { type SourceControlAggregatedFile } from '@/types/sourceControl.types';
import { groupBy } from 'lodash-es';
import { RouterLink } from 'vue-router';
import { VIEWS } from '@/constants';
=======
import type { SourceControlledFile } from '@n8n/api-types';
>>>>>>> a56a4625

defineProps<{
	isCollapsed: boolean;
}>();

const responseStatuses = {
	CONFLICT: 409,
};

const loadingService = useLoadingService();
const uiStore = useUIStore();
const sourceControlStore = useSourceControlStore();
const toast = useToast();
const i18n = useI18n();

const eventBus = createEventBus();
const tooltipOpenDelay = ref(300);

const currentBranch = computed(() => {
	return sourceControlStore.preferences.branchName;
});
const sourceControlAvailable = computed(
	() =>
		sourceControlStore.isEnterpriseSourceControlEnabled &&
		hasPermission(['rbac'], { rbac: { scope: 'sourceControl:manage' } }),
);

async function pushWorkfolder() {
	loadingService.startLoading();
	loadingService.setLoadingText(i18n.baseText('settings.sourceControl.loading.checkingForChanges'));
	try {
		const status = await sourceControlStore.getAggregatedStatus();

		if (!status.length) {
			toast.showMessage({
				title: 'No changes to commit',
				message: 'Everything is up to date',
				type: 'info',
			});
			return;
		}

		uiStore.openModalWithData({
			name: SOURCE_CONTROL_PUSH_MODAL_KEY,
			data: { eventBus, status },
		});
	} catch (error) {
		toast.showError(error, i18n.baseText('error'));
	} finally {
		loadingService.stopLoading();
		loadingService.setLoadingText(i18n.baseText('genericHelpers.loading'));
	}
}

const variablesToast = {
	title: i18n.baseText('settings.sourceControl.pull.upToDate.variables.title'),
	message: h(RouterLink, { to: { name: VIEWS.VARIABLES } }, () =>
		i18n.baseText('settings.sourceControl.pull.upToDate.variables.description'),
	),
	type: 'info' as const,
	closeOnClick: true,
	duration: 0,
};

const credentialsToast = {
	title: i18n.baseText('settings.sourceControl.pull.upToDate.credentials.title'),
	message: h(RouterLink, { to: { name: VIEWS.CREDENTIALS, query: { setupNeeded: 'true' } } }, () =>
		i18n.baseText('settings.sourceControl.pull.upToDate.credentials.description'),
	),
	type: 'info' as const,
	closeOnClick: true,
	duration: 0,
};

const pullMessage = ({
	credential,
	tags,
	variables,
	workflow,
}: Partial<Record<SourceControlAggregatedFile['type'], SourceControlAggregatedFile[]>>) => {
	const messages: string[] = [];

	if (workflow?.length) {
		messages.push(
			i18n.baseText('generic.workflow', {
				adjustToNumber: workflow.length,
				interpolate: { count: workflow.length },
			}),
		);
	}

	if (credential?.length) {
		messages.push(
			i18n.baseText('generic.credential', {
				adjustToNumber: credential.length,
				interpolate: { count: credential.length },
			}),
		);
	}

	if (variables?.length) {
		messages.push(i18n.baseText('generic.variable_plural'));
	}

	if (tags?.length) {
		messages.push(i18n.baseText('generic.tag_plural'));
	}

	return [
		new Intl.ListFormat(i18n.locale, { style: 'long', type: 'conjunction' }).format(messages),
		'were pulled',
	].join(' ');
};

async function pullWorkfolder() {
	loadingService.startLoading();
	loadingService.setLoadingText(i18n.baseText('settings.sourceControl.loading.pull'));

	try {
<<<<<<< HEAD
		const status = await sourceControlStore.pullWorkfolder(false);
=======
		const status: SourceControlledFile[] =
			((await sourceControlStore.pullWorkfolder(false)) as unknown as SourceControlledFile[]) || [];
>>>>>>> a56a4625

		if (!status.length) {
			toast.showMessage({
				title: i18n.baseText('settings.sourceControl.pull.upToDate.title'),
				message: i18n.baseText('settings.sourceControl.pull.upToDate.description'),
				type: 'success',
			});
			return;
		}

		const { credential, tags, variables, workflow } = groupBy(status, 'type');

		const toastMessages = [
			...(variables?.length ? [variablesToast] : []),
			...(credential?.length ? [credentialsToast] : []),
			{
				title: i18n.baseText('settings.sourceControl.pull.success.title'),
				message: pullMessage({ credential, tags, variables, workflow }),
				type: 'success' as const,
			},
		];

		for (const message of toastMessages) {
			/**
			 * the toasts stack in a reversed way, resulting in
			 * Success
			 * Credentials
			 * Variables
			 */
			//
			toast.showToast(message);
			await nextTick();
		}

		sourceControlEventBus.emit('pull');
	} catch (error) {
		const errorResponse = error.response;

		if (errorResponse?.status === responseStatuses.CONFLICT) {
			uiStore.openModalWithData({
				name: SOURCE_CONTROL_PULL_MODAL_KEY,
				data: { eventBus, status: errorResponse.data.data },
			});
		} else {
			toast.showError(error, 'Error');
		}
	} finally {
		loadingService.stopLoading();
		loadingService.setLoadingText(i18n.baseText('genericHelpers.loading'));
	}
}
</script>

<template>
	<div
		v-if="sourceControlAvailable"
		:class="{
			[$style.sync]: true,
			[$style.collapsed]: isCollapsed,
			[$style.isConnected]: sourceControlStore.isEnterpriseSourceControlEnabled,
		}"
		:style="{ borderLeftColor: sourceControlStore.preferences.branchColor }"
		data-test-id="main-sidebar-source-control"
	>
		<div
			v-if="sourceControlStore.preferences.connected && sourceControlStore.preferences.branchName"
			:class="$style.connected"
			data-test-id="main-sidebar-source-control-connected"
		>
			<span :class="$style.branchName">
				<n8n-icon icon="code-branch" />
				{{ currentBranch }}
			</span>
			<div :class="{ 'pt-xs': !isCollapsed }">
				<n8n-tooltip :disabled="!isCollapsed" :show-after="tooltipOpenDelay" placement="right">
					<template #content>
						<div>
							{{ i18n.baseText('settings.sourceControl.button.pull') }}
						</div>
					</template>
					<n8n-button
						:class="{
							'mr-2xs': !isCollapsed,
							'mb-2xs': isCollapsed && !sourceControlStore.preferences.branchReadOnly,
						}"
						icon="arrow-down"
						type="tertiary"
						size="mini"
						:square="isCollapsed"
						:label="isCollapsed ? '' : i18n.baseText('settings.sourceControl.button.pull')"
						@click="pullWorkfolder"
					/>
				</n8n-tooltip>
				<n8n-tooltip
					v-if="!sourceControlStore.preferences.branchReadOnly"
					:disabled="!isCollapsed"
					:show-after="tooltipOpenDelay"
					placement="right"
				>
					<template #content>
						<div>
							{{ i18n.baseText('settings.sourceControl.button.push') }}
						</div>
					</template>
					<n8n-button
						:square="isCollapsed"
						:label="isCollapsed ? '' : i18n.baseText('settings.sourceControl.button.push')"
						icon="arrow-up"
						type="tertiary"
						size="mini"
						@click="pushWorkfolder"
					/>
				</n8n-tooltip>
			</div>
		</div>
	</div>
</template>

<style lang="scss" module>
.sync {
	padding: var(--spacing-s) var(--spacing-s) var(--spacing-s) var(--spacing-l);
	margin: var(--spacing-2xs) 0 calc(var(--spacing-2xs) * -1);
	background: var(--color-background-light);
	border-top: var(--border-width-base) var(--border-style-base) var(--color-foreground-base);
	font-size: var(--font-size-2xs);

	&.isConnected {
		padding-left: var(--spacing-m);
		border-left: var(--spacing-3xs) var(--border-style-base) var(--color-foreground-base);

		&.collapsed {
			padding-left: var(--spacing-xs);
		}
	}

	&:empty {
		display: none;
	}

	button {
		font-size: var(--font-size-3xs);
	}
}

.branchName {
	white-space: normal;
	line-break: anywhere;
}

.collapsed {
	text-align: center;
	padding-left: var(--spacing-s);
	padding-right: var(--spacing-s);

	.connected {
		> span {
			display: none;
		}
	}
}
</style><|MERGE_RESOLUTION|>--- conflicted
+++ resolved
@@ -9,14 +9,10 @@
 import { useSourceControlStore } from '@/stores/sourceControl.store';
 import { SOURCE_CONTROL_PULL_MODAL_KEY, SOURCE_CONTROL_PUSH_MODAL_KEY } from '@/constants';
 import { sourceControlEventBus } from '@/event-bus/source-control';
-<<<<<<< HEAD
-import { type SourceControlAggregatedFile } from '@/types/sourceControl.types';
 import { groupBy } from 'lodash-es';
 import { RouterLink } from 'vue-router';
 import { VIEWS } from '@/constants';
-=======
 import type { SourceControlledFile } from '@n8n/api-types';
->>>>>>> a56a4625
 
 defineProps<{
 	isCollapsed: boolean;
@@ -96,7 +92,7 @@
 	tags,
 	variables,
 	workflow,
-}: Partial<Record<SourceControlAggregatedFile['type'], SourceControlAggregatedFile[]>>) => {
+}: Partial<Record<SourceControlledFile['type'], SourceControlledFile[]>>) => {
 	const messages: string[] = [];
 
 	if (workflow?.length) {
@@ -136,12 +132,7 @@
 	loadingService.setLoadingText(i18n.baseText('settings.sourceControl.loading.pull'));
 
 	try {
-<<<<<<< HEAD
 		const status = await sourceControlStore.pullWorkfolder(false);
-=======
-		const status: SourceControlledFile[] =
-			((await sourceControlStore.pullWorkfolder(false)) as unknown as SourceControlledFile[]) || [];
->>>>>>> a56a4625
 
 		if (!status.length) {
 			toast.showMessage({
