--- conflicted
+++ resolved
@@ -11,23 +11,19 @@
 } from '@/constants';
 import { useUsersStore } from '@/stores/users.store';
 import { useSettingsStore } from '@/stores/settings.store';
-import { useUIStore } from '@/stores/ui.store';
 import { createFormEventBus, createEventBus } from 'n8n-design-system/utils';
 import { useClipboard } from '@/composables/useClipboard';
-<<<<<<< HEAD
 import { useI18n } from '@/composables/useI18n';
-=======
 import { usePageRedirectionHelper } from '@/composables/usePageRedirectionHelper';
->>>>>>> d0dce57c
 
 const NAME_EMAIL_FORMAT_REGEX = /^.* <(.*)>$/;
 
 const usersStore = useUsersStore();
 const settingsStore = useSettingsStore();
-const uiStore = useUIStore();
 const clipboard = useClipboard();
 const { showMessage, showError } = useToast();
 const i18n = useI18n();
+const { goToUpgrade } = usePageRedirectionHelper();
 
 const formBus = createFormEventBus();
 const modalBus = createEventBus();
@@ -37,7 +33,6 @@
 const showInviteUrls = ref<IInviteResponse[] | null>(null);
 const loading = ref(false);
 
-<<<<<<< HEAD
 onMounted(() => {
 	config.value = [
 		{
@@ -49,38 +44,6 @@
 				validators: {
 					VALID_EMAILS: {
 						validate: validateEmails,
-=======
-		return {
-			clipboard,
-			...useToast(),
-			...usePageRedirectionHelper(),
-		};
-	},
-	data() {
-		return {
-			config: null as IFormInputs | null,
-			formBus: createFormEventBus(),
-			modalBus: createEventBus(),
-			emails: '',
-			role: ROLE.Member as InvitableRoleName,
-			showInviteUrls: null as IInviteResponse[] | null,
-			loading: false,
-			INVITE_USER_MODAL_KEY,
-		};
-	},
-	mounted() {
-		this.config = [
-			{
-				name: 'emails',
-				properties: {
-					label: this.$locale.baseText('settings.users.newEmailsToInvite'),
-					required: true,
-					validationRules: [{ name: 'VALID_EMAILS' }],
-					validators: {
-						VALID_EMAILS: {
-							validate: this.validateEmails,
-						},
->>>>>>> d0dce57c
 					},
 				},
 				placeholder: 'name1@email.com, name2@email.com, ...',
@@ -233,7 +196,6 @@
 					},
 				),
 			});
-<<<<<<< HEAD
 		}
 
 		if (erroredInvites.length) {
@@ -292,7 +254,7 @@
 }
 
 function goToUpgradeAdvancedPermissions() {
-	void uiStore.goToUpgrade('advanced-permissions', 'upgrade-advanced-permissions');
+	void goToUpgrade('advanced-permissions', 'upgrade-advanced-permissions');
 }
 
 function getEmail(email: string): string {
@@ -305,23 +267,6 @@
 	}
 	return parsed;
 }
-=======
-		},
-		onSubmitClick() {
-			this.formBus.emit('submit');
-		},
-		onCopyInviteLink(user: IUser) {
-			if (user.inviteAcceptUrl && this.showInviteUrls) {
-				void this.clipboard.copy(user.inviteAcceptUrl);
-				this.showCopyInviteLinkToast([]);
-			}
-		},
-		goToUpgradeAdvancedPermissions() {
-			void this.goToUpgrade('advanced-permissions', 'upgrade-advanced-permissions');
-		},
-	},
-});
->>>>>>> d0dce57c
 </script>
 
 <template>
