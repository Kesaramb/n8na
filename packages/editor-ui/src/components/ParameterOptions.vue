<script setup lang="ts">
import { useI18n } from '@/composables/useI18n';
import type { INodeProperties, NodeParameterValueType } from 'n8n-workflow';
import { isResourceLocatorValue } from '@/utils/typeGuards';
import { isValueExpression } from '@/utils/nodeTypesUtils';
<<<<<<< HEAD
import { i18n } from '@/plugins/i18n';
import { useNDVStore } from '@/stores/ndv.store';
import { AI_TRANSFORM_NODE_TYPE } from '@/constants';

export default defineComponent({
	name: 'ParameterOptions',
	props: {
		parameter: {
			type: Object as PropType<INodeProperties>,
			required: true,
		},
		isReadOnly: {
			type: Boolean,
		},
		value: {
			type: [Object, String, Number, Boolean, Array] as PropType<NodeParameterValueType>,
		},
		showOptions: {
			type: Boolean,
			default: true,
		},
		showExpressionSelector: {
			type: Boolean,
			default: true,
		},
		customActions: {
			type: Array as PropType<Array<{ label: string; value: string; disabled?: boolean }>>,
			default: () => [],
		},
		iconOrientation: {
			type: String,
			default: 'vertical',
			validator: (value: string): boolean => ['horizontal', 'vertical'].includes(value),
		},
		loading: {
			type: Boolean,
			default: false,
		},
		loadingMessage: {
			type: String,
			default() {
				return i18n.baseText('genericHelpers.loading');
			},
		},
	},
	emits: ['update:modelValue', 'menu-expanded'],
	computed: {
		activeNode() {
			return useNDVStore().activeNode;
		},
		isDefault(): boolean {
			return this.parameter.default === this.value;
		},
		isValueExpression(): boolean {
			return isValueExpression(this.parameter, this.value);
		},
		isHtmlEditor(): boolean {
			return this.getArgument('editor') === 'htmlEditor';
		},
		shouldShowExpressionSelector(): boolean {
			return this.parameter.noDataExpression !== true && this.showExpressionSelector;
		},
		shouldShowOptions(): boolean {
			if (this.isReadOnly) {
				return false;
			}
=======
import { computed } from 'vue';

interface Props {
	parameter: INodeProperties;
	isReadOnly: boolean;
	value: NodeParameterValueType;
	showOptions?: boolean;
	showExpressionSelector?: boolean;
	customActions?: Array<{ label: string; value: string; disabled?: boolean }>;
	iconOrientation?: 'horizontal' | 'vertical';
	loading?: boolean;
	loadingMessage?: string;
}
>>>>>>> 6854f948

const props = withDefaults(defineProps<Props>(), {
	showOptions: true,
	showExpressionSelector: true,
	customActions: () => [],
	iconOrientation: 'vertical',
	loading: false,
	loadingMessage: () => useI18n().baseText('genericHelpers.loading'),
});

const emit = defineEmits<{
	'update:modelValue': [value: string];
	'menu-expanded': [visible: boolean];
}>();

const i18n = useI18n();

const isDefault = computed(() => props.parameter.default === props.value);
const isValueAnExpression = computed(() => isValueExpression(props.parameter, props.value));
const isHtmlEditor = computed(() => getArgument('editor') === 'htmlEditor');
const shouldShowExpressionSelector = computed(
	() => !props.parameter.noDataExpression && props.showExpressionSelector,
);
const shouldShowOptions = computed(() => {
	if (props.isReadOnly) {
		return false;
	}

	if (props.parameter.type === 'collection' || props.parameter.type === 'credentialsSelect') {
		return false;
	}

	if (['codeNodeEditor', 'sqlEditor'].includes(props.parameter.typeOptions?.editor ?? '')) {
		return false;
	}

<<<<<<< HEAD
			return 'fixed';
		},
		hasRemoteMethod(): boolean {
			return !!this.getArgument('loadOptionsMethod') || !!this.getArgument('loadOptions');
		},
		actions(): Array<{ label: string; value: string; disabled?: boolean }> {
			if (Array.isArray(this.customActions) && this.customActions.length > 0) {
				return this.customActions;
			}

			if (this.isHtmlEditor && !this.isValueExpression) {
				return [
					{
						label: this.$locale.baseText('parameterInput.formatHtml'),
						value: 'formatHtml',
					},
				];
			}

			const actions = [
				{
					label: this.resetValueLabel,
					value: 'resetValue',
					disabled: this.isDefault,
				},
			];

			if (
				this.hasRemoteMethod ||
				(this.parameter.type === 'resourceLocator' &&
					isResourceLocatorValue(this.value) &&
					this.value.mode === 'list')
			) {
				return [
					{
						label: this.$locale.baseText('parameterInput.refreshList'),
						value: 'refreshOptions',
					},
					...actions,
				];
			}

			return actions;
		},

		resetValueLabel() {
			if (this.activeNode && [AI_TRANSFORM_NODE_TYPE].includes(this.activeNode.type)) {
				return i18n.baseText('parameterInput.clearContents');
			}

			return this.$locale.baseText('parameterInput.resetValue');
		},
	},
	methods: {
		onMenuToggle(visible: boolean) {
			this.$emit('menu-expanded', visible);
		},
		onViewSelected(selected: string) {
			if (selected === 'expression') {
				this.$emit(
					'update:modelValue',
					this.isValueExpression ? 'openExpression' : 'addExpression',
				);
			}

			if (selected === 'fixed' && this.isValueExpression) {
				this.$emit('update:modelValue', 'removeExpression');
			}
		},
		getArgument(argumentName: string): string | number | boolean | undefined {
			if (this.parameter.typeOptions === undefined) {
				return undefined;
			}
=======
	if (props.showOptions) {
		return true;
	}
>>>>>>> 6854f948

	return false;
});
const selectedView = computed(() => (isValueAnExpression.value ? 'expression' : 'fixed'));
const hasRemoteMethod = computed(
	() =>
		!!props.parameter.typeOptions?.loadOptionsMethod || !!props.parameter.typeOptions?.loadOptions,
);
const actions = computed(() => {
	if (Array.isArray(props.customActions) && props.customActions.length > 0) {
		return props.customActions;
	}

	if (isHtmlEditor.value && !isValueAnExpression.value) {
		return [
			{
				label: i18n.baseText('parameterInput.formatHtml'),
				value: 'formatHtml',
			},
		];
	}

	const parameterActions = [
		{
			label: i18n.baseText('parameterInput.resetValue'),
			value: 'resetValue',
			disabled: isDefault.value,
		},
	];

	if (
		hasRemoteMethod.value ||
		(props.parameter.type === 'resourceLocator' &&
			isResourceLocatorValue(props.value) &&
			props.value.mode === 'list')
	) {
		return [
			{
				label: i18n.baseText('parameterInput.refreshList'),
				value: 'refreshOptions',
			},
			...parameterActions,
		];
	}

	return parameterActions;
});

const onMenuToggle = (visible: boolean) => emit('menu-expanded', visible);
const onViewSelected = (selected: string) => {
	if (selected === 'expression') {
		emit('update:modelValue', isValueAnExpression.value ? 'openExpression' : 'addExpression');
	}

	if (selected === 'fixed' && isValueAnExpression.value) {
		emit('update:modelValue', 'removeExpression');
	}
};
const getArgument = (argumentName: string) => {
	if (props.parameter.typeOptions === undefined) {
		return undefined;
	}

	if (props.parameter.typeOptions[argumentName] === undefined) {
		return undefined;
	}

	return props.parameter.typeOptions[argumentName];
};
</script>

<template>
	<div :class="$style.container" data-test-id="parameter-options-container">
		<div v-if="loading" :class="$style.loader" data-test-id="parameter-options-loader">
			<n8n-text v-if="loading" size="small">
				<n8n-icon icon="sync-alt" size="xsmall" :spin="true" />
				{{ loadingMessage }}
			</n8n-text>
		</div>
		<div v-else :class="$style.controlsContainer">
			<div
				:class="{
					[$style.noExpressionSelector]: !shouldShowExpressionSelector,
				}"
			>
				<n8n-action-toggle
					v-if="shouldShowOptions"
					placement="bottom-end"
					size="small"
					color="foreground-xdark"
					icon-size="small"
					:actions="actions"
					:icon-orientation="iconOrientation"
					@action="(action: string) => $emit('update:modelValue', action)"
					@visible-change="onMenuToggle"
				/>
			</div>
			<n8n-radio-buttons
				v-if="shouldShowExpressionSelector"
				size="small"
				:model-value="selectedView"
				:disabled="isReadOnly"
				:options="[
					{ label: i18n.baseText('parameterInput.fixed'), value: 'fixed' },
					{ label: i18n.baseText('parameterInput.expression'), value: 'expression' },
				]"
				@update:model-value="onViewSelected"
			/>
		</div>
	</div>
</template>

<style lang="scss" module>
.container {
	display: flex;
	min-height: 22px;
}

.loader {
	padding-bottom: var(--spacing-4xs);

	& > span {
		line-height: 1em;
	}
}
.controlsContainer {
	display: flex;
	align-items: center;
	flex-direction: row;
}

.noExpressionSelector {
	margin-bottom: var(--spacing-4xs);

	span {
		padding-right: 0 !important;
	}
}
</style><|MERGE_RESOLUTION|>--- conflicted
+++ resolved
@@ -3,74 +3,6 @@
 import type { INodeProperties, NodeParameterValueType } from 'n8n-workflow';
 import { isResourceLocatorValue } from '@/utils/typeGuards';
 import { isValueExpression } from '@/utils/nodeTypesUtils';
-<<<<<<< HEAD
-import { i18n } from '@/plugins/i18n';
-import { useNDVStore } from '@/stores/ndv.store';
-import { AI_TRANSFORM_NODE_TYPE } from '@/constants';
-
-export default defineComponent({
-	name: 'ParameterOptions',
-	props: {
-		parameter: {
-			type: Object as PropType<INodeProperties>,
-			required: true,
-		},
-		isReadOnly: {
-			type: Boolean,
-		},
-		value: {
-			type: [Object, String, Number, Boolean, Array] as PropType<NodeParameterValueType>,
-		},
-		showOptions: {
-			type: Boolean,
-			default: true,
-		},
-		showExpressionSelector: {
-			type: Boolean,
-			default: true,
-		},
-		customActions: {
-			type: Array as PropType<Array<{ label: string; value: string; disabled?: boolean }>>,
-			default: () => [],
-		},
-		iconOrientation: {
-			type: String,
-			default: 'vertical',
-			validator: (value: string): boolean => ['horizontal', 'vertical'].includes(value),
-		},
-		loading: {
-			type: Boolean,
-			default: false,
-		},
-		loadingMessage: {
-			type: String,
-			default() {
-				return i18n.baseText('genericHelpers.loading');
-			},
-		},
-	},
-	emits: ['update:modelValue', 'menu-expanded'],
-	computed: {
-		activeNode() {
-			return useNDVStore().activeNode;
-		},
-		isDefault(): boolean {
-			return this.parameter.default === this.value;
-		},
-		isValueExpression(): boolean {
-			return isValueExpression(this.parameter, this.value);
-		},
-		isHtmlEditor(): boolean {
-			return this.getArgument('editor') === 'htmlEditor';
-		},
-		shouldShowExpressionSelector(): boolean {
-			return this.parameter.noDataExpression !== true && this.showExpressionSelector;
-		},
-		shouldShowOptions(): boolean {
-			if (this.isReadOnly) {
-				return false;
-			}
-=======
 import { computed } from 'vue';
 
 interface Props {
@@ -84,7 +16,6 @@
 	loading?: boolean;
 	loadingMessage?: string;
 }
->>>>>>> 6854f948
 
 const props = withDefaults(defineProps<Props>(), {
 	showOptions: true,
@@ -121,85 +52,9 @@
 		return false;
 	}
 
-<<<<<<< HEAD
-			return 'fixed';
-		},
-		hasRemoteMethod(): boolean {
-			return !!this.getArgument('loadOptionsMethod') || !!this.getArgument('loadOptions');
-		},
-		actions(): Array<{ label: string; value: string; disabled?: boolean }> {
-			if (Array.isArray(this.customActions) && this.customActions.length > 0) {
-				return this.customActions;
-			}
-
-			if (this.isHtmlEditor && !this.isValueExpression) {
-				return [
-					{
-						label: this.$locale.baseText('parameterInput.formatHtml'),
-						value: 'formatHtml',
-					},
-				];
-			}
-
-			const actions = [
-				{
-					label: this.resetValueLabel,
-					value: 'resetValue',
-					disabled: this.isDefault,
-				},
-			];
-
-			if (
-				this.hasRemoteMethod ||
-				(this.parameter.type === 'resourceLocator' &&
-					isResourceLocatorValue(this.value) &&
-					this.value.mode === 'list')
-			) {
-				return [
-					{
-						label: this.$locale.baseText('parameterInput.refreshList'),
-						value: 'refreshOptions',
-					},
-					...actions,
-				];
-			}
-
-			return actions;
-		},
-
-		resetValueLabel() {
-			if (this.activeNode && [AI_TRANSFORM_NODE_TYPE].includes(this.activeNode.type)) {
-				return i18n.baseText('parameterInput.clearContents');
-			}
-
-			return this.$locale.baseText('parameterInput.resetValue');
-		},
-	},
-	methods: {
-		onMenuToggle(visible: boolean) {
-			this.$emit('menu-expanded', visible);
-		},
-		onViewSelected(selected: string) {
-			if (selected === 'expression') {
-				this.$emit(
-					'update:modelValue',
-					this.isValueExpression ? 'openExpression' : 'addExpression',
-				);
-			}
-
-			if (selected === 'fixed' && this.isValueExpression) {
-				this.$emit('update:modelValue', 'removeExpression');
-			}
-		},
-		getArgument(argumentName: string): string | number | boolean | undefined {
-			if (this.parameter.typeOptions === undefined) {
-				return undefined;
-			}
-=======
 	if (props.showOptions) {
 		return true;
 	}
->>>>>>> 6854f948
 
 	return false;
 });
