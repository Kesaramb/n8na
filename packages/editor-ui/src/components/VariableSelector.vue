--- conflicted
+++ resolved
@@ -557,13 +557,7 @@
 						if (pinData) {
 							const output = this.getNodePinDataOutput(parentNodeName, pinData, filterText, true);
 
-<<<<<<< HEAD
-							pinDataOptions[0].options = pinDataOptions[0].options!.concat(
-								output && output[0] && output[0].options ? output[0].options : [],
-							);
-=======
 							pinDataOptions[0].options = pinDataOptions[0].options!.concat(output?.[0]?.options ?? []);
->>>>>>> e7316c58
 						}
 					});
 
