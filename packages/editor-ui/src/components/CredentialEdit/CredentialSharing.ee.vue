--- conflicted
+++ resolved
@@ -1,68 +1,4 @@
-<<<<<<< HEAD
-<template>
-	<div :class="$style.container">
-		<div v-if="!isSharingEnabled">
-			<N8nActionBox
-				:heading="
-					i18n.baseText(uiStore.contextBasedTranslationKeys.credentials.sharing.unavailable.title)
-				"
-				:description="
-					i18n.baseText(
-						uiStore.contextBasedTranslationKeys.credentials.sharing.unavailable.description,
-					)
-				"
-				:button-text="
-					i18n.baseText(uiStore.contextBasedTranslationKeys.credentials.sharing.unavailable.button)
-				"
-				@click:button="goToUpgrade"
-			/>
-		</div>
-		<div v-else>
-			<N8nInfoTip v-if="credentialPermissions.share" :bold="false" class="mb-s">
-				{{ i18n.baseText('credentialEdit.credentialSharing.info.owner') }}
-			</N8nInfoTip>
-			<N8nInfoTip v-else-if="isHomeTeamProject" :bold="false" class="mb-s">
-				{{ i18n.baseText('credentialEdit.credentialSharing.info.sharee.team') }}
-			</N8nInfoTip>
-			<N8nInfoTip v-else :bold="false" class="mb-s">
-				{{
-					i18n.baseText('credentialEdit.credentialSharing.info.sharee.personal', {
-						interpolate: { credentialOwnerName },
-					})
-				}}
-			</N8nInfoTip>
-			<ProjectSharing
-				v-model="sharedWithProjects"
-				:projects="projects"
-				:roles="credentialRoles"
-				:home-project="homeProject"
-				:readonly="!credentialPermissions.share"
-				:static="!credentialPermissions.share"
-				:placeholder="sharingSelectPlaceholder"
-			/>
-		</div>
-	</div>
-</template>
-
 <script setup lang="ts">
-=======
-<script lang="ts">
-import type {
-	ICredentialsResponse,
-	ICredentialsDecryptedResponse,
-	IUserListAction,
-} from '@/Interface';
-import { defineComponent } from 'vue';
-import type { PropType } from 'vue';
-import { useMessage } from '@/composables/useMessage';
-import { mapStores } from 'pinia';
-import { useUsersStore } from '@/stores/users.store';
-import { useSettingsStore } from '@/stores/settings.store';
-import { useUIStore } from '@/stores/ui.store';
-import { useCredentialsStore } from '@/stores/credentials.store';
-import { useUsageStore } from '@/stores/usage.store';
-import { EnterpriseEditionFeature } from '@/constants';
->>>>>>> 9d156d37
 import ProjectSharing from '@/components/Projects/ProjectSharing.vue';
 import { useI18n } from '@/composables/useI18n';
 import { EnterpriseEditionFeature } from '@/constants';
@@ -180,33 +116,29 @@
 		<div v-if="!isSharingEnabled">
 			<N8nActionBox
 				:heading="
-					$locale.baseText(
-						uiStore.contextBasedTranslationKeys.credentials.sharing.unavailable.title,
-					)
+					i18n.baseText(uiStore.contextBasedTranslationKeys.credentials.sharing.unavailable.title)
 				"
 				:description="
-					$locale.baseText(
+					i18n.baseText(
 						uiStore.contextBasedTranslationKeys.credentials.sharing.unavailable.description,
 					)
 				"
 				:button-text="
-					$locale.baseText(
-						uiStore.contextBasedTranslationKeys.credentials.sharing.unavailable.button,
-					)
+					i18n.baseText(uiStore.contextBasedTranslationKeys.credentials.sharing.unavailable.button)
 				"
 				@click:button="goToUpgrade"
 			/>
 		</div>
 		<div v-else>
 			<N8nInfoTip v-if="credentialPermissions.share" :bold="false" class="mb-s">
-				{{ $locale.baseText('credentialEdit.credentialSharing.info.owner') }}
+				{{ i18n.baseText('credentialEdit.credentialSharing.info.owner') }}
 			</N8nInfoTip>
 			<N8nInfoTip v-else-if="isHomeTeamProject" :bold="false" class="mb-s">
-				{{ $locale.baseText('credentialEdit.credentialSharing.info.sharee.team') }}
+				{{ i18n.baseText('credentialEdit.credentialSharing.info.sharee.team') }}
 			</N8nInfoTip>
 			<N8nInfoTip v-else :bold="false" class="mb-s">
 				{{
-					$locale.baseText('credentialEdit.credentialSharing.info.sharee.personal', {
+					i18n.baseText('credentialEdit.credentialSharing.info.sharee.personal', {
 						interpolate: { credentialOwnerName },
 					})
 				}}
@@ -224,6 +156,55 @@
 	</div>
 </template>
 
+<template>
+	<div :class="$style.container">
+		<div v-if="!isSharingEnabled">
+			<N8nActionBox
+				:heading="
+					$locale.baseText(
+						uiStore.contextBasedTranslationKeys.credentials.sharing.unavailable.title,
+					)
+				"
+				:description="
+					$locale.baseText(
+						uiStore.contextBasedTranslationKeys.credentials.sharing.unavailable.description,
+					)
+				"
+				:button-text="
+					$locale.baseText(
+						uiStore.contextBasedTranslationKeys.credentials.sharing.unavailable.button,
+					)
+				"
+				@click:button="goToUpgrade"
+			/>
+		</div>
+		<div v-else>
+			<N8nInfoTip v-if="credentialPermissions.share" :bold="false" class="mb-s">
+				{{ $locale.baseText('credentialEdit.credentialSharing.info.owner') }}
+			</N8nInfoTip>
+			<N8nInfoTip v-else-if="isHomeTeamProject" :bold="false" class="mb-s">
+				{{ $locale.baseText('credentialEdit.credentialSharing.info.sharee.team') }}
+			</N8nInfoTip>
+			<N8nInfoTip v-else :bold="false" class="mb-s">
+				{{
+					$locale.baseText('credentialEdit.credentialSharing.info.sharee.personal', {
+						interpolate: { credentialOwnerName },
+					})
+				}}
+			</N8nInfoTip>
+			<ProjectSharing
+				v-model="sharedWithProjects"
+				:projects="projects"
+				:roles="credentialRoles"
+				:home-project="homeProject"
+				:readonly="!credentialPermissions.share"
+				:static="!credentialPermissions.share"
+				:placeholder="sharingSelectPlaceholder"
+			/>
+		</div>
+	</div>
+</template>
+
 <style lang="scss" module>
 .container {
 	width: 100%;
