<script lang="ts">
import { defineComponent } from 'vue';

import TimeAgo from '../TimeAgo.vue';
import type { INodeTypeDescription } from 'n8n-workflow';

export default defineComponent({
	name: 'CredentialInfo',
	components: {
		TimeAgo,
	},
	props: ['currentCredential', 'credentialPermissions'],
	methods: {
		shortNodeType(nodeType: INodeTypeDescription) {
			return this.$locale.shortNodeType(nodeType.name);
		},
	},
});
</script>

<template>
	<div :class="$style.container">
		<el-row v-if="currentCredential">
			<el-col :span="8" :class="$style.label">
				<N8nText :compact="true" :bold="true">
					{{ i18n.baseText('credentialEdit.credentialInfo.created') }}
				</N8nText>
			</el-col>
			<el-col :span="16" :class="$style.valueLabel">
				<N8nText :compact="true"
					><TimeAgo :date="currentCredential.createdAt" :capitalize="true"
				/></N8nText>
			</el-col>
		</el-row>
		<el-row v-if="currentCredential">
			<el-col :span="8" :class="$style.label">
				<N8nText :compact="true" :bold="true">
					{{ i18n.baseText('credentialEdit.credentialInfo.lastModified') }}
				</N8nText>
			</el-col>
			<el-col :span="16" :class="$style.valueLabel">
				<N8nText :compact="true"
					><TimeAgo :date="currentCredential.updatedAt" :capitalize="true"
				/></N8nText>
			</el-col>
		</el-row>
		<el-row v-if="currentCredential">
			<el-col :span="8" :class="$style.label">
				<N8nText :compact="true" :bold="true">
					{{ i18n.baseText('credentialEdit.credentialInfo.id') }}
				</N8nText>
			</el-col>
			<el-col :span="16" :class="$style.valueLabel">
				<N8nText :compact="true">{{ currentCredential.id }}</N8nText>
			</el-col>
		</el-row>
	</div>
</template>

<<<<<<< HEAD
<script setup lang="ts">
import TimeAgo from '../TimeAgo.vue';
import { useI18n } from '@/composables/useI18n';
import type { ICredentialsDecryptedResponse, ICredentialsResponse } from '@/Interface';
import { N8nText } from 'n8n-design-system';

type Props = {
	currentCredential: ICredentialsResponse | ICredentialsDecryptedResponse | null;
};

defineProps<Props>();

const i18n = useI18n();
</script>

=======
>>>>>>> 9d156d37
<style lang="scss" module>
.container {
	> * {
		margin-bottom: var(--spacing-l);
	}
}

.label {
	font-weight: var(--font-weight-bold);
	max-width: 230px;
}

.accessLabel {
	composes: label;
	margin-top: var(--spacing-5xs);
}

.valueLabel {
	font-weight: var(--font-weight-regular);
}
</style><|MERGE_RESOLUTION|>--- conflicted
+++ resolved
@@ -1,21 +1,16 @@
-<script lang="ts">
-import { defineComponent } from 'vue';
+<script setup lang="ts">
+import TimeAgo from '../TimeAgo.vue';
+import { useI18n } from '@/composables/useI18n';
+import type { ICredentialsDecryptedResponse, ICredentialsResponse } from '@/Interface';
+import { N8nText } from 'n8n-design-system';
 
-import TimeAgo from '../TimeAgo.vue';
-import type { INodeTypeDescription } from 'n8n-workflow';
+type Props = {
+	currentCredential: ICredentialsResponse | ICredentialsDecryptedResponse | null;
+};
 
-export default defineComponent({
-	name: 'CredentialInfo',
-	components: {
-		TimeAgo,
-	},
-	props: ['currentCredential', 'credentialPermissions'],
-	methods: {
-		shortNodeType(nodeType: INodeTypeDescription) {
-			return this.$locale.shortNodeType(nodeType.name);
-		},
-	},
-});
+defineProps<Props>();
+
+const i18n = useI18n();
 </script>
 
 <template>
@@ -57,24 +52,6 @@
 	</div>
 </template>
 
-<<<<<<< HEAD
-<script setup lang="ts">
-import TimeAgo from '../TimeAgo.vue';
-import { useI18n } from '@/composables/useI18n';
-import type { ICredentialsDecryptedResponse, ICredentialsResponse } from '@/Interface';
-import { N8nText } from 'n8n-design-system';
-
-type Props = {
-	currentCredential: ICredentialsResponse | ICredentialsDecryptedResponse | null;
-};
-
-defineProps<Props>();
-
-const i18n = useI18n();
-</script>
-
-=======
->>>>>>> 9d156d37
 <style lang="scss" module>
 .container {
 	> * {
