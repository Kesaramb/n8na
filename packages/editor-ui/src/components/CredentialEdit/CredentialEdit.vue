<template>
	<Modal
		:name="modalName"
		:customClass="$style.credentialModal"
		:eventBus="modalBus"
		:loading="loading"
		:beforeClose="beforeClose"
		width="70%"
		height="80%"
	>
		<template #header>
			<div :class="$style.header">
				<div :class="$style.credInfo">
					<div :class="$style.credIcon">
						<CredentialIcon :credentialTypeName="defaultCredentialTypeName" />
					</div>
					<InlineNameEdit
						:name="credentialName"
						:subtitle="credentialType ? credentialType.displayName : ''"
						:readonly="!credentialPermissions.updateName || !credentialType"
						type="Credential"
						@input="onNameEdit"
						data-test-id="credential-name"
					/>
				</div>
				<div :class="$style.credActions">
					<n8n-icon-button
						v-if="currentCredential && credentialPermissions.delete"
						:title="$locale.baseText('credentialEdit.credentialEdit.delete')"
						icon="trash"
						size="medium"
						type="tertiary"
						:disabled="isSaving"
						:loading="isDeleting"
						@click="deleteCredential"
						data-test-id="credential-delete-button"
					/>
					<SaveButton
						v-if="(hasUnsavedChanges || credentialId) && credentialPermissions.save"
						:saved="!hasUnsavedChanges && !isTesting"
						:isSaving="isSaving || isTesting"
						:savingLabel="
							isTesting
								? $locale.baseText('credentialEdit.credentialEdit.testing')
								: $locale.baseText('credentialEdit.credentialEdit.saving')
						"
						@click="saveCredential"
						data-test-id="credential-save-button"
					/>
				</div>
			</div>
			<hr />
		</template>
		<template #content>
			<div :class="$style.container" data-test-id="credential-edit-dialog">
				<div :class="$style.sidebar">
					<n8n-menu mode="tabs" :items="sidebarItems" @select="onTabSelect"></n8n-menu>
				</div>
				<div v-if="activeTab === 'connection'" :class="$style.mainContent" ref="content">
					<CredentialConfig
						:credentialType="credentialType"
						:credentialProperties="credentialProperties"
						:credentialData="credentialData"
						:credentialId="credentialId"
						:showValidationWarning="showValidationWarning"
						:authError="authError"
						:testedSuccessfully="testedSuccessfully"
						:isOAuthType="isOAuthType"
						:isOAuthConnected="isOAuthConnected"
						:isRetesting="isRetesting"
						:parentTypes="parentTypes"
						:requiredPropertiesFilled="requiredPropertiesFilled"
						:credentialPermissions="credentialPermissions"
						:mode="mode"
						:selectedCredential="selectedCredential"
						:showAuthTypeSelector="requiredCredentials"
						@change="onDataChange"
						@oauth="oAuthCredentialAuthorize"
						@retest="retestCredential"
						@scrollToTop="scrollToTop"
						@authTypeChanged="onAuthTypeChanged"
					/>
				</div>
				<div v-else-if="activeTab === 'sharing' && credentialType" :class="$style.mainContent">
					<CredentialSharing
						:credential="currentCredential"
						:credentialData="credentialData"
						:credentialId="credentialId"
						:credentialPermissions="credentialPermissions"
						:modalBus="modalBus"
						@change="onChangeSharedWith"
					/>
				</div>
				<div v-else-if="activeTab === 'details' && credentialType" :class="$style.mainContent">
					<CredentialInfo
						:nodeAccess="nodeAccess"
						:nodesWithAccess="nodesWithAccess"
						:currentCredential="currentCredential"
						:credentialPermissions="credentialPermissions"
						@accessChange="onNodeAccessChange"
					/>
				</div>
				<div v-else-if="activeTab.startsWith('coming-soon')" :class="$style.mainContent">
					<FeatureComingSoon :featureId="activeTab.split('/')[1]"></FeatureComingSoon>
				</div>
			</div>
		</template>
	</Modal>
</template>

<script lang="ts">
import Vue from 'vue';

import type { ICredentialsResponse, IUser } from '@/Interface';

import type {
	CredentialInformation,
	ICredentialDataDecryptedObject,
	ICredentialNodeAccess,
	ICredentialsDecrypted,
	ICredentialType,
	INode,
	INodeCredentialDescription,
	INodeParameters,
	INodeProperties,
	INodeTypeDescription,
	ITelemetryTrackProperties,
} from 'n8n-workflow';
import { NodeHelpers } from 'n8n-workflow';
import CredentialIcon from '../CredentialIcon.vue';

import mixins from 'vue-typed-mixins';
import { nodeHelpers } from '@/mixins/nodeHelpers';
import { showMessage } from '@/mixins/showMessage';

import CredentialConfig from './CredentialConfig.vue';
import CredentialInfo from './CredentialInfo.vue';
import CredentialSharing from './CredentialSharing.ee.vue';
import SaveButton from '../SaveButton.vue';
import Modal from '../Modal.vue';
import InlineNameEdit from '../InlineNameEdit.vue';
import { CREDENTIAL_EDIT_MODAL_KEY, EnterpriseEditionFeature } from '@/constants';
import type { IDataObject } from 'n8n-workflow';
import FeatureComingSoon from '../FeatureComingSoon.vue';
import type { IPermissions } from '@/permissions';
import { getCredentialPermissions } from '@/permissions';
import type { IMenuItem } from 'n8n-design-system';
import { createEventBus } from 'n8n-design-system';
import { mapStores } from 'pinia';
import { useUIStore } from '@/stores/ui.store';
import { useSettingsStore } from '@/stores/settings.store';
import { useUsersStore } from '@/stores/users.store';
import { useWorkflowsStore } from '@/stores/workflows.store';
import { useNDVStore } from '@/stores/ndv.store';
import { useCredentialsStore } from '@/stores/credentials.store';
import {
	isValidCredentialResponse,
	getNodeAuthOptions,
	getNodeCredentialForSelectedAuthType,
	updateNodeAuthType,
	isCredentialModalState,
} from '@/utils';

interface NodeAccessMap {
	[nodeType: string]: ICredentialNodeAccess | null;
}

export default mixins(showMessage, nodeHelpers).extend({
	name: 'CredentialEdit',
	components: {
		CredentialSharing,
		CredentialConfig,
		CredentialIcon,
		CredentialInfo,
		InlineNameEdit,
		Modal,
		SaveButton,
		FeatureComingSoon,
	},
	props: {
		modalName: {
			type: String,
			required: true,
		},
		activeId: {
			type: [String, Number],
			required: false,
		},
		mode: {
			type: String,
		},
	},
	data() {
		return {
			activeTab: 'connection',
			authError: '',
			credentialId: '',
			credentialName: '',
			credentialData: {} as ICredentialDataDecryptedObject,
			modalBus: createEventBus(),
			nodeAccess: {} as NodeAccessMap,
			isDeleting: false,
			isSaving: false,
			isTesting: false,
			hasUnsavedChanges: false,
			loading: true,
			showValidationWarning: false,
			testedSuccessfully: false,
			isRetesting: false,
			EnterpriseEditionFeature,
			selectedCredential: '',
			requiredCredentials: false, // Are credentials required or optional for the node
			hasUserSpecifiedName: false,
		};
	},
	async mounted() {
		this.requiredCredentials =
			isCredentialModalState(this.uiStore.modals[CREDENTIAL_EDIT_MODAL_KEY]) &&
			this.uiStore.modals[CREDENTIAL_EDIT_MODAL_KEY].showAuthSelector === true;

		this.setupNodeAccess();

		if (this.mode === 'new' && this.credentialTypeName) {
			this.credentialName = await this.credentialsStore.getNewCredentialName({
				credentialTypeName: this.defaultCredentialTypeName,
			});

			if (this.currentUser) {
				Vue.set(this.credentialData, 'ownedBy', {
					id: this.currentUser.id,
					firstName: this.currentUser.firstName,
					lastName: this.currentUser.lastName,
					email: this.currentUser.email,
				});
			}
		} else {
			await this.loadCurrentCredential();
		}

		if (this.credentialType) {
			for (const property of this.credentialType.properties) {
				if (
					!this.credentialData.hasOwnProperty(property.name) &&
					!this.credentialType.__overwrittenProperties?.includes(property.name)
				) {
					Vue.set(this.credentialData, property.name, property.default as CredentialInformation);
				}
			}
		}

		await this.$externalHooks().run('credentialsEdit.credentialModalOpened', {
			credentialType: this.credentialTypeName,
			isEditingCredential: this.mode === 'edit',
			activeNode: this.ndvStore.activeNode,
		});

		setTimeout(() => {
			if (this.credentialId) {
				if (!this.requiredPropertiesFilled && this.credentialPermissions.isOwner === true) {
					// sharees can't see properties, so this check would always fail for them
					// if the credential contains required fields.
					this.showValidationWarning = true;
<<<<<<< HEAD
				}
				else {
					void this.retestCredential();
=======
				} else {
					this.retestCredential();
>>>>>>> ee582cc3
				}
			}
		}, 0);

		this.loading = false;
	},
	computed: {
		...mapStores(
			useCredentialsStore,
			useNDVStore,
			useSettingsStore,
			useUIStore,
			useUsersStore,
			useWorkflowsStore,
		),
		activeNodeType(): INodeTypeDescription | null {
			const activeNode = this.ndvStore.activeNode;

			if (activeNode) {
				return this.nodeTypesStore.getNodeType(activeNode.type, activeNode.typeVersion);
			}
			return null;
		},
		selectedCredentialType(): INodeCredentialDescription | null {
			if (this.mode !== 'new') {
				return null;
			}

			// If there is already selected type, use it
			if (this.selectedCredential !== '') {
				return this.credentialsStore.getCredentialTypeByName(this.selectedCredential);
			} else if (this.requiredCredentials) {
				// Otherwise, use credential type that corresponds to the first auth option in the node definition
				const nodeAuthOptions = getNodeAuthOptions(this.activeNodeType);
				// But only if there is zero or one auth options available
				if (nodeAuthOptions.length > 0 && this.activeNodeType?.credentials) {
					return getNodeCredentialForSelectedAuthType(
						this.activeNodeType,
						nodeAuthOptions[0].value,
					);
				} else {
					return this.activeNodeType?.credentials ? this.activeNodeType.credentials[0] : null;
				}
			}

			return null;
		},
		currentUser(): IUser | null {
			return this.usersStore.currentUser;
		},
		currentCredential(): ICredentialsResponse | null {
			if (!this.credentialId) {
				return null;
			}

			return this.credentialsStore.getCredentialById(this.credentialId);
		},
		credentialTypeName(): string | null {
			if (this.mode === 'edit') {
				if (this.currentCredential) {
					return this.currentCredential.type;
				}

				return null;
			}
			if (this.selectedCredentialType) {
				return this.selectedCredentialType.name;
			}
			return `${this.activeId}`;
		},
		credentialType(): ICredentialType | null {
			if (!this.credentialTypeName) {
				return null;
			}

			const type = this.credentialsStore.getCredentialTypeByName(this.credentialTypeName);

			if (!type) {
				return null;
			}

			return {
				...type,
				properties: this.getCredentialProperties(this.credentialTypeName),
			};
		},
		isCredentialTestable(): boolean {
			// Sharees can always test since they can't see the data.
			if (this.credentialPermissions.isOwner === false) {
				return true;
			}
			if (this.isOAuthType || !this.requiredPropertiesFilled) {
				return false;
			}

			const { ownedBy, sharedWith, ...credentialData } = this.credentialData;
			const hasExpressions = Object.values(credentialData).reduce(
				(accu: boolean, value: CredentialInformation) =>
					accu || (typeof value === 'string' && value.startsWith('=')),
				false,
			);
			if (hasExpressions) {
				return false;
			}

			const nodesThatCanTest = this.nodesWithAccess.filter((node) => {
				if (node.credentials) {
					// Returns a list of nodes that can test this credentials
					const eligibleTesters = node.credentials.filter((credential) => {
						return credential.name === this.credentialTypeName && credential.testedBy;
					});
					// If we have any node that can test, return true.
					return !!eligibleTesters.length;
				}
				return false;
			});

			return !!nodesThatCanTest.length || (!!this.credentialType && !!this.credentialType.test);
		},
		nodesWithAccess(): INodeTypeDescription[] {
			if (this.credentialTypeName) {
				return this.credentialsStore.getNodesWithAccess(this.credentialTypeName);
			}

			return [];
		},
		parentTypes(): string[] {
			if (this.credentialTypeName) {
				return this.getParentTypes(this.credentialTypeName);
			}

			return [];
		},
		isOAuthType(): boolean {
			return (
				!!this.credentialTypeName &&
				(((this.credentialTypeName === 'oAuth2Api' || this.parentTypes.includes('oAuth2Api')) &&
					this.credentialData.grantType === 'authorizationCode') ||
					this.credentialTypeName === 'oAuth1Api' ||
					this.parentTypes.includes('oAuth1Api'))
			);
		},
		isOAuthConnected(): boolean {
			return this.isOAuthType && !!this.credentialData.oauthTokenData;
		},
		credentialProperties(): INodeProperties[] {
			if (!this.credentialType) {
				return [];
			}

			return this.credentialType.properties.filter((propertyData: INodeProperties) => {
				if (!this.displayCredentialParameter(propertyData)) {
					return false;
				}
				return (
					!this.credentialType!.__overwrittenProperties ||
					!this.credentialType!.__overwrittenProperties.includes(propertyData.name)
				);
			});
		},
		requiredPropertiesFilled(): boolean {
			for (const property of this.credentialProperties) {
				if (property.required !== true) {
					continue;
				}

				if (property.type === 'string' && !this.credentialData[property.name]) {
					return false;
				}

				if (property.type === 'number' && typeof this.credentialData[property.name] !== 'number') {
					return false;
				}
			}
			return true;
		},
		credentialPermissions(): IPermissions {
			if (this.loading) {
				return {};
			}

			return getCredentialPermissions(
				this.currentUser,
				(this.credentialId ? this.currentCredential : this.credentialData) as ICredentialsResponse,
			);
		},
		sidebarItems(): IMenuItem[] {
			return [
				{
					id: 'connection',
					label: this.$locale.baseText('credentialEdit.credentialEdit.connection'),
					position: 'top',
				},
				{
					id: 'sharing',
					label: this.$locale.baseText('credentialEdit.credentialEdit.sharing'),
					position: 'top',
				},
				{
					id: 'details',
					label: this.$locale.baseText('credentialEdit.credentialEdit.details'),
					position: 'top',
				},
			];
		},
		isSharingAvailable(): boolean {
			return this.settingsStore.isEnterpriseFeatureEnabled(EnterpriseEditionFeature.Sharing);
		},
		defaultCredentialTypeName(): string {
			let credentialTypeName = this.credentialTypeName;
			if (!credentialTypeName || credentialTypeName === 'null') {
				if (this.activeNodeType && this.activeNodeType.credentials) {
					credentialTypeName = this.activeNodeType.credentials[0].name;
				}
			}
			return credentialTypeName || '';
		},
	},
	methods: {
		async beforeClose() {
			let keepEditing = false;

			if (this.hasUnsavedChanges) {
				const displayName = this.credentialType ? this.credentialType.displayName : '';
				keepEditing = await this.confirmMessage(
					this.$locale.baseText(
						'credentialEdit.credentialEdit.confirmMessage.beforeClose1.message',
						{ interpolate: { credentialDisplayName: displayName } },
					),
					this.$locale.baseText(
						'credentialEdit.credentialEdit.confirmMessage.beforeClose1.headline',
					),
					null,
					this.$locale.baseText(
						'credentialEdit.credentialEdit.confirmMessage.beforeClose1.cancelButtonText',
					),
					this.$locale.baseText(
						'credentialEdit.credentialEdit.confirmMessage.beforeClose1.confirmButtonText',
					),
				);
			} else if (this.credentialPermissions.isOwner && this.isOAuthType && !this.isOAuthConnected) {
				keepEditing = await this.confirmMessage(
					this.$locale.baseText(
						'credentialEdit.credentialEdit.confirmMessage.beforeClose2.message',
					),
					this.$locale.baseText(
						'credentialEdit.credentialEdit.confirmMessage.beforeClose2.headline',
					),
					null,
					this.$locale.baseText(
						'credentialEdit.credentialEdit.confirmMessage.beforeClose2.cancelButtonText',
					),
					this.$locale.baseText(
						'credentialEdit.credentialEdit.confirmMessage.beforeClose2.confirmButtonText',
					),
				);
			}

			if (!keepEditing) {
				return true;
			} else if (!this.requiredPropertiesFilled) {
				this.showValidationWarning = true;
				this.scrollToTop();
			} else if (this.isOAuthType) {
				this.scrollToBottom();
			}

			return false;
		},
		displayCredentialParameter(parameter: INodeProperties): boolean {
			if (parameter.type === 'hidden') {
				return false;
			}

			if (parameter.displayOptions === undefined) {
				// If it is not defined no need to do a proper check
				return true;
			}

			return this.displayParameter(this.credentialData as INodeParameters, parameter, '', null);
		},
		getCredentialProperties(name: string): INodeProperties[] {
			const credentialTypeData = this.credentialsStore.getCredentialTypeByName(name);

			if (!credentialTypeData) {
				return [];
			}

			if (credentialTypeData.extends === undefined) {
				return credentialTypeData.properties;
			}

			const combineProperties = [] as INodeProperties[];
			for (const credentialsTypeName of credentialTypeData.extends) {
				const mergeCredentialProperties = this.getCredentialProperties(credentialsTypeName);
				NodeHelpers.mergeNodeProperties(combineProperties, mergeCredentialProperties);
			}

			// The properties defined on the parent credentials take precedence
			NodeHelpers.mergeNodeProperties(combineProperties, credentialTypeData.properties);

			return combineProperties;
		},

		async loadCurrentCredential() {
			this.credentialId = this.activeId;

			try {
				const currentCredentials = await this.credentialsStore.getCredentialData({
					id: this.credentialId,
				});

				if (!currentCredentials) {
					throw new Error(
						this.$locale.baseText('credentialEdit.credentialEdit.couldNotFindCredentialWithId') +
							':' +
							this.credentialId,
					);
				}

				this.credentialData = currentCredentials.data || {};
				if (currentCredentials.sharedWith) {
					Vue.set(this.credentialData, 'sharedWith', currentCredentials.sharedWith);
				}
				if (currentCredentials.ownedBy) {
					Vue.set(this.credentialData, 'ownedBy', currentCredentials.ownedBy);
				}

				this.credentialName = currentCredentials.name;
				currentCredentials.nodesAccess.forEach((access: { nodeType: string }) => {
					// keep node access structure to keep dates when updating
					this.nodeAccess[access.nodeType] = access;
				});
			} catch (error) {
				this.$showError(
					error,
					this.$locale.baseText('credentialEdit.credentialEdit.showError.loadCredential.title'),
				);
				this.closeDialog();

				return;
			}
		},
		onTabSelect(tab: string) {
			this.activeTab = tab;
			const tabName: string = tab.replaceAll('coming-soon/', '');
			const credType: string = this.credentialType ? this.credentialType.name : '';
			const activeNode: INode | null = this.ndvStore.activeNode;

			this.$telemetry.track('User viewed credential tab', {
				credential_type: credType,
				node_type: activeNode ? activeNode.type : null,
				tab: tabName,
				workflow_id: this.workflowsStore.workflowId,
				credential_id: this.credentialId,
				sharing_enabled: EnterpriseEditionFeature.Sharing,
			});
		},
		onNodeAccessChange({ name, value }: { name: string; value: boolean }) {
			this.hasUnsavedChanges = true;

			if (value) {
				this.nodeAccess = {
					...this.nodeAccess,
					[name]: {
						nodeType: name,
					},
				};
			} else {
				this.nodeAccess = {
					...this.nodeAccess,
					[name]: null,
				};
			}
		},
		onChangeSharedWith(sharees: IDataObject[]) {
			Vue.set(this.credentialData, 'sharedWith', sharees);
			this.hasUnsavedChanges = true;
		},
		// eslint-disable-next-line @typescript-eslint/no-explicit-any
		onDataChange({ name, value }: { name: string; value: any }) {
			this.hasUnsavedChanges = true;

			const { oauthTokenData, ...credData } = this.credentialData;

			this.credentialData = {
				...credData,
				[name]: value,
			};
		},
		closeDialog() {
			this.modalBus.emit('close');
		},

		getParentTypes(name: string): string[] {
			const credentialType = this.credentialsStore.getCredentialTypeByName(name);

			if (credentialType === undefined || credentialType.extends === undefined) {
				return [];
			}

			const types: string[] = [];
			for (const typeName of credentialType.extends) {
				types.push(typeName);
				types.push.apply(types, this.getParentTypes(typeName)); // eslint-disable-line prefer-spread
			}

			return types;
		},

		onNameEdit(text: string) {
			this.hasUnsavedChanges = true;
			this.hasUserSpecifiedName = true;
			this.credentialName = text;
		},

		scrollToTop() {
			setTimeout(() => {
				const contentRef = this.$refs.content as Element | undefined;
				if (contentRef) {
					contentRef.scrollTop = 0;
				}
			}, 0);
		},

		scrollToBottom() {
			setTimeout(() => {
				const contentRef = this.$refs.content as Element | undefined;
				if (contentRef) {
					contentRef.scrollTop = contentRef.scrollHeight;
				}
			}, 0);
		},

		async retestCredential() {
			if (!this.isCredentialTestable) {
				this.authError = '';
				this.testedSuccessfully = false;

				return;
			}

			const nodesAccess = Object.values(this.nodeAccess).filter(
				(access) => !!access,
			) as ICredentialNodeAccess[];

			const { ownedBy, sharedWith, ...credentialData } = this.credentialData;
			const details: ICredentialsDecrypted = {
				id: this.credentialId,
				name: this.credentialName,
				type: this.credentialTypeName!,
				data: credentialData,
				nodesAccess,
			};

			this.isRetesting = true;
			await this.testCredential(details);
			this.isRetesting = false;
		},

		async testCredential(credentialDetails: ICredentialsDecrypted) {
			const result = await this.credentialsStore.testCredential(credentialDetails);
			if (result.status === 'Error') {
				this.authError = result.message;
				this.testedSuccessfully = false;
			} else {
				this.authError = '';
				this.testedSuccessfully = true;
			}

			this.scrollToTop();
		},

		async saveCredential(): Promise<ICredentialsResponse | null> {
			if (!this.requiredPropertiesFilled) {
				this.showValidationWarning = true;
				this.scrollToTop();
			} else {
				this.showValidationWarning = false;
			}

			this.isSaving = true;
			const nodesAccess = Object.values(this.nodeAccess).filter(
				(access) => !!access,
			) as ICredentialNodeAccess[];

			// Save only the none default data
			const data = NodeHelpers.getNodeParameters(
				this.credentialType!.properties,
				this.credentialData as INodeParameters,
				false,
				false,
				null,
			);

			let sharedWith: IUser[] | undefined;
			let ownedBy: IUser | undefined;
			if (this.settingsStore.isEnterpriseFeatureEnabled(EnterpriseEditionFeature.Sharing)) {
				sharedWith = this.credentialData.sharedWith as unknown as IUser[];
				ownedBy = this.credentialData.ownedBy as unknown as IUser;
			}

			const credentialDetails: ICredentialsDecrypted = {
				id: this.credentialId,
				name: this.credentialName,
				type: this.credentialTypeName!,
				data: data as unknown as ICredentialDataDecryptedObject,
				nodesAccess,
				sharedWith,
				ownedBy,
			};

			let credential;

			const isNewCredential = this.mode === 'new' && !this.credentialId;

			if (isNewCredential) {
				credential = await this.createCredential(credentialDetails);
			} else {
				credential = await this.updateCredential(credentialDetails);
			}

			this.isSaving = false;
			if (credential) {
				this.credentialId = credential.id as string;

				if (this.isCredentialTestable) {
					this.isTesting = true;
					// Add the full data including defaults for testing
					credentialDetails.data = this.credentialData;

					credentialDetails.id = this.credentialId;

					await this.testCredential(credentialDetails);
					this.isTesting = false;
				} else {
					this.authError = '';
					this.testedSuccessfully = false;
				}

				const trackProperties: ITelemetryTrackProperties = {
					credential_type: credentialDetails.type,
					workflow_id: this.workflowsStore.workflowId,
					credential_id: credential.id,
					is_complete: !!this.requiredPropertiesFilled,
					is_new: isNewCredential,
				};

				if (this.isOAuthType) {
					trackProperties.is_valid = !!this.isOAuthConnected;
				} else if (this.isCredentialTestable) {
					trackProperties.is_valid = !!this.testedSuccessfully;
				}

				if (this.ndvStore.activeNode) {
					trackProperties.node_type = this.ndvStore.activeNode.type;
				}

				if (this.authError && this.authError !== '') {
					trackProperties.authError = this.authError;
				}

				this.$telemetry.track('User saved credentials', trackProperties);
				await this.$externalHooks().run('credentialEdit.saveCredential', trackProperties);
			}

			return credential;
		},

		async createCredential(
			credentialDetails: ICredentialsDecrypted,
		): Promise<ICredentialsResponse | null> {
			let credential;

			try {
				credential = await this.credentialsStore.createNewCredential(credentialDetails);
				this.hasUnsavedChanges = false;
			} catch (error) {
				this.$showError(
					error,
					this.$locale.baseText('credentialEdit.credentialEdit.showError.createCredential.title'),
				);

				return null;
			}

			await this.$externalHooks().run('credential.saved', {
				credential_type: credentialDetails.type,
				credential_id: credential.id,
				is_new: true,
			});

			this.$telemetry.track('User created credentials', {
				credential_type: credentialDetails.type,
				credential_id: credential.id,
				workflow_id: this.workflowsStore.workflowId,
			});

			return credential;
		},

		async updateCredential(
			credentialDetails: ICredentialsDecrypted,
		): Promise<ICredentialsResponse | null> {
			let credential;
			try {
				credential = await this.credentialsStore.updateCredential({
					id: this.credentialId,
					data: credentialDetails,
				});
				this.hasUnsavedChanges = false;
			} catch (error) {
				this.$showError(
					error,
					this.$locale.baseText('credentialEdit.credentialEdit.showError.updateCredential.title'),
				);

				return null;
			}

			await this.$externalHooks().run('credential.saved', {
				credential_type: credentialDetails.type,
				credential_id: credential.id,
				is_new: false,
			});

			// Now that the credentials changed check if any nodes use credentials
			// which have now a different name
			this.updateNodesCredentialsIssues();

			return credential;
		},

		async deleteCredential() {
			if (!this.currentCredential) {
				return;
			}

			const savedCredentialName = this.currentCredential.name;

			const deleteConfirmed = await this.confirmMessage(
				this.$locale.baseText(
					'credentialEdit.credentialEdit.confirmMessage.deleteCredential.message',
					{ interpolate: { savedCredentialName } },
				),
				this.$locale.baseText(
					'credentialEdit.credentialEdit.confirmMessage.deleteCredential.headline',
				),
				null,
				this.$locale.baseText(
					'credentialEdit.credentialEdit.confirmMessage.deleteCredential.confirmButtonText',
				),
			);

			if (deleteConfirmed === false) {
				return;
			}

			try {
				this.isDeleting = true;
				await this.credentialsStore.deleteCredential({ id: this.credentialId });
				this.hasUnsavedChanges = false;
			} catch (error) {
				this.$showError(
					error,
					this.$locale.baseText('credentialEdit.credentialEdit.showError.deleteCredential.title'),
				);
				this.isDeleting = false;

				return;
			}

			this.isDeleting = false;
			// Now that the credentials were removed check if any nodes used them
			this.updateNodesCredentialsIssues();
			this.credentialData = {};

			this.$showMessage({
				title: this.$locale.baseText('credentialEdit.credentialEdit.showMessage.title'),
				type: 'success',
			});
			this.closeDialog();
		},

		async oAuthCredentialAuthorize() {
			let url;

			const credential = await this.saveCredential();
			if (!credential) {
				return;
			}

			const types = this.parentTypes;

			try {
				const credData = { id: credential.id, ...this.credentialData };
				if (this.credentialTypeName === 'oAuth2Api' || types.includes('oAuth2Api')) {
					if (isValidCredentialResponse(credData)) {
						url = await this.credentialsStore.oAuth2Authorize(credData);
					}
				} else if (this.credentialTypeName === 'oAuth1Api' || types.includes('oAuth1Api')) {
					if (isValidCredentialResponse(credData)) {
						url = await this.credentialsStore.oAuth1Authorize(credData);
					}
				}
			} catch (error) {
				this.$showError(
					error,
					this.$locale.baseText(
						'credentialEdit.credentialEdit.showError.generateAuthorizationUrl.title',
					),
					this.$locale.baseText(
						'credentialEdit.credentialEdit.showError.generateAuthorizationUrl.message',
					),
				);

				return;
			}

			const params =
				'scrollbars=no,resizable=yes,status=no,titlebar=noe,location=no,toolbar=no,menubar=no,width=500,height=700';
			const oauthPopup = window.open(url, 'OAuth2 Authorization', params);
			Vue.set(this.credentialData, 'oauthTokenData', null);

			const receiveMessage = (event: MessageEvent) => {
				// // TODO: Add check that it came from n8n
				// if (event.origin !== 'http://example.org:8080') {
				// 	return;
				// }
				if (event.data === 'success') {
					window.removeEventListener('message', receiveMessage, false);

					// Set some kind of data that status changes.
					// As data does not get displayed directly it does not matter what data.
					Vue.set(this.credentialData, 'oauthTokenData', {});
					this.credentialsStore.enableOAuthCredential(credential);

					// Close the window
					if (oauthPopup) {
						oauthPopup.close();
					}
				}
			};

			window.addEventListener('message', receiveMessage, false);
		},
		async onAuthTypeChanged(type: string): Promise<void> {
			if (!this.activeNodeType?.credentials) {
				return;
			}
			const credentialsForType = getNodeCredentialForSelectedAuthType(this.activeNodeType, type);
			if (credentialsForType) {
				this.selectedCredential = credentialsForType.name;
				this.resetCredentialData();
				this.setupNodeAccess();
				// Update current node auth type so credentials dropdown can be displayed properly
				updateNodeAuthType(this.ndvStore.activeNode, type);
				// Also update credential name but only if the default name is still used
				if (this.hasUnsavedChanges && !this.hasUserSpecifiedName) {
					const newDefaultName = await this.credentialsStore.getNewCredentialName({
						credentialTypeName: this.defaultCredentialTypeName,
					});
					this.credentialName = newDefaultName;
				}
			}
		},
		setupNodeAccess(): void {
			this.nodeAccess = this.nodesWithAccess.reduce(
				(accu: NodeAccessMap, node: { name: string }) => {
					if (this.mode === 'new') {
						accu[node.name] = { nodeType: node.name }; // enable all nodes by default
					} else {
						accu[node.name] = null;
					}

					return accu;
				},
				{},
			);
		},
		resetCredentialData(): void {
			if (!this.credentialType) {
				return;
			}
			for (const property of this.credentialType.properties) {
				if (!this.credentialType.__overwrittenProperties?.includes(property.name)) {
					Vue.set(this.credentialData, property.name, property.default as CredentialInformation);
				}
			}
		},
	},
});
</script>

<style module lang="scss">
.credentialModal {
	--dialog-max-width: 900px;
	--dialog-close-top: 31px;
}

.mainContent {
	flex: 1;
	overflow: auto;
	padding-bottom: 100px;
}

.sidebar {
	max-width: 170px;
	min-width: 170px;
	margin-right: var(--spacing-l);
	flex-grow: 1;

	ul {
		padding: 0 !important;
	}
}

.header {
	display: flex;
}

.container {
	display: flex;
	height: 100%;
}

.credInfo {
	display: flex;
	align-items: center;
	flex-direction: row;
	flex-grow: 1;
	margin-bottom: var(--spacing-l);
}

.credActions {
	display: flex;
	flex-direction: row;
	align-items: center;
	margin-right: var(--spacing-xl);
	margin-bottom: var(--spacing-l);

	> * {
		margin-left: var(--spacing-2xs);
	}
}

.credIcon {
	display: flex;
	align-items: center;
	margin-right: var(--spacing-xs);
}
</style><|MERGE_RESOLUTION|>--- conflicted
+++ resolved
@@ -260,14 +260,8 @@
 					// sharees can't see properties, so this check would always fail for them
 					// if the credential contains required fields.
 					this.showValidationWarning = true;
-<<<<<<< HEAD
-				}
-				else {
-					void this.retestCredential();
-=======
 				} else {
 					this.retestCredential();
->>>>>>> ee582cc3
 				}
 			}
 		}, 0);
