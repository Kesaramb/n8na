<<<<<<< HEAD
<template>
	<Modal
		:name="modalName"
		:custom-class="$style.credentialModal"
		:event-bus="modalBus"
		:loading="loading"
		:before-close="beforeClose"
		width="70%"
		height="80%"
	>
		<template #header>
			<div :class="$style.header">
				<div :class="$style.credInfo">
					<div :class="$style.credIcon">
						<CredentialIcon :credential-type-name="defaultCredentialTypeName" />
					</div>
					<InlineNameEdit
						:model-value="credentialName"
						:subtitle="credentialType ? credentialType.displayName : ''"
						:readonly="!credentialPermissions.update || !credentialType"
						type="Credential"
						data-test-id="credential-name"
						@update:model-value="onNameEdit"
					/>
				</div>
				<div :class="$style.credActions">
					<n8n-icon-button
						v-if="currentCredential && credentialPermissions.delete"
						:title="$locale.baseText('credentialEdit.credentialEdit.delete')"
						icon="trash"
						type="tertiary"
						:disabled="isSaving"
						:loading="isDeleting"
						data-test-id="credential-delete-button"
						@click="deleteCredential"
					/>
					<SaveButton
						v-if="showSaveButton"
						:saved="!hasUnsavedChanges && !isTesting"
						:is-saving="isSaving || isTesting"
						:saving-label="
							isTesting
								? $locale.baseText('credentialEdit.credentialEdit.testing')
								: $locale.baseText('credentialEdit.credentialEdit.saving')
						"
						data-test-id="credential-save-button"
						@click="saveCredential"
					/>
				</div>
			</div>
		</template>
		<template #content>
			<div :class="$style.container" data-test-id="credential-edit-dialog">
				<div :class="$style.sidebar">
					<n8n-menu
						mode="tabs"
						:items="sidebarItems"
						:transparent-background="true"
						@select="onTabSelect"
					></n8n-menu>
				</div>
				<div
					v-if="activeTab === 'connection' && credentialType"
					ref="contentRef"
					:class="$style.mainContent"
				>
					<CredentialConfig
						:credential-type="credentialType"
						:credential-properties="credentialProperties"
						:credential-data="credentialData"
						:credential-id="credentialId"
						:show-validation-warning="showValidationWarning"
						:auth-error="authError"
						:tested-successfully="testedSuccessfully"
						:is-o-auth-type="isOAuthType"
						:is-o-auth-connected="isOAuthConnected"
						:is-retesting="isRetesting"
						:parent-types="parentTypes"
						:required-properties-filled="requiredPropertiesFilled"
						:credential-permissions="credentialPermissions"
						:all-o-auth2-base-properties-overridden="allOAuth2BasePropertiesOverridden"
						:mode="mode"
						:selected-credential="selectedCredential"
						:show-auth-type-selector="requiredCredentials"
						@update="onDataChange"
						@oauth="oAuthCredentialAuthorize"
						@retest="retestCredential"
						@scroll-to-top="scrollToTop"
						@auth-type-changed="onAuthTypeChanged"
					/>
				</div>
				<div v-else-if="showSharingContent" :class="$style.mainContent">
					<CredentialSharing
						:credential="currentCredential"
						:credential-data="credentialData"
						:credential-id="credentialId"
						:credential-permissions="credentialPermissions"
						:modal-bus="modalBus"
						@update:model-value="onChangeSharedWith"
					/>
				</div>
				<div v-else-if="activeTab === 'details' && credentialType" :class="$style.mainContent">
					<CredentialInfo :current-credential="currentCredential" />
				</div>
				<div v-else-if="activeTab.startsWith('coming-soon')" :class="$style.mainContent">
					<FeatureComingSoon :feature-id="activeTab.split('/')[1]"></FeatureComingSoon>
				</div>
			</div>
		</template>
	</Modal>
</template>

=======
>>>>>>> 9d156d37
<script setup lang="ts">
import { computed, onMounted, ref } from 'vue';

import type {
	ICredentialsDecryptedResponse,
	ICredentialsResponse,
	IUpdateInformation,
} from '@/Interface';

import CredentialIcon from '@/components/CredentialIcon.vue';
import type {
	CredentialInformation,
	ICredentialDataDecryptedObject,
	ICredentialsDecrypted,
	INode,
	INodeParameters,
	INodeProperties,
	ITelemetryTrackProperties,
} from 'n8n-workflow';
import { NodeHelpers } from 'n8n-workflow';

import CredentialConfig from '@/components/CredentialEdit/CredentialConfig.vue';
import CredentialInfo from '@/components/CredentialEdit/CredentialInfo.vue';
import CredentialSharing from '@/components/CredentialEdit/CredentialSharing.ee.vue';
import FeatureComingSoon from '@/components/FeatureComingSoon.vue';
import InlineNameEdit from '@/components/InlineNameEdit.vue';
import Modal from '@/components/Modal.vue';
import SaveButton from '@/components/SaveButton.vue';
import { useMessage } from '@/composables/useMessage';
import { useNodeHelpers } from '@/composables/useNodeHelpers';
import { useToast } from '@/composables/useToast';
import { CREDENTIAL_EDIT_MODAL_KEY, EnterpriseEditionFeature, MODAL_CONFIRM } from '@/constants';
import { getResourcePermissions } from '@/permissions';
import { useCredentialsStore } from '@/stores/credentials.store';
import { useNDVStore } from '@/stores/ndv.store';
import { useNodeTypesStore } from '@/stores/nodeTypes.store';
import { useSettingsStore } from '@/stores/settings.store';
import { useUIStore } from '@/stores/ui.store';
import { useWorkflowsStore } from '@/stores/workflows.store';
import type { ProjectSharingData } from '@/types/projects.types';
import { assert } from '@/utils/assert';
import type { IMenuItem } from 'n8n-design-system';
import { createEventBus } from 'n8n-design-system/utils';

import { useExternalHooks } from '@/composables/useExternalHooks';
import { useI18n } from '@/composables/useI18n';
import { useTelemetry } from '@/composables/useTelemetry';
import { useProjectsStore } from '@/stores/projects.store';
import { isExpression, isTestableExpression } from '@/utils/expressions';
import {
	getNodeAuthOptions,
	getNodeCredentialForSelectedAuthType,
	updateNodeAuthType,
} from '@/utils/nodeTypesUtils';
import { isCredentialModalState, isValidCredentialResponse } from '@/utils/typeGuards';

type Props = {
	modalName: string;
	activeId?: string;
	mode?: 'new' | 'edit';
};

const props = withDefaults(defineProps<Props>(), { mode: 'new', activeId: undefined });

const credentialsStore = useCredentialsStore();
const ndvStore = useNDVStore();
const settingsStore = useSettingsStore();
const uiStore = useUIStore();
const workflowsStore = useWorkflowsStore();
const nodeTypesStore = useNodeTypesStore();
const projectsStore = useProjectsStore();

const nodeHelpers = useNodeHelpers();
const externalHooks = useExternalHooks();
const toast = useToast();
const message = useMessage();
const i18n = useI18n();
const telemetry = useTelemetry();

const activeTab = ref('connection');
const authError = ref('');
const credentialId = ref('');
const credentialName = ref('');
const selectedCredential = ref('');
const credentialData = ref<ICredentialDataDecryptedObject>({});
const currentCredential = ref<ICredentialsResponse | ICredentialsDecryptedResponse | null>(null);
const modalBus = ref(createEventBus());
const isDeleting = ref(false);
const isSaving = ref(false);
const isTesting = ref(false);
const hasUnsavedChanges = ref(false);
const loading = ref(false);
const showValidationWarning = ref(false);
const testedSuccessfully = ref(false);
const isRetesting = ref(false);
const hasUserSpecifiedName = ref(false);
const isSharedWithChanged = ref(false);
const requiredCredentials = ref(false); // Are credentials required or optional for the node
const contentRef = ref<HTMLDivElement>();

const activeNodeType = computed(() => {
	const activeNode = ndvStore.activeNode;

	if (activeNode) {
		return nodeTypesStore.getNodeType(activeNode.type, activeNode.typeVersion);
	}
	return null;
});

const selectedCredentialType = computed(() => {
	if (props.mode !== 'new') {
		return null;
	}

	// If there is already selected type, use it
	if (selectedCredential.value !== '') {
		return credentialsStore.getCredentialTypeByName(selectedCredential.value) ?? null;
	} else if (requiredCredentials.value) {
		// Otherwise, use credential type that corresponds to the first auth option in the node definition
		const nodeAuthOptions = getNodeAuthOptions(activeNodeType.value);
		// But only if there is zero or one auth options available
		if (nodeAuthOptions.length > 0 && activeNodeType.value?.credentials) {
			return getNodeCredentialForSelectedAuthType(activeNodeType.value, nodeAuthOptions[0].value);
		} else {
			return activeNodeType.value?.credentials ? activeNodeType.value.credentials[0] : null;
		}
	}

	return null;
});

const credentialType = computed(() => {
	if (!credentialTypeName.value) {
		return null;
	}

	const type = credentialsStore.getCredentialTypeByName(credentialTypeName.value);

	if (!type) {
		return null;
	}

	return {
		...type,
		properties: getCredentialProperties(credentialTypeName.value),
	};
});

const credentialTypeName = computed(() => {
	if (props.mode === 'edit') {
		if (currentCredential.value) {
			return currentCredential.value.type;
		}

		return null;
	}
	if (selectedCredentialType.value) {
		return selectedCredentialType.value.name;
	}
	return `${props.activeId}`;
});

const isCredentialTestable = computed(() => {
	if (isOAuthType.value || !requiredPropertiesFilled.value) {
		return false;
	}

	const hasUntestableExpressions = Object.values(credentialData.value).reduce(
		(accu: boolean, value: CredentialInformation) =>
			accu || (typeof value === 'string' && isExpression(value) && !isTestableExpression(value)),
		false,
	);
	if (hasUntestableExpressions) {
		return false;
	}

	const nodesThatCanTest = nodesWithAccess.value.filter((node) => {
		if (node.credentials) {
			// Returns a list of nodes that can test this credentials
			const eligibleTesters = node.credentials.filter((credential) => {
				return credential.name === credentialTypeName.value && credential.testedBy;
			});
			// If we have any node that can test, return true.
			return !!eligibleTesters.length;
		}
		return false;
	});

	return !!nodesThatCanTest.length || (!!credentialType.value && !!credentialType.value.test);
});

const nodesWithAccess = computed(() => {
	if (credentialTypeName.value) {
		return credentialsStore.getNodesWithAccess(credentialTypeName.value);
	}

	return [];
});

const parentTypes = computed(() => {
	if (credentialTypeName.value) {
		return getParentTypes(credentialTypeName.value);
	}

	return [];
});

const isOAuthType = computed(() => {
	return (
		!!credentialTypeName.value &&
		(((credentialTypeName.value === 'oAuth2Api' || parentTypes.value.includes('oAuth2Api')) &&
			(credentialData.value.grantType === 'authorizationCode' ||
				credentialData.value.grantType === 'pkce')) ||
			credentialTypeName.value === 'oAuth1Api' ||
			parentTypes.value.includes('oAuth1Api'))
	);
});

const allOAuth2BasePropertiesOverridden = computed(() => {
	if (credentialType.value?.__overwrittenProperties) {
		return (
			credentialType.value.__overwrittenProperties.includes('clientId') &&
			credentialType.value.__overwrittenProperties.includes('clientSecret')
		);
	}
	return false;
});

const isOAuthConnected = computed(() => isOAuthType.value && !!credentialData.value.oauthTokenData);
const credentialProperties = computed(() => {
	const type = credentialType.value;
	if (!type) {
		return [];
	}

	const properties = type.properties.filter((propertyData: INodeProperties) => {
		if (!displayCredentialParameter(propertyData)) {
			return false;
		}
		return (
			!type.__overwrittenProperties || !type.__overwrittenProperties.includes(propertyData.name)
		);
	});

	/**
	 * If after all credentials overrides are applied only "notice"
	 * properties are left, do not return them. This will avoid
	 * showing notices that refer to a property that was overridden.
	 */
	if (properties.every((p) => p.type === 'notice')) {
		return [];
	}

	return properties;
});

const requiredPropertiesFilled = computed(() => {
	for (const property of credentialProperties.value) {
		if (property.required !== true) {
			continue;
		}

		const credentialProperty = credentialData.value[property.name];

		if (property.type === 'string' && !credentialProperty) {
			return false;
		}

		if (property.type === 'number') {
			const containsExpression =
				typeof credentialProperty === 'string' && credentialProperty.startsWith('=');

			if (typeof credentialProperty !== 'number' && !containsExpression) {
				return false;
			}
		}
	}
	return true;
});

const credentialPermissions = computed(() => {
	return getResourcePermissions(
		((credentialId.value ? currentCredential.value : credentialData.value) as ICredentialsResponse)
			?.scopes,
	).credential;
});

const sidebarItems = computed(() => {
	const menuItems: IMenuItem[] = [
		{
			id: 'connection',
			label: i18n.baseText('credentialEdit.credentialEdit.connection'),
			position: 'top',
		},
		{
			id: 'sharing',
			label: i18n.baseText('credentialEdit.credentialEdit.sharing'),
			position: 'top',
		},
		{
			id: 'details',
			label: i18n.baseText('credentialEdit.credentialEdit.details'),
			position: 'top',
		},
	];

	return menuItems;
});

const defaultCredentialTypeName = computed(() => {
	let defaultName = credentialTypeName.value;
	if (!defaultName || defaultName === 'null') {
		if (activeNodeType.value?.credentials && activeNodeType.value.credentials.length > 0) {
			defaultName = activeNodeType.value.credentials[0].name;
		}
	}
	return defaultName ?? '';
});

const showSaveButton = computed(() => {
	return (
		(hasUnsavedChanges.value || !!credentialId.value) &&
		(credentialPermissions.value.create || credentialPermissions.value.update)
	);
});

const showSharingContent = computed(() => activeTab.value === 'sharing' && !!credentialType.value);

const homeProject = computed(() => {
	const { currentProject, personalProject } = projectsStore;
	return currentProject ?? personalProject;
});

onMounted(async () => {
	requiredCredentials.value =
		isCredentialModalState(uiStore.modalsById[CREDENTIAL_EDIT_MODAL_KEY]) &&
		uiStore.modalsById[CREDENTIAL_EDIT_MODAL_KEY].showAuthSelector === true;

	if (props.mode === 'new' && credentialTypeName.value) {
		credentialName.value = await credentialsStore.getNewCredentialName({
			credentialTypeName: defaultCredentialTypeName.value,
		});

		const scopes = homeProject.value?.scopes ?? [];

		credentialData.value = {
			...credentialData.value,
			scopes,
			...(homeProject.value ? { homeProject: homeProject.value } : {}),
		};
	} else {
		await loadCurrentCredential();
	}

	if (credentialType.value) {
		for (const property of credentialType.value.properties) {
			if (
				!credentialData.value.hasOwnProperty(property.name) &&
				!credentialType.value.__overwrittenProperties?.includes(property.name)
			) {
				credentialData.value = {
					...credentialData.value,
					[property.name]: property.default as CredentialInformation,
				};
			}
		}
	}

	await externalHooks.run('credentialsEdit.credentialModalOpened', {
		credentialType: credentialTypeName.value,
		isEditingCredential: props.mode === 'edit',
		activeNode: ndvStore.activeNode,
	});

	setTimeout(async () => {
		if (credentialId.value) {
			if (!requiredPropertiesFilled.value && credentialPermissions.value.update) {
				// sharees can't see properties, so this check would always fail for them
				// if the credential contains required fields.
				showValidationWarning.value = true;
			} else {
				await retestCredential();
			}
		}
	}, 0);

	loading.value = false;
});

async function beforeClose() {
	let keepEditing = false;

	if (hasUnsavedChanges.value) {
		const displayName = credentialType.value ? credentialType.value.displayName : '';
		const confirmAction = await message.confirm(
			i18n.baseText('credentialEdit.credentialEdit.confirmMessage.beforeClose1.message', {
				interpolate: { credentialDisplayName: displayName },
			}),
			i18n.baseText('credentialEdit.credentialEdit.confirmMessage.beforeClose1.headline'),
			{
				cancelButtonText: i18n.baseText(
					'credentialEdit.credentialEdit.confirmMessage.beforeClose1.cancelButtonText',
				),
				confirmButtonText: i18n.baseText(
					'credentialEdit.credentialEdit.confirmMessage.beforeClose1.confirmButtonText',
				),
			},
		);
		keepEditing = confirmAction === MODAL_CONFIRM;
	} else if (isOAuthType.value && !isOAuthConnected.value) {
		const confirmAction = await message.confirm(
			i18n.baseText('credentialEdit.credentialEdit.confirmMessage.beforeClose2.message'),
			i18n.baseText('credentialEdit.credentialEdit.confirmMessage.beforeClose2.headline'),
			{
				cancelButtonText: i18n.baseText(
					'credentialEdit.credentialEdit.confirmMessage.beforeClose2.cancelButtonText',
				),
				confirmButtonText: i18n.baseText(
					'credentialEdit.credentialEdit.confirmMessage.beforeClose2.confirmButtonText',
				),
			},
		);
		keepEditing = confirmAction === MODAL_CONFIRM;
	}

	if (!keepEditing) {
		return true;
	} else if (!requiredPropertiesFilled.value) {
		showValidationWarning.value = true;
		scrollToTop();
	} else if (isOAuthType.value) {
		scrollToBottom();
	}

	return false;
}

function displayCredentialParameter(parameter: INodeProperties): boolean {
	if (parameter.type === 'hidden') {
		return false;
	}

	if (parameter.displayOptions?.hideOnCloud && settingsStore.isCloudDeployment) {
		return false;
	}

	if (parameter.displayOptions === undefined) {
		// If it is not defined no need to do a proper check
		return true;
	}

	return nodeHelpers.displayParameter(credentialData.value as INodeParameters, parameter, '', null);
}

function getCredentialProperties(name: string): INodeProperties[] {
	const credentialTypeData = credentialsStore.getCredentialTypeByName(name);

	if (!credentialTypeData) {
		return [];
	}

	if (credentialTypeData.extends === undefined) {
		return credentialTypeData.properties;
	}

	const combineProperties = [] as INodeProperties[];
	for (const credentialsTypeName of credentialTypeData.extends) {
		const mergeCredentialProperties = getCredentialProperties(credentialsTypeName);
		NodeHelpers.mergeNodeProperties(combineProperties, mergeCredentialProperties);
	}

	// The properties defined on the parent credentials take precedence
	NodeHelpers.mergeNodeProperties(combineProperties, credentialTypeData.properties);

	return combineProperties;
}

async function loadCurrentCredential() {
	credentialId.value = props.activeId ?? '';

	try {
		const currentCredentials = await credentialsStore.getCredentialData({
			id: credentialId.value,
		});

		if (!currentCredentials) {
			throw new Error(
				i18n.baseText('credentialEdit.credentialEdit.couldNotFindCredentialWithId') +
					':' +
					credentialId.value,
			);
		}

		currentCredential.value = currentCredentials;

		credentialData.value = (currentCredentials.data as ICredentialDataDecryptedObject) || {};
		if (currentCredentials.sharedWithProjects) {
			credentialData.value = {
				...credentialData.value,
				sharedWithProjects: currentCredentials.sharedWithProjects,
			};
		}
		if (currentCredentials.homeProject) {
			credentialData.value = {
				...credentialData.value,
				homeProject: currentCredentials.homeProject,
			};
		}

		credentialName.value = currentCredentials.name;
	} catch (error) {
		toast.showError(
			error,
			i18n.baseText('credentialEdit.credentialEdit.showError.loadCredential.title'),
		);
		closeDialog();

		return;
	}
}

function onTabSelect(tab: string) {
	activeTab.value = tab;
	const tabName: string = tab.replaceAll('coming-soon/', '');
	const credType: string = credentialType.value ? credentialType.value.name : '';
	const activeNode: INode | null = ndvStore.activeNode;

	telemetry.track('User viewed credential tab', {
		credential_type: credType,
		node_type: activeNode ? activeNode.type : null,
		tab: tabName,
		workflow_id: workflowsStore.workflowId,
		credential_id: credentialId.value,
		sharing_enabled: EnterpriseEditionFeature.Sharing,
	});
}

function onChangeSharedWith(sharedWithProjects: ProjectSharingData[]) {
	credentialData.value = {
		...credentialData.value,
		sharedWithProjects,
	};
	isSharedWithChanged.value = true;
	hasUnsavedChanges.value = true;
}

function onDataChange({ name, value }: IUpdateInformation) {
	// skip update if new value matches the current
	if (credentialData.value[name] === value) return;

	hasUnsavedChanges.value = true;

	const { oauthTokenData, ...credData } = credentialData.value;

	credentialData.value = {
		...credData,
		[name]: value as CredentialInformation,
	};
}

function closeDialog() {
	modalBus.value.emit('close');
}

function getParentTypes(name: string): string[] {
	const type = credentialsStore.getCredentialTypeByName(name);

	if (type?.extends === undefined) {
		return [];
	}

	const types: string[] = [];
	for (const typeName of type.extends) {
		types.push(typeName);
		types.push.apply(types, getParentTypes(typeName)); // eslint-disable-line prefer-spread
	}

	return types;
}

function onNameEdit(text: string) {
	hasUnsavedChanges.value = true;
	hasUserSpecifiedName.value = true;
	credentialName.value = text;
}

function scrollToTop() {
	setTimeout(() => {
		if (contentRef.value) {
			contentRef.value.scrollTop = 0;
		}
	}, 0);
}

function scrollToBottom() {
	setTimeout(() => {
		if (contentRef.value) {
			contentRef.value.scrollTop = contentRef.value.scrollHeight;
		}
	}, 0);
}

async function retestCredential() {
	if (!isCredentialTestable.value || !credentialTypeName.value) {
		authError.value = '';
		testedSuccessfully.value = false;

		return;
	}

	const { ownedBy, sharedWithProjects, ...otherCredData } = credentialData.value;
	const details: ICredentialsDecrypted = {
		id: credentialId.value,
		name: credentialName.value,
		type: credentialTypeName.value,
		data: otherCredData,
	};

	isRetesting.value = true;
	await testCredential(details);
	isRetesting.value = false;
}

async function testCredential(credentialDetails: ICredentialsDecrypted) {
	const result = await credentialsStore.testCredential(credentialDetails);
	if (result.status === 'Error') {
		authError.value = result.message;
		testedSuccessfully.value = false;
	} else {
		authError.value = '';
		testedSuccessfully.value = true;
	}

	scrollToTop();
}

function usesExternalSecrets(data: Record<string, unknown>): boolean {
	return Object.entries(data).some(
		([, value]) => typeof value !== 'object' && /=.*\{\{[^}]*\$secrets\.[^}]+}}.*/.test(`${value}`),
	);
}

async function saveCredential(): Promise<ICredentialsResponse | null> {
	if (!requiredPropertiesFilled.value) {
		showValidationWarning.value = true;
		scrollToTop();
	} else {
		showValidationWarning.value = false;
	}

	isSaving.value = true;

	// Save only the none default data
	assert(credentialType.value);
	const data = NodeHelpers.getNodeParameters(
		credentialType.value.properties,
		credentialData.value as INodeParameters,
		false,
		false,
		null,
	);

	assert(credentialTypeName.value);
	const credentialDetails: ICredentialsDecrypted = {
		id: credentialId.value,
		name: credentialName.value,
		type: credentialTypeName.value,
		data: data as unknown as ICredentialDataDecryptedObject,
	};

	if (
		settingsStore.isEnterpriseFeatureEnabled[EnterpriseEditionFeature.Sharing] &&
		credentialData.value.sharedWithProjects
	) {
		credentialDetails.sharedWithProjects = credentialData.value
			.sharedWithProjects as ProjectSharingData[];
	}

	if (credentialData.value.homeProject) {
		credentialDetails.homeProject = credentialData.value.homeProject as ProjectSharingData;
	}

	let credential: ICredentialsResponse | null = null;

	const isNewCredential = props.mode === 'new' && !credentialId.value;

	if (isNewCredential) {
		credential = await createCredential(credentialDetails, projectsStore.currentProjectId);

		let toastTitle = i18n.baseText('credentials.create.personal.toast.title');
		let toastText = '';

		if (!credentialDetails.sharedWithProjects) {
			toastText = i18n.baseText('credentials.create.personal.toast.text');
		}

		if (projectsStore.currentProject) {
			toastTitle = i18n.baseText('credentials.create.project.toast.title', {
				interpolate: { projectName: projectsStore.currentProject.name ?? '' },
			});

			toastText = i18n.baseText('credentials.create.project.toast.text', {
				interpolate: { projectName: projectsStore.currentProject.name ?? '' },
			});
		}

		toast.showMessage({
			title: toastTitle,
			message: toastText,
			type: 'success',
		});
	} else {
		if (settingsStore.isEnterpriseFeatureEnabled[EnterpriseEditionFeature.Sharing]) {
			credentialDetails.sharedWithProjects = credentialData.value
				.sharedWithProjects as ProjectSharingData[];
		}

		credential = await updateCredential(credentialDetails);
	}

	isSaving.value = false;
	if (credential) {
		credentialId.value = credential.id;
		currentCredential.value = credential;

		if (isCredentialTestable.value) {
			isTesting.value = true;
			// Add the full data including defaults for testing
			credentialDetails.data = credentialData.value;

			credentialDetails.id = credentialId.value;

			await testCredential(credentialDetails);
			isTesting.value = false;
		} else {
			authError.value = '';
			testedSuccessfully.value = false;
		}

		const trackProperties: ITelemetryTrackProperties = {
			credential_type: credentialDetails.type,
			workflow_id: workflowsStore.workflowId,
			credential_id: credential.id,
			is_complete: !!requiredPropertiesFilled.value,
			is_new: isNewCredential,
			uses_external_secrets: usesExternalSecrets(credentialDetails.data ?? {}),
		};

		if (isOAuthType.value) {
			trackProperties.is_valid = !!isOAuthConnected.value;
		} else if (isCredentialTestable.value) {
			trackProperties.is_valid = !!testedSuccessfully.value;
		}

		if (ndvStore.activeNode) {
			trackProperties.node_type = ndvStore.activeNode.type;
		}

		if (authError.value && authError.value !== '') {
			trackProperties.authError = authError.value;
		}

		/**
		 * For non-OAuth credentials we track saving on clicking the `Save` button, but for
		 * OAuth credentials we track saving at the end of the flow (BroastcastChannel event)
		 * so that the `is_valid` property is correct.
		 */
		if (!isOAuthType.value) {
			telemetry.track('User saved credentials', trackProperties);
		}

		await externalHooks.run('credentialEdit.saveCredential', trackProperties);
	}

	return credential;
}

async function createCredential(
	credentialDetails: ICredentialsDecrypted,
	projectId?: string,
): Promise<ICredentialsResponse | null> {
	let credential;

	try {
		credential = await credentialsStore.createNewCredential(credentialDetails, projectId);
		hasUnsavedChanges.value = false;
	} catch (error) {
		toast.showError(
			error,
			i18n.baseText('credentialEdit.credentialEdit.showError.createCredential.title'),
		);

		return null;
	}

	await externalHooks.run('credential.saved', {
		credential_type: credentialDetails.type,
		credential_id: credential.id,
		is_new: true,
	});

	telemetry.track('User created credentials', {
		credential_type: credentialDetails.type,
		credential_id: credential.id,
		workflow_id: workflowsStore.workflowId,
	});

	return credential;
}

async function updateCredential(
	credentialDetails: ICredentialsDecrypted,
): Promise<ICredentialsResponse | null> {
	let credential: ICredentialsResponse | null = null;
	try {
		if (credentialPermissions.value.update) {
			credential = await credentialsStore.updateCredential({
				id: credentialId.value,
				data: credentialDetails,
			});
		}
		if (
			credentialPermissions.value.share &&
			isSharedWithChanged.value &&
			credentialDetails.sharedWithProjects
		) {
			credential = await credentialsStore.setCredentialSharedWith({
				credentialId: credentialDetails.id,
				sharedWithProjects: credentialDetails.sharedWithProjects,
			});
			isSharedWithChanged.value = false;
		}
		hasUnsavedChanges.value = false;

		if (credential) {
			await externalHooks.run('credential.saved', {
				credential_type: credentialDetails.type,
				credential_id: credential.id,
				is_new: false,
			});
		}
	} catch (error) {
		toast.showError(
			error,
			i18n.baseText('credentialEdit.credentialEdit.showError.updateCredential.title'),
		);

		return null;
	}

	// Now that the credentials changed check if any nodes use credentials
	// which have now a different name
	nodeHelpers.updateNodesCredentialsIssues();

	return credential;
}

async function deleteCredential() {
	if (!currentCredential.value) {
		return;
	}

	const savedCredentialName = currentCredential.value.name;

	const deleteConfirmed = await message.confirm(
		i18n.baseText('credentialEdit.credentialEdit.confirmMessage.deleteCredential.message', {
			interpolate: { savedCredentialName },
		}),
		i18n.baseText('credentialEdit.credentialEdit.confirmMessage.deleteCredential.headline'),
		{
			confirmButtonText: i18n.baseText(
				'credentialEdit.credentialEdit.confirmMessage.deleteCredential.confirmButtonText',
			),
		},
	);

	if (deleteConfirmed !== MODAL_CONFIRM) {
		return;
	}

	try {
		isDeleting.value = true;
		await credentialsStore.deleteCredential({ id: credentialId.value });
		hasUnsavedChanges.value = false;
	} catch (error) {
		toast.showError(
			error,
			i18n.baseText('credentialEdit.credentialEdit.showError.deleteCredential.title'),
		);
		isDeleting.value = false;

		return;
	}

	isDeleting.value = false;
	// Now that the credentials were removed check if any nodes used them
	nodeHelpers.updateNodesCredentialsIssues();
	credentialData.value = {};

	toast.showMessage({
		title: i18n.baseText('credentialEdit.credentialEdit.showMessage.title'),
		type: 'success',
	});
	closeDialog();
}

async function oAuthCredentialAuthorize() {
	let url;

	const credential = await saveCredential();
	if (!credential) {
		return;
	}

	const types = parentTypes.value;

	try {
		const credData = { id: credential.id, ...credentialData.value };
		if (credentialTypeName.value === 'oAuth2Api' || types.includes('oAuth2Api')) {
			if (isValidCredentialResponse(credData)) {
				url = await credentialsStore.oAuth2Authorize(credData);
			}
		} else if (credentialTypeName.value === 'oAuth1Api' || types.includes('oAuth1Api')) {
			if (isValidCredentialResponse(credData)) {
				url = await credentialsStore.oAuth1Authorize(credData);
			}
		}
	} catch (error) {
		toast.showError(
			error,
			i18n.baseText('credentialEdit.credentialEdit.showError.generateAuthorizationUrl.title'),
			i18n.baseText('credentialEdit.credentialEdit.showError.generateAuthorizationUrl.message'),
		);

		return;
	}

	const params =
		'scrollbars=no,resizable=yes,status=no,titlebar=noe,location=no,toolbar=no,menubar=no,width=500,height=700';
	const oauthPopup = window.open(url, 'OAuth Authorization', params);

	credentialData.value = {
		...credentialData.value,
		oauthTokenData: null as unknown as CredentialInformation,
	};

	const oauthChannel = new BroadcastChannel('oauth-callback');
	const receiveMessage = (event: MessageEvent) => {
		const successfullyConnected = event.data === 'success';

		const trackProperties: ITelemetryTrackProperties = {
			credential_type: credentialTypeName.value,
			workflow_id: workflowsStore.workflowId,
			credential_id: credentialId.value,
			is_complete: !!requiredPropertiesFilled.value,
			is_new: props.mode === 'new' && !credentialId.value,
			is_valid: successfullyConnected,
			uses_external_secrets: usesExternalSecrets(credentialData.value),
		};

		if (ndvStore.activeNode) {
			trackProperties.node_type = ndvStore.activeNode.type;
		}

		telemetry.track('User saved credentials', trackProperties);

		if (successfullyConnected) {
			oauthChannel.removeEventListener('message', receiveMessage);

			// Set some kind of data that status changes.
			// As data does not get displayed directly it does not matter what data.
			credentialData.value = {
				...credentialData.value,
				oauthTokenData: {} as CredentialInformation,
			};

			// Close the window
			if (oauthPopup) {
				oauthPopup.close();
			}
		}
	};
	oauthChannel.addEventListener('message', receiveMessage);
}

async function onAuthTypeChanged(type: string): Promise<void> {
	if (!activeNodeType.value?.credentials) {
		return;
	}
	const credentialsForType = getNodeCredentialForSelectedAuthType(activeNodeType.value, type);
	if (credentialsForType) {
		selectedCredential.value = credentialsForType.name;
		resetCredentialData();
		// Update current node auth type so credentials dropdown can be displayed properly
		updateNodeAuthType(ndvStore.activeNode, type);
		// Also update credential name but only if the default name is still used
		if (hasUnsavedChanges.value && !hasUserSpecifiedName.value) {
			const newDefaultName = await credentialsStore.getNewCredentialName({
				credentialTypeName: defaultCredentialTypeName.value,
			});
			credentialName.value = newDefaultName;
		}
	}
}

function resetCredentialData(): void {
	if (!credentialType.value) {
		return;
	}
	for (const property of credentialType.value.properties) {
		if (!credentialType.value.__overwrittenProperties?.includes(property.name)) {
			credentialData.value = {
				...credentialData.value,
				[property.name]: property.default as CredentialInformation,
			};
		}
	}

	const { currentProject, personalProject } = projectsStore;
	const scopes = currentProject?.scopes ?? personalProject?.scopes ?? [];
	const homeProject = currentProject ?? personalProject ?? {};

	credentialData.value = {
		...credentialData.value,
		scopes: scopes as unknown as CredentialInformation,
		homeProject,
	};
}
</script>

<template>
	<Modal
		:name="modalName"
		:custom-class="$style.credentialModal"
		:event-bus="modalBus"
		:loading="loading"
		:before-close="beforeClose"
		width="70%"
		height="80%"
	>
		<template #header>
			<div :class="$style.header">
				<div :class="$style.credInfo">
					<div :class="$style.credIcon">
						<CredentialIcon :credential-type-name="defaultCredentialTypeName" />
					</div>
					<InlineNameEdit
						:model-value="credentialName"
						:subtitle="credentialType ? credentialType.displayName : ''"
						:readonly="!credentialPermissions.update || !credentialType"
						type="Credential"
						data-test-id="credential-name"
						@update:model-value="onNameEdit"
					/>
				</div>
				<div :class="$style.credActions">
					<n8n-icon-button
						v-if="currentCredential && credentialPermissions.delete"
						:title="$locale.baseText('credentialEdit.credentialEdit.delete')"
						icon="trash"
						type="tertiary"
						:disabled="isSaving"
						:loading="isDeleting"
						data-test-id="credential-delete-button"
						@click="deleteCredential"
					/>
					<SaveButton
						v-if="showSaveButton"
						:saved="!hasUnsavedChanges && !isTesting"
						:is-saving="isSaving || isTesting"
						:saving-label="
							isTesting
								? $locale.baseText('credentialEdit.credentialEdit.testing')
								: $locale.baseText('credentialEdit.credentialEdit.saving')
						"
						data-test-id="credential-save-button"
						@click="saveCredential"
					/>
				</div>
			</div>
		</template>
		<template #content>
			<div :class="$style.container" data-test-id="credential-edit-dialog">
				<div :class="$style.sidebar">
					<n8n-menu
						mode="tabs"
						:items="sidebarItems"
						:transparent-background="true"
						@select="onTabSelect"
					></n8n-menu>
				</div>
				<div
					v-if="activeTab === 'connection' && credentialType"
					ref="contentRef"
					:class="$style.mainContent"
				>
					<CredentialConfig
						:credential-type="credentialType"
						:credential-properties="credentialProperties"
						:credential-data="credentialData"
						:credential-id="credentialId"
						:show-validation-warning="showValidationWarning"
						:auth-error="authError"
						:tested-successfully="testedSuccessfully"
						:is-o-auth-type="isOAuthType"
						:is-o-auth-connected="isOAuthConnected"
						:is-retesting="isRetesting"
						:parent-types="parentTypes"
						:required-properties-filled="requiredPropertiesFilled"
						:credential-permissions="credentialPermissions"
						:all-o-auth2-base-properties-overridden="allOAuth2BasePropertiesOverridden"
						:mode="mode"
						:selected-credential="selectedCredential"
						:show-auth-type-selector="requiredCredentials"
						@update="onDataChange"
						@oauth="oAuthCredentialAuthorize"
						@retest="retestCredential"
						@scroll-to-top="scrollToTop"
						@auth-type-changed="onAuthTypeChanged"
					/>
				</div>
				<div v-else-if="showSharingContent" :class="$style.mainContent">
					<CredentialSharing
						:credential="currentCredential"
						:credential-data="credentialData"
						:credential-id="credentialId"
						:credential-permissions="credentialPermissions"
						:modal-bus="modalBus"
						@update:model-value="onChangeSharedWith"
					/>
				</div>
				<div v-else-if="activeTab === 'details' && credentialType" :class="$style.mainContent">
					<CredentialInfo
						:current-credential="currentCredential"
						:credential-permissions="credentialPermissions"
					/>
				</div>
				<div v-else-if="activeTab.startsWith('coming-soon')" :class="$style.mainContent">
					<FeatureComingSoon :feature-id="activeTab.split('/')[1]"></FeatureComingSoon>
				</div>
			</div>
		</template>
	</Modal>
</template>

<style module lang="scss">
.credentialModal {
	--dialog-max-width: 1200px;
	--dialog-close-top: 31px;
	--dialog-max-height: 750px;

	:global(.el-dialog__header) {
		padding-bottom: 0;
		border-bottom: var(--border-base);
	}

	:global(.el-dialog__body) {
		padding-top: var(--spacing-l);
		position: relative;
	}
}

.mainContent {
	flex: 1;
	overflow: auto;
	padding-bottom: 100px;
}

.sidebar {
	max-width: 170px;
	min-width: 170px;
	margin-right: var(--spacing-l);
	flex-grow: 1;

	ul {
		padding: 0 !important;
	}
}

.header {
	display: flex;
}

.container {
	display: flex;
	height: 100%;
}

.credInfo {
	display: flex;
	align-items: center;
	flex-direction: row;
	flex-grow: 1;
	margin-bottom: var(--spacing-l);
}

.credActions {
	display: flex;
	flex-direction: row;
	align-items: center;
	margin-right: var(--spacing-xl);
	margin-bottom: var(--spacing-l);

	> * {
		margin-left: var(--spacing-2xs);
	}
}

.credIcon {
	display: flex;
	align-items: center;
	margin-right: var(--spacing-xs);
}
</style><|MERGE_RESOLUTION|>--- conflicted
+++ resolved
@@ -1,4 +1,1033 @@
-<<<<<<< HEAD
+<script setup lang="ts">
+import { computed, onMounted, ref } from 'vue';
+
+import type {
+	ICredentialsDecryptedResponse,
+	ICredentialsResponse,
+	IUpdateInformation,
+} from '@/Interface';
+
+import CredentialIcon from '@/components/CredentialIcon.vue';
+import type {
+	CredentialInformation,
+	ICredentialDataDecryptedObject,
+	ICredentialsDecrypted,
+	INode,
+	INodeParameters,
+	INodeProperties,
+	ITelemetryTrackProperties,
+} from 'n8n-workflow';
+import { NodeHelpers } from 'n8n-workflow';
+
+import CredentialConfig from '@/components/CredentialEdit/CredentialConfig.vue';
+import CredentialInfo from '@/components/CredentialEdit/CredentialInfo.vue';
+import CredentialSharing from '@/components/CredentialEdit/CredentialSharing.ee.vue';
+import FeatureComingSoon from '@/components/FeatureComingSoon.vue';
+import InlineNameEdit from '@/components/InlineNameEdit.vue';
+import Modal from '@/components/Modal.vue';
+import SaveButton from '@/components/SaveButton.vue';
+import { useMessage } from '@/composables/useMessage';
+import { useNodeHelpers } from '@/composables/useNodeHelpers';
+import { useToast } from '@/composables/useToast';
+import { CREDENTIAL_EDIT_MODAL_KEY, EnterpriseEditionFeature, MODAL_CONFIRM } from '@/constants';
+import { getResourcePermissions } from '@/permissions';
+import { useCredentialsStore } from '@/stores/credentials.store';
+import { useNDVStore } from '@/stores/ndv.store';
+import { useNodeTypesStore } from '@/stores/nodeTypes.store';
+import { useSettingsStore } from '@/stores/settings.store';
+import { useUIStore } from '@/stores/ui.store';
+import { useWorkflowsStore } from '@/stores/workflows.store';
+import type { ProjectSharingData } from '@/types/projects.types';
+import { assert } from '@/utils/assert';
+import type { IMenuItem } from 'n8n-design-system';
+import { createEventBus } from 'n8n-design-system/utils';
+
+import { useExternalHooks } from '@/composables/useExternalHooks';
+import { useI18n } from '@/composables/useI18n';
+import { useTelemetry } from '@/composables/useTelemetry';
+import { useProjectsStore } from '@/stores/projects.store';
+import { isExpression, isTestableExpression } from '@/utils/expressions';
+import {
+	getNodeAuthOptions,
+	getNodeCredentialForSelectedAuthType,
+	updateNodeAuthType,
+} from '@/utils/nodeTypesUtils';
+import { isCredentialModalState, isValidCredentialResponse } from '@/utils/typeGuards';
+
+type Props = {
+	modalName: string;
+	activeId?: string;
+	mode?: 'new' | 'edit';
+};
+
+const props = withDefaults(defineProps<Props>(), { mode: 'new', activeId: undefined });
+
+const credentialsStore = useCredentialsStore();
+const ndvStore = useNDVStore();
+const settingsStore = useSettingsStore();
+const uiStore = useUIStore();
+const workflowsStore = useWorkflowsStore();
+const nodeTypesStore = useNodeTypesStore();
+const projectsStore = useProjectsStore();
+
+const nodeHelpers = useNodeHelpers();
+const externalHooks = useExternalHooks();
+const toast = useToast();
+const message = useMessage();
+const i18n = useI18n();
+const telemetry = useTelemetry();
+
+const activeTab = ref('connection');
+const authError = ref('');
+const credentialId = ref('');
+const credentialName = ref('');
+const selectedCredential = ref('');
+const credentialData = ref<ICredentialDataDecryptedObject>({});
+const currentCredential = ref<ICredentialsResponse | ICredentialsDecryptedResponse | null>(null);
+const modalBus = ref(createEventBus());
+const isDeleting = ref(false);
+const isSaving = ref(false);
+const isTesting = ref(false);
+const hasUnsavedChanges = ref(false);
+const loading = ref(false);
+const showValidationWarning = ref(false);
+const testedSuccessfully = ref(false);
+const isRetesting = ref(false);
+const hasUserSpecifiedName = ref(false);
+const isSharedWithChanged = ref(false);
+const requiredCredentials = ref(false); // Are credentials required or optional for the node
+const contentRef = ref<HTMLDivElement>();
+
+const activeNodeType = computed(() => {
+	const activeNode = ndvStore.activeNode;
+
+	if (activeNode) {
+		return nodeTypesStore.getNodeType(activeNode.type, activeNode.typeVersion);
+	}
+	return null;
+});
+
+const selectedCredentialType = computed(() => {
+	if (props.mode !== 'new') {
+		return null;
+	}
+
+	// If there is already selected type, use it
+	if (selectedCredential.value !== '') {
+		return credentialsStore.getCredentialTypeByName(selectedCredential.value) ?? null;
+	} else if (requiredCredentials.value) {
+		// Otherwise, use credential type that corresponds to the first auth option in the node definition
+		const nodeAuthOptions = getNodeAuthOptions(activeNodeType.value);
+		// But only if there is zero or one auth options available
+		if (nodeAuthOptions.length > 0 && activeNodeType.value?.credentials) {
+			return getNodeCredentialForSelectedAuthType(activeNodeType.value, nodeAuthOptions[0].value);
+		} else {
+			return activeNodeType.value?.credentials ? activeNodeType.value.credentials[0] : null;
+		}
+	}
+
+	return null;
+});
+
+const credentialType = computed(() => {
+	if (!credentialTypeName.value) {
+		return null;
+	}
+
+	const type = credentialsStore.getCredentialTypeByName(credentialTypeName.value);
+
+	if (!type) {
+		return null;
+	}
+
+	return {
+		...type,
+		properties: getCredentialProperties(credentialTypeName.value),
+	};
+});
+
+const credentialTypeName = computed(() => {
+	if (props.mode === 'edit') {
+		if (currentCredential.value) {
+			return currentCredential.value.type;
+		}
+
+		return null;
+	}
+	if (selectedCredentialType.value) {
+		return selectedCredentialType.value.name;
+	}
+	return `${props.activeId}`;
+});
+
+const isCredentialTestable = computed(() => {
+	if (isOAuthType.value || !requiredPropertiesFilled.value) {
+		return false;
+	}
+
+	const hasUntestableExpressions = Object.values(credentialData.value).reduce(
+		(accu: boolean, value: CredentialInformation) =>
+			accu || (typeof value === 'string' && isExpression(value) && !isTestableExpression(value)),
+		false,
+	);
+	if (hasUntestableExpressions) {
+		return false;
+	}
+
+	const nodesThatCanTest = nodesWithAccess.value.filter((node) => {
+		if (node.credentials) {
+			// Returns a list of nodes that can test this credentials
+			const eligibleTesters = node.credentials.filter((credential) => {
+				return credential.name === credentialTypeName.value && credential.testedBy;
+			});
+			// If we have any node that can test, return true.
+			return !!eligibleTesters.length;
+		}
+		return false;
+	});
+
+	return !!nodesThatCanTest.length || (!!credentialType.value && !!credentialType.value.test);
+});
+
+const nodesWithAccess = computed(() => {
+	if (credentialTypeName.value) {
+		return credentialsStore.getNodesWithAccess(credentialTypeName.value);
+	}
+
+	return [];
+});
+
+const parentTypes = computed(() => {
+	if (credentialTypeName.value) {
+		return getParentTypes(credentialTypeName.value);
+	}
+
+	return [];
+});
+
+const isOAuthType = computed(() => {
+	return (
+		!!credentialTypeName.value &&
+		(((credentialTypeName.value === 'oAuth2Api' || parentTypes.value.includes('oAuth2Api')) &&
+			(credentialData.value.grantType === 'authorizationCode' ||
+				credentialData.value.grantType === 'pkce')) ||
+			credentialTypeName.value === 'oAuth1Api' ||
+			parentTypes.value.includes('oAuth1Api'))
+	);
+});
+
+const allOAuth2BasePropertiesOverridden = computed(() => {
+	if (credentialType.value?.__overwrittenProperties) {
+		return (
+			credentialType.value.__overwrittenProperties.includes('clientId') &&
+			credentialType.value.__overwrittenProperties.includes('clientSecret')
+		);
+	}
+	return false;
+});
+
+const isOAuthConnected = computed(() => isOAuthType.value && !!credentialData.value.oauthTokenData);
+const credentialProperties = computed(() => {
+	const type = credentialType.value;
+	if (!type) {
+		return [];
+	}
+
+	const properties = type.properties.filter((propertyData: INodeProperties) => {
+		if (!displayCredentialParameter(propertyData)) {
+			return false;
+		}
+		return (
+			!type.__overwrittenProperties || !type.__overwrittenProperties.includes(propertyData.name)
+		);
+	});
+
+	/**
+	 * If after all credentials overrides are applied only "notice"
+	 * properties are left, do not return them. This will avoid
+	 * showing notices that refer to a property that was overridden.
+	 */
+	if (properties.every((p) => p.type === 'notice')) {
+		return [];
+	}
+
+	return properties;
+});
+
+const requiredPropertiesFilled = computed(() => {
+	for (const property of credentialProperties.value) {
+		if (property.required !== true) {
+			continue;
+		}
+
+		const credentialProperty = credentialData.value[property.name];
+
+		if (property.type === 'string' && !credentialProperty) {
+			return false;
+		}
+
+		if (property.type === 'number') {
+			const containsExpression =
+				typeof credentialProperty === 'string' && credentialProperty.startsWith('=');
+
+			if (typeof credentialProperty !== 'number' && !containsExpression) {
+				return false;
+			}
+		}
+	}
+	return true;
+});
+
+const credentialPermissions = computed(() => {
+	return getResourcePermissions(
+		((credentialId.value ? currentCredential.value : credentialData.value) as ICredentialsResponse)
+			?.scopes,
+	).credential;
+});
+
+const sidebarItems = computed(() => {
+	const menuItems: IMenuItem[] = [
+		{
+			id: 'connection',
+			label: i18n.baseText('credentialEdit.credentialEdit.connection'),
+			position: 'top',
+		},
+		{
+			id: 'sharing',
+			label: i18n.baseText('credentialEdit.credentialEdit.sharing'),
+			position: 'top',
+		},
+		{
+			id: 'details',
+			label: i18n.baseText('credentialEdit.credentialEdit.details'),
+			position: 'top',
+		},
+	];
+
+	return menuItems;
+});
+
+const defaultCredentialTypeName = computed(() => {
+	let defaultName = credentialTypeName.value;
+	if (!defaultName || defaultName === 'null') {
+		if (activeNodeType.value?.credentials && activeNodeType.value.credentials.length > 0) {
+			defaultName = activeNodeType.value.credentials[0].name;
+		}
+	}
+	return defaultName ?? '';
+});
+
+const showSaveButton = computed(() => {
+	return (
+		(hasUnsavedChanges.value || !!credentialId.value) &&
+		(credentialPermissions.value.create || credentialPermissions.value.update)
+	);
+});
+
+const showSharingContent = computed(() => activeTab.value === 'sharing' && !!credentialType.value);
+
+const homeProject = computed(() => {
+	const { currentProject, personalProject } = projectsStore;
+	return currentProject ?? personalProject;
+});
+
+onMounted(async () => {
+	requiredCredentials.value =
+		isCredentialModalState(uiStore.modalsById[CREDENTIAL_EDIT_MODAL_KEY]) &&
+		uiStore.modalsById[CREDENTIAL_EDIT_MODAL_KEY].showAuthSelector === true;
+
+	if (props.mode === 'new' && credentialTypeName.value) {
+		credentialName.value = await credentialsStore.getNewCredentialName({
+			credentialTypeName: defaultCredentialTypeName.value,
+		});
+
+		const scopes = homeProject.value?.scopes ?? [];
+
+		credentialData.value = {
+			...credentialData.value,
+			scopes,
+			...(homeProject.value ? { homeProject: homeProject.value } : {}),
+		};
+	} else {
+		await loadCurrentCredential();
+	}
+
+	if (credentialType.value) {
+		for (const property of credentialType.value.properties) {
+			if (
+				!credentialData.value.hasOwnProperty(property.name) &&
+				!credentialType.value.__overwrittenProperties?.includes(property.name)
+			) {
+				credentialData.value = {
+					...credentialData.value,
+					[property.name]: property.default as CredentialInformation,
+				};
+			}
+		}
+	}
+
+	await externalHooks.run('credentialsEdit.credentialModalOpened', {
+		credentialType: credentialTypeName.value,
+		isEditingCredential: props.mode === 'edit',
+		activeNode: ndvStore.activeNode,
+	});
+
+	setTimeout(async () => {
+		if (credentialId.value) {
+			if (!requiredPropertiesFilled.value && credentialPermissions.value.update) {
+				// sharees can't see properties, so this check would always fail for them
+				// if the credential contains required fields.
+				showValidationWarning.value = true;
+			} else {
+				await retestCredential();
+			}
+		}
+	}, 0);
+
+	loading.value = false;
+});
+
+async function beforeClose() {
+	let keepEditing = false;
+
+	if (hasUnsavedChanges.value) {
+		const displayName = credentialType.value ? credentialType.value.displayName : '';
+		const confirmAction = await message.confirm(
+			i18n.baseText('credentialEdit.credentialEdit.confirmMessage.beforeClose1.message', {
+				interpolate: { credentialDisplayName: displayName },
+			}),
+			i18n.baseText('credentialEdit.credentialEdit.confirmMessage.beforeClose1.headline'),
+			{
+				cancelButtonText: i18n.baseText(
+					'credentialEdit.credentialEdit.confirmMessage.beforeClose1.cancelButtonText',
+				),
+				confirmButtonText: i18n.baseText(
+					'credentialEdit.credentialEdit.confirmMessage.beforeClose1.confirmButtonText',
+				),
+			},
+		);
+		keepEditing = confirmAction === MODAL_CONFIRM;
+	} else if (isOAuthType.value && !isOAuthConnected.value) {
+		const confirmAction = await message.confirm(
+			i18n.baseText('credentialEdit.credentialEdit.confirmMessage.beforeClose2.message'),
+			i18n.baseText('credentialEdit.credentialEdit.confirmMessage.beforeClose2.headline'),
+			{
+				cancelButtonText: i18n.baseText(
+					'credentialEdit.credentialEdit.confirmMessage.beforeClose2.cancelButtonText',
+				),
+				confirmButtonText: i18n.baseText(
+					'credentialEdit.credentialEdit.confirmMessage.beforeClose2.confirmButtonText',
+				),
+			},
+		);
+		keepEditing = confirmAction === MODAL_CONFIRM;
+	}
+
+	if (!keepEditing) {
+		return true;
+	} else if (!requiredPropertiesFilled.value) {
+		showValidationWarning.value = true;
+		scrollToTop();
+	} else if (isOAuthType.value) {
+		scrollToBottom();
+	}
+
+	return false;
+}
+
+function displayCredentialParameter(parameter: INodeProperties): boolean {
+	if (parameter.type === 'hidden') {
+		return false;
+	}
+
+	if (parameter.displayOptions?.hideOnCloud && settingsStore.isCloudDeployment) {
+		return false;
+	}
+
+	if (parameter.displayOptions === undefined) {
+		// If it is not defined no need to do a proper check
+		return true;
+	}
+
+	return nodeHelpers.displayParameter(credentialData.value as INodeParameters, parameter, '', null);
+}
+
+function getCredentialProperties(name: string): INodeProperties[] {
+	const credentialTypeData = credentialsStore.getCredentialTypeByName(name);
+
+	if (!credentialTypeData) {
+		return [];
+	}
+
+	if (credentialTypeData.extends === undefined) {
+		return credentialTypeData.properties;
+	}
+
+	const combineProperties = [] as INodeProperties[];
+	for (const credentialsTypeName of credentialTypeData.extends) {
+		const mergeCredentialProperties = getCredentialProperties(credentialsTypeName);
+		NodeHelpers.mergeNodeProperties(combineProperties, mergeCredentialProperties);
+	}
+
+	// The properties defined on the parent credentials take precedence
+	NodeHelpers.mergeNodeProperties(combineProperties, credentialTypeData.properties);
+
+	return combineProperties;
+}
+
+async function loadCurrentCredential() {
+	credentialId.value = props.activeId ?? '';
+
+	try {
+		const currentCredentials = await credentialsStore.getCredentialData({
+			id: credentialId.value,
+		});
+
+		if (!currentCredentials) {
+			throw new Error(
+				i18n.baseText('credentialEdit.credentialEdit.couldNotFindCredentialWithId') +
+					':' +
+					credentialId.value,
+			);
+		}
+
+		currentCredential.value = currentCredentials;
+
+		credentialData.value = (currentCredentials.data as ICredentialDataDecryptedObject) || {};
+		if (currentCredentials.sharedWithProjects) {
+			credentialData.value = {
+				...credentialData.value,
+				sharedWithProjects: currentCredentials.sharedWithProjects,
+			};
+		}
+		if (currentCredentials.homeProject) {
+			credentialData.value = {
+				...credentialData.value,
+				homeProject: currentCredentials.homeProject,
+			};
+		}
+
+		credentialName.value = currentCredentials.name;
+	} catch (error) {
+		toast.showError(
+			error,
+			i18n.baseText('credentialEdit.credentialEdit.showError.loadCredential.title'),
+		);
+		closeDialog();
+
+		return;
+	}
+}
+
+function onTabSelect(tab: string) {
+	activeTab.value = tab;
+	const tabName: string = tab.replaceAll('coming-soon/', '');
+	const credType: string = credentialType.value ? credentialType.value.name : '';
+	const activeNode: INode | null = ndvStore.activeNode;
+
+	telemetry.track('User viewed credential tab', {
+		credential_type: credType,
+		node_type: activeNode ? activeNode.type : null,
+		tab: tabName,
+		workflow_id: workflowsStore.workflowId,
+		credential_id: credentialId.value,
+		sharing_enabled: EnterpriseEditionFeature.Sharing,
+	});
+}
+
+function onChangeSharedWith(sharedWithProjects: ProjectSharingData[]) {
+	credentialData.value = {
+		...credentialData.value,
+		sharedWithProjects,
+	};
+	isSharedWithChanged.value = true;
+	hasUnsavedChanges.value = true;
+}
+
+function onDataChange({ name, value }: IUpdateInformation) {
+	// skip update if new value matches the current
+	if (credentialData.value[name] === value) return;
+
+	hasUnsavedChanges.value = true;
+
+	const { oauthTokenData, ...credData } = credentialData.value;
+
+	credentialData.value = {
+		...credData,
+		[name]: value as CredentialInformation,
+	};
+}
+
+function closeDialog() {
+	modalBus.value.emit('close');
+}
+
+function getParentTypes(name: string): string[] {
+	const type = credentialsStore.getCredentialTypeByName(name);
+
+	if (type?.extends === undefined) {
+		return [];
+	}
+
+	const types: string[] = [];
+	for (const typeName of type.extends) {
+		types.push(typeName);
+		types.push.apply(types, getParentTypes(typeName)); // eslint-disable-line prefer-spread
+	}
+
+	return types;
+}
+
+function onNameEdit(text: string) {
+	hasUnsavedChanges.value = true;
+	hasUserSpecifiedName.value = true;
+	credentialName.value = text;
+}
+
+function scrollToTop() {
+	setTimeout(() => {
+		if (contentRef.value) {
+			contentRef.value.scrollTop = 0;
+		}
+	}, 0);
+}
+
+function scrollToBottom() {
+	setTimeout(() => {
+		if (contentRef.value) {
+			contentRef.value.scrollTop = contentRef.value.scrollHeight;
+		}
+	}, 0);
+}
+
+async function retestCredential() {
+	if (!isCredentialTestable.value || !credentialTypeName.value) {
+		authError.value = '';
+		testedSuccessfully.value = false;
+
+		return;
+	}
+
+	const { ownedBy, sharedWithProjects, ...otherCredData } = credentialData.value;
+	const details: ICredentialsDecrypted = {
+		id: credentialId.value,
+		name: credentialName.value,
+		type: credentialTypeName.value,
+		data: otherCredData,
+	};
+
+	isRetesting.value = true;
+	await testCredential(details);
+	isRetesting.value = false;
+}
+
+async function testCredential(credentialDetails: ICredentialsDecrypted) {
+	const result = await credentialsStore.testCredential(credentialDetails);
+	if (result.status === 'Error') {
+		authError.value = result.message;
+		testedSuccessfully.value = false;
+	} else {
+		authError.value = '';
+		testedSuccessfully.value = true;
+	}
+
+	scrollToTop();
+}
+
+function usesExternalSecrets(data: Record<string, unknown>): boolean {
+	return Object.entries(data).some(
+		([, value]) => typeof value !== 'object' && /=.*\{\{[^}]*\$secrets\.[^}]+}}.*/.test(`${value}`),
+	);
+}
+
+async function saveCredential(): Promise<ICredentialsResponse | null> {
+	if (!requiredPropertiesFilled.value) {
+		showValidationWarning.value = true;
+		scrollToTop();
+	} else {
+		showValidationWarning.value = false;
+	}
+
+	isSaving.value = true;
+
+	// Save only the none default data
+	assert(credentialType.value);
+	const data = NodeHelpers.getNodeParameters(
+		credentialType.value.properties,
+		credentialData.value as INodeParameters,
+		false,
+		false,
+		null,
+	);
+
+	assert(credentialTypeName.value);
+	const credentialDetails: ICredentialsDecrypted = {
+		id: credentialId.value,
+		name: credentialName.value,
+		type: credentialTypeName.value,
+		data: data as unknown as ICredentialDataDecryptedObject,
+	};
+
+	if (
+		settingsStore.isEnterpriseFeatureEnabled[EnterpriseEditionFeature.Sharing] &&
+		credentialData.value.sharedWithProjects
+	) {
+		credentialDetails.sharedWithProjects = credentialData.value
+			.sharedWithProjects as ProjectSharingData[];
+	}
+
+	if (credentialData.value.homeProject) {
+		credentialDetails.homeProject = credentialData.value.homeProject as ProjectSharingData;
+	}
+
+	let credential: ICredentialsResponse | null = null;
+
+	const isNewCredential = props.mode === 'new' && !credentialId.value;
+
+	if (isNewCredential) {
+		credential = await createCredential(credentialDetails, projectsStore.currentProjectId);
+
+		let toastTitle = i18n.baseText('credentials.create.personal.toast.title');
+		let toastText = '';
+
+		if (!credentialDetails.sharedWithProjects) {
+			toastText = i18n.baseText('credentials.create.personal.toast.text');
+		}
+
+		if (projectsStore.currentProject) {
+			toastTitle = i18n.baseText('credentials.create.project.toast.title', {
+				interpolate: { projectName: projectsStore.currentProject.name ?? '' },
+			});
+
+			toastText = i18n.baseText('credentials.create.project.toast.text', {
+				interpolate: { projectName: projectsStore.currentProject.name ?? '' },
+			});
+		}
+
+		toast.showMessage({
+			title: toastTitle,
+			message: toastText,
+			type: 'success',
+		});
+	} else {
+		if (settingsStore.isEnterpriseFeatureEnabled[EnterpriseEditionFeature.Sharing]) {
+			credentialDetails.sharedWithProjects = credentialData.value
+				.sharedWithProjects as ProjectSharingData[];
+		}
+
+		credential = await updateCredential(credentialDetails);
+	}
+
+	isSaving.value = false;
+	if (credential) {
+		credentialId.value = credential.id;
+		currentCredential.value = credential;
+
+		if (isCredentialTestable.value) {
+			isTesting.value = true;
+			// Add the full data including defaults for testing
+			credentialDetails.data = credentialData.value;
+
+			credentialDetails.id = credentialId.value;
+
+			await testCredential(credentialDetails);
+			isTesting.value = false;
+		} else {
+			authError.value = '';
+			testedSuccessfully.value = false;
+		}
+
+		const trackProperties: ITelemetryTrackProperties = {
+			credential_type: credentialDetails.type,
+			workflow_id: workflowsStore.workflowId,
+			credential_id: credential.id,
+			is_complete: !!requiredPropertiesFilled.value,
+			is_new: isNewCredential,
+			uses_external_secrets: usesExternalSecrets(credentialDetails.data ?? {}),
+		};
+
+		if (isOAuthType.value) {
+			trackProperties.is_valid = !!isOAuthConnected.value;
+		} else if (isCredentialTestable.value) {
+			trackProperties.is_valid = !!testedSuccessfully.value;
+		}
+
+		if (ndvStore.activeNode) {
+			trackProperties.node_type = ndvStore.activeNode.type;
+		}
+
+		if (authError.value && authError.value !== '') {
+			trackProperties.authError = authError.value;
+		}
+
+		/**
+		 * For non-OAuth credentials we track saving on clicking the `Save` button, but for
+		 * OAuth credentials we track saving at the end of the flow (BroastcastChannel event)
+		 * so that the `is_valid` property is correct.
+		 */
+		if (!isOAuthType.value) {
+			telemetry.track('User saved credentials', trackProperties);
+		}
+
+		await externalHooks.run('credentialEdit.saveCredential', trackProperties);
+	}
+
+	return credential;
+}
+
+async function createCredential(
+	credentialDetails: ICredentialsDecrypted,
+	projectId?: string,
+): Promise<ICredentialsResponse | null> {
+	let credential;
+
+	try {
+		credential = await credentialsStore.createNewCredential(credentialDetails, projectId);
+		hasUnsavedChanges.value = false;
+	} catch (error) {
+		toast.showError(
+			error,
+			i18n.baseText('credentialEdit.credentialEdit.showError.createCredential.title'),
+		);
+
+		return null;
+	}
+
+	await externalHooks.run('credential.saved', {
+		credential_type: credentialDetails.type,
+		credential_id: credential.id,
+		is_new: true,
+	});
+
+	telemetry.track('User created credentials', {
+		credential_type: credentialDetails.type,
+		credential_id: credential.id,
+		workflow_id: workflowsStore.workflowId,
+	});
+
+	return credential;
+}
+
+async function updateCredential(
+	credentialDetails: ICredentialsDecrypted,
+): Promise<ICredentialsResponse | null> {
+	let credential: ICredentialsResponse | null = null;
+	try {
+		if (credentialPermissions.value.update) {
+			credential = await credentialsStore.updateCredential({
+				id: credentialId.value,
+				data: credentialDetails,
+			});
+		}
+		if (
+			credentialPermissions.value.share &&
+			isSharedWithChanged.value &&
+			credentialDetails.sharedWithProjects
+		) {
+			credential = await credentialsStore.setCredentialSharedWith({
+				credentialId: credentialDetails.id,
+				sharedWithProjects: credentialDetails.sharedWithProjects,
+			});
+			isSharedWithChanged.value = false;
+		}
+		hasUnsavedChanges.value = false;
+
+		if (credential) {
+			await externalHooks.run('credential.saved', {
+				credential_type: credentialDetails.type,
+				credential_id: credential.id,
+				is_new: false,
+			});
+		}
+	} catch (error) {
+		toast.showError(
+			error,
+			i18n.baseText('credentialEdit.credentialEdit.showError.updateCredential.title'),
+		);
+
+		return null;
+	}
+
+	// Now that the credentials changed check if any nodes use credentials
+	// which have now a different name
+	nodeHelpers.updateNodesCredentialsIssues();
+
+	return credential;
+}
+
+async function deleteCredential() {
+	if (!currentCredential.value) {
+		return;
+	}
+
+	const savedCredentialName = currentCredential.value.name;
+
+	const deleteConfirmed = await message.confirm(
+		i18n.baseText('credentialEdit.credentialEdit.confirmMessage.deleteCredential.message', {
+			interpolate: { savedCredentialName },
+		}),
+		i18n.baseText('credentialEdit.credentialEdit.confirmMessage.deleteCredential.headline'),
+		{
+			confirmButtonText: i18n.baseText(
+				'credentialEdit.credentialEdit.confirmMessage.deleteCredential.confirmButtonText',
+			),
+		},
+	);
+
+	if (deleteConfirmed !== MODAL_CONFIRM) {
+		return;
+	}
+
+	try {
+		isDeleting.value = true;
+		await credentialsStore.deleteCredential({ id: credentialId.value });
+		hasUnsavedChanges.value = false;
+	} catch (error) {
+		toast.showError(
+			error,
+			i18n.baseText('credentialEdit.credentialEdit.showError.deleteCredential.title'),
+		);
+		isDeleting.value = false;
+
+		return;
+	}
+
+	isDeleting.value = false;
+	// Now that the credentials were removed check if any nodes used them
+	nodeHelpers.updateNodesCredentialsIssues();
+	credentialData.value = {};
+
+	toast.showMessage({
+		title: i18n.baseText('credentialEdit.credentialEdit.showMessage.title'),
+		type: 'success',
+	});
+	closeDialog();
+}
+
+async function oAuthCredentialAuthorize() {
+	let url;
+
+	const credential = await saveCredential();
+	if (!credential) {
+		return;
+	}
+
+	const types = parentTypes.value;
+
+	try {
+		const credData = { id: credential.id, ...credentialData.value };
+		if (credentialTypeName.value === 'oAuth2Api' || types.includes('oAuth2Api')) {
+			if (isValidCredentialResponse(credData)) {
+				url = await credentialsStore.oAuth2Authorize(credData);
+			}
+		} else if (credentialTypeName.value === 'oAuth1Api' || types.includes('oAuth1Api')) {
+			if (isValidCredentialResponse(credData)) {
+				url = await credentialsStore.oAuth1Authorize(credData);
+			}
+		}
+	} catch (error) {
+		toast.showError(
+			error,
+			i18n.baseText('credentialEdit.credentialEdit.showError.generateAuthorizationUrl.title'),
+			i18n.baseText('credentialEdit.credentialEdit.showError.generateAuthorizationUrl.message'),
+		);
+
+		return;
+	}
+
+	const params =
+		'scrollbars=no,resizable=yes,status=no,titlebar=noe,location=no,toolbar=no,menubar=no,width=500,height=700';
+	const oauthPopup = window.open(url, 'OAuth Authorization', params);
+
+	credentialData.value = {
+		...credentialData.value,
+		oauthTokenData: null as unknown as CredentialInformation,
+	};
+
+	const oauthChannel = new BroadcastChannel('oauth-callback');
+	const receiveMessage = (event: MessageEvent) => {
+		const successfullyConnected = event.data === 'success';
+
+		const trackProperties: ITelemetryTrackProperties = {
+			credential_type: credentialTypeName.value,
+			workflow_id: workflowsStore.workflowId,
+			credential_id: credentialId.value,
+			is_complete: !!requiredPropertiesFilled.value,
+			is_new: props.mode === 'new' && !credentialId.value,
+			is_valid: successfullyConnected,
+			uses_external_secrets: usesExternalSecrets(credentialData.value),
+		};
+
+		if (ndvStore.activeNode) {
+			trackProperties.node_type = ndvStore.activeNode.type;
+		}
+
+		telemetry.track('User saved credentials', trackProperties);
+
+		if (successfullyConnected) {
+			oauthChannel.removeEventListener('message', receiveMessage);
+
+			// Set some kind of data that status changes.
+			// As data does not get displayed directly it does not matter what data.
+			credentialData.value = {
+				...credentialData.value,
+				oauthTokenData: {} as CredentialInformation,
+			};
+
+			// Close the window
+			if (oauthPopup) {
+				oauthPopup.close();
+			}
+		}
+	};
+	oauthChannel.addEventListener('message', receiveMessage);
+}
+
+async function onAuthTypeChanged(type: string): Promise<void> {
+	if (!activeNodeType.value?.credentials) {
+		return;
+	}
+	const credentialsForType = getNodeCredentialForSelectedAuthType(activeNodeType.value, type);
+	if (credentialsForType) {
+		selectedCredential.value = credentialsForType.name;
+		resetCredentialData();
+		// Update current node auth type so credentials dropdown can be displayed properly
+		updateNodeAuthType(ndvStore.activeNode, type);
+		// Also update credential name but only if the default name is still used
+		if (hasUnsavedChanges.value && !hasUserSpecifiedName.value) {
+			const newDefaultName = await credentialsStore.getNewCredentialName({
+				credentialTypeName: defaultCredentialTypeName.value,
+			});
+			credentialName.value = newDefaultName;
+		}
+	}
+}
+
+function resetCredentialData(): void {
+	if (!credentialType.value) {
+		return;
+	}
+	for (const property of credentialType.value.properties) {
+		if (!credentialType.value.__overwrittenProperties?.includes(property.name)) {
+			credentialData.value = {
+				...credentialData.value,
+				[property.name]: property.default as CredentialInformation,
+			};
+		}
+	}
+
+	const { currentProject, personalProject } = projectsStore;
+	const scopes = currentProject?.scopes ?? personalProject?.scopes ?? [];
+	const homeProject = currentProject ?? personalProject ?? {};
+
+	credentialData.value = {
+		...credentialData.value,
+		scopes: scopes as unknown as CredentialInformation,
+		homeProject,
+	};
+}
+</script>
+
 <template>
 	<Modal
 		:name="modalName"
@@ -111,1153 +1140,6 @@
 	</Modal>
 </template>
 
-=======
->>>>>>> 9d156d37
-<script setup lang="ts">
-import { computed, onMounted, ref } from 'vue';
-
-import type {
-	ICredentialsDecryptedResponse,
-	ICredentialsResponse,
-	IUpdateInformation,
-} from '@/Interface';
-
-import CredentialIcon from '@/components/CredentialIcon.vue';
-import type {
-	CredentialInformation,
-	ICredentialDataDecryptedObject,
-	ICredentialsDecrypted,
-	INode,
-	INodeParameters,
-	INodeProperties,
-	ITelemetryTrackProperties,
-} from 'n8n-workflow';
-import { NodeHelpers } from 'n8n-workflow';
-
-import CredentialConfig from '@/components/CredentialEdit/CredentialConfig.vue';
-import CredentialInfo from '@/components/CredentialEdit/CredentialInfo.vue';
-import CredentialSharing from '@/components/CredentialEdit/CredentialSharing.ee.vue';
-import FeatureComingSoon from '@/components/FeatureComingSoon.vue';
-import InlineNameEdit from '@/components/InlineNameEdit.vue';
-import Modal from '@/components/Modal.vue';
-import SaveButton from '@/components/SaveButton.vue';
-import { useMessage } from '@/composables/useMessage';
-import { useNodeHelpers } from '@/composables/useNodeHelpers';
-import { useToast } from '@/composables/useToast';
-import { CREDENTIAL_EDIT_MODAL_KEY, EnterpriseEditionFeature, MODAL_CONFIRM } from '@/constants';
-import { getResourcePermissions } from '@/permissions';
-import { useCredentialsStore } from '@/stores/credentials.store';
-import { useNDVStore } from '@/stores/ndv.store';
-import { useNodeTypesStore } from '@/stores/nodeTypes.store';
-import { useSettingsStore } from '@/stores/settings.store';
-import { useUIStore } from '@/stores/ui.store';
-import { useWorkflowsStore } from '@/stores/workflows.store';
-import type { ProjectSharingData } from '@/types/projects.types';
-import { assert } from '@/utils/assert';
-import type { IMenuItem } from 'n8n-design-system';
-import { createEventBus } from 'n8n-design-system/utils';
-
-import { useExternalHooks } from '@/composables/useExternalHooks';
-import { useI18n } from '@/composables/useI18n';
-import { useTelemetry } from '@/composables/useTelemetry';
-import { useProjectsStore } from '@/stores/projects.store';
-import { isExpression, isTestableExpression } from '@/utils/expressions';
-import {
-	getNodeAuthOptions,
-	getNodeCredentialForSelectedAuthType,
-	updateNodeAuthType,
-} from '@/utils/nodeTypesUtils';
-import { isCredentialModalState, isValidCredentialResponse } from '@/utils/typeGuards';
-
-type Props = {
-	modalName: string;
-	activeId?: string;
-	mode?: 'new' | 'edit';
-};
-
-const props = withDefaults(defineProps<Props>(), { mode: 'new', activeId: undefined });
-
-const credentialsStore = useCredentialsStore();
-const ndvStore = useNDVStore();
-const settingsStore = useSettingsStore();
-const uiStore = useUIStore();
-const workflowsStore = useWorkflowsStore();
-const nodeTypesStore = useNodeTypesStore();
-const projectsStore = useProjectsStore();
-
-const nodeHelpers = useNodeHelpers();
-const externalHooks = useExternalHooks();
-const toast = useToast();
-const message = useMessage();
-const i18n = useI18n();
-const telemetry = useTelemetry();
-
-const activeTab = ref('connection');
-const authError = ref('');
-const credentialId = ref('');
-const credentialName = ref('');
-const selectedCredential = ref('');
-const credentialData = ref<ICredentialDataDecryptedObject>({});
-const currentCredential = ref<ICredentialsResponse | ICredentialsDecryptedResponse | null>(null);
-const modalBus = ref(createEventBus());
-const isDeleting = ref(false);
-const isSaving = ref(false);
-const isTesting = ref(false);
-const hasUnsavedChanges = ref(false);
-const loading = ref(false);
-const showValidationWarning = ref(false);
-const testedSuccessfully = ref(false);
-const isRetesting = ref(false);
-const hasUserSpecifiedName = ref(false);
-const isSharedWithChanged = ref(false);
-const requiredCredentials = ref(false); // Are credentials required or optional for the node
-const contentRef = ref<HTMLDivElement>();
-
-const activeNodeType = computed(() => {
-	const activeNode = ndvStore.activeNode;
-
-	if (activeNode) {
-		return nodeTypesStore.getNodeType(activeNode.type, activeNode.typeVersion);
-	}
-	return null;
-});
-
-const selectedCredentialType = computed(() => {
-	if (props.mode !== 'new') {
-		return null;
-	}
-
-	// If there is already selected type, use it
-	if (selectedCredential.value !== '') {
-		return credentialsStore.getCredentialTypeByName(selectedCredential.value) ?? null;
-	} else if (requiredCredentials.value) {
-		// Otherwise, use credential type that corresponds to the first auth option in the node definition
-		const nodeAuthOptions = getNodeAuthOptions(activeNodeType.value);
-		// But only if there is zero or one auth options available
-		if (nodeAuthOptions.length > 0 && activeNodeType.value?.credentials) {
-			return getNodeCredentialForSelectedAuthType(activeNodeType.value, nodeAuthOptions[0].value);
-		} else {
-			return activeNodeType.value?.credentials ? activeNodeType.value.credentials[0] : null;
-		}
-	}
-
-	return null;
-});
-
-const credentialType = computed(() => {
-	if (!credentialTypeName.value) {
-		return null;
-	}
-
-	const type = credentialsStore.getCredentialTypeByName(credentialTypeName.value);
-
-	if (!type) {
-		return null;
-	}
-
-	return {
-		...type,
-		properties: getCredentialProperties(credentialTypeName.value),
-	};
-});
-
-const credentialTypeName = computed(() => {
-	if (props.mode === 'edit') {
-		if (currentCredential.value) {
-			return currentCredential.value.type;
-		}
-
-		return null;
-	}
-	if (selectedCredentialType.value) {
-		return selectedCredentialType.value.name;
-	}
-	return `${props.activeId}`;
-});
-
-const isCredentialTestable = computed(() => {
-	if (isOAuthType.value || !requiredPropertiesFilled.value) {
-		return false;
-	}
-
-	const hasUntestableExpressions = Object.values(credentialData.value).reduce(
-		(accu: boolean, value: CredentialInformation) =>
-			accu || (typeof value === 'string' && isExpression(value) && !isTestableExpression(value)),
-		false,
-	);
-	if (hasUntestableExpressions) {
-		return false;
-	}
-
-	const nodesThatCanTest = nodesWithAccess.value.filter((node) => {
-		if (node.credentials) {
-			// Returns a list of nodes that can test this credentials
-			const eligibleTesters = node.credentials.filter((credential) => {
-				return credential.name === credentialTypeName.value && credential.testedBy;
-			});
-			// If we have any node that can test, return true.
-			return !!eligibleTesters.length;
-		}
-		return false;
-	});
-
-	return !!nodesThatCanTest.length || (!!credentialType.value && !!credentialType.value.test);
-});
-
-const nodesWithAccess = computed(() => {
-	if (credentialTypeName.value) {
-		return credentialsStore.getNodesWithAccess(credentialTypeName.value);
-	}
-
-	return [];
-});
-
-const parentTypes = computed(() => {
-	if (credentialTypeName.value) {
-		return getParentTypes(credentialTypeName.value);
-	}
-
-	return [];
-});
-
-const isOAuthType = computed(() => {
-	return (
-		!!credentialTypeName.value &&
-		(((credentialTypeName.value === 'oAuth2Api' || parentTypes.value.includes('oAuth2Api')) &&
-			(credentialData.value.grantType === 'authorizationCode' ||
-				credentialData.value.grantType === 'pkce')) ||
-			credentialTypeName.value === 'oAuth1Api' ||
-			parentTypes.value.includes('oAuth1Api'))
-	);
-});
-
-const allOAuth2BasePropertiesOverridden = computed(() => {
-	if (credentialType.value?.__overwrittenProperties) {
-		return (
-			credentialType.value.__overwrittenProperties.includes('clientId') &&
-			credentialType.value.__overwrittenProperties.includes('clientSecret')
-		);
-	}
-	return false;
-});
-
-const isOAuthConnected = computed(() => isOAuthType.value && !!credentialData.value.oauthTokenData);
-const credentialProperties = computed(() => {
-	const type = credentialType.value;
-	if (!type) {
-		return [];
-	}
-
-	const properties = type.properties.filter((propertyData: INodeProperties) => {
-		if (!displayCredentialParameter(propertyData)) {
-			return false;
-		}
-		return (
-			!type.__overwrittenProperties || !type.__overwrittenProperties.includes(propertyData.name)
-		);
-	});
-
-	/**
-	 * If after all credentials overrides are applied only "notice"
-	 * properties are left, do not return them. This will avoid
-	 * showing notices that refer to a property that was overridden.
-	 */
-	if (properties.every((p) => p.type === 'notice')) {
-		return [];
-	}
-
-	return properties;
-});
-
-const requiredPropertiesFilled = computed(() => {
-	for (const property of credentialProperties.value) {
-		if (property.required !== true) {
-			continue;
-		}
-
-		const credentialProperty = credentialData.value[property.name];
-
-		if (property.type === 'string' && !credentialProperty) {
-			return false;
-		}
-
-		if (property.type === 'number') {
-			const containsExpression =
-				typeof credentialProperty === 'string' && credentialProperty.startsWith('=');
-
-			if (typeof credentialProperty !== 'number' && !containsExpression) {
-				return false;
-			}
-		}
-	}
-	return true;
-});
-
-const credentialPermissions = computed(() => {
-	return getResourcePermissions(
-		((credentialId.value ? currentCredential.value : credentialData.value) as ICredentialsResponse)
-			?.scopes,
-	).credential;
-});
-
-const sidebarItems = computed(() => {
-	const menuItems: IMenuItem[] = [
-		{
-			id: 'connection',
-			label: i18n.baseText('credentialEdit.credentialEdit.connection'),
-			position: 'top',
-		},
-		{
-			id: 'sharing',
-			label: i18n.baseText('credentialEdit.credentialEdit.sharing'),
-			position: 'top',
-		},
-		{
-			id: 'details',
-			label: i18n.baseText('credentialEdit.credentialEdit.details'),
-			position: 'top',
-		},
-	];
-
-	return menuItems;
-});
-
-const defaultCredentialTypeName = computed(() => {
-	let defaultName = credentialTypeName.value;
-	if (!defaultName || defaultName === 'null') {
-		if (activeNodeType.value?.credentials && activeNodeType.value.credentials.length > 0) {
-			defaultName = activeNodeType.value.credentials[0].name;
-		}
-	}
-	return defaultName ?? '';
-});
-
-const showSaveButton = computed(() => {
-	return (
-		(hasUnsavedChanges.value || !!credentialId.value) &&
-		(credentialPermissions.value.create || credentialPermissions.value.update)
-	);
-});
-
-const showSharingContent = computed(() => activeTab.value === 'sharing' && !!credentialType.value);
-
-const homeProject = computed(() => {
-	const { currentProject, personalProject } = projectsStore;
-	return currentProject ?? personalProject;
-});
-
-onMounted(async () => {
-	requiredCredentials.value =
-		isCredentialModalState(uiStore.modalsById[CREDENTIAL_EDIT_MODAL_KEY]) &&
-		uiStore.modalsById[CREDENTIAL_EDIT_MODAL_KEY].showAuthSelector === true;
-
-	if (props.mode === 'new' && credentialTypeName.value) {
-		credentialName.value = await credentialsStore.getNewCredentialName({
-			credentialTypeName: defaultCredentialTypeName.value,
-		});
-
-		const scopes = homeProject.value?.scopes ?? [];
-
-		credentialData.value = {
-			...credentialData.value,
-			scopes,
-			...(homeProject.value ? { homeProject: homeProject.value } : {}),
-		};
-	} else {
-		await loadCurrentCredential();
-	}
-
-	if (credentialType.value) {
-		for (const property of credentialType.value.properties) {
-			if (
-				!credentialData.value.hasOwnProperty(property.name) &&
-				!credentialType.value.__overwrittenProperties?.includes(property.name)
-			) {
-				credentialData.value = {
-					...credentialData.value,
-					[property.name]: property.default as CredentialInformation,
-				};
-			}
-		}
-	}
-
-	await externalHooks.run('credentialsEdit.credentialModalOpened', {
-		credentialType: credentialTypeName.value,
-		isEditingCredential: props.mode === 'edit',
-		activeNode: ndvStore.activeNode,
-	});
-
-	setTimeout(async () => {
-		if (credentialId.value) {
-			if (!requiredPropertiesFilled.value && credentialPermissions.value.update) {
-				// sharees can't see properties, so this check would always fail for them
-				// if the credential contains required fields.
-				showValidationWarning.value = true;
-			} else {
-				await retestCredential();
-			}
-		}
-	}, 0);
-
-	loading.value = false;
-});
-
-async function beforeClose() {
-	let keepEditing = false;
-
-	if (hasUnsavedChanges.value) {
-		const displayName = credentialType.value ? credentialType.value.displayName : '';
-		const confirmAction = await message.confirm(
-			i18n.baseText('credentialEdit.credentialEdit.confirmMessage.beforeClose1.message', {
-				interpolate: { credentialDisplayName: displayName },
-			}),
-			i18n.baseText('credentialEdit.credentialEdit.confirmMessage.beforeClose1.headline'),
-			{
-				cancelButtonText: i18n.baseText(
-					'credentialEdit.credentialEdit.confirmMessage.beforeClose1.cancelButtonText',
-				),
-				confirmButtonText: i18n.baseText(
-					'credentialEdit.credentialEdit.confirmMessage.beforeClose1.confirmButtonText',
-				),
-			},
-		);
-		keepEditing = confirmAction === MODAL_CONFIRM;
-	} else if (isOAuthType.value && !isOAuthConnected.value) {
-		const confirmAction = await message.confirm(
-			i18n.baseText('credentialEdit.credentialEdit.confirmMessage.beforeClose2.message'),
-			i18n.baseText('credentialEdit.credentialEdit.confirmMessage.beforeClose2.headline'),
-			{
-				cancelButtonText: i18n.baseText(
-					'credentialEdit.credentialEdit.confirmMessage.beforeClose2.cancelButtonText',
-				),
-				confirmButtonText: i18n.baseText(
-					'credentialEdit.credentialEdit.confirmMessage.beforeClose2.confirmButtonText',
-				),
-			},
-		);
-		keepEditing = confirmAction === MODAL_CONFIRM;
-	}
-
-	if (!keepEditing) {
-		return true;
-	} else if (!requiredPropertiesFilled.value) {
-		showValidationWarning.value = true;
-		scrollToTop();
-	} else if (isOAuthType.value) {
-		scrollToBottom();
-	}
-
-	return false;
-}
-
-function displayCredentialParameter(parameter: INodeProperties): boolean {
-	if (parameter.type === 'hidden') {
-		return false;
-	}
-
-	if (parameter.displayOptions?.hideOnCloud && settingsStore.isCloudDeployment) {
-		return false;
-	}
-
-	if (parameter.displayOptions === undefined) {
-		// If it is not defined no need to do a proper check
-		return true;
-	}
-
-	return nodeHelpers.displayParameter(credentialData.value as INodeParameters, parameter, '', null);
-}
-
-function getCredentialProperties(name: string): INodeProperties[] {
-	const credentialTypeData = credentialsStore.getCredentialTypeByName(name);
-
-	if (!credentialTypeData) {
-		return [];
-	}
-
-	if (credentialTypeData.extends === undefined) {
-		return credentialTypeData.properties;
-	}
-
-	const combineProperties = [] as INodeProperties[];
-	for (const credentialsTypeName of credentialTypeData.extends) {
-		const mergeCredentialProperties = getCredentialProperties(credentialsTypeName);
-		NodeHelpers.mergeNodeProperties(combineProperties, mergeCredentialProperties);
-	}
-
-	// The properties defined on the parent credentials take precedence
-	NodeHelpers.mergeNodeProperties(combineProperties, credentialTypeData.properties);
-
-	return combineProperties;
-}
-
-async function loadCurrentCredential() {
-	credentialId.value = props.activeId ?? '';
-
-	try {
-		const currentCredentials = await credentialsStore.getCredentialData({
-			id: credentialId.value,
-		});
-
-		if (!currentCredentials) {
-			throw new Error(
-				i18n.baseText('credentialEdit.credentialEdit.couldNotFindCredentialWithId') +
-					':' +
-					credentialId.value,
-			);
-		}
-
-		currentCredential.value = currentCredentials;
-
-		credentialData.value = (currentCredentials.data as ICredentialDataDecryptedObject) || {};
-		if (currentCredentials.sharedWithProjects) {
-			credentialData.value = {
-				...credentialData.value,
-				sharedWithProjects: currentCredentials.sharedWithProjects,
-			};
-		}
-		if (currentCredentials.homeProject) {
-			credentialData.value = {
-				...credentialData.value,
-				homeProject: currentCredentials.homeProject,
-			};
-		}
-
-		credentialName.value = currentCredentials.name;
-	} catch (error) {
-		toast.showError(
-			error,
-			i18n.baseText('credentialEdit.credentialEdit.showError.loadCredential.title'),
-		);
-		closeDialog();
-
-		return;
-	}
-}
-
-function onTabSelect(tab: string) {
-	activeTab.value = tab;
-	const tabName: string = tab.replaceAll('coming-soon/', '');
-	const credType: string = credentialType.value ? credentialType.value.name : '';
-	const activeNode: INode | null = ndvStore.activeNode;
-
-	telemetry.track('User viewed credential tab', {
-		credential_type: credType,
-		node_type: activeNode ? activeNode.type : null,
-		tab: tabName,
-		workflow_id: workflowsStore.workflowId,
-		credential_id: credentialId.value,
-		sharing_enabled: EnterpriseEditionFeature.Sharing,
-	});
-}
-
-function onChangeSharedWith(sharedWithProjects: ProjectSharingData[]) {
-	credentialData.value = {
-		...credentialData.value,
-		sharedWithProjects,
-	};
-	isSharedWithChanged.value = true;
-	hasUnsavedChanges.value = true;
-}
-
-function onDataChange({ name, value }: IUpdateInformation) {
-	// skip update if new value matches the current
-	if (credentialData.value[name] === value) return;
-
-	hasUnsavedChanges.value = true;
-
-	const { oauthTokenData, ...credData } = credentialData.value;
-
-	credentialData.value = {
-		...credData,
-		[name]: value as CredentialInformation,
-	};
-}
-
-function closeDialog() {
-	modalBus.value.emit('close');
-}
-
-function getParentTypes(name: string): string[] {
-	const type = credentialsStore.getCredentialTypeByName(name);
-
-	if (type?.extends === undefined) {
-		return [];
-	}
-
-	const types: string[] = [];
-	for (const typeName of type.extends) {
-		types.push(typeName);
-		types.push.apply(types, getParentTypes(typeName)); // eslint-disable-line prefer-spread
-	}
-
-	return types;
-}
-
-function onNameEdit(text: string) {
-	hasUnsavedChanges.value = true;
-	hasUserSpecifiedName.value = true;
-	credentialName.value = text;
-}
-
-function scrollToTop() {
-	setTimeout(() => {
-		if (contentRef.value) {
-			contentRef.value.scrollTop = 0;
-		}
-	}, 0);
-}
-
-function scrollToBottom() {
-	setTimeout(() => {
-		if (contentRef.value) {
-			contentRef.value.scrollTop = contentRef.value.scrollHeight;
-		}
-	}, 0);
-}
-
-async function retestCredential() {
-	if (!isCredentialTestable.value || !credentialTypeName.value) {
-		authError.value = '';
-		testedSuccessfully.value = false;
-
-		return;
-	}
-
-	const { ownedBy, sharedWithProjects, ...otherCredData } = credentialData.value;
-	const details: ICredentialsDecrypted = {
-		id: credentialId.value,
-		name: credentialName.value,
-		type: credentialTypeName.value,
-		data: otherCredData,
-	};
-
-	isRetesting.value = true;
-	await testCredential(details);
-	isRetesting.value = false;
-}
-
-async function testCredential(credentialDetails: ICredentialsDecrypted) {
-	const result = await credentialsStore.testCredential(credentialDetails);
-	if (result.status === 'Error') {
-		authError.value = result.message;
-		testedSuccessfully.value = false;
-	} else {
-		authError.value = '';
-		testedSuccessfully.value = true;
-	}
-
-	scrollToTop();
-}
-
-function usesExternalSecrets(data: Record<string, unknown>): boolean {
-	return Object.entries(data).some(
-		([, value]) => typeof value !== 'object' && /=.*\{\{[^}]*\$secrets\.[^}]+}}.*/.test(`${value}`),
-	);
-}
-
-async function saveCredential(): Promise<ICredentialsResponse | null> {
-	if (!requiredPropertiesFilled.value) {
-		showValidationWarning.value = true;
-		scrollToTop();
-	} else {
-		showValidationWarning.value = false;
-	}
-
-	isSaving.value = true;
-
-	// Save only the none default data
-	assert(credentialType.value);
-	const data = NodeHelpers.getNodeParameters(
-		credentialType.value.properties,
-		credentialData.value as INodeParameters,
-		false,
-		false,
-		null,
-	);
-
-	assert(credentialTypeName.value);
-	const credentialDetails: ICredentialsDecrypted = {
-		id: credentialId.value,
-		name: credentialName.value,
-		type: credentialTypeName.value,
-		data: data as unknown as ICredentialDataDecryptedObject,
-	};
-
-	if (
-		settingsStore.isEnterpriseFeatureEnabled[EnterpriseEditionFeature.Sharing] &&
-		credentialData.value.sharedWithProjects
-	) {
-		credentialDetails.sharedWithProjects = credentialData.value
-			.sharedWithProjects as ProjectSharingData[];
-	}
-
-	if (credentialData.value.homeProject) {
-		credentialDetails.homeProject = credentialData.value.homeProject as ProjectSharingData;
-	}
-
-	let credential: ICredentialsResponse | null = null;
-
-	const isNewCredential = props.mode === 'new' && !credentialId.value;
-
-	if (isNewCredential) {
-		credential = await createCredential(credentialDetails, projectsStore.currentProjectId);
-
-		let toastTitle = i18n.baseText('credentials.create.personal.toast.title');
-		let toastText = '';
-
-		if (!credentialDetails.sharedWithProjects) {
-			toastText = i18n.baseText('credentials.create.personal.toast.text');
-		}
-
-		if (projectsStore.currentProject) {
-			toastTitle = i18n.baseText('credentials.create.project.toast.title', {
-				interpolate: { projectName: projectsStore.currentProject.name ?? '' },
-			});
-
-			toastText = i18n.baseText('credentials.create.project.toast.text', {
-				interpolate: { projectName: projectsStore.currentProject.name ?? '' },
-			});
-		}
-
-		toast.showMessage({
-			title: toastTitle,
-			message: toastText,
-			type: 'success',
-		});
-	} else {
-		if (settingsStore.isEnterpriseFeatureEnabled[EnterpriseEditionFeature.Sharing]) {
-			credentialDetails.sharedWithProjects = credentialData.value
-				.sharedWithProjects as ProjectSharingData[];
-		}
-
-		credential = await updateCredential(credentialDetails);
-	}
-
-	isSaving.value = false;
-	if (credential) {
-		credentialId.value = credential.id;
-		currentCredential.value = credential;
-
-		if (isCredentialTestable.value) {
-			isTesting.value = true;
-			// Add the full data including defaults for testing
-			credentialDetails.data = credentialData.value;
-
-			credentialDetails.id = credentialId.value;
-
-			await testCredential(credentialDetails);
-			isTesting.value = false;
-		} else {
-			authError.value = '';
-			testedSuccessfully.value = false;
-		}
-
-		const trackProperties: ITelemetryTrackProperties = {
-			credential_type: credentialDetails.type,
-			workflow_id: workflowsStore.workflowId,
-			credential_id: credential.id,
-			is_complete: !!requiredPropertiesFilled.value,
-			is_new: isNewCredential,
-			uses_external_secrets: usesExternalSecrets(credentialDetails.data ?? {}),
-		};
-
-		if (isOAuthType.value) {
-			trackProperties.is_valid = !!isOAuthConnected.value;
-		} else if (isCredentialTestable.value) {
-			trackProperties.is_valid = !!testedSuccessfully.value;
-		}
-
-		if (ndvStore.activeNode) {
-			trackProperties.node_type = ndvStore.activeNode.type;
-		}
-
-		if (authError.value && authError.value !== '') {
-			trackProperties.authError = authError.value;
-		}
-
-		/**
-		 * For non-OAuth credentials we track saving on clicking the `Save` button, but for
-		 * OAuth credentials we track saving at the end of the flow (BroastcastChannel event)
-		 * so that the `is_valid` property is correct.
-		 */
-		if (!isOAuthType.value) {
-			telemetry.track('User saved credentials', trackProperties);
-		}
-
-		await externalHooks.run('credentialEdit.saveCredential', trackProperties);
-	}
-
-	return credential;
-}
-
-async function createCredential(
-	credentialDetails: ICredentialsDecrypted,
-	projectId?: string,
-): Promise<ICredentialsResponse | null> {
-	let credential;
-
-	try {
-		credential = await credentialsStore.createNewCredential(credentialDetails, projectId);
-		hasUnsavedChanges.value = false;
-	} catch (error) {
-		toast.showError(
-			error,
-			i18n.baseText('credentialEdit.credentialEdit.showError.createCredential.title'),
-		);
-
-		return null;
-	}
-
-	await externalHooks.run('credential.saved', {
-		credential_type: credentialDetails.type,
-		credential_id: credential.id,
-		is_new: true,
-	});
-
-	telemetry.track('User created credentials', {
-		credential_type: credentialDetails.type,
-		credential_id: credential.id,
-		workflow_id: workflowsStore.workflowId,
-	});
-
-	return credential;
-}
-
-async function updateCredential(
-	credentialDetails: ICredentialsDecrypted,
-): Promise<ICredentialsResponse | null> {
-	let credential: ICredentialsResponse | null = null;
-	try {
-		if (credentialPermissions.value.update) {
-			credential = await credentialsStore.updateCredential({
-				id: credentialId.value,
-				data: credentialDetails,
-			});
-		}
-		if (
-			credentialPermissions.value.share &&
-			isSharedWithChanged.value &&
-			credentialDetails.sharedWithProjects
-		) {
-			credential = await credentialsStore.setCredentialSharedWith({
-				credentialId: credentialDetails.id,
-				sharedWithProjects: credentialDetails.sharedWithProjects,
-			});
-			isSharedWithChanged.value = false;
-		}
-		hasUnsavedChanges.value = false;
-
-		if (credential) {
-			await externalHooks.run('credential.saved', {
-				credential_type: credentialDetails.type,
-				credential_id: credential.id,
-				is_new: false,
-			});
-		}
-	} catch (error) {
-		toast.showError(
-			error,
-			i18n.baseText('credentialEdit.credentialEdit.showError.updateCredential.title'),
-		);
-
-		return null;
-	}
-
-	// Now that the credentials changed check if any nodes use credentials
-	// which have now a different name
-	nodeHelpers.updateNodesCredentialsIssues();
-
-	return credential;
-}
-
-async function deleteCredential() {
-	if (!currentCredential.value) {
-		return;
-	}
-
-	const savedCredentialName = currentCredential.value.name;
-
-	const deleteConfirmed = await message.confirm(
-		i18n.baseText('credentialEdit.credentialEdit.confirmMessage.deleteCredential.message', {
-			interpolate: { savedCredentialName },
-		}),
-		i18n.baseText('credentialEdit.credentialEdit.confirmMessage.deleteCredential.headline'),
-		{
-			confirmButtonText: i18n.baseText(
-				'credentialEdit.credentialEdit.confirmMessage.deleteCredential.confirmButtonText',
-			),
-		},
-	);
-
-	if (deleteConfirmed !== MODAL_CONFIRM) {
-		return;
-	}
-
-	try {
-		isDeleting.value = true;
-		await credentialsStore.deleteCredential({ id: credentialId.value });
-		hasUnsavedChanges.value = false;
-	} catch (error) {
-		toast.showError(
-			error,
-			i18n.baseText('credentialEdit.credentialEdit.showError.deleteCredential.title'),
-		);
-		isDeleting.value = false;
-
-		return;
-	}
-
-	isDeleting.value = false;
-	// Now that the credentials were removed check if any nodes used them
-	nodeHelpers.updateNodesCredentialsIssues();
-	credentialData.value = {};
-
-	toast.showMessage({
-		title: i18n.baseText('credentialEdit.credentialEdit.showMessage.title'),
-		type: 'success',
-	});
-	closeDialog();
-}
-
-async function oAuthCredentialAuthorize() {
-	let url;
-
-	const credential = await saveCredential();
-	if (!credential) {
-		return;
-	}
-
-	const types = parentTypes.value;
-
-	try {
-		const credData = { id: credential.id, ...credentialData.value };
-		if (credentialTypeName.value === 'oAuth2Api' || types.includes('oAuth2Api')) {
-			if (isValidCredentialResponse(credData)) {
-				url = await credentialsStore.oAuth2Authorize(credData);
-			}
-		} else if (credentialTypeName.value === 'oAuth1Api' || types.includes('oAuth1Api')) {
-			if (isValidCredentialResponse(credData)) {
-				url = await credentialsStore.oAuth1Authorize(credData);
-			}
-		}
-	} catch (error) {
-		toast.showError(
-			error,
-			i18n.baseText('credentialEdit.credentialEdit.showError.generateAuthorizationUrl.title'),
-			i18n.baseText('credentialEdit.credentialEdit.showError.generateAuthorizationUrl.message'),
-		);
-
-		return;
-	}
-
-	const params =
-		'scrollbars=no,resizable=yes,status=no,titlebar=noe,location=no,toolbar=no,menubar=no,width=500,height=700';
-	const oauthPopup = window.open(url, 'OAuth Authorization', params);
-
-	credentialData.value = {
-		...credentialData.value,
-		oauthTokenData: null as unknown as CredentialInformation,
-	};
-
-	const oauthChannel = new BroadcastChannel('oauth-callback');
-	const receiveMessage = (event: MessageEvent) => {
-		const successfullyConnected = event.data === 'success';
-
-		const trackProperties: ITelemetryTrackProperties = {
-			credential_type: credentialTypeName.value,
-			workflow_id: workflowsStore.workflowId,
-			credential_id: credentialId.value,
-			is_complete: !!requiredPropertiesFilled.value,
-			is_new: props.mode === 'new' && !credentialId.value,
-			is_valid: successfullyConnected,
-			uses_external_secrets: usesExternalSecrets(credentialData.value),
-		};
-
-		if (ndvStore.activeNode) {
-			trackProperties.node_type = ndvStore.activeNode.type;
-		}
-
-		telemetry.track('User saved credentials', trackProperties);
-
-		if (successfullyConnected) {
-			oauthChannel.removeEventListener('message', receiveMessage);
-
-			// Set some kind of data that status changes.
-			// As data does not get displayed directly it does not matter what data.
-			credentialData.value = {
-				...credentialData.value,
-				oauthTokenData: {} as CredentialInformation,
-			};
-
-			// Close the window
-			if (oauthPopup) {
-				oauthPopup.close();
-			}
-		}
-	};
-	oauthChannel.addEventListener('message', receiveMessage);
-}
-
-async function onAuthTypeChanged(type: string): Promise<void> {
-	if (!activeNodeType.value?.credentials) {
-		return;
-	}
-	const credentialsForType = getNodeCredentialForSelectedAuthType(activeNodeType.value, type);
-	if (credentialsForType) {
-		selectedCredential.value = credentialsForType.name;
-		resetCredentialData();
-		// Update current node auth type so credentials dropdown can be displayed properly
-		updateNodeAuthType(ndvStore.activeNode, type);
-		// Also update credential name but only if the default name is still used
-		if (hasUnsavedChanges.value && !hasUserSpecifiedName.value) {
-			const newDefaultName = await credentialsStore.getNewCredentialName({
-				credentialTypeName: defaultCredentialTypeName.value,
-			});
-			credentialName.value = newDefaultName;
-		}
-	}
-}
-
-function resetCredentialData(): void {
-	if (!credentialType.value) {
-		return;
-	}
-	for (const property of credentialType.value.properties) {
-		if (!credentialType.value.__overwrittenProperties?.includes(property.name)) {
-			credentialData.value = {
-				...credentialData.value,
-				[property.name]: property.default as CredentialInformation,
-			};
-		}
-	}
-
-	const { currentProject, personalProject } = projectsStore;
-	const scopes = currentProject?.scopes ?? personalProject?.scopes ?? [];
-	const homeProject = currentProject ?? personalProject ?? {};
-
-	credentialData.value = {
-		...credentialData.value,
-		scopes: scopes as unknown as CredentialInformation,
-		homeProject,
-	};
-}
-</script>
-
-<template>
-	<Modal
-		:name="modalName"
-		:custom-class="$style.credentialModal"
-		:event-bus="modalBus"
-		:loading="loading"
-		:before-close="beforeClose"
-		width="70%"
-		height="80%"
-	>
-		<template #header>
-			<div :class="$style.header">
-				<div :class="$style.credInfo">
-					<div :class="$style.credIcon">
-						<CredentialIcon :credential-type-name="defaultCredentialTypeName" />
-					</div>
-					<InlineNameEdit
-						:model-value="credentialName"
-						:subtitle="credentialType ? credentialType.displayName : ''"
-						:readonly="!credentialPermissions.update || !credentialType"
-						type="Credential"
-						data-test-id="credential-name"
-						@update:model-value="onNameEdit"
-					/>
-				</div>
-				<div :class="$style.credActions">
-					<n8n-icon-button
-						v-if="currentCredential && credentialPermissions.delete"
-						:title="$locale.baseText('credentialEdit.credentialEdit.delete')"
-						icon="trash"
-						type="tertiary"
-						:disabled="isSaving"
-						:loading="isDeleting"
-						data-test-id="credential-delete-button"
-						@click="deleteCredential"
-					/>
-					<SaveButton
-						v-if="showSaveButton"
-						:saved="!hasUnsavedChanges && !isTesting"
-						:is-saving="isSaving || isTesting"
-						:saving-label="
-							isTesting
-								? $locale.baseText('credentialEdit.credentialEdit.testing')
-								: $locale.baseText('credentialEdit.credentialEdit.saving')
-						"
-						data-test-id="credential-save-button"
-						@click="saveCredential"
-					/>
-				</div>
-			</div>
-		</template>
-		<template #content>
-			<div :class="$style.container" data-test-id="credential-edit-dialog">
-				<div :class="$style.sidebar">
-					<n8n-menu
-						mode="tabs"
-						:items="sidebarItems"
-						:transparent-background="true"
-						@select="onTabSelect"
-					></n8n-menu>
-				</div>
-				<div
-					v-if="activeTab === 'connection' && credentialType"
-					ref="contentRef"
-					:class="$style.mainContent"
-				>
-					<CredentialConfig
-						:credential-type="credentialType"
-						:credential-properties="credentialProperties"
-						:credential-data="credentialData"
-						:credential-id="credentialId"
-						:show-validation-warning="showValidationWarning"
-						:auth-error="authError"
-						:tested-successfully="testedSuccessfully"
-						:is-o-auth-type="isOAuthType"
-						:is-o-auth-connected="isOAuthConnected"
-						:is-retesting="isRetesting"
-						:parent-types="parentTypes"
-						:required-properties-filled="requiredPropertiesFilled"
-						:credential-permissions="credentialPermissions"
-						:all-o-auth2-base-properties-overridden="allOAuth2BasePropertiesOverridden"
-						:mode="mode"
-						:selected-credential="selectedCredential"
-						:show-auth-type-selector="requiredCredentials"
-						@update="onDataChange"
-						@oauth="oAuthCredentialAuthorize"
-						@retest="retestCredential"
-						@scroll-to-top="scrollToTop"
-						@auth-type-changed="onAuthTypeChanged"
-					/>
-				</div>
-				<div v-else-if="showSharingContent" :class="$style.mainContent">
-					<CredentialSharing
-						:credential="currentCredential"
-						:credential-data="credentialData"
-						:credential-id="credentialId"
-						:credential-permissions="credentialPermissions"
-						:modal-bus="modalBus"
-						@update:model-value="onChangeSharedWith"
-					/>
-				</div>
-				<div v-else-if="activeTab === 'details' && credentialType" :class="$style.mainContent">
-					<CredentialInfo
-						:current-credential="currentCredential"
-						:credential-permissions="credentialPermissions"
-					/>
-				</div>
-				<div v-else-if="activeTab.startsWith('coming-soon')" :class="$style.mainContent">
-					<FeatureComingSoon :feature-id="activeTab.split('/')[1]"></FeatureComingSoon>
-				</div>
-			</div>
-		</template>
-	</Modal>
-</template>
-
 <style module lang="scss">
 .credentialModal {
 	--dialog-max-width: 1200px;
