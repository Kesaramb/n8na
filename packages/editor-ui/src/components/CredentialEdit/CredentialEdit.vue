--- conflicted
+++ resolved
@@ -422,20 +422,7 @@
 			label: i18n.baseText('credentialEdit.credentialEdit.details'),
 			position: 'top',
 		},
-<<<<<<< HEAD
-	},
-	async mounted() {
-		this.requiredCredentials =
-			isCredentialModalState(this.uiStore.modalsById[CREDENTIAL_EDIT_MODAL_KEY]) &&
-			this.uiStore.modalsById[CREDENTIAL_EDIT_MODAL_KEY].showAuthSelector === true;
-
-		if (this.mode === 'new' && this.credentialTypeName) {
-			this.credentialName = await this.credentialsStore.getNewCredentialName({
-				credentialTypeName: this.defaultCredentialTypeName,
-			});
-=======
 	];
->>>>>>> 22990342
 
 	return menuItems;
 });
