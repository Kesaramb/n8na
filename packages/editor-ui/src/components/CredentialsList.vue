<template>
	<Modal
		:name="CREDENTIAL_LIST_MODAL_KEY"
		width="80%"
		title="Credentials"
	>
		<template v-slot:content>
			<n8n-heading tag="h3" size="small" color="text-light">Your saved credentials:</n8n-heading>
			<div class="new-credentials-button">
				<n8n-button
					title="Create New Credentials"
					icon="plus"
					label="Add New"
					size="large"
					@click="createCredential()"
				/>
			</div>

			<el-table :data="credentialsToDisplay" :default-sort = "{prop: 'name', order: 'ascending'}" stripe max-height="450" @row-click="editCredential">
				<el-table-column property="name" label="Name" class-name="clickable" sortable></el-table-column>
				<el-table-column property="type" label="Type" class-name="clickable" sortable></el-table-column>
				<el-table-column property="createdAt" label="Created" class-name="clickable" sortable></el-table-column>
				<el-table-column property="updatedAt" label="Updated" class-name="clickable" sortable></el-table-column>
				<el-table-column
					label="Operations"
					width="120">
					<template slot-scope="scope">
						<div class="cred-operations">
							<n8n-icon-button title="Edit Credentials" @click.stop="editCredential(scope.row)" size="small" icon="pen" />
							<n8n-icon-button title="Delete Credentials" @click.stop="deleteCredential(scope.row)" size="small" icon="trash" />
						</div>
					</template>
				</el-table-column>
			</el-table>
		</template>
	</Modal>
</template>

<script lang="ts">
import { externalHooks } from '@/components/mixins/externalHooks';
import { ICredentialsResponse } from '@/Interface';
import { nodeHelpers } from '@/components/mixins/nodeHelpers';
import { showMessage } from '@/components/mixins/showMessage';
import { genericHelpers } from '@/components/mixins/genericHelpers';

import { mapGetters } from "vuex";

import mixins from 'vue-typed-mixins';
import { convertToDisplayDate } from './helpers';
import { CREDENTIAL_SELECT_MODAL_KEY, CREDENTIAL_LIST_MODAL_KEY } from '@/constants';

import Modal from './Modal.vue';

export default mixins(
	externalHooks,
	genericHelpers,
	nodeHelpers,
	showMessage,
).extend({
	name: 'CredentialsList',
	components: {
		Modal,
	},
	data() {
		return {
			CREDENTIAL_LIST_MODAL_KEY,
		};
	},
	computed: {
		...mapGetters('credentials', ['allCredentials']),
		credentialsToDisplay() {
			return this.allCredentials.reduce((accu: ICredentialsResponse[], cred: ICredentialsResponse) => {
				const type = this.$store.getters['credentials/getCredentialTypeByName'](cred.type);

				if (type) {
					accu.push({
						...cred,
						type: type.displayName,
						createdAt: convertToDisplayDate(cred.createdAt as number),
						updatedAt: convertToDisplayDate(cred.updatedAt as number),
					});
				}

				return accu;
			}, []);
		},
	},
<<<<<<< HEAD
	watch: {
		dialogVisible (newValue) {
			this.$externalHooks().run('credentialsList.dialogVisibleChanged', { dialogVisible: newValue });
			if(newValue) {
				this.$telemetry.track('User opened Credentials panel', { workflow_id: this.$store.getters.workflowId });
			}
		},
=======
	mounted() {
		this.$externalHooks().run('credentialsList.mounted');
		this.$telemetry.track('User opened Credentials panel', { workflow_id: this.$store.getters.workflowId });
	},
	destroyed() {
		this.$externalHooks().run('credentialsList.destroyed');
>>>>>>> 65e2b5d5
	},
	methods: {
		createCredential () {
			this.$store.dispatch('ui/openModal', CREDENTIAL_SELECT_MODAL_KEY);
		},

		editCredential (credential: ICredentialsResponse) {
			this.$store.dispatch('ui/openExisitngCredential', { id: credential.id});
			this.$telemetry.track('User opened Credential modal', { credential_type: credential.type, source: 'primary_menu', new_credential: false, workflow_id: this.$store.getters.workflowId });
		},

		async deleteCredential (credential: ICredentialsResponse) {
			const deleteConfirmed = await this.confirmMessage(`Are you sure you want to delete "${credential.name}" credentials?`, 'Delete Credentials?', null, 'Yes, delete!');

			if (deleteConfirmed === false) {
				return;
			}

			try {
				await this.$store.dispatch('credentials/deleteCredential', {id: credential.id});
			} catch (error) {
				this.$showError(error, 'Problem deleting credentials', 'There was a problem deleting the credentials:');

				return;
			}

			// Now that the credentials got removed check if any nodes used them
			this.updateNodesCredentialsIssues();

			this.$showMessage({
				title: 'Credentials deleted',
				message: `The credential "${credential.name}" was deleted!`,
				type: 'success',
			});
		},
	},
});
</script>

<style lang="scss" scoped>

.new-credentials-button {
	float: right;
	position: relative;
	margin-bottom: var(--spacing-2xs);
}

.cred-operations {
	> * {
		margin-left: 10px;
	}
}

</style><|MERGE_RESOLUTION|>--- conflicted
+++ resolved
@@ -85,22 +85,12 @@
 			}, []);
 		},
 	},
-<<<<<<< HEAD
-	watch: {
-		dialogVisible (newValue) {
-			this.$externalHooks().run('credentialsList.dialogVisibleChanged', { dialogVisible: newValue });
-			if(newValue) {
-				this.$telemetry.track('User opened Credentials panel', { workflow_id: this.$store.getters.workflowId });
-			}
-		},
-=======
 	mounted() {
 		this.$externalHooks().run('credentialsList.mounted');
 		this.$telemetry.track('User opened Credentials panel', { workflow_id: this.$store.getters.workflowId });
 	},
 	destroyed() {
 		this.$externalHooks().run('credentialsList.destroyed');
->>>>>>> 65e2b5d5
 	},
 	methods: {
 		createCredential () {
