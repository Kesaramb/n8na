--- conflicted
+++ resolved
@@ -293,12 +293,9 @@
 			}
 
 			existingExecutions = existingExecutions.filter(execution => !gaps.includes(parseInt(execution.id, 10)) && lastId >= parseInt(execution.id, 10));
-<<<<<<< HEAD
 			this.workflowsStore.currentWorkflowExecutions = existingExecutions;
-=======
-			this.$store.commit('workflows/setCurrentWorkflowExecutions', existingExecutions);
 			if (updatedActiveExecution !== null) {
-				this.$store.commit('workflows/setActiveWorkflowExecution', updatedActiveExecution);
+				this.workflowsStore.activeWorkflowExecution = updatedActiveExecution;
 			} else {
 				const activeNotInTheList = existingExecutions.find(ex => ex.id === this.activeExecution.id) === undefined;
 				if (activeNotInTheList) {
@@ -308,7 +305,6 @@
 				}).catch(()=>{});;
 				}
 			}
->>>>>>> 263e6f30
 		},
 		async loadExecutions(): Promise<IExecutionsSummary[]> {
 			if (!this.currentWorkflow) {
