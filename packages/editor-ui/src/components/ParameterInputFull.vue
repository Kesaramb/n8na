<template>
	<n8n-input-label
		:class="$style.wrapper"
<<<<<<< HEAD
		:label="
			hideLabel
				? ''
				: entryIndex !== undefined && parameter?.displayNameIndexed
				  ? parameter.displayNameIndexed.replace('{{entryIndex}}', String(entryIndex))
				  : i18n.nodeText().inputLabelDisplayName(parameter, path)
		"
		:tooltipText="hideLabel ? '' : i18n.nodeText().inputLabelDescription(parameter, path)"
		:showTooltip="focused"
		:showOptions="menuExpanded || focused || forceShowExpression"
		:optionsPosition="optionsPosition"
=======
		:label="hideLabel ? '' : i18n.nodeText().inputLabelDisplayName(parameter, path)"
		:tooltip-text="hideLabel ? '' : i18n.nodeText().inputLabelDescription(parameter, path)"
		:show-tooltip="focused"
		:show-options="menuExpanded || focused || forceShowExpression"
		:options-position="optionsPosition"
>>>>>>> 11cda412
		:bold="false"
		:size="label.size"
		color="text-dark"
	>
		<template v-if="displayOptions && optionsPosition === 'top'" #options>
			<ParameterOptions
				:parameter="parameter"
				:value="value"
				:is-read-only="isReadOnly"
				:show-options="displayOptions"
				:show-expression-selector="showExpressionSelector"
				@update:modelValue="optionSelected"
				@menu-expanded="onMenuExpanded"
			/>
		</template>
		<DraggableTarget
			type="mapping"
			:disabled="isDropDisabled"
			:sticky="true"
			:sticky-offset="isValueExpression ? [26, 3] : [3, 3]"
			@drop="onDrop"
		>
			<template #default="{ droppable, activeDrop }">
				<n8n-tooltip
					placement="left"
					:visible="showMappingTooltip"
					:buttons="dataMappingTooltipButtons"
				>
					<template #content>
						<span
							v-html="
								i18n.baseText(`dataMapping.${displayMode}Hint`, {
									interpolate: { name: parameter.displayName },
								})
							"
						/>
					</template>
					<ParameterInputWrapper
						ref="param"
						:parameter="parameter"
						:model-value="value"
						:path="path"
						:is-read-only="isReadOnly"
						:is-single-line="isSingleLine"
						:droppable="droppable"
						:active-drop="activeDrop"
						:force-show-expression="forceShowExpression"
						:hint="hint"
						:hide-hint="hideHint"
						:hide-issues="hideIssues"
						:label="label"
						:event-bus="eventBus"
						input-size="small"
						@update="valueChanged"
						@textInput="onTextInput"
						@focus="onFocus"
						@blur="onBlur"
						@drop="onDrop"
					/>
				</n8n-tooltip>
			</template>
		</DraggableTarget>
		<div
			:class="{
				[$style.options]: true,
				[$style.visible]: menuExpanded || focused || forceShowExpression,
			}"
		>
			<ParameterOptions
				v-if="optionsPosition === 'bottom'"
				:parameter="parameter"
				:value="value"
				:is-read-only="isReadOnly"
				:show-options="displayOptions"
				:show-expression-selector="showExpressionSelector"
				@update:modelValue="optionSelected"
				@menu-expanded="onMenuExpanded"
			/>
		</div>
	</n8n-input-label>
</template>

<script lang="ts">
import { defineComponent } from 'vue';
import type { PropType } from 'vue';
import { mapStores } from 'pinia';

import type { IN8nButton, INodeUi, IRunDataDisplayMode, IUpdateInformation } from '@/Interface';

import ParameterOptions from '@/components/ParameterOptions.vue';
import DraggableTarget from '@/components/DraggableTarget.vue';
import { useI18n } from '@/composables/useI18n';
import { useToast } from '@/composables/useToast';
import { hasExpressionMapping, hasOnlyListMode, isValueExpression } from '@/utils/nodeTypesUtils';
import { isResourceLocatorValue } from '@/utils/typeGuards';
import ParameterInputWrapper from '@/components/ParameterInputWrapper.vue';
import type {
	INodeProperties,
	INodePropertyMode,
	IParameterLabel,
	NodeParameterValueType,
} from 'n8n-workflow';
import type { BaseTextKey } from '@/plugins/i18n';
import { useNDVStore } from '@/stores/ndv.store';
import { useSegment } from '@/stores/segment.store';
import { getMappedResult } from '@/utils/mappingUtils';
import { createEventBus } from 'n8n-design-system/utils';

const DISPLAY_MODES_WITH_DATA_MAPPING = ['table', 'json', 'schema'];

export default defineComponent({
	name: 'ParameterInputFull',
	components: {
		ParameterOptions,
		DraggableTarget,
		ParameterInputWrapper,
	},
	props: {
		displayOptions: {
			type: Boolean,
			default: false,
		},
		optionsPosition: {
			type: String as PropType<'bottom' | 'top'>,
			default: 'top',
		},
		hideHint: {
			type: Boolean,
			default: false,
		},
		isReadOnly: {
			type: Boolean,
			default: false,
		},
		isSingleLine: {
			type: Boolean,
			default: false,
		},
		hideLabel: {
			type: Boolean,
			default: false,
		},
		hideIssues: {
			type: Boolean,
			default: false,
		},
		parameter: {
			type: Object as PropType<INodeProperties>,
		},
		path: {
			type: String,
		},
		value: {
			type: [Number, String, Boolean, Array, Object] as PropType<NodeParameterValueType>,
		},
		label: {
			type: Object as PropType<IParameterLabel>,
			default: () => ({
				size: 'small',
			}),
		},
		entryIndex: {
			type: Number,
			default: undefined,
		},
	},
	setup() {
		const eventBus = createEventBus();
		const i18n = useI18n();

		return {
			i18n,
			eventBus,
			...useToast(),
		};
	},
	data() {
		return {
			focused: false,
			menuExpanded: false,
			forceShowExpression: false,
			dataMappingTooltipButtons: [] as IN8nButton[],
			mappingTooltipEnabled: false,
		};
	},
	mounted() {
		const mappingTooltipDismissHandler = this.onMappingTooltipDismissed.bind(this);
		this.dataMappingTooltipButtons = [
			{
				attrs: {
					label: this.i18n.baseText('_reusableBaseText.dismiss' as BaseTextKey),
					'data-test-id': 'dismiss-mapping-tooltip',
				},
				listeners: {
					onClick: mappingTooltipDismissHandler,
				},
			},
		];
	},
	computed: {
		...mapStores(useNDVStore),
		node(): INodeUi | null {
			return this.ndvStore.activeNode;
		},
		hint(): string | null {
			return this.i18n.nodeText().hint(this.parameter, this.path);
		},
		isInputTypeString(): boolean {
			return this.parameter.type === 'string';
		},
		isResourceLocator(): boolean {
			return this.parameter.type === 'resourceLocator';
		},
		isDropDisabled(): boolean {
			return this.parameter.noDataExpression || this.isReadOnly || this.isResourceLocator;
		},
		isValueExpression(): boolean {
			return isValueExpression(this.parameter, this.value);
		},
		showExpressionSelector(): boolean {
			return this.isResourceLocator ? !hasOnlyListMode(this.parameter) : true;
		},
		isInputDataEmpty(): boolean {
			return this.ndvStore.isDNVDataEmpty('input');
		},
		displayMode(): IRunDataDisplayMode {
			return this.ndvStore.inputPanelDisplayMode;
		},
		showMappingTooltip(): boolean {
			return (
				this.mappingTooltipEnabled &&
				!this.ndvStore.isMappingOnboarded &&
				this.focused &&
				this.isInputTypeString &&
				!this.isInputDataEmpty &&
				DISPLAY_MODES_WITH_DATA_MAPPING.includes(this.displayMode)
			);
		},
	},
	methods: {
		onFocus() {
			this.focused = true;
			setTimeout(() => {
				this.mappingTooltipEnabled = true;
			}, 500);
			if (!this.parameter.noDataExpression) {
				this.ndvStore.setMappableNDVInputFocus(this.parameter.displayName);
			}
		},
		onBlur() {
			this.focused = false;
			this.mappingTooltipEnabled = false;
			if (!this.parameter.noDataExpression) {
				this.ndvStore.setMappableNDVInputFocus('');
			}
			this.$emit('blur');
		},
		onMenuExpanded(expanded: boolean) {
			this.menuExpanded = expanded;
		},
		optionSelected(command: string) {
			this.eventBus.emit('optionSelected', command);
		},
		valueChanged(parameterData: IUpdateInformation) {
			this.$emit('update', parameterData);
		},
		onTextInput(parameterData: IUpdateInformation) {
			if (isValueExpression(this.parameter, parameterData.value)) {
				this.eventBus.emit('optionSelected', 'addExpression');
			}
		},
		onDrop(newParamValue: string) {
			const updatedValue = getMappedResult(this.parameter, newParamValue, this.value);
			const prevValue = this.isResourceLocator ? this.value.value : this.value;

			if (updatedValue.startsWith('=')) {
				this.forceShowExpression = true;
			}
			setTimeout(() => {
				if (this.node) {
					let parameterData;
					if (this.isResourceLocator) {
						if (!isResourceLocatorValue(this.value)) {
							parameterData = {
								node: this.node.name,
								name: this.path,
								value: { __rl: true, value: updatedValue, mode: '' },
							};
						} else if (
							this.value.mode === 'list' &&
							this.parameter.modes &&
							this.parameter.modes.length > 1
						) {
							let mode =
								this.parameter.modes.find((mode: INodePropertyMode) => mode.name === 'id') || null;
							if (!mode) {
								mode = this.parameter.modes.filter(
									(mode: INodePropertyMode) => mode.name !== 'list',
								)[0];
							}

							parameterData = {
								node: this.node.name,
								name: this.path,
								value: { __rl: true, value: updatedValue, mode: mode ? mode.name : '' },
							};
						} else {
							parameterData = {
								node: this.node.name,
								name: this.path,
								value: { __rl: true, value: updatedValue, mode: this.value.mode },
							};
						}
					} else {
						parameterData = {
							node: this.node.name,
							name: this.path,
							value: updatedValue,
						};
					}

					this.valueChanged(parameterData);

					if (!this.ndvStore.isMappingOnboarded) {
						this.showMessage({
							title: this.i18n.baseText('dataMapping.success.title'),
							message: this.i18n.baseText('dataMapping.success.moreInfo'),
							type: 'success',
							dangerouslyUseHTMLString: true,
						});

						this.ndvStore.disableMappingHint();
					}

					this.ndvStore.setMappingTelemetry({
						dest_node_type: this.node.type,
						dest_parameter: this.path,
						dest_parameter_mode:
							typeof prevValue === 'string' && prevValue.startsWith('=') ? 'expression' : 'fixed',
						dest_parameter_empty: prevValue === '' || prevValue === undefined,
						dest_parameter_had_mapping:
							typeof prevValue === 'string' &&
							prevValue.startsWith('=') &&
							hasExpressionMapping(prevValue),
						success: true,
					});

					const segment = useSegment();
					segment.track(segment.EVENTS.MAPPED_DATA);
				}
				this.forceShowExpression = false;
			}, 200);
		},
		onMappingTooltipDismissed() {
			this.ndvStore.disableMappingHint(false);
		},
	},
	watch: {
		showMappingTooltip(newValue: boolean) {
			if (!newValue) {
				this.$telemetry.track('User viewed data mapping tooltip', { type: 'param focus' });
			}
		},
	},
});
</script>

<style module>
.wrapper {
	position: relative;

	&:hover {
		.options {
			opacity: 1;
		}
	}
}
.options {
	position: absolute;
	bottom: -22px;
	right: 0;
	opacity: 0;
	transition: opacity 100ms ease-in;

	&.visible {
		opacity: 1;
	}
}
</style><|MERGE_RESOLUTION|>--- conflicted
+++ resolved
@@ -1,25 +1,11 @@
 <template>
 	<n8n-input-label
 		:class="$style.wrapper"
-<<<<<<< HEAD
-		:label="
-			hideLabel
-				? ''
-				: entryIndex !== undefined && parameter?.displayNameIndexed
-				  ? parameter.displayNameIndexed.replace('{{entryIndex}}', String(entryIndex))
-				  : i18n.nodeText().inputLabelDisplayName(parameter, path)
-		"
-		:tooltipText="hideLabel ? '' : i18n.nodeText().inputLabelDescription(parameter, path)"
-		:showTooltip="focused"
-		:showOptions="menuExpanded || focused || forceShowExpression"
-		:optionsPosition="optionsPosition"
-=======
 		:label="hideLabel ? '' : i18n.nodeText().inputLabelDisplayName(parameter, path)"
 		:tooltip-text="hideLabel ? '' : i18n.nodeText().inputLabelDescription(parameter, path)"
 		:show-tooltip="focused"
 		:show-options="menuExpanded || focused || forceShowExpression"
 		:options-position="optionsPosition"
->>>>>>> 11cda412
 		:bold="false"
 		:size="label.size"
 		color="text-dark"
