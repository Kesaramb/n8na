<template>
	<n8n-input-label
		:label="hideLabel? '': $locale.nodeText().inputLabelDisplayName(parameter, path)"
		:tooltipText="hideLabel? '': $locale.nodeText().inputLabelDescription(parameter, path)"
		:showTooltip="focused"
		:showOptions="menuExpanded || focused || forceShowExpression"
		:bold="false"
		size="small"
	>
		<template #options>
			<parameter-options
				:parameter="parameter"
				:value="value"
				:isReadOnly="isReadOnly"
				:showOptions="displayOptions"
				:showExpressionSelector="showExpressionSelector"
				@optionSelected="optionSelected"
				@menu-expanded="onMenuExpanded"
			/>
		</template>
		<template>
			<draggable-target
				type="mapping"
				:disabled="isDropDisabled"
				:sticky="true"
				:stickyOffset="4"
				@drop="onDrop"
			>
				<template v-slot="{ droppable, activeDrop }">
					<parameter-input
						ref="param"
						:parameter="parameter"
						:value="value"
						:displayOptions="displayOptions"
						:path="path"
						:isReadOnly="isReadOnly"
						:droppable="droppable"
						:activeDrop="activeDrop"
						:forceShowExpression="forceShowExpression"
						@valueChanged="valueChanged"
						@focus="onFocus"
						@blur="onBlur"
						@drop="onDrop"
						inputSize="small" />
				</template>
			</draggable-target>
			<input-hint :class="$style.hint" :hint="$locale.nodeText().hint(parameter, path)" />
		</template>
	</n8n-input-label>
</template>

<script lang="ts">
import Vue from 'vue';

import {
	INodeUi,
	IUpdateInformation,
} from '@/Interface';

import ParameterInput from '@/components/ParameterInput.vue';
import InputHint from './ParameterInputHint.vue';
import ParameterOptions from './ParameterOptions.vue';
import DraggableTarget from '@/components/DraggableTarget.vue';
import mixins from 'vue-typed-mixins';
import { showMessage } from './mixins/showMessage';
import { LOCAL_STORAGE_MAPPING_FLAG } from '@/constants';
import { hasExpressionMapping } from './helpers';
import { hasOnlyListMode } from './ResourceLocator/helpers';
import { INodePropertyMode } from 'n8n-workflow';
<<<<<<< HEAD
=======
import { isResourceLocatorValue } from '@/typeGuards';
>>>>>>> 449b8401

export default mixins(
	showMessage,
)
	.extend({
		name: 'parameter-input-full',
		components: {
			ParameterInput,
			InputHint,
			ParameterOptions,
			DraggableTarget,
		},
		data() {
			return {
				focused: false,
				menuExpanded: false,
				forceShowExpression: false,
			};
		},
		props: [
			'displayOptions',
			'isReadOnly',
			'parameter',
			'path',
			'value',
			'hideLabel',
		],
		computed: {
			node (): INodeUi | null {
				return this.$store.getters.activeNode;
			},
			isResourceLocator (): boolean {
				return  this.parameter.type === 'resourceLocator';
			},
			isDropDisabled (): boolean {
				return this.parameter.noDataExpression || this.isReadOnly || this.isResourceLocator;
			},
			showExpressionSelector (): boolean {
				return this.isResourceLocator ? !hasOnlyListMode(this.parameter): true;
			},
		},
		methods: {
			onFocus() {
				this.focused = true;
				if (!this.parameter.noDataExpression) {
					this.$store.commit('ui/setMappableNDVInputFocus', this.parameter.displayName);
				}
			},
			onBlur() {
				this.focused = false;
				if (!this.parameter.noDataExpression) {
					this.$store.commit('ui/setMappableNDVInputFocus', '');
				}
			},
			onMenuExpanded(expanded: boolean) {
				this.menuExpanded = expanded;
			},
			optionSelected (command: string) {
				if (this.$refs.param) {
					(this.$refs.param as Vue).$emit('optionSelected', command);
				}
			},
			valueChanged (parameterData: IUpdateInformation) {
				this.$emit('valueChanged', parameterData);
			},
			onDrop(data: string) {
				this.forceShowExpression = true;
				setTimeout(() => {
					if (this.node) {
						const prevValue = this.isResourceLocator ? this.value.value : this.value;
						let updatedValue: string;
						if (typeof prevValue === 'string' && prevValue.startsWith('=') && prevValue.length > 1) {
							updatedValue = `${prevValue} ${data}`;
						}
						else {
							updatedValue = `=${data}`;
						}


						let parameterData;
						if (this.isResourceLocator) {
<<<<<<< HEAD
							if (this.value.mode === 'list' && this.parameter.modes && this.parameter.modes.length > 1) {
=======
							if (!isResourceLocatorValue(this.value)) {
								parameterData = {
									node: this.node.name,
									name: this.path,
									value: { value: updatedValue, mode: '' },
								};
							}
							else if (this.value.mode === 'list' && this.parameter.modes && this.parameter.modes.length > 1) {
>>>>>>> 449b8401
								let mode = this.parameter.modes.find((mode: INodePropertyMode) => mode.name === 'id') || null;
								if (!mode) {
									mode = this.parameter.modes.filter((mode: INodePropertyMode) => mode.name !== 'list')[0];
								}

								parameterData = {
									node: this.node.name,
									name: this.path,
									value: { value: updatedValue, mode: mode ? mode.name : '' },
								};
							}
							else {
								parameterData = {
									node: this.node.name,
									name: this.path,
									value: { value: updatedValue, mode: this.value.mode },
								};
							}

						} else {
							parameterData = {
								node: this.node.name,
								name: this.path,
								value: updatedValue,
							};
						}

						this.$emit('valueChanged', parameterData);

						if (window.localStorage.getItem(LOCAL_STORAGE_MAPPING_FLAG) !== 'true') {
							this.$showMessage({
								title: this.$locale.baseText('dataMapping.success.title'),
								message: this.$locale.baseText('dataMapping.success.moreInfo'),
								type: 'success',
							});

							window.localStorage.setItem(LOCAL_STORAGE_MAPPING_FLAG, 'true');
						}

						this.$store.commit('ui/setMappingTelemetry', {
							dest_node_type: this.node.type,
							dest_parameter: this.path,
							dest_parameter_mode: typeof prevValue === 'string' && prevValue.startsWith('=')? 'expression': 'fixed',
							dest_parameter_empty: prevValue === '' || prevValue === undefined,
							dest_parameter_had_mapping: typeof prevValue === 'string' && prevValue.startsWith('=') && hasExpressionMapping(prevValue),
							success: true,
						});
					}
					this.forceShowExpression = false;
				}, 200);
			},
		},
	});
</script>

<style lang="scss" module>
	.hint {
		margin-top: var(--spacing-4xs);
	}
</style><|MERGE_RESOLUTION|>--- conflicted
+++ resolved
@@ -67,10 +67,7 @@
 import { hasExpressionMapping } from './helpers';
 import { hasOnlyListMode } from './ResourceLocator/helpers';
 import { INodePropertyMode } from 'n8n-workflow';
-<<<<<<< HEAD
-=======
 import { isResourceLocatorValue } from '@/typeGuards';
->>>>>>> 449b8401
 
 export default mixins(
 	showMessage,
@@ -152,9 +149,6 @@
 
 						let parameterData;
 						if (this.isResourceLocator) {
-<<<<<<< HEAD
-							if (this.value.mode === 'list' && this.parameter.modes && this.parameter.modes.length > 1) {
-=======
 							if (!isResourceLocatorValue(this.value)) {
 								parameterData = {
 									node: this.node.name,
@@ -163,7 +157,6 @@
 								};
 							}
 							else if (this.value.mode === 'list' && this.parameter.modes && this.parameter.modes.length > 1) {
->>>>>>> 449b8401
 								let mode = this.parameter.modes.find((mode: INodePropertyMode) => mode.name === 'id') || null;
 								if (!mode) {
 									mode = this.parameter.modes.filter((mode: INodePropertyMode) => mode.name !== 'list')[0];
