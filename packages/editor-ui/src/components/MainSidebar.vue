<template>
	<div
		id="side-menu"
		:class="{
			['side-menu']: true,
			[$style.sideMenu]: true,
			[$style.sideMenuCollapsed]: isCollapsed,
		}"
	>
		<div
			id="collapse-change-button"
			:class="['clickable', $style.sideMenuCollapseButton]"
			@click="toggleCollapse"
		>
			<n8n-icon v-if="isCollapsed" icon="chevron-right" size="xsmall" class="ml-5xs" />
			<n8n-icon v-else icon="chevron-left" size="xsmall" class="mr-5xs" />
		</div>
		<n8n-menu :items="mainMenuItems" :collapsed="isCollapsed" @select="handleSelect">
			<template #header>
				<div :class="$style.logo">
					<img :src="logoPath" data-test-id="n8n-logo" :class="$style.icon" alt="n8n" />
				</div>
				<ProjectNavigation :collapsed="isCollapsed" />
			</template>

			<template #beforeLowerMenu>
				<BecomeTemplateCreatorCta v-if="fullyExpanded && !userIsTrialing" />
				<ExecutionsUsage
					v-if="fullyExpanded && userIsTrialing"
					:cloud-plan-data="currentPlanAndUsageData"
			/></template>
			<template #menuSuffix>
				<div>
					<div
						v-if="hasVersionUpdates"
						data-test-id="version-updates-panel-button"
						:class="$style.updates"
						@click="openUpdatesPanel"
					>
						<div :class="$style.giftContainer">
							<GiftNotificationIcon />
						</div>
						<n8n-text
							:class="{ ['ml-xs']: true, [$style.expanded]: fullyExpanded }"
							color="text-base"
						>
							{{ nextVersions.length > 99 ? '99+' : nextVersions.length }} update{{
								nextVersions.length > 1 ? 's' : ''
							}}
						</n8n-text>
					</div>
					<MainSidebarSourceControl :is-collapsed="isCollapsed" />
				</div>
			</template>
			<template v-if="showUserArea" #footer>
				<div :class="$style.userArea">
					<div class="ml-3xs" data-test-id="main-sidebar-user-menu">
						<!-- This dropdown is only enabled when sidebar is collapsed -->
						<el-dropdown
							:disabled="!isCollapsed"
							placement="right-end"
							trigger="click"
							@command="onUserActionToggle"
						>
							<div :class="{ [$style.avatar]: true, ['clickable']: isCollapsed }">
								<n8n-avatar
									:first-name="usersStore.currentUser.firstName"
									:last-name="usersStore.currentUser.lastName"
									size="small"
								/>
							</div>
							<template #dropdown>
								<el-dropdown-menu>
									<el-dropdown-item command="settings">
										{{ $locale.baseText('settings') }}
									</el-dropdown-item>
									<el-dropdown-item command="logout">
										{{ $locale.baseText('auth.signout') }}
									</el-dropdown-item>
								</el-dropdown-menu>
							</template>
						</el-dropdown>
					</div>
					<div
						:class="{ ['ml-2xs']: true, [$style.userName]: true, [$style.expanded]: fullyExpanded }"
					>
						<n8n-text size="small" :bold="true" color="text-dark">{{
							usersStore.currentUser.fullName
						}}</n8n-text>
					</div>
					<div :class="{ [$style.userActions]: true, [$style.expanded]: fullyExpanded }">
						<n8n-action-dropdown
							:items="userMenuItems"
							placement="top-start"
							data-test-id="user-menu"
							@select="onUserActionToggle"
						/>
					</div>
				</div>
			</template>
		</n8n-menu>
	</div>
</template>

<script lang="ts">
import type { CloudPlanAndUsageData, IExecutionResponse, IMenuItem, IVersion } from '@/Interface';
import GiftNotificationIcon from './GiftNotificationIcon.vue';

import { useMessage } from '@/composables/useMessage';
import { ABOUT_MODAL_KEY, VERSIONS_MODAL_KEY, VIEWS } from '@/constants';
import { userHelpers } from '@/mixins/userHelpers';
import { defineComponent } from 'vue';
import { mapStores } from 'pinia';
import { useCloudPlanStore } from '@/stores/cloudPlan.store';
import { useRootStore } from '@/stores/n8nRoot.store';
import { useSettingsStore } from '@/stores/settings.store';
import { useSourceControlStore } from '@/stores/sourceControl.store';
import { useUIStore } from '@/stores/ui.store';
import { useUsersStore } from '@/stores/users.store';
import { useVersionsStore } from '@/stores/versions.store';
import { useWorkflowsStore } from '@/stores/workflows.store';
import { useTemplatesStore } from '@/stores/templates.store';
import ExecutionsUsage from '@/components/ExecutionsUsage.vue';
import BecomeTemplateCreatorCta from '@/components/BecomeTemplateCreatorCta/BecomeTemplateCreatorCta.vue';
import MainSidebarSourceControl from '@/components/MainSidebarSourceControl.vue';
import { hasPermission } from '@/rbac/permissions';
import { useExternalHooks } from '@/composables/useExternalHooks';
import { useDebounce } from '@/composables/useDebounce';
import { useBecomeTemplateCreatorStore } from '@/components/BecomeTemplateCreatorCta/becomeTemplateCreatorStore';
import ProjectNavigation from '@/features/projects/components/ProjectNavigation.vue';

export default defineComponent({
	name: 'MainSidebar',
	components: {
		GiftNotificationIcon,
		ExecutionsUsage,
		MainSidebarSourceControl,
		BecomeTemplateCreatorCta,
		ProjectNavigation,
	},
	mixins: [userHelpers],
	setup(props, ctx) {
		const externalHooks = useExternalHooks();
		const { callDebounced } = useDebounce();

		return {
			externalHooks,
			callDebounced,
			...useMessage(),
		};
	},
	data() {
		return {
			basePath: '',
			fullyExpanded: false,
		};
	},
	computed: {
		...mapStores(
			useRootStore,
			useSettingsStore,
			useUIStore,
			useUsersStore,
			useVersionsStore,
			useWorkflowsStore,
			useCloudPlanStore,
			useSourceControlStore,
			useBecomeTemplateCreatorStore,
			useTemplatesStore,
		),
		logoPath(): string {
			return this.basePath + (this.isCollapsed ? 'static/logo/collapsed.svg' : this.uiStore.logo);
		},
		hasVersionUpdates(): boolean {
			return (
				this.settingsStore.settings.releaseChannel === 'stable' &&
				this.versionsStore.hasVersionUpdates
			);
		},
		nextVersions(): IVersion[] {
			return this.versionsStore.nextVersions;
		},
		isCollapsed(): boolean {
			return this.uiStore.sidebarMenuCollapsed;
		},
		canUserAccessSettings(): boolean {
			const accessibleRoute = this.findFirstAccessibleSettingsRoute();
			return accessibleRoute !== null;
		},
		showUserArea(): boolean {
			return hasPermission(['authenticated']);
		},
		workflowExecution(): IExecutionResponse | null {
			return this.workflowsStore.getWorkflowExecution;
		},
		userMenuItems(): object[] {
			return [
				{
					id: 'settings',
					label: this.$locale.baseText('settings'),
				},
				{
					id: 'logout',
					label: this.$locale.baseText('auth.signout'),
				},
			];
		},
		mainMenuItems(): IMenuItem[] {
			const items: IMenuItem[] = [];

<<<<<<< HEAD
=======
			const workflows: IMenuItem = {
				id: 'workflows',
				icon: 'network-wired',
				label: this.$locale.baseText('mainSidebar.workflows'),
				position: 'top',
				route: { to: { name: VIEWS.WORKFLOWS } },
				secondaryIcon: this.sourceControlStore.preferences.branchReadOnly
					? {
							name: 'lock',
							tooltip: {
								content: this.$locale.baseText('mainSidebar.workflows.readOnlyEnv.tooltip'),
							},
						}
					: undefined,
			};

>>>>>>> bead7eb8
			const defaultSettingsRoute = this.findFirstAccessibleSettingsRoute();
			const regularItems: IMenuItem[] = [
				{
					// Link to in-app templates, available if custom templates are enabled
					id: 'templates',
					icon: 'box-open',
					label: this.$locale.baseText('mainSidebar.templates'),
					position: 'bottom',
					available:
						this.settingsStore.isTemplatesEnabled && this.templatesStore.hasCustomTemplatesHost,
					route: { to: { name: VIEWS.TEMPLATES } },
				},
				{
					// Link to website templates, available if custom templates are not enabled
					id: 'templates',
					icon: 'box-open',
					label: this.$locale.baseText('mainSidebar.templates'),
					position: 'bottom',
					available:
						this.settingsStore.isTemplatesEnabled && !this.templatesStore.hasCustomTemplatesHost,
					link: {
						href: this.templatesStore.getWebsiteTemplateRepositoryURL,
						target: '_blank',
					},
				},
				{
					id: 'variables',
					icon: 'variable',
					label: this.$locale.baseText('mainSidebar.variables'),
					customIconSize: 'medium',
					position: 'bottom',
					route: { to: { name: VIEWS.VARIABLES } },
				},
				{
					id: 'executions',
					icon: 'tasks',
					label: this.$locale.baseText('mainSidebar.executions'),
					position: 'bottom',
					route: { to: { name: VIEWS.EXECUTIONS } },
				},
				{
					id: 'cloud-admin',
					position: 'bottom',
					label: 'Admin Panel',
					icon: 'home',
					available: this.settingsStore.isCloudDeployment && hasPermission(['instanceOwner']),
				},
				{
					id: 'settings',
					icon: 'cog',
					label: this.$locale.baseText('settings'),
					position: 'bottom',
					available: this.canUserAccessSettings && this.usersStore.currentUser !== null,
					activateOnRouteNames: [VIEWS.USERS_SETTINGS, VIEWS.API_SETTINGS, VIEWS.PERSONAL_SETTINGS],
					route: { to: defaultSettingsRoute },
				},
				{
					id: 'help',
					icon: 'question',
					label: 'Help',
					position: 'bottom',
					children: [
						{
							id: 'quickstart',
							icon: 'video',
							label: this.$locale.baseText('mainSidebar.helpMenuItems.quickstart'),
							link: {
								href: 'https://www.youtube.com/watch?v=1MwSoB0gnM4',
								target: '_blank',
							},
						},
						{
							id: 'docs',
							icon: 'book',
							label: this.$locale.baseText('mainSidebar.helpMenuItems.documentation'),
							link: {
								href: 'https://docs.n8n.io?utm_source=n8n_app&utm_medium=app_sidebar',
								target: '_blank',
							},
						},
						{
							id: 'forum',
							icon: 'users',
							label: this.$locale.baseText('mainSidebar.helpMenuItems.forum'),
							link: {
								href: 'https://community.n8n.io?utm_source=n8n_app&utm_medium=app_sidebar',
								target: '_blank',
							},
						},
						{
							id: 'examples',
							icon: 'graduation-cap',
							label: this.$locale.baseText('mainSidebar.helpMenuItems.course'),
							link: {
								href: 'https://www.youtube.com/watch?v=1MwSoB0gnM4',
								target: '_blank',
							},
						},
						{
							id: 'about',
							icon: 'info',
							label: this.$locale.baseText('mainSidebar.aboutN8n'),
							position: 'bottom',
						},
					],
				},
			];
			return [...items, ...regularItems];
		},
		userIsTrialing(): boolean {
			return this.cloudPlanStore.userIsTrialing;
		},
		currentPlanAndUsageData(): CloudPlanAndUsageData | null {
			const planData = this.cloudPlanStore.currentPlanData;
			const usage = this.cloudPlanStore.currentUsageData;
			if (!planData || !usage) return null;
			return {
				...planData,
				usage,
			};
		},
	},
	async mounted() {
		this.basePath = this.rootStore.baseUrl;
		if (this.$refs.user) {
			void this.externalHooks.run('mainSidebar.mounted', {
				userRef: this.$refs.user as Element,
			});
		}

		void this.$nextTick(() => {
			if (window.innerWidth < 900 || this.uiStore.isNodeView) {
				this.uiStore.sidebarMenuCollapsed = true;
			} else {
				this.uiStore.sidebarMenuCollapsed = false;
			}

			this.fullyExpanded = !this.isCollapsed;
		});

		this.becomeTemplateCreatorStore.startMonitoringCta();
	},
	created() {
		window.addEventListener('resize', this.onResize);
	},
	beforeUnmount() {
		this.becomeTemplateCreatorStore.stopMonitoringCta();
		window.removeEventListener('resize', this.onResize);
	},
	methods: {
		trackHelpItemClick(itemType: string) {
			this.$telemetry.track('User clicked help resource', {
				type: itemType,
				workflow_id: this.workflowsStore.workflowId,
			});
		},
		trackTemplatesClick() {
			this.$telemetry.track('User clicked on templates', {
				role: this.usersStore.currentUserCloudInfo?.role,
				active_workflow_count: this.workflowsStore.activeWorkflows.length,
			});
		},
		async onUserActionToggle(action: string) {
			switch (action) {
				case 'logout':
					this.onLogout();
					break;
				case 'settings':
					void this.$router.push({ name: VIEWS.PERSONAL_SETTINGS });
					break;
				default:
					break;
			}
		},
		onLogout() {
			void this.$router.push({ name: VIEWS.SIGNOUT });
		},
		toggleCollapse() {
			this.uiStore.toggleSidebarMenuCollapse();
			// When expanding, delay showing some element to ensure smooth animation
			if (!this.isCollapsed) {
				setTimeout(() => {
					this.fullyExpanded = !this.isCollapsed;
				}, 300);
			} else {
				this.fullyExpanded = !this.isCollapsed;
			}
		},
		openUpdatesPanel() {
			this.uiStore.openModal(VERSIONS_MODAL_KEY);
		},
		async handleSelect(key: string) {
			switch (key) {
				case 'templates':
					if (
						this.settingsStore.isTemplatesEnabled &&
						!this.templatesStore.hasCustomTemplatesHost
					) {
						this.trackTemplatesClick();
					}
					break;
				case 'about': {
					this.trackHelpItemClick('about');
					this.uiStore.openModal(ABOUT_MODAL_KEY);
					break;
				}
				case 'cloud-admin': {
					void this.cloudPlanStore.redirectToDashboard();
					break;
				}
				case 'quickstart':
				case 'docs':
				case 'forum':
				case 'examples': {
					this.trackHelpItemClick(key);
					break;
				}
				default:
					break;
			}
		},
		findFirstAccessibleSettingsRoute() {
			const settingsRoutes = this.$router
				.getRoutes()
				.find((route) => route.path === '/settings')!
				.children.map((route) => route.name ?? '');

			let defaultSettingsRoute = { name: VIEWS.USERS_SETTINGS };
			for (const route of settingsRoutes) {
				if (this.canUserAccessRouteByName(route.toString())) {
					defaultSettingsRoute = {
						name: route.toString() as VIEWS,
					};
					break;
				}
			}

			return defaultSettingsRoute;
		},
		onResize(event: UIEvent) {
			void this.callDebounced(this.onResizeEnd, { debounceTime: 100 }, event);
		},
		async onResizeEnd(event: UIEvent) {
			const browserWidth = (event.target as Window).outerWidth;
			await this.checkWidthAndAdjustSidebar(browserWidth);
		},
		async checkWidthAndAdjustSidebar(width: number) {
			if (width < 900) {
				this.uiStore.sidebarMenuCollapsed = true;
				await this.$nextTick();
				this.fullyExpanded = !this.isCollapsed;
			}
		},
	},
});
</script>

<style lang="scss" module>
.sideMenu {
	position: relative;
	height: 100%;
	border-right: var(--border-width-base) var(--border-style-base) var(--color-foreground-base);
	transition: width 150ms ease-in-out;
	width: $sidebar-expanded-width;
	.logo {
		height: $header-height;
		display: flex;
		align-items: center;
		padding: var(--spacing-xs);

		img {
			position: relative;
			left: 1px;
			height: 20px;
		}
	}

	&.sideMenuCollapsed {
		width: $sidebar-width;

		.logo img {
			left: 0;
		}
	}
}

.sideMenuCollapseButton {
	position: absolute;
	right: -10px;
	top: 50%;
	z-index: 999;
	display: flex;
	justify-content: center;
	align-items: center;
	color: var(--color-text-base);
	background-color: var(--color-foreground-xlight);
	width: 20px;
	height: 20px;
	border: var(--border-width-base) var(--border-style-base) var(--color-foreground-base);
	border-radius: 50%;

	&:hover {
		color: var(--color-primary-shade-1);
	}
}

.updates {
	display: flex;
	align-items: center;
	cursor: pointer;
	padding: var(--spacing-2xs) var(--spacing-l);
	margin: var(--spacing-2xs) 0 0;

	svg {
		color: var(--color-text-base) !important;
	}
	span {
		display: none;
		&.expanded {
			display: initial;
		}
	}

	&:hover {
		&,
		& svg {
			color: var(--color-text-dark) !important;
		}
	}
}

.userArea {
	display: flex;
	padding: var(--spacing-xs);
	align-items: center;
	height: 60px;
	border-top: var(--border-width-base) var(--border-style-base) var(--color-foreground-base);

	.userName {
		display: none;
		overflow: hidden;
		width: 100px;
		white-space: nowrap;
		text-overflow: ellipsis;

		&.expanded {
			display: initial;
		}

		span {
			overflow: hidden;
			text-overflow: ellipsis;
		}
	}

	.userActions {
		display: none;

		&.expanded {
			display: initial;
		}
	}
}

@media screen and (max-height: 470px) {
	:global(#help) {
		display: none;
	}
}
</style><|MERGE_RESOLUTION|>--- conflicted
+++ resolved
@@ -208,25 +208,6 @@
 		mainMenuItems(): IMenuItem[] {
 			const items: IMenuItem[] = [];
 
-<<<<<<< HEAD
-=======
-			const workflows: IMenuItem = {
-				id: 'workflows',
-				icon: 'network-wired',
-				label: this.$locale.baseText('mainSidebar.workflows'),
-				position: 'top',
-				route: { to: { name: VIEWS.WORKFLOWS } },
-				secondaryIcon: this.sourceControlStore.preferences.branchReadOnly
-					? {
-							name: 'lock',
-							tooltip: {
-								content: this.$locale.baseText('mainSidebar.workflows.readOnlyEnv.tooltip'),
-							},
-						}
-					: undefined,
-			};
-
->>>>>>> bead7eb8
 			const defaultSettingsRoute = this.findFirstAccessibleSettingsRoute();
 			const regularItems: IMenuItem[] = [
 				{
