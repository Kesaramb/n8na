--- conflicted
+++ resolved
@@ -173,11 +173,7 @@
 						icon: 'network-wired',
 						label: this.$locale.baseText('mainSidebar.workflows'),
 						position: 'top',
-<<<<<<< HEAD
-						activateOnRouteNames: [ VIEWS.NEW_WORKFLOW, VIEWS.WORKFLOWS, VIEWS.WORKFLOW ],
-=======
 						activateOnRouteNames: [ VIEWS.WORKFLOWS ],
->>>>>>> be7aac32
 					},
 					{
 						id: 'templates',
