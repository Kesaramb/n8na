--- conflicted
+++ resolved
@@ -14,11 +14,7 @@
 				}"
 				@click="toggleCollapse"
 			></div>
-<<<<<<< HEAD
-			<n8n-menu default-active="workflow" @select="handleSelect" :collapse="isCollapsed">
-=======
 			<n8n-menu :default-active="$route.path" @select="handleSelect" :collapse="isCollapsed">
->>>>>>> 1b320cd8
 				<n8n-menu-item
 					index="logo"
 					:class="[$style.logoItem, $style.disableActiveStyle]"
@@ -30,14 +26,6 @@
 
 						<MenuItemsIterator :items="sidebarMenuTopItems" :root="true"/>
 
-<<<<<<< HEAD
-						<n8n-menu-item index="workflows" :class="[$style.disableActiveStyle, $style.workflowSubmenu]">
-							<font-awesome-icon icon="network-wired"/>
-							<span slot="title" class="item-title-root">{{ $locale.baseText('mainSidebar.workflows') }}</span>
-						</n8n-menu-item>
-
-						<n8n-menu-item v-if="isTemplatesEnabled" index="templates" :class="$style.templatesSubmenu">
-=======
 						<el-submenu
 							index="/workflow"
 							title="Workflow"
@@ -67,16 +55,11 @@
 						</el-submenu>
 
 						<n8n-menu-item v-if="isTemplatesEnabled" index="/templates" :class="$style.templatesSubmenu">
->>>>>>> 1b320cd8
 							<font-awesome-icon icon="box-open"/>&nbsp;
 							<span slot="title" class="item-title-root">{{ $locale.baseText('mainSidebar.templates') }}</span>
 						</n8n-menu-item>
 
-<<<<<<< HEAD
-						<n8n-menu-item index="credentials" :class="[$style.disableActiveStyle, $style.credentialsSubmenu]">
-=======
 						<n8n-menu-item index="/credentials" :class="$style.credentialsSubmenu">
->>>>>>> 1b320cd8
 							<font-awesome-icon icon="key"/>
 							<span slot="title" class="item-title-root">{{ $locale.baseText('mainSidebar.credentials') }}</span>
 						</n8n-menu-item>
@@ -170,21 +153,14 @@
 import { mapGetters } from 'vuex';
 import MenuItemsIterator from './MenuItemsIterator.vue';
 import {
-<<<<<<< HEAD
-=======
 	MODAL_CANCEL,
 	MODAL_CLOSE,
 	MODAL_CONFIRMED,
->>>>>>> 1b320cd8
 	ABOUT_MODAL_KEY,
 	VERSIONS_MODAL_KEY,
 	EXECUTIONS_MODAL_KEY,
 	VIEWS,
 	WORKFLOW_OPEN_MODAL_KEY,
-<<<<<<< HEAD
-	CREDENTIAL_LIST_MODAL_KEY,
-=======
->>>>>>> 1b320cd8
 } from '@/constants';
 import { userHelpers } from './mixins/userHelpers';
 import { debounceHelper } from './mixins/debounce';
@@ -350,40 +326,6 @@
 			},
 			async handleSelect (key: string) {
 				switch (key) {
-<<<<<<< HEAD
-					case 'workflows': {
-						this.$store.dispatch('ui/openModal', WORKFLOW_OPEN_MODAL_KEY);
-						break;
-					}
-					case 'templates': {
-						if (this.$router.currentRoute.name !== VIEWS.TEMPLATES) {
-							this.$router.push({ name: VIEWS.TEMPLATES });
-						}
-						break;
-					}
-					case 'credentials': {
-						this.$store.dispatch('ui/openModal', CREDENTIAL_LIST_MODAL_KEY);
-						break;
-					}
-					case 'executions': {
-						this.$store.dispatch('ui/openModal', EXECUTIONS_MODAL_KEY);
-						break;
-					}
-					case 'settings': {
-						const defaultRoute = this.findFirstAccessibleSettingsRoute();
-						if (defaultRoute) {
-							const routeProps = this.$router.resolve({ name: defaultRoute });
-							this.$router.push(routeProps.route.path);
-						}
-						break;
-					}
-					case 'help-about': {
-						this.trackHelpItemClick('about');
-						this.$store.dispatch('ui/openModal', ABOUT_MODAL_KEY);
-						break;
-					}
-					default: break;
-=======
 					case '/workflow': {
 						await this.createNewWorkflow();
 						break;
@@ -467,7 +409,6 @@
 						title: this.$locale.baseText('mainSidebar.showMessage.handleSelect3.title'),
 						type: 'success',
 					});
->>>>>>> 1b320cd8
 				}
 				this.$titleReset();
 			},
@@ -612,11 +553,6 @@
 			display: none;
 		}
 
-<<<<<<< HEAD
-		.logoItem {
-			border-bottom: var(--border-base);
-		}
-=======
 		.active {
 			background-color: var(--color-foreground-base);
 			border-radius: var(--border-radius-base);
@@ -624,7 +560,6 @@
 			svg { color: var(--color-text-dark) !important; }
 		}
 
->>>>>>> 1b320cd8
 		.userSubmenu::before {
 			width: 160%;
 		}
@@ -651,20 +586,12 @@
 .sideMenuWrapper {
 	position: relative;
 	height: 100%;
-<<<<<<< HEAD
-	width: $--sidebar-width;
-=======
 	width: $sidebar-width;
->>>>>>> 1b320cd8
 	border-right: var(--border-width-base) var(--border-style-base) var(--color-foreground-base);
 	transition: width 150ms ease-in-out;
 
 	&.expanded {
-<<<<<<< HEAD
-		width: $--sidebar-expanded-width;
-=======
 		width: $sidebar-expanded-width;
->>>>>>> 1b320cd8
 
 		.icon {
 			position: relative;
@@ -694,13 +621,8 @@
 	&::before {
 		display: block;
 		position: relative;
-<<<<<<< HEAD
-		left: .5px;
-		top: -3px;
-=======
 		left: px;
 		top: -2.5px;
->>>>>>> 1b320cd8
 		transform: rotate(270deg);
 		content: "\e6df";
 		font-family: element-icons;
@@ -712,11 +634,7 @@
 	&.expandedButton {
 		&::before {
 			transform: rotate(90deg);
-<<<<<<< HEAD
-			left: -1px;
-=======
 			left: 0px;
->>>>>>> 1b320cd8
 		}
 	}
 
@@ -731,11 +649,7 @@
 	display: flex;
 	flex-direction: column;
 	justify-content: space-between;
-<<<<<<< HEAD
-	height: calc(100% - $--header-height);
-=======
 	height: calc(100% - $header-height);
->>>>>>> 1b320cd8
 	padding: var(--spacing-5xs) 0;
 }
 
@@ -747,10 +661,7 @@
 li:global(.is-active) {
 	.sideMenuLower &, &.disableActiveStyle {
 		background-color: initial;
-<<<<<<< HEAD
-=======
 		color: var(--color-text-base);
->>>>>>> 1b320cd8
 
 		svg {
 			color: var(--color-text-base) !important;
@@ -771,13 +682,8 @@
 .logoItem {
 	display: flex;
 	justify-content: space-between;
-<<<<<<< HEAD
-	height: $--header-height;
-	line-height: $--header-height;
-=======
 	height: $header-height;
 	line-height: $header-height;
->>>>>>> 1b320cd8
 	margin: 0 !important;
 	border-radius: 0 !important;
 	border-bottom: var(--border-width-base) var(--border-style-base) var(--color-background-xlight);
