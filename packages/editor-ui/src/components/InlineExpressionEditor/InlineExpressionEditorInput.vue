--- conflicted
+++ resolved
@@ -10,13 +10,8 @@
 import type { PropType } from 'vue';
 import { defineComponent } from 'vue';
 
-<<<<<<< HEAD
 import { completionManager } from '@/mixins/completionManager';
-=======
-import { useNDVStore } from '@/stores/ndv.store';
->>>>>>> 32281d12
 import { expressionManager } from '@/mixins/expressionManager';
-import { workflowHelpers } from '@/mixins/workflowHelpers';
 import { expressionInputHandler } from '@/plugins/codemirror/inputHandlers/expression.inputHandler';
 import { n8nLang } from '@/plugins/codemirror/n8nLang';
 import { highlighter } from '@/plugins/codemirror/resolvableHighlighter';
