--- conflicted
+++ resolved
@@ -52,7 +52,7 @@
 											[$style.draggingHeader]: isDragging,
 										}"
 									>
-									<span>
+										<span>{{ column || '&nbsp;' }}</span>
 										<n8n-tooltip
 											v-if="mappingEnabled"
 											placement="bottom-start"
@@ -60,19 +60,14 @@
 											:value="i === 0 && showHintWithDelay"
 										>
 											<div
+												v-if="focusedMappableInput"
 												slot="content"
 												v-html="
-													$locale.baseText(
-														focusedMappableInput
-															? 'dataMapping.tableHint'
-															: 'dataMapping.dragColumnToFieldHint',
-														{
-															interpolate: { name: focusedMappableInput },
-														},
-													)
+													$locale.baseText('dataMapping.tableHint', {
+														interpolate: { name: focusedMappableInput },
+													})
 												"
 											></div>
-<<<<<<< HEAD
 											<div v-else slot="content">
 												<img src='/static/data-mapping-gif.gif'/>
 												{{ $locale.baseText('dataMapping.dragColumnToFieldHint') }}
@@ -80,15 +75,7 @@
 											<div :class="$style.dragButton">
 												<font-awesome-icon icon="grip-vertical" />
 											</div>
-=======
-											<span>{{ column || '&nbsp;' }}</span>
->>>>>>> 71cae906
 										</n8n-tooltip>
-										<span v-else>{{ column || '&nbsp;' }}</span>
-									</span>
-										<div :class="$style.dragButton">
-											<font-awesome-icon icon="grip-vertical" />
-										</div>
 									</div>
 								</template>
 							</Draggable>
