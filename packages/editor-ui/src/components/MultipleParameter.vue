<script setup lang="ts">
import { ref, watch, computed } from 'vue';
import { get } from 'lodash-es';
import type { INodeParameters, INodeProperties } from 'n8n-workflow';
import { deepCopy } from 'n8n-workflow';

import { useI18n } from '@/composables/useI18n';
import type { IUpdateInformation } from '@/Interface';
import CollectionParameter from '@/components/CollectionParameter.vue';
import ParameterInputFull from '@/components/ParameterInputFull.vue';
import { N8nButton, N8nInputLabel, N8nText } from 'n8n-design-system';
import { FontAwesomeIcon } from '@fortawesome/vue-fontawesome';

defineOptions({ name: 'MultipleParameter' });

const props = withDefaults(
	defineProps<{
		nodeValues: INodeParameters;
		parameter: INodeProperties;
		path: string;
		values?: INodeParameters[];
		isReadOnly?: boolean;
	}>(),
	{
		values: () => [] as INodeParameters[],
		isReadOnly: false,
	},
);

<<<<<<< HEAD
=======
defineOptions({ name: 'MultipleParameter' });

const props = withDefaults(
	defineProps<{
		nodeValues: INodeParameters;
		parameter: INodeProperties;
		path: string;
		values?: INodeParameters[];
		isReadOnly?: boolean;
	}>(),
	{
		values: () => [] as INodeParameters[],
		isReadOnly: false,
	},
);

>>>>>>> 80224727
const emit = defineEmits<{
	valueChanged: [parameterData: IUpdateInformation];
}>();

const i18n = useI18n();

const mutableValues = ref<INodeParameters[]>(deepCopy(props.values));

watch(
	() => props.values,
	(newValues) => {
		mutableValues.value = deepCopy(newValues);
	},
	{ deep: true },
);

const addButtonText = computed(() => {
	if (!props.parameter.typeOptions || !props.parameter.typeOptions.multipleValueButtonText) {
		return i18n.baseText('multipleParameter.addItem');
	}

	return i18n.nodeText().multipleValueButtonText(props.parameter);
});

const hideDelete = computed(() => props.parameter.options?.length === 1);

const sortable = computed(() => !!props.parameter.typeOptions?.sortable);

const addItem = () => {
	const name = getPath();
	const currentValue = get(props.nodeValues, name, []) as INodeParameters[];

	currentValue.push(deepCopy(props.parameter.default as INodeParameters));

	const parameterData = {
		name,
		value: currentValue,
	};

	emit('valueChanged', parameterData);
};

const deleteItem = (index: number) => {
	const parameterData = {
		name: getPath(index),
		value: undefined,
	};

	emit('valueChanged', parameterData);
};

const getPath = (index?: number) => {
	return props.path + (index !== undefined ? `[${index}]` : '');
};

const moveOptionDown = (index: number) => {
	mutableValues.value.splice(index + 1, 0, mutableValues.value.splice(index, 1)[0]);

	emit('valueChanged', {
		name: props.path,
		value: mutableValues.value,
	});
};

const moveOptionUp = (index: number) => {
	mutableValues.value.splice(index - 1, 0, mutableValues.value.splice(index, 1)[0]);

	emit('valueChanged', {
		name: props.path,
		value: mutableValues.value,
	});
};

const valueChanged = (parameterData: IUpdateInformation) => {
	emit('valueChanged', parameterData);
};
</script>

<template>
	<div class="duplicate-parameter" @keydown.stop>
<<<<<<< HEAD
		<N8nInputLabel
=======
		<n8n-input-label
>>>>>>> 80224727
			:label="i18n.nodeText().inputLabelDisplayName(parameter, path)"
			:tooltip-text="i18n.nodeText().inputLabelDescription(parameter, path)"
			:underline="true"
			size="small"
			color="text-dark"
		/>

		<div
			v-for="(value, index) in mutableValues"
			:key="index"
			class="duplicate-parameter-item"
			:class="parameter.type"
		>
			<div v-if="!isReadOnly" class="delete-item clickable">
				<FontAwesomeIcon
					icon="trash"
					:title="i18n.baseText('multipleParameter.deleteItem')"
					@click="deleteItem(index)"
				/>
				<div v-if="sortable">
					<FontAwesomeIcon
						v-if="index !== 0"
						icon="angle-up"
						class="clickable"
						:title="i18n.baseText('multipleParameter.moveUp')"
						@click="moveOptionUp(index)"
					/>
					<FontAwesomeIcon
						v-if="index !== mutableValues.length - 1"
						icon="angle-down"
						class="clickable"
						:title="i18n.baseText('multipleParameter.moveDown')"
						@click="moveOptionDown(index)"
					/>
				</div>
			</div>
			<div v-if="parameter.type === 'collection'">
				<CollectionParameter
					:parameter="parameter"
					:values="value"
					:node-values="nodeValues"
					:path="getPath(index)"
					:hide-delete="hideDelete"
					:is-read-only="isReadOnly"
					@value-changed="valueChanged"
				/>
			</div>
			<div v-else>
				<ParameterInputFull
					class="duplicate-parameter-input-item"
					:parameter="parameter"
					:value="value"
					:display-options="true"
					:hide-label="true"
					:path="getPath(index)"
					input-size="small"
					:is-read-only="isReadOnly"
					@update="valueChanged"
				/>
			</div>
		</div>

		<div class="add-item-wrapper">
			<div
				v-if="(mutableValues && mutableValues.length === 0) || isReadOnly"
				class="no-items-exist"
			>
<<<<<<< HEAD
				<N8nText size="small">{{
					i18n.baseText('multipleParameter.currentlyNoItemsExist')
				}}</N8nText>
=======
				<n8n-text size="small">{{
					i18n.baseText('multipleParameter.currentlyNoItemsExist')
				}}</n8n-text>
>>>>>>> 80224727
			</div>
			<N8nButton
				v-if="!isReadOnly"
				type="tertiary"
				block
				:label="addButtonText"
				@click="addItem()"
			/>
		</div>
	</div>
</template>

<style scoped lang="scss">
.duplicate-parameter {
	:deep(.button) {
		--button-background-color: var(--color-background-base);
		--button-border-color: var(--color-foreground-base);
	}

	:deep(.duplicate-parameter-item) {
		position: relative;

		.multi > .delete-item {
			top: 0.1em;
		}
	}

	:deep(.duplicate-parameter-input-item) {
		margin: 0.5em 0 0.25em 2em;
	}

	:deep(.duplicate-parameter-item + .duplicate-parameter-item) {
		.collection-parameter-wrapper {
			border-top: 1px dashed #999;
			margin-top: var(--spacing-xs);
		}
	}
}

.duplicate-parameter-item {
	~ .add-item-wrapper {
		margin-top: var(--spacing-xs);
	}
}

.delete-item {
	display: none;
	position: absolute;
	left: 0.1em;
	top: 0.3em;
	z-index: 999;
	color: #f56c6c;
	width: 15px;
	font-size: var(--font-size-2xs);

	:hover {
		color: #ff0000;
	}
}

.no-items-exist {
	margin: var(--spacing-xs) 0;
}
</style>

<style>
.duplicate-parameter-item:hover > .delete-item {
	display: inline;
}

.duplicate-parameter-item .multi > .delete-item {
	top: 0.1em;
}
</style><|MERGE_RESOLUTION|>--- conflicted
+++ resolved
@@ -27,25 +27,6 @@
 	},
 );
 
-<<<<<<< HEAD
-=======
-defineOptions({ name: 'MultipleParameter' });
-
-const props = withDefaults(
-	defineProps<{
-		nodeValues: INodeParameters;
-		parameter: INodeProperties;
-		path: string;
-		values?: INodeParameters[];
-		isReadOnly?: boolean;
-	}>(),
-	{
-		values: () => [] as INodeParameters[],
-		isReadOnly: false,
-	},
-);
-
->>>>>>> 80224727
 const emit = defineEmits<{
 	valueChanged: [parameterData: IUpdateInformation];
 }>();
@@ -63,7 +44,7 @@
 );
 
 const addButtonText = computed(() => {
-	if (!props.parameter.typeOptions || !props.parameter.typeOptions.multipleValueButtonText) {
+	if (!props.parameter.typeOptions?.multipleValueButtonText) {
 		return i18n.baseText('multipleParameter.addItem');
 	}
 
@@ -126,11 +107,7 @@
 
 <template>
 	<div class="duplicate-parameter" @keydown.stop>
-<<<<<<< HEAD
 		<N8nInputLabel
-=======
-		<n8n-input-label
->>>>>>> 80224727
 			:label="i18n.nodeText().inputLabelDisplayName(parameter, path)"
 			:tooltip-text="i18n.nodeText().inputLabelDescription(parameter, path)"
 			:underline="true"
@@ -198,15 +175,9 @@
 				v-if="(mutableValues && mutableValues.length === 0) || isReadOnly"
 				class="no-items-exist"
 			>
-<<<<<<< HEAD
 				<N8nText size="small">{{
 					i18n.baseText('multipleParameter.currentlyNoItemsExist')
 				}}</N8nText>
-=======
-				<n8n-text size="small">{{
-					i18n.baseText('multipleParameter.currentlyNoItemsExist')
-				}}</n8n-text>
->>>>>>> 80224727
 			</div>
 			<N8nButton
 				v-if="!isReadOnly"
