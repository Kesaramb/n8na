<template>
	<div @keydown.stop class="duplicate-parameter">

		<div class="parameter-name">
			{{parameter.displayName}}:
<<<<<<< HEAD
			<n8n-tooltip v-if="parameter.description" class="parameter-info" placement="top" >
				<div slot="content" v-html="parameter.description"></div>
=======
			<el-tooltip class="parameter-info" placement="top" v-if="parameter.description" effect="light">
				<div slot="content" v-html="addTargetBlank(parameter.description)"></div>
>>>>>>> 31da7a7b
				<font-awesome-icon icon="question-circle" />
			</n8n-tooltip>
		</div>

		<div v-for="(value, index) in values" :key="index" class="duplicate-parameter-item" :class="parameter.type">
			<div class="delete-item clickable" v-if="!isReadOnly">
				<font-awesome-icon icon="trash" title="Delete Item" @click="deleteItem(index)" />
				<div v-if="sortable">
					<font-awesome-icon v-if="index !== 0" icon="angle-up" class="clickable" title="Move up" @click="moveOptionUp(index)" />
					<font-awesome-icon v-if="index !== (values.length -1)" icon="angle-down" class="clickable" title="Move down" @click="moveOptionDown(index)" />
				</div>
			</div>
			<div v-if="parameter.type === 'collection'">
				<collection-parameter :parameter="parameter" :values="value" :nodeValues="nodeValues" :path="getPath(index)" :hideDelete="hideDelete" @valueChanged="valueChanged" />
			</div>
			<div v-else>
				<parameter-input class="duplicate-parameter-input-item" :parameter="parameter" :value="value" :displayOptions="true" :path="getPath(index)" @valueChanged="valueChanged" inputSize="small" />
			</div>
		</div>

		<div class="add-item-wrapper">
			<div v-if="values && Object.keys(values).length === 0 || isReadOnly" class="no-items-exist">
				Currently no items exist
			</div>
			<n8n-button v-if="!isReadOnly" fullWidth @click="addItem()" :label="addButtonText" />
		</div>

	</div>
</template>

<script lang="ts">
import {
	IUpdateInformation,
} from '@/Interface';

import CollectionParameter from '@/components/CollectionParameter.vue';
import ParameterInput from '@/components/ParameterInput.vue';

import { get } from 'lodash';

import { genericHelpers } from '@/components/mixins/genericHelpers';

import mixins from 'vue-typed-mixins';
import { addTargetBlank } from './helpers';

export default mixins(genericHelpers)
	.extend({
		name: 'MultipleParameter',
		components: {
			CollectionParameter,
			ParameterInput,
		},
		props: [
			'nodeValues', // NodeParameters
			'parameter', // NodeProperties
			'path', // string
			'values', // NodeParameters[]
		],
		computed: {
			addButtonText (): string {
				return (this.parameter.typeOptions && this.parameter.typeOptions.multipleValueButtonText) ? this.parameter.typeOptions.multipleValueButtonText : 'Add item';
			},
			hideDelete (): boolean {
				return this.parameter.options.length === 1;
			},
			sortable (): string {
				return this.parameter.typeOptions && this.parameter.typeOptions.sortable;
			},
		},
		methods: {
			addItem () {
				const name = this.getPath();
				let currentValue = get(this.nodeValues, name);

				if (currentValue === undefined) {
					currentValue = [];
				}

				currentValue.push(JSON.parse(JSON.stringify(this.parameter.default)));

				const parameterData = {
					name,
					value: currentValue,
				};

				this.$emit('valueChanged', parameterData);
			},
			addTargetBlank,
			deleteItem (index: number) {
				const parameterData = {
					name: this.getPath(index),
					value: undefined,
				};

				this.$emit('valueChanged', parameterData);
			},
			getPath (index?: number): string {
				return this.path + (index !== undefined ? `[${index}]` : '');
			},
			moveOptionDown (index: number) {
				this.values.splice(index + 1, 0, this.values.splice(index, 1)[0]);

				const parameterData = {
					name: this.path,
					value: this.values,
				};

				this.$emit('valueChanged', parameterData);
			},
			moveOptionUp (index: number) {
				this.values.splice(index - 1, 0, this.values.splice(index, 1)[0]);

				const parameterData = {
					name: this.path,
					value: this.values,
				};

				this.$emit('valueChanged', parameterData);
			},
			valueChanged (parameterData: IUpdateInformation) {
				this.$emit('valueChanged', parameterData);
			},
		},
	});
</script>

<style scoped lang="scss">

.duplicate-parameter-item ~.add-item-wrapper {
	margin: 1.5em 0 0em 0em;
}

.add-item-wrapper {
	margin: 0.5em 0 0em 2em;
}

.delete-item {
	display: none;
	position: absolute;
	left: 0.1em;
	top: .3em;
	z-index: 999;
	color: #f56c6c;
	width: 15px;

	:hover {
		color: #ff0000;
	}
}

.duplicate-parameter {
	margin-top: 0.5em;
	.parameter-name {
		border-bottom: 1px solid #999;
	}
}

::v-deep .duplicate-parameter-item {
	position: relative;
	margin-top: 0.5em;
	padding-top: 0.5em;

	.multi > .delete-item{
		top: 0.1em;
	}
}

::v-deep .duplicate-parameter-input-item {
	margin: 0.5em 0 0.25em 2em;
}

::v-deep .duplicate-parameter-item + .duplicate-parameter-item {
	.collection-parameter-wrapper {
		border-top: 1px dashed #999;
		padding-top: 0.5em;
	}
}

.no-items-exist {
	margin: 0 0 1em 0;
}
</style>

<style>
.duplicate-parameter-item:hover > .delete-item {
	display: inline;
}

.duplicate-parameter-item .multi > .delete-item{
	top: 0.1em;
}
</style><|MERGE_RESOLUTION|>--- conflicted
+++ resolved
@@ -3,13 +3,8 @@
 
 		<div class="parameter-name">
 			{{parameter.displayName}}:
-<<<<<<< HEAD
 			<n8n-tooltip v-if="parameter.description" class="parameter-info" placement="top" >
 				<div slot="content" v-html="parameter.description"></div>
-=======
-			<el-tooltip class="parameter-info" placement="top" v-if="parameter.description" effect="light">
-				<div slot="content" v-html="addTargetBlank(parameter.description)"></div>
->>>>>>> 31da7a7b
 				<font-awesome-icon icon="question-circle" />
 			</n8n-tooltip>
 		</div>
