--- conflicted
+++ resolved
@@ -84,18 +84,10 @@
 </template>
 
 <script lang="ts">
-<<<<<<< HEAD
-import type { PropType } from 'vue';
-import Vue from 'vue';
-import type { IUpdateInformation } from '@/Interface';
-import type { INodeParameters, INodeProperties } from 'n8n-workflow';
-import { deepCopy } from 'n8n-workflow';
-=======
 import { defineComponent } from 'vue';
 import type { PropType } from 'vue';
 import type { IUpdateInformation } from '@/Interface';
 import { deepCopy, INodeParameters, INodeProperties } from 'n8n-workflow';
->>>>>>> 9c94050d
 import CollectionParameter from '@/components/CollectionParameter.vue';
 import ParameterInputFull from '@/components/ParameterInputFull.vue';
 
