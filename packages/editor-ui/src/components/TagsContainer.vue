<<<<<<< HEAD
<template>
	<IntersectionObserver
		ref="tagsContainer"
		:threshold="1.0"
		class="tags-container"
		:style="style"
		:enabled="responsive"
		:event-bus="intersectionEventBus"
		@observed="onObserved"
	>
		<span class="tags">
			<span
				v-for="tag in tags"
				:key="tag.id"
				:class="{ clickable: !tag.hidden }"
				@click="(e) => onClick(e, tag)"
			>
				<el-tag
					v-if="tag.isCount"
					:title="tag.title"
					type="info"
					size="small"
					class="count-container"
					:disable-transitions="true"
				>
					{{ tag.name }}
				</el-tag>
				<IntersectionObserved
					v-else
					:class="{ hideTag: tag.hidden }"
					:data-id="tag.id"
					:enabled="responsive"
					:event-bus="intersectionEventBus"
				>
					<el-tag
						:title="tag.name"
						type="info"
						size="small"
						:class="{ hoverable }"
						:disable-transitions="true"
					>
						{{ tag.name }}
					</el-tag>
				</IntersectionObserved>
			</span>
		</span>
	</IntersectionObserver>
</template>

<script lang="ts" setup>
import { ref, computed, onMounted, onBeforeUnmount, nextTick } from 'vue';
import type { ComponentInstance } from 'vue';
=======
<script lang="ts">
import { defineComponent, type ComponentInstance } from 'vue';

>>>>>>> bc27beb6
import type { ITag } from '@/Interface';
import IntersectionObserver from './IntersectionObserver.vue';
import IntersectionObserved from './IntersectionObserved.vue';
import { createEventBus } from 'n8n-design-system/utils';
import { debounce } from 'lodash-es';

// Define the interface for the props
interface TagsContainerProps {
	tagIds: string[];
	tagsById: { [id: string]: ITag };
	limit?: number;
	clickable?: boolean;
	responsive?: boolean;
	hoverable?: boolean;
}

// Define props using the interface and withDefaults
const props = withDefaults(defineProps<TagsContainerProps>(), {
	limit: 20, // DEFAULT_MAX_TAGS_LIMIT
	clickable: false,
	responsive: false,
	hoverable: false,
});

// Define emits
const emit = defineEmits<{
	click: [tagId: string];
}>();

// Data
const maxWidth = ref(320);
const intersectionEventBus = createEventBus();
const visibility = ref<{ [id: string]: boolean }>({});
const tagsContainer = ref<ComponentInstance<typeof IntersectionObserver> | null>(null);

// Computed
const style = computed(() => ({
	'max-width': `${maxWidth.value}px`,
}));

const tags = computed(() => {
	const allTags = props.tagIds.map((tagId: string) => props.tagsById[tagId]).filter(Boolean);

	let toDisplay: Array<ITag & { hidden?: boolean; title?: string; isCount?: boolean }> = props.limit
		? allTags.slice(0, props.limit)
		: allTags;

	toDisplay = toDisplay.map((tag: ITag) => ({
		...tag,
		hidden: props.responsive && !visibility.value[tag.id],
	}));

	let visibleCount = toDisplay.length;
	if (props.responsive) {
		visibleCount = Object.values(visibility.value).reduce(
			(accu, val) => (val ? accu + 1 : accu),
			0,
		);
	}

	if (visibleCount < allTags.length) {
		const hidden = allTags.slice(visibleCount);
		const hiddenTitle = hidden.reduce(
			(accu: string, tag: ITag) => (accu ? `${accu}, ${tag.name}` : tag.name),
			'',
		);

		const countTag = {
			id: 'count',
			name: `+${hidden.length}`,
			title: hiddenTitle,
			isCount: true,
		};
		toDisplay.splice(visibleCount, 0, countTag);
	}

	return toDisplay;
});

// Methods
const setMaxWidth = () => {
	const container = tagsContainer.value?.$el as HTMLElement;
	const parent = container?.parentNode as HTMLElement;

	if (parent) {
		maxWidth.value = 0;
		void nextTick(() => {
			maxWidth.value = parent.clientWidth;
		});
	}
};

const debouncedSetMaxWidth = debounce(setMaxWidth, 100);

const onObserved = ({ el, isIntersecting }: { el: HTMLElement; isIntersecting: boolean }) => {
	if (el.dataset.id) {
		visibility.value = { ...visibility.value, [el.dataset.id]: isIntersecting };
	}
};

const onClick = (e: MouseEvent, tag: ITag & { hidden?: boolean }) => {
	if (props.clickable) {
		e.stopPropagation();
	}

	if (!tag.hidden) {
		emit('click', tag.id);
	}
};

// Lifecycle hooks
onMounted(() => {
	setMaxWidth();
	window.addEventListener('resize', debouncedSetMaxWidth);
});

onBeforeUnmount(() => {
	window.removeEventListener('resize', debouncedSetMaxWidth);
});
</script>

<template>
	<IntersectionObserver
		ref="tagsContainer"
		:threshold="1.0"
		class="tags-container"
		:style="style"
		:enabled="responsive"
		:event-bus="intersectionEventBus"
		@observed="onObserved"
	>
		<span class="tags">
			<span
				v-for="tag in tags"
				:key="tag.id"
				:class="{ clickable: !tag.hidden }"
				@click="(e) => onClick(e, tag)"
			>
				<el-tag
					v-if="tag.isCount"
					:title="tag.title"
					type="info"
					size="small"
					class="count-container"
					:disable-transitions="true"
				>
					{{ tag.name }}
				</el-tag>
				<IntersectionObserved
					v-else
					:class="{ hideTag: tag.hidden }"
					:data-id="tag.id"
					:enabled="responsive"
					:event-bus="intersectionEventBus"
				>
					<el-tag
						:title="tag.name"
						type="info"
						size="small"
						:class="{ hoverable }"
						:disable-transitions="true"
					>
						{{ tag.name }}
					</el-tag>
				</IntersectionObserved>
			</span>
		</span>
	</IntersectionObserver>
</template>

<style lang="scss" scoped>
.tags-container {
	display: block;
	max-width: 300px;
}

.tags {
	display: block;
	white-space: nowrap;
	overflow: hidden;
	max-width: 100%;

	> span {
		padding-right: 4px; // why not margin? for space between tags to be clickable
	}
}

.hideTag {
	visibility: hidden;
}

.el-tag.hoverable:hover {
	border-color: $color-primary;
}

.count-container {
	position: absolute;
	max-width: 40px;
	text-overflow: ellipsis;
	overflow: hidden;
}
</style><|MERGE_RESOLUTION|>--- conflicted
+++ resolved
@@ -1,4 +1,127 @@
-<<<<<<< HEAD
+<script lang="ts" setup>
+import { ref, computed, onMounted, onBeforeUnmount, nextTick } from 'vue';
+import type { ComponentInstance } from 'vue';
+import type { ITag } from '@/Interface';
+import IntersectionObserver from './IntersectionObserver.vue';
+import IntersectionObserved from './IntersectionObserved.vue';
+import { createEventBus } from 'n8n-design-system/utils';
+import { debounce } from 'lodash-es';
+
+// Define the interface for the props
+interface TagsContainerProps {
+	tagIds: string[];
+	tagsById: { [id: string]: ITag };
+	limit?: number;
+	clickable?: boolean;
+	responsive?: boolean;
+	hoverable?: boolean;
+}
+
+// Define props using the interface and withDefaults
+const props = withDefaults(defineProps<TagsContainerProps>(), {
+	limit: 20, // DEFAULT_MAX_TAGS_LIMIT
+	clickable: false,
+	responsive: false,
+	hoverable: false,
+});
+
+// Define emits
+const emit = defineEmits<{
+	click: [tagId: string];
+}>();
+
+// Data
+const maxWidth = ref(320);
+const intersectionEventBus = createEventBus();
+const visibility = ref<{ [id: string]: boolean }>({});
+const tagsContainer = ref<ComponentInstance<typeof IntersectionObserver> | null>(null);
+
+// Computed
+const style = computed(() => ({
+	'max-width': `${maxWidth.value}px`,
+}));
+
+const tags = computed(() => {
+	const allTags = props.tagIds.map((tagId: string) => props.tagsById[tagId]).filter(Boolean);
+
+	let toDisplay: Array<ITag & { hidden?: boolean; title?: string; isCount?: boolean }> = props.limit
+		? allTags.slice(0, props.limit)
+		: allTags;
+
+	toDisplay = toDisplay.map((tag: ITag) => ({
+		...tag,
+		hidden: props.responsive && !visibility.value[tag.id],
+	}));
+
+	let visibleCount = toDisplay.length;
+	if (props.responsive) {
+		visibleCount = Object.values(visibility.value).reduce(
+			(accu, val) => (val ? accu + 1 : accu),
+			0,
+		);
+	}
+
+	if (visibleCount < allTags.length) {
+		const hidden = allTags.slice(visibleCount);
+		const hiddenTitle = hidden.reduce(
+			(accu: string, tag: ITag) => (accu ? `${accu}, ${tag.name}` : tag.name),
+			'',
+		);
+
+		const countTag = {
+			id: 'count',
+			name: `+${hidden.length}`,
+			title: hiddenTitle,
+			isCount: true,
+		};
+		toDisplay.splice(visibleCount, 0, countTag);
+	}
+
+	return toDisplay;
+});
+
+// Methods
+const setMaxWidth = () => {
+	const container = tagsContainer.value?.$el as HTMLElement;
+	const parent = container?.parentNode as HTMLElement;
+
+	if (parent) {
+		maxWidth.value = 0;
+		void nextTick(() => {
+			maxWidth.value = parent.clientWidth;
+		});
+	}
+};
+
+const debouncedSetMaxWidth = debounce(setMaxWidth, 100);
+
+const onObserved = ({ el, isIntersecting }: { el: HTMLElement; isIntersecting: boolean }) => {
+	if (el.dataset.id) {
+		visibility.value = { ...visibility.value, [el.dataset.id]: isIntersecting };
+	}
+};
+
+const onClick = (e: MouseEvent, tag: ITag & { hidden?: boolean }) => {
+	if (props.clickable) {
+		e.stopPropagation();
+	}
+
+	if (!tag.hidden) {
+		emit('click', tag.id);
+	}
+};
+
+// Lifecycle hooks
+onMounted(() => {
+	setMaxWidth();
+	window.addEventListener('resize', debouncedSetMaxWidth);
+});
+
+onBeforeUnmount(() => {
+	window.removeEventListener('resize', debouncedSetMaxWidth);
+});
+</script>
+
 <template>
 	<IntersectionObserver
 		ref="tagsContainer"
@@ -48,184 +171,6 @@
 	</IntersectionObserver>
 </template>
 
-<script lang="ts" setup>
-import { ref, computed, onMounted, onBeforeUnmount, nextTick } from 'vue';
-import type { ComponentInstance } from 'vue';
-=======
-<script lang="ts">
-import { defineComponent, type ComponentInstance } from 'vue';
-
->>>>>>> bc27beb6
-import type { ITag } from '@/Interface';
-import IntersectionObserver from './IntersectionObserver.vue';
-import IntersectionObserved from './IntersectionObserved.vue';
-import { createEventBus } from 'n8n-design-system/utils';
-import { debounce } from 'lodash-es';
-
-// Define the interface for the props
-interface TagsContainerProps {
-	tagIds: string[];
-	tagsById: { [id: string]: ITag };
-	limit?: number;
-	clickable?: boolean;
-	responsive?: boolean;
-	hoverable?: boolean;
-}
-
-// Define props using the interface and withDefaults
-const props = withDefaults(defineProps<TagsContainerProps>(), {
-	limit: 20, // DEFAULT_MAX_TAGS_LIMIT
-	clickable: false,
-	responsive: false,
-	hoverable: false,
-});
-
-// Define emits
-const emit = defineEmits<{
-	click: [tagId: string];
-}>();
-
-// Data
-const maxWidth = ref(320);
-const intersectionEventBus = createEventBus();
-const visibility = ref<{ [id: string]: boolean }>({});
-const tagsContainer = ref<ComponentInstance<typeof IntersectionObserver> | null>(null);
-
-// Computed
-const style = computed(() => ({
-	'max-width': `${maxWidth.value}px`,
-}));
-
-const tags = computed(() => {
-	const allTags = props.tagIds.map((tagId: string) => props.tagsById[tagId]).filter(Boolean);
-
-	let toDisplay: Array<ITag & { hidden?: boolean; title?: string; isCount?: boolean }> = props.limit
-		? allTags.slice(0, props.limit)
-		: allTags;
-
-	toDisplay = toDisplay.map((tag: ITag) => ({
-		...tag,
-		hidden: props.responsive && !visibility.value[tag.id],
-	}));
-
-	let visibleCount = toDisplay.length;
-	if (props.responsive) {
-		visibleCount = Object.values(visibility.value).reduce(
-			(accu, val) => (val ? accu + 1 : accu),
-			0,
-		);
-	}
-
-	if (visibleCount < allTags.length) {
-		const hidden = allTags.slice(visibleCount);
-		const hiddenTitle = hidden.reduce(
-			(accu: string, tag: ITag) => (accu ? `${accu}, ${tag.name}` : tag.name),
-			'',
-		);
-
-		const countTag = {
-			id: 'count',
-			name: `+${hidden.length}`,
-			title: hiddenTitle,
-			isCount: true,
-		};
-		toDisplay.splice(visibleCount, 0, countTag);
-	}
-
-	return toDisplay;
-});
-
-// Methods
-const setMaxWidth = () => {
-	const container = tagsContainer.value?.$el as HTMLElement;
-	const parent = container?.parentNode as HTMLElement;
-
-	if (parent) {
-		maxWidth.value = 0;
-		void nextTick(() => {
-			maxWidth.value = parent.clientWidth;
-		});
-	}
-};
-
-const debouncedSetMaxWidth = debounce(setMaxWidth, 100);
-
-const onObserved = ({ el, isIntersecting }: { el: HTMLElement; isIntersecting: boolean }) => {
-	if (el.dataset.id) {
-		visibility.value = { ...visibility.value, [el.dataset.id]: isIntersecting };
-	}
-};
-
-const onClick = (e: MouseEvent, tag: ITag & { hidden?: boolean }) => {
-	if (props.clickable) {
-		e.stopPropagation();
-	}
-
-	if (!tag.hidden) {
-		emit('click', tag.id);
-	}
-};
-
-// Lifecycle hooks
-onMounted(() => {
-	setMaxWidth();
-	window.addEventListener('resize', debouncedSetMaxWidth);
-});
-
-onBeforeUnmount(() => {
-	window.removeEventListener('resize', debouncedSetMaxWidth);
-});
-</script>
-
-<template>
-	<IntersectionObserver
-		ref="tagsContainer"
-		:threshold="1.0"
-		class="tags-container"
-		:style="style"
-		:enabled="responsive"
-		:event-bus="intersectionEventBus"
-		@observed="onObserved"
-	>
-		<span class="tags">
-			<span
-				v-for="tag in tags"
-				:key="tag.id"
-				:class="{ clickable: !tag.hidden }"
-				@click="(e) => onClick(e, tag)"
-			>
-				<el-tag
-					v-if="tag.isCount"
-					:title="tag.title"
-					type="info"
-					size="small"
-					class="count-container"
-					:disable-transitions="true"
-				>
-					{{ tag.name }}
-				</el-tag>
-				<IntersectionObserved
-					v-else
-					:class="{ hideTag: tag.hidden }"
-					:data-id="tag.id"
-					:enabled="responsive"
-					:event-bus="intersectionEventBus"
-				>
-					<el-tag
-						:title="tag.name"
-						type="info"
-						size="small"
-						:class="{ hoverable }"
-						:disable-transitions="true"
-					>
-						{{ tag.name }}
-					</el-tag>
-				</IntersectionObserved>
-			</span>
-		</span>
-	</IntersectionObserver>
-</template>
-
 <style lang="scss" scoped>
 .tags-container {
 	display: block;
