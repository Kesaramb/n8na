--- conflicted
+++ resolved
@@ -55,8 +55,7 @@
 
 			return response;
 		},
-<<<<<<< HEAD
-		async runWorkflow (nodeName: string, source?: string): Promise<IExecutionPushResponse | undefined> {
+		async runWorkflow (nodeName?: string, source?: string): Promise<IExecutionPushResponse | undefined> {
 			const workflow = this.getWorkflow();
 
 			if(nodeName) {
@@ -65,9 +64,6 @@
 				this.$telemetry.track('User clicked execute workflow button', { workflow_id: workflow.id });
 			}
 
-=======
-		async runWorkflow (nodeName?: string, source?: string): Promise<IExecutionPushResponse | undefined> {
->>>>>>> 3fe5a2dd
 			if (this.$store.getters.isActionActive('workflowRunning') === true) {
 				return;
 			}
