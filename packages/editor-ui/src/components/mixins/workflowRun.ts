import {
	IExecutionPushResponse,
	IExecutionResponse,
	IStartRunData,
} from '@/Interface';

import {
	IRunData,
	IRunExecutionData,
	NodeHelpers,
} from 'n8n-workflow';

import { externalHooks } from '@/components/mixins/externalHooks';
import { restApi } from '@/components/mixins/restApi';
import { workflowHelpers } from '@/components/mixins/workflowHelpers';
import { showMessage } from '@/components/mixins/showMessage';

import mixins from 'vue-typed-mixins';
import { titleChange } from './titleChange';

export const workflowRun = mixins(
	externalHooks,
	restApi,
	workflowHelpers,
	showMessage,
	titleChange,
).extend({
	methods: {
		// Starts to executes a workflow on server.
		async runWorkflowApi (runData: IStartRunData): Promise<IExecutionPushResponse> {
			if (this.$store.getters.pushConnectionActive === false) {
				// Do not start if the connection to server is not active
				// because then it can not receive the data as it executes.
				throw new Error('No active connection to server. It is maybe down.');
			}

			this.$store.commit('addActiveAction', 'workflowRunning');

			let response: IExecutionPushResponse;

			try {
				response = await this.restApi().runWorkflow(runData);
			} catch (error) {
				this.$store.commit('removeActiveAction', 'workflowRunning');
				throw error;
			}

			if (response.executionId !== undefined) {
				this.$store.commit('setActiveExecutionId', response.executionId);
			}

			if (response.waitingForWebhook === true) {
				this.$store.commit('setExecutionWaitingForWebhook', true);
			}

			return response;
		},
		async runWorkflow (nodeName?: string, source?: string): Promise<IExecutionPushResponse | undefined> {
<<<<<<< HEAD
=======
			const workflow = this.getWorkflow();

			if(nodeName) {
				this.$telemetry.track('User clicked execute node button', { node_type: nodeName, workflow_id: this.$store.getters.workflowId });
			} else {
				this.$telemetry.track('User clicked execute workflow button', { workflow_id: this.$store.getters.workflowId });
			}

>>>>>>> c5ccf9eb
			if (this.$store.getters.isActionActive('workflowRunning') === true) {
				return;
			}

			this.$titleSet(workflow.name as string, 'EXECUTING');

			this.clearAllStickyNotifications();

			try {
				// Check first if the workflow has any issues before execute it
				const issuesExist = this.$store.getters.nodesIssuesExist;
				if (issuesExist === true) {
					// If issues exist get all of the issues of all nodes
					const workflowIssues = this.checkReadyForExecution(workflow, nodeName);
					if (workflowIssues !== null) {
						const errorMessages = [];
						let nodeIssues: string[];
						for (const nodeName of Object.keys(workflowIssues)) {
							nodeIssues = NodeHelpers.nodeIssuesToString(workflowIssues[nodeName]);
							for (const nodeIssue of nodeIssues) {
								errorMessages.push(`${nodeName}: ${nodeIssue}`);
							}
						}

						this.$showMessage({
							title: 'Workflow can not be executed',
							message: 'The workflow has issues. Please fix them first:<br />&nbsp;&nbsp;- ' + errorMessages.join('<br />&nbsp;&nbsp;- '),
							type: 'error',
							duration: 0,
						});
						this.$titleSet(workflow.name as string, 'ERROR');
						this.$externalHooks().run('workflowRun.runError', { errorMessages, nodeName });
						return;
					}
				}

				// Get the direct parents of the node
				let directParentNodes: string[] = [];
				if (nodeName !== undefined) {
					directParentNodes = workflow.getParentNodes(nodeName, 'main', 1);
				}

				const runData = this.$store.getters.getWorkflowRunData;

				let newRunData: IRunData | undefined;

				const startNodes: string[] = [];

				if (runData !== null && Object.keys(runData).length !== 0) {
					newRunData = {};

					// Go over the direct parents of the node
					for (const directParentNode of directParentNodes) {
						// Go over the parents of that node so that we can get a start
						// node for each of the branches
						const parentNodes = workflow.getParentNodes(directParentNode, 'main');

						// Add also the direct parent to be checked
						parentNodes.push(directParentNode);

						for (const parentNode of parentNodes) {
							if (runData[parentNode] === undefined || runData[parentNode].length === 0) {
								// When we hit a node which has no data we stop and set it
								// as a start node the execution from and then go on with other
								// direct input nodes
								startNodes.push(parentNode);
								break;
							}
							newRunData[parentNode] = runData[parentNode].slice(0, 1);
						}
					}

					if (Object.keys(newRunData).length === 0) {
						// If there is no data for any of the parent nodes make sure
						// that run data is empty that it runs regularly
						newRunData = undefined;
					}
				}

				if (startNodes.length === 0 && nodeName !== undefined) {
					startNodes.push(nodeName);
				}

				const isNewWorkflow = this.$store.getters.isNewWorkflow;
				const hasWebhookNode = this.$store.getters.currentWorkflowHasWebhookNode;
				if (isNewWorkflow && hasWebhookNode) {
					await this.saveCurrentWorkflow();
				}

				const workflowData = await this.getWorkflowDataToSave();

				const startRunData: IStartRunData = {
					workflowData,
					runData: newRunData,
					startNodes,
				};
				if (nodeName) {
					startRunData.destinationNode = nodeName;
				}

				// Init the execution data to represent the start of the execution
				// that data which gets reused is already set and data of newly executed
				// nodes can be added as it gets pushed in
				const executionData: IExecutionResponse = {
					id: '__IN_PROGRESS__',
					finished: false,
					mode: 'manual',
					startedAt: new Date(),
					stoppedAt: undefined,
					workflowId: workflow.id,
					data: {
						resultData: {
							runData: newRunData || {},
							startNodes,
							workflowData,
						},
					} as IRunExecutionData,
					workflowData: {
						id: this.$store.getters.workflowId,
						name: workflowData.name!,
						active: workflowData.active!,
						createdAt: 0,
						updatedAt: 0,
						...workflowData,
					},
				};
				this.$store.commit('setWorkflowExecutionData', executionData);

				 const runWorkflowApiResponse = await this.runWorkflowApi(startRunData);

				 this.$externalHooks().run('workflowRun.runWorkflow', { nodeName, source });

				 return runWorkflowApiResponse;
			} catch (error) {
				this.$titleSet(workflow.name as string, 'ERROR');
				this.$showError(error, 'Problem running workflow', 'There was a problem running the workflow:');
				return undefined;
			}
		},
	},
});<|MERGE_RESOLUTION|>--- conflicted
+++ resolved
@@ -56,8 +56,6 @@
 			return response;
 		},
 		async runWorkflow (nodeName?: string, source?: string): Promise<IExecutionPushResponse | undefined> {
-<<<<<<< HEAD
-=======
 			const workflow = this.getWorkflow();
 
 			if(nodeName) {
@@ -66,7 +64,6 @@
 				this.$telemetry.track('User clicked execute workflow button', { workflow_id: this.$store.getters.workflowId });
 			}
 
->>>>>>> c5ccf9eb
 			if (this.$store.getters.isActionActive('workflowRunning') === true) {
 				return;
 			}
