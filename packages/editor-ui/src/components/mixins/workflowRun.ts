--- conflicted
+++ resolved
@@ -55,11 +55,7 @@
 
 			return response;
 		},
-<<<<<<< HEAD
-		async runWorkflow (nodeName: string, source?: string): Promise<IExecutionPushResponse | undefined> {
-=======
 		async runWorkflow (nodeName?: string, source?: string): Promise<IExecutionPushResponse | undefined> {
->>>>>>> 22585013
 			const workflow = this.getWorkflow();
 
 			if(nodeName) {
