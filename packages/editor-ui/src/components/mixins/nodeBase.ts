import { PropType } from "vue";
import mixins from 'vue-typed-mixins';
import { IJsPlumbInstance, IEndpointOptions, INodeUi, XYPosition } from '@/Interface';
import { deviceSupportHelpers } from '@/components/mixins/deviceSupportHelpers';
import { NO_OP_NODE_TYPE, STICKY_NODE_TYPE } from '@/constants';
import * as CanvasHelpers from '@/views/canvasHelpers';

import {
	INodeTypeDescription,
} from 'n8n-workflow';
import { getStyleTokenValue } from '../helpers';
<<<<<<< HEAD
import { mapStores } from 'pinia';
import { useUIStore } from '@/stores/ui';
=======
import { readonly } from 'vue';
>>>>>>> d1b4d428

export const nodeBase = mixins(
	deviceSupportHelpers,
).extend({
	mounted () {
		// Initialize the node
		if (this.data !== null) {
			try {
				this.__addNode(this.data);
			} catch(error) {
				// This breaks when new nodes are loaded into store but workflow tab is not currently active
				// Shouldn't affect anything
			}
		}
	},
	computed: {
		...mapStores(useUIStore),
		data (): INodeUi {
			return this.$store.getters.getNodeByName(this.name);
		},
		nodeId (): string {
			return this.data.id;
		},
	},
	props: {
		name: {
			type: String,
		},
		instance: {
			type: Object as PropType<IJsPlumbInstance>,
		},
		isReadOnly: {
			type: Boolean,
		},
		isActive: {
			type: Boolean,
		},
		hideActions: {
			type: Boolean,
		},
		disableSelecting: {
			type: Boolean,
		},
		showCustomTooltip: {
			type: Boolean,
		},
	},
	methods: {
		__addInputEndpoints (node: INodeUi, nodeTypeData: INodeTypeDescription) {
			// Add Inputs
			let index;
			const indexData: {
				[key: string]: number;
			} = {};

			nodeTypeData.inputs.forEach((inputName: string, i: number) => {
				// Increment the index for inputs with current name
				if (indexData.hasOwnProperty(inputName)) {
					indexData[inputName]++;
				} else {
					indexData[inputName] = 0;
				}
				index = indexData[inputName];

				// Get the position of the anchor depending on how many it has
				const anchorPosition = CanvasHelpers.ANCHOR_POSITIONS.input[nodeTypeData.inputs.length][index];

				const newEndpointData: IEndpointOptions = {
					uuid: CanvasHelpers.getInputEndpointUUID(this.nodeId, index),
					anchor: anchorPosition,
					maxConnections: -1,
					endpoint: 'Rectangle',
					endpointStyle: CanvasHelpers.getInputEndpointStyle(nodeTypeData, '--color-foreground-xdark'),
					endpointHoverStyle: CanvasHelpers.getInputEndpointStyle(nodeTypeData, '--color-primary'),
					isSource: false,
					isTarget: !this.isReadOnly && nodeTypeData.inputs.length > 1, // only enabled for nodes with multiple inputs.. otherwise attachment handled by connectionDrag event in NodeView,
					parameters: {
						nodeId: this.nodeId,
						type: inputName,
						index,
					},
					enabled: !this.isReadOnly, // enabled in default case to allow dragging
					cssClass: 'rect-input-endpoint',
					dragAllowedWhenFull: true,
					dropOptions: {
						tolerance: 'touch',
						hoverClass: 'dropHover',
					},
				};

				if (nodeTypeData.inputNames) {
					// Apply input names if they got set
					newEndpointData.overlays = [
						CanvasHelpers.getInputNameOverlay(nodeTypeData.inputNames[index]),
					];
				}

				const endpoint = this.instance.addEndpoint(this.nodeId, newEndpointData);
				if(!Array.isArray(endpoint)) {
					endpoint.__meta = {
						nodeName: node.name,
						nodeId: this.nodeId,
						index: i,
						totalEndpoints: nodeTypeData.inputs.length,
					};
				}

				// TODO: Activate again if it makes sense. Currently makes problems when removing
				//       connection on which the input has a name. It does not get hidden because
				//       the endpoint to which it connects when letting it go over the node is
				//       different to the regular one (have different ids). So that seems to make
				//       problems when hiding the input-name.

				// if (index === 0 && inputName === 'main') {
				// 	// Make the first main-input the default one to connect to when connection gets dropped on node
				// 	this.instance.makeTarget(this.nodeId, newEndpointData);
				// }
			});
		},
		__addOutputEndpoints(node: INodeUi, nodeTypeData: INodeTypeDescription) {
			let index;
			const indexData: {
				[key: string]: number;
			} = {};

			nodeTypeData.outputs.forEach((inputName: string, i: number) => {
				// Increment the index for outputs with current name
				if (indexData.hasOwnProperty(inputName)) {
					indexData[inputName]++;
				} else {
					indexData[inputName] = 0;
				}
				index = indexData[inputName];

				// Get the position of the anchor depending on how many it has
				const anchorPosition = CanvasHelpers.ANCHOR_POSITIONS.output[nodeTypeData.outputs.length][index];

				const newEndpointData: IEndpointOptions = {
					uuid: CanvasHelpers.getOutputEndpointUUID(this.nodeId, index),
					anchor: anchorPosition,
					maxConnections: -1,
					endpoint: 'Dot',
					endpointStyle: CanvasHelpers.getOutputEndpointStyle(nodeTypeData, '--color-foreground-xdark'),
					endpointHoverStyle: CanvasHelpers.getOutputEndpointStyle(nodeTypeData, '--color-primary'),
					isSource: true,
					isTarget: false,
					enabled: !this.isReadOnly,
					parameters: {
						nodeId: this.nodeId,
						type: inputName,
						index,
					},
					cssClass: 'dot-output-endpoint',
					dragAllowedWhenFull: false,
					dragProxy: ['Rectangle', {width: 1, height: 1, strokeWidth: 0}],
				};

				if (nodeTypeData.outputNames) {
					// Apply output names if they got set
					newEndpointData.overlays = [
						CanvasHelpers.getOutputNameOverlay(nodeTypeData.outputNames[index]),
					];
				}

				const endpoint = this.instance.addEndpoint(this.nodeId, {...newEndpointData});
					if(!Array.isArray(endpoint)) {
						endpoint.__meta = {
							nodeName: node.name,
							nodeId: this.nodeId,
							index: i,
							totalEndpoints: nodeTypeData.outputs.length,
						};
					}

				if (!this.isReadOnly) {
					const plusEndpointData: IEndpointOptions = {
						uuid: CanvasHelpers.getOutputEndpointUUID(this.nodeId, index),
						anchor: anchorPosition,
						maxConnections: -1,
						endpoint: 'N8nPlus',
						isSource: true,
						isTarget: false,
						enabled: !this.isReadOnly,
						endpointStyle: {
							fill: getStyleTokenValue('--color-xdark'),
							outlineStroke: 'none',
							hover: false,
							showOutputLabel: nodeTypeData.outputs.length === 1,
							size: nodeTypeData.outputs.length >= 3 ? 'small' : 'medium',
							hoverMessage: this.$locale.baseText('nodeBase.clickToAddNodeOrDragToConnect'),
						},
						endpointHoverStyle: {
							fill: getStyleTokenValue('--color-primary'),
							outlineStroke: 'none',
							hover: true, // hack to distinguish hover state
						},
						parameters: {
							nodeId: this.nodeId,
							type: inputName,
							index,
						},
						cssClass: 'plus-draggable-endpoint',
						dragAllowedWhenFull: false,
						dragProxy: ['Rectangle', {width: 1, height: 1, strokeWidth: 0}],
					};

					const plusEndpoint = this.instance.addEndpoint(this.nodeId, plusEndpointData);
					if(!Array.isArray(plusEndpoint)) {
						plusEndpoint.__meta = {
							nodeName: node.name,
							nodeId: this.nodeId,
							index: i,
							totalEndpoints: nodeTypeData.outputs.length,
						};
					}
				}
			});
		},
		__makeInstanceDraggable(node: INodeUi) {
			// TODO: This caused problems with displaying old information
			//       https://github.com/jsplumb/katavorio/wiki
			//       https://jsplumb.github.io/jsplumb/home.html
			// Make nodes draggable
			this.instance.draggable(this.nodeId, {
				grid: [CanvasHelpers.GRID_SIZE, CanvasHelpers.GRID_SIZE],
				start: (params: { e: MouseEvent }) => {
					if (this.isReadOnly === true) {
						// Do not allow to move nodes in readOnly mode
						return false;
					}
					// @ts-ignore
					this.dragging = true;

					const isSelected = this.uiStore.isNodeSelected(this.data.name);
					const nodeName = this.data.name;
					if (this.data.type === STICKY_NODE_TYPE && !isSelected) {
						setTimeout(() => {
							this.$emit('nodeSelected', nodeName, false, true);
						}, 0);
					}

					if (params.e && !isSelected) {
						// Only the node which gets dragged directly gets an event, for all others it is
						// undefined. So check if the currently dragged node is selected and if not clear
						// the drag-selection.
						this.instance.clearDragSelection();
						this.uiStore.resetSelectedNodes();
					}

					this.uiStore.addActiveAction('dragActive');
					return true;
				},
				stop: (params: { e: MouseEvent }) => {
					// @ts-ignore
					this.dragging = false;
					if (this.uiStore.isActionActive('dragActive')) {
						const moveNodes = this.uiStore.getSelectedNodes.slice();
						const selectedNodeNames = moveNodes.map((node: INodeUi) => node.name);
						if (!selectedNodeNames.includes(this.data.name)) {
							// If the current node is not in selected add it to the nodes which
							// got moved manually
							moveNodes.push(this.data);
						}

						// This does for some reason just get called once for the node that got clicked
						// even though "start" and "drag" gets called for all. So lets do for now
						// some dirty DOM query to get the new positions till I have more time to
						// create a proper solution
						let newNodePosition: XYPosition;
						moveNodes.forEach((node: INodeUi) => {
							const element = document.getElementById(node.id);
							if (element === null) {
								return;
							}

							newNodePosition = [
								parseInt(element.style.left!.slice(0, -2), 10),
								parseInt(element.style.top!.slice(0, -2), 10),
							];

							const updateInformation = {
								name: node.name,
								properties: {
									// @ts-ignore, draggable does not have definitions
									position: newNodePosition,
								},
							};

							this.$store.commit('updateNodeProperties', updateInformation);
						});

						this.$emit('moved', node);
					}
				},
				filter: '.node-description, .node-description .node-name, .node-description .node-subtitle',
			});
		},
		__addNode (node: INodeUi) {
			let nodeTypeData = this.$store.getters['nodeTypes/getNodeType'](node.type, node.typeVersion) as INodeTypeDescription | null;
			if (!nodeTypeData) {
				// If node type is not know use by default the base.noOp data to display it
				nodeTypeData = this.$store.getters['nodeTypes/getNodeType'](NO_OP_NODE_TYPE) as INodeTypeDescription;
			}

			this.__addInputEndpoints(node, nodeTypeData);
			this.__addOutputEndpoints(node, nodeTypeData);
			this.__makeInstanceDraggable(node);
		},
		touchEnd(e: MouseEvent) {
			if (this.isTouchDevice) {
				if (this.uiStore.isActionActive('dragActive')) {
					this.uiStore.removeActiveAction('dragActive');
				}
			}
		},
		mouseLeftClick (e: MouseEvent) {
			// @ts-ignore
			const path = e.path || (e.composedPath && e.composedPath());
			for (let index = 0; index < path.length; index++) {
				if (path[index].className && typeof path[index].className === 'string' && path[index].className.includes('no-select-on-click')) {
					return;
				}
			}

			if (!this.isTouchDevice) {
				if (this.uiStore.isActionActive('dragActive')) {
					this.uiStore.removeActiveAction('dragActive');
				} else {
					if (!this.isCtrlKeyPressed(e)) {
						this.$emit('deselectAllNodes');
					}

					if (this.uiStore.isNodeSelected(this.data.name)) {
						this.$emit('deselectNode', this.name);
					} else {
						this.$emit('nodeSelected', this.name);
					}
				}
			}
		},
	},
});<|MERGE_RESOLUTION|>--- conflicted
+++ resolved
@@ -9,12 +9,8 @@
 	INodeTypeDescription,
 } from 'n8n-workflow';
 import { getStyleTokenValue } from '../helpers';
-<<<<<<< HEAD
 import { mapStores } from 'pinia';
 import { useUIStore } from '@/stores/ui';
-=======
-import { readonly } from 'vue';
->>>>>>> d1b4d428
 
 export const nodeBase = mixins(
 	deviceSupportHelpers,
