// @ts-ignore
import { ElNotificationComponent, ElNotificationOptions } from 'element-ui/types/notification';
import mixins from 'vue-typed-mixins';

import { externalHooks } from '@/components/mixins/externalHooks';
<<<<<<< HEAD
import { IRunExecutionData } from 'n8n-workflow';
import { ElMessageBoxOptions } from 'element-ui/types/message-box';
import { ElMessageComponent, ElMessageOptions, MessageType } from 'element-ui/types/message';
=======
import { ExecutionError } from 'n8n-workflow';
import type { ElMessageBoxOptions } from 'element-ui/types/message-box';
import type { ElMessageComponent, ElMessageOptions, MessageType } from 'element-ui/types/message';
>>>>>>> 2b3a0901
import { isChildOf } from './helpers';
import { sanitizeHtml } from '@/utils';

let stickyNotificationQueue: ElNotificationComponent[] = [];

export const showMessage = mixins(externalHooks).extend({
	methods: {
		$showMessage(
			messageData: Omit<ElNotificationOptions, 'message'> & { message?: string },
			track = true,
		) {
			messageData.dangerouslyUseHTMLString = true;
			messageData.message = messageData.message ? sanitizeHtml(messageData.message) : messageData.message;

			if (messageData.position === undefined) {
				messageData.position = 'bottom-right';
			}

			const notification = this.$notify(messageData as ElNotificationOptions);

			if (messageData.duration === 0) {
				stickyNotificationQueue.push(notification);
			}

			if (messageData.type === 'error' && track) {
				this.$telemetry.track('Instance FE emitted error', {
					error_title: messageData.title,
					error_message: messageData.message,
					caused_by_credential: this.causedByCredential(messageData.message),
					workflow_id: this.$store.getters.workflowId,
				});
			}

			return notification;
		},

		$showToast(config: {
				title: string,
				message: string,
				onClick?: () => void,
				onClose?: () => void,
				duration?: number,
				customClass?: string,
				closeOnClick?: boolean,
				type?: MessageType,
			}) {
			// eslint-disable-next-line prefer-const
			let notification: ElNotificationComponent;
			if (config.closeOnClick) {
				const cb = config.onClick;
				config.onClick = () => {
					if (notification) {
						notification.close();
					}
					if (cb) {
						cb();
					}
				};
			}

			notification = this.$showMessage({
				title: config.title,
				message: config.message,
				onClick: config.onClick,
				onClose: config.onClose,
				duration: config.duration,
				customClass: config.customClass,
				type: config.type,
			});

			return notification;
		},

		$showAlert(config: ElMessageOptions): ElMessageComponent {
			return this.$message(config);
		},

		$getExecutionError(data: IRunExecutionData) {
			const error = data.resultData.error;

			let errorMessage: string;

			if (data.resultData.lastNodeExecuted && error) {
				errorMessage = error.message;
			} else {
				errorMessage = 'There was a problem executing the workflow!';

				if (error && error.message) {
					let nodeName: string | undefined;
					if ('node' in error) {
						nodeName = typeof error.node === 'string'
							? error.node
							: error.node!.name;
					}

					const receivedError = nodeName
						? `${nodeName}: ${error.message}`
						: error.message;
					errorMessage = `There was a problem executing the workflow:<br /><strong>"${receivedError}"</strong>`;
				}
			}

			return errorMessage;
		},

		$showError(e: Error | unknown, title: string, message?: string) {
			const error = e as Error;
			const messageLine = message ? `${message}<br/>` : '';
			this.$showMessage({
				title,
				message: `
					${messageLine}
					<i>${error.message}</i>
					${this.collapsableDetails(error)}`,
				type: 'error',
				duration: 0,
			}, false);

			this.$externalHooks().run('showMessage.showError', {
				title,
				message,
				errorMessage: error.message,
			});

			this.$telemetry.track('Instance FE emitted error', {
				error_title: title,
				error_description: message,
				error_message: error.message,
				caused_by_credential: this.causedByCredential(error.message),
				workflow_id: this.$store.getters.workflowId,
			});
		},

		async confirmMessage (message: string, headline: string, type: MessageType | null = 'warning', confirmButtonText?: string, cancelButtonText?: string): Promise<boolean> {
			try {
				const options: ElMessageBoxOptions  = {
					confirmButtonText: confirmButtonText || this.$locale.baseText('showMessage.ok'),
					cancelButtonText: cancelButtonText || this.$locale.baseText('showMessage.cancel'),
					dangerouslyUseHTMLString: true,
					...(type && { type }),
				};

				const sanitizedMessage = sanitizeHtml(message);
				await this.$confirm(sanitizedMessage, headline, options);
				return true;
			} catch (e) {
				return false;
			}
		},

		async confirmModal (message: string, headline: string, type: MessageType | null = 'warning', confirmButtonText?: string, cancelButtonText?: string, showClose = false): Promise<string> {
			try {
				const options: ElMessageBoxOptions  = {
					confirmButtonText: confirmButtonText || this.$locale.baseText('showMessage.ok'),
					cancelButtonText: cancelButtonText || this.$locale.baseText('showMessage.cancel'),
					dangerouslyUseHTMLString: true,
					showClose,
					...(type && { type }),
				};

				const sanitizedMessage = sanitizeHtml(message);
				await this.$confirm(sanitizedMessage, headline, options);
				return 'confirmed';
			} catch (e) {
				return e as string;
			}
		},

		clearAllStickyNotifications() {
			stickyNotificationQueue.map((notification: ElNotificationComponent) => {
				if (notification) {
					notification.close();
				}
			});

			stickyNotificationQueue = [];
		},

		// @ts-ignore
		collapsableDetails({ description, node }: Error) {
			if (!description) return '';

			const errorDescription =
				description.length > 500
					? `${description.slice(0, 500)}...`
					: description;

			return `
				<br>
				<br>
				<details>
					<summary
						style="color: #ff6d5a; font-weight: bold; cursor: pointer;"
					>
						${this.$locale.baseText('showMessage.showDetails')}
					</summary>
					<p>${node.name}: ${errorDescription}</p>
				</details>
			`;
		},

		/**
		 * Whether a workflow execution error was caused by a credential issue, as reflected by the error message.
		 */
		causedByCredential(message: string | undefined) {
			if (!message) return false;

			return message.includes('Credentials for') && message.includes('are not set');
		},
	},
});<|MERGE_RESOLUTION|>--- conflicted
+++ resolved
@@ -3,16 +3,9 @@
 import mixins from 'vue-typed-mixins';
 
 import { externalHooks } from '@/components/mixins/externalHooks';
-<<<<<<< HEAD
 import { IRunExecutionData } from 'n8n-workflow';
-import { ElMessageBoxOptions } from 'element-ui/types/message-box';
-import { ElMessageComponent, ElMessageOptions, MessageType } from 'element-ui/types/message';
-=======
-import { ExecutionError } from 'n8n-workflow';
 import type { ElMessageBoxOptions } from 'element-ui/types/message-box';
 import type { ElMessageComponent, ElMessageOptions, MessageType } from 'element-ui/types/message';
->>>>>>> 2b3a0901
-import { isChildOf } from './helpers';
 import { sanitizeHtml } from '@/utils';
 
 let stickyNotificationQueue: ElNotificationComponent[] = [];
