--- conflicted
+++ resolved
@@ -459,17 +459,13 @@
 					$resumeWebhookUrl: PLACEHOLDER_FILLED_AT_EXECUTION_TIME,
 				};
 
-<<<<<<< HEAD
 				let runIndexCurrent = 0;
 				if (workflowRunData !== null && workflowRunData[activeNode.name]) {
 					runIndexCurrent = workflowRunData[activeNode.name].length -1;
 				}
 				const executeData = this.executeData(parentNode, activeNode.name, inputName, runIndexCurrent);
 
-				return workflow.expression.getParameterValue(parameter, runExecutionData, runIndexCurrent, itemIndex, activeNode.name, connectionInputData, 'manual', additionalKeys, executeData, false) as IDataObject;
-=======
-				return workflow.expression.getParameterValue(parameter, runExecutionData, runIndex, itemIndex, activeNode.name, connectionInputData, 'manual', this.$store.getters.timezone, additionalKeys, false) as IDataObject;
->>>>>>> 7fc8c53f
+				return workflow.expression.getParameterValue(parameter, runExecutionData, runIndexCurrent, itemIndex, activeNode.name, connectionInputData, 'manual', this.$store.getters.timezone, additionalKeys, executeData, false) as IDataObject;
 			},
 
 			resolveExpression(expression: string, siblingParameters: INodeParameters = {}) {
