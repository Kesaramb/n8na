--- conflicted
+++ resolved
@@ -813,11 +813,7 @@
 							key: 'webhookId',
 							value: changedNodes[nodeName],
 							name: nodeName,
-<<<<<<< HEAD
-						} as IUpdateInformation;
-=======
 						};
->>>>>>> 40e413d9
 						this.workflowsStore.setNodeValue(changes);
 					});
 
