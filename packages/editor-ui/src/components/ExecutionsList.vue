--- conflicted
+++ resolved
@@ -127,77 +127,6 @@
 									}})
 								</small>
 							</span>
-<<<<<<< HEAD
-						</n8n-tooltip>
-						<el-dropdown trigger="click" @command="handleRetryClick">
-							<span class="retry-button">
-								<n8n-icon-button
-									v-if="
-										scope.row.stoppedAt !== undefined &&
-										!scope.row.finished &&
-										scope.row.retryOf === undefined &&
-										scope.row.retrySuccessId === undefined &&
-										!scope.row.waitTill
-									"
-									:type="scope.row.stoppedAt === null ? 'warning' : 'danger'"
-									class="ml-3xs"
-									size="mini"
-									:title="$locale.baseText('executionsList.retryExecution')"
-									icon="redo"
-								/>
-							</span>
-							<template #dropdown>
-								<el-dropdown-menu>
-									<el-dropdown-item :command="{ command: 'currentlySaved', row: scope.row }">
-										{{ $locale.baseText('executionsList.retryWithCurrentlySavedWorkflow') }}
-									</el-dropdown-item>
-									<el-dropdown-item :command="{ command: 'original', row: scope.row }">
-										{{ $locale.baseText('executionsList.retryWithOriginalWorkflow') }}
-									</el-dropdown-item>
-								</el-dropdown-menu>
-							</template>
-						</el-dropdown>
-					</template>
-				</el-table-column>
-				<el-table-column
-					property="mode"
-					:label="$locale.baseText('executionsList.mode')"
-					width="100"
-					align="center"
-				>
-					<template #default="scope">
-						{{ $locale.baseText(`executionsList.modes.${scope.row.mode}`) }}
-					</template>
-				</el-table-column>
-				<el-table-column
-					:label="$locale.baseText('executionsList.runningTime')"
-					width="150"
-					align="center"
-				>
-					<template #default="scope">
-						<span v-if="scope.row.stoppedAt === undefined">
-							<font-awesome-icon icon="spinner" spin />
-							<execution-time :start-time="scope.row.startedAt" />
-						</span>
-						<!-- stoppedAt will be null if process crashed -->
-						<span v-else-if="scope.row.stoppedAt === null"> -- </span>
-						<span v-else>
-							{{
-								displayTimer(
-									new Date(scope.row.stoppedAt).getTime() - new Date(scope.row.startedAt).getTime(),
-									true,
-								)
-							}}
-						</span>
-					</template>
-				</el-table-column>
-				<el-table-column label="" width="100" align="center">
-					<template #default="scope">
-						<div class="actions-container">
-							<span v-if="scope.row.stoppedAt === undefined || scope.row.waitTill">
-								<n8n-icon-button
-									icon="stop"
-=======
 						</td>
 						<td>
 							<font-awesome-icon v-if="execution.mode === 'manual'" icon="flask" />
@@ -206,7 +135,6 @@
 							<div :class="$style.actionsContainer">
 								<n8n-button
 									v-if="execution.stoppedAt === undefined || execution.waitTill"
->>>>>>> 044b1532
 									size="small"
 									outline
 									:label="$locale.baseText('executionsList.stop')"
