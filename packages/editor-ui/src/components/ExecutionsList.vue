--- conflicted
+++ resolved
@@ -305,41 +305,6 @@
 		},
 		computed: {
 			...mapStores(useUIStore, useWorkflowsStore),
-<<<<<<< HEAD
-=======
-			statuses() {
-				return [
-					{
-						id: 'ALL',
-						name: this.$locale.baseText('executionsList.anyStatus'),
-					},
-					{
-						id: 'error',
-						name: this.$locale.baseText('executionsList.error'),
-					},
-					{
-						id: 'crashed',
-						name: this.$locale.baseText('executionsList.error'),
-					},
-					{
-						id: 'new',
-						name: this.$locale.baseText('executionsList.new'),
-					},
-					{
-						id: 'running',
-						name: this.$locale.baseText('executionsList.running'),
-					},
-					{
-						id: 'success',
-						name: this.$locale.baseText('executionsList.success'),
-					},
-					{
-						id: 'waiting',
-						name: this.$locale.baseText('executionsList.waiting'),
-					},
-				];
-			},
->>>>>>> db702932
 			activeExecutions(): IExecutionsCurrentSummaryExtended[] {
 				return this.workflowsStore.activeExecutions;
 			},
