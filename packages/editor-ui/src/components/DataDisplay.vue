<template>
	<el-dialog
		:visible="(!!node || renaming) && !isActiveStickyNode"
		:before-close="close"
		:show-close="false"
		custom-class="data-display-wrapper"
		width="85%"
		append-to-body
	>
<<<<<<< HEAD
		<div class="data-display" v-if="node" >
			<InputPanel :runIndex="runInputIndex" @runChange="onRunInputIndexChange" @openSettings="openSettings" />
			<NodeSettings :eventBus="settingsEventBus" @valueChanged="valueChanged" />
			<OuputPanel :runIndex="runOutputIndex" @runChange="onRunOutputIndexChange" @openSettings="openSettings" />
=======
		<n8n-tooltip placement="bottom-start" :value="showTriggerWaitingWarning" :disabled="!showTriggerWaitingWarning" :manual="true">
			<div slot="content" :class="$style.triggerWarning">{{ $locale.baseText('ndv.backToCanvas.waitingForTriggerWarning') }}</div>
			<div :class="$style.backToCanvas" @click="close">
				<n8n-icon icon="arrow-left" color="text-xlight" size="medium" />
				<n8n-text color="text-xlight" size="medium" :bold="true">{{ $locale.baseText('ndv.backToCanvas') }}</n8n-text>
			</div>
		</n8n-tooltip>

		<div class="data-display" v-if="node" >
			<NodeSettings :eventBus="settingsEventBus" @valueChanged="valueChanged" @execute="onNodeExecute" />
			<RunData @openSettings="openSettings" />
>>>>>>> a89be650
		</div>
	</el-dialog>
</template>

<script lang="ts">
import {
	INodeTypeDescription,
} from 'n8n-workflow';
import {
	INodeUi,
	IUpdateInformation,
} from '../Interface';

import { externalHooks } from '@/components/mixins/externalHooks';
import { nodeHelpers } from '@/components/mixins/nodeHelpers';
import { workflowHelpers } from '@/components/mixins/workflowHelpers';

import NodeSettings from '@/components/NodeSettings.vue';

import mixins from 'vue-typed-mixins';
import Vue from 'vue';
<<<<<<< HEAD
import OuputPanel from './OuputPanel.vue';
import InputPanel from './InputPanel.vue';
=======
import { mapGetters } from 'vuex';
import { STICKY_NODE_TYPE } from '@/constants';
>>>>>>> a89be650

export default mixins(externalHooks, nodeHelpers, workflowHelpers).extend({
	name: 'DataDisplay',
	components: {
		NodeSettings,
		InputPanel,
		OuputPanel,
	},
	props: {
		renaming: {
			type: Boolean,
		},
	},
	data () {
		return {
<<<<<<< HEAD
			basePath: this.$store.getters.getBaseUrl,
			showDocumentHelp: false,
			settingsEventBus: new Vue(),
			runInputIndex: 0,
			runOutputIndex: 0,
		};
	},
	computed: {
=======
			settingsEventBus: new Vue(),
			triggerWaitingWarningEnabled: false,
		};
	},
	computed: {
		...mapGetters(['executionWaitingForWebhook']),
		workflowRunning (): boolean {
			return this.$store.getters.isActionActive('workflowRunning');
		},
		showTriggerWaitingWarning(): boolean {
			return this.triggerWaitingWarningEnabled && !!this.nodeType && !this.nodeType.group.includes('trigger') && this.workflowRunning && this.executionWaitingForWebhook;
		},
>>>>>>> a89be650
		node (): INodeUi {
			return this.$store.getters.activeNode;
		},
		nodeType (): INodeTypeDescription | null {
			if (this.node) {
				return this.$store.getters.nodeType(this.node.type, this.node.typeVersion);
			}
			return null;
		},
		isActiveStickyNode(): boolean {
			return !!this.$store.getters.activeNode && this.$store.getters.activeNode.type === STICKY_NODE_TYPE;
		},
	},
	watch: {
		node (node, oldNode) {
			if(node && !oldNode && !this.isActiveStickyNode) {
				this.triggerWaitingWarningEnabled = false;
				this.$externalHooks().run('dataDisplay.nodeTypeChanged', { nodeSubtitle: this.getNodeSubtitle(node, this.nodeType, this.getWorkflow()) });
				this.$telemetry.track('User opened node modal', { node_type: this.nodeType ? this.nodeType.name : '', workflow_id: this.$store.getters.workflowId });
			}
			if (window.top && !this.isActiveStickyNode) {
				window.top.postMessage(JSON.stringify({command: (node? 'openNDV': 'closeNDV')}), '*');
			}
		},
	},
	methods: {
<<<<<<< HEAD
=======
		onNodeExecute() {
			setTimeout(() => {
				if (!this.node || !this.workflowRunning) {
					return;
				}
				this.triggerWaitingWarningEnabled = true;
			}, 1000);
		},
>>>>>>> a89be650
		openSettings() {
			this.settingsEventBus.$emit('openSettings');
		},
		valueChanged (parameterData: IUpdateInformation) {
			this.$emit('valueChanged', parameterData);
		},
		nodeTypeSelected (nodeTypeName: string) {
			this.$emit('nodeTypeSelected', nodeTypeName);
		},
		close () {
			this.$externalHooks().run('dataDisplay.nodeEditingFinished');
			this.triggerWaitingWarningEnabled = false;
			this.$store.commit('setActiveNode', null);
		},
<<<<<<< HEAD
		onRunOutputIndexChange(run: number) {
			this.runOutputIndex = run;
		},
		onRunInputIndexChange(run: number) {
			this.runInputIndex = run;
		},
=======
>>>>>>> a89be650
	},
});

</script>

<style lang="scss">
.data-display-wrapper {
	height: 85%;
	margin-top: 48px !important;

	.el-dialog__header {
		padding: 0 !important;
	}

	.el-dialog__body {
		padding: 0 !important;
		height: 100%;
		min-height: 400px;
		overflow: hidden;
		border-radius: 8px;
	}
}

.data-display {
	background-color: #fff;
	border-radius: 8px;
	display: flex;
	height: 100%;
}

.fade-enter-active, .fade-enter-to, .fade-leave-active {
	transition: all .75s ease;
	opacity: 1;
}

.fade-enter, .fade-leave-to /* .fade-leave-active below version 2.1.8 */ {
	opacity: 0;
}
</style>

<style lang="scss" module>
.triggerWarning {
	max-width: 180px;
}

.backToCanvas {
	position: absolute;
	top: -40px;

	&:hover {
		cursor: pointer;
	}

	> * {
		margin-right: var(--spacing-3xs);
	}
}

@media (min-width: $--breakpoint-lg) {
	.backToCanvas {
		position: fixed;
		top: 10px;
		left: 20px;
	}
}
</style><|MERGE_RESOLUTION|>--- conflicted
+++ resolved
@@ -7,12 +7,6 @@
 		width="85%"
 		append-to-body
 	>
-<<<<<<< HEAD
-		<div class="data-display" v-if="node" >
-			<InputPanel :runIndex="runInputIndex" @runChange="onRunInputIndexChange" @openSettings="openSettings" />
-			<NodeSettings :eventBus="settingsEventBus" @valueChanged="valueChanged" />
-			<OuputPanel :runIndex="runOutputIndex" @runChange="onRunOutputIndexChange" @openSettings="openSettings" />
-=======
 		<n8n-tooltip placement="bottom-start" :value="showTriggerWaitingWarning" :disabled="!showTriggerWaitingWarning" :manual="true">
 			<div slot="content" :class="$style.triggerWarning">{{ $locale.baseText('ndv.backToCanvas.waitingForTriggerWarning') }}</div>
 			<div :class="$style.backToCanvas" @click="close">
@@ -22,9 +16,9 @@
 		</n8n-tooltip>
 
 		<div class="data-display" v-if="node" >
+			<InputPanel :runIndex="runInputIndex" @runChange="onRunInputIndexChange" @openSettings="openSettings" />
 			<NodeSettings :eventBus="settingsEventBus" @valueChanged="valueChanged" @execute="onNodeExecute" />
 			<RunData @openSettings="openSettings" />
->>>>>>> a89be650
 		</div>
 	</el-dialog>
 </template>
@@ -46,13 +40,10 @@
 
 import mixins from 'vue-typed-mixins';
 import Vue from 'vue';
-<<<<<<< HEAD
 import OuputPanel from './OuputPanel.vue';
 import InputPanel from './InputPanel.vue';
-=======
 import { mapGetters } from 'vuex';
 import { STICKY_NODE_TYPE } from '@/constants';
->>>>>>> a89be650
 
 export default mixins(externalHooks, nodeHelpers, workflowHelpers).extend({
 	name: 'DataDisplay',
@@ -68,17 +59,11 @@
 	},
 	data () {
 		return {
-<<<<<<< HEAD
 			basePath: this.$store.getters.getBaseUrl,
 			showDocumentHelp: false,
 			settingsEventBus: new Vue(),
 			runInputIndex: 0,
 			runOutputIndex: 0,
-		};
-	},
-	computed: {
-=======
-			settingsEventBus: new Vue(),
 			triggerWaitingWarningEnabled: false,
 		};
 	},
@@ -90,7 +75,6 @@
 		showTriggerWaitingWarning(): boolean {
 			return this.triggerWaitingWarningEnabled && !!this.nodeType && !this.nodeType.group.includes('trigger') && this.workflowRunning && this.executionWaitingForWebhook;
 		},
->>>>>>> a89be650
 		node (): INodeUi {
 			return this.$store.getters.activeNode;
 		},
@@ -117,8 +101,6 @@
 		},
 	},
 	methods: {
-<<<<<<< HEAD
-=======
 		onNodeExecute() {
 			setTimeout(() => {
 				if (!this.node || !this.workflowRunning) {
@@ -127,7 +109,6 @@
 				this.triggerWaitingWarningEnabled = true;
 			}, 1000);
 		},
->>>>>>> a89be650
 		openSettings() {
 			this.settingsEventBus.$emit('openSettings');
 		},
@@ -142,15 +123,12 @@
 			this.triggerWaitingWarningEnabled = false;
 			this.$store.commit('setActiveNode', null);
 		},
-<<<<<<< HEAD
 		onRunOutputIndexChange(run: number) {
 			this.runOutputIndex = run;
 		},
 		onRunInputIndexChange(run: number) {
 			this.runInputIndex = run;
 		},
-=======
->>>>>>> a89be650
 	},
 });
 
