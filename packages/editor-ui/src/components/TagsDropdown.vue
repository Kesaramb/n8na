<script setup lang="ts">
import { computed, nextTick, onBeforeUnmount, onMounted, ref, watch } from 'vue';
import type { ITag } from '@/Interface';
import { MAX_TAG_NAME_LENGTH } from '@/constants';
import { N8nOption, N8nSelect } from 'n8n-design-system';
import type { EventBus } from 'n8n-design-system';
import { useI18n } from '@/composables/useI18n';
import { v4 as uuid } from 'uuid';

interface TagsDropdownProps {
	placeholder: string;
	modelValue: string[];
	createEnabled: boolean;
	eventBus: EventBus | null;
	allTags: ITag[];
	isLoading: boolean;
	tagsById: Record<string, ITag>;
}

const i18n = useI18n();

const props = withDefaults(defineProps<TagsDropdownProps>(), {
	placeholder: '',
	modelValue: () => [],
	createEnabled: false,
	eventBus: null,
});

const emit = defineEmits<{
	'update:modelValue': [selected: string[]];
	esc: [];
	blur: [];
	'create-tag': [name: string];
	'manage-tags': [];
}>();

const MANAGE_KEY = '__manage';
const CREATE_KEY = '__create';

const selectRef = ref<InstanceType<typeof N8nSelect>>();
const tagRefs = ref<Array<InstanceType<typeof N8nOption>>>();
const createRef = ref<InstanceType<typeof N8nOption>>();

const filter = ref('');
const focused = ref(false);
const preventUpdate = ref(false);

const dropdownId = uuid();

const options = computed<ITag[]>(() => {
	return props.allTags.filter((tag: ITag) => tag && tag.name.includes(filter.value));
});

const appliedTags = computed<string[]>(() => {
	return props.modelValue.filter((id: string) => props.tagsById[id]);
});

watch(
	() => props.allTags,
	() => {
		if (props.modelValue.length !== appliedTags.value.length) {
			emit('update:modelValue', appliedTags.value);
		}
	},
);

onMounted(() => {
	const select = selectRef.value?.$refs?.innerSelect as { $refs: { input: Element } } | undefined;

	if (select) {
		const input = select.$refs.input as Element | undefined;

		if (input) {
			input.setAttribute('maxlength', `${MAX_TAG_NAME_LENGTH}`);
			input.addEventListener('keydown', (e: Event) => {
				const keyboardEvent = e as KeyboardEvent;
				if (keyboardEvent.key === 'Escape') {
					emit('esc');
				} else if (keyboardEvent.key === 'Enter' && filter.value.length === 0) {
					preventUpdate.value = true;
					emit('blur');
					if (typeof selectRef.value?.blur === 'function') {
						selectRef.value.blur();
					}
				}
			});
		}
	}

	props.eventBus?.on('focus', onBusFocus);
});

onBeforeUnmount(() => {
	props.eventBus?.off('focus', onBusFocus);
});

function onBusFocus() {
	focusOnInput();
	focusFirstOption();
}

function filterOptions(value = '') {
	filter.value = value;
	void nextTick(() => focusFirstOption());
}

function onCreate() {
	const name = filter.value;
	emit('create-tag', name);
	filter.value = '';
}

function onTagsUpdated(selected: string[]) {
	const manage = selected.find((value) => value === MANAGE_KEY);
	const create = selected.find((value) => value === CREATE_KEY);

	if (manage) {
		filter.value = '';
		emit('manage-tags');
		emit('blur');
	} else if (create) {
		onCreate();
	} else {
		setTimeout(() => {
			if (!preventUpdate.value) {
				emit('update:modelValue', selected);
			}
			preventUpdate.value = false;
		}, 0);
	}
}

function focusFirstOption() {
	if (createRef.value?.$el) {
		createRef.value.$el.dispatchEvent(new Event('mouseenter'));
	} else if (tagRefs.value?.[0]?.$el) {
		tagRefs.value[0].$el.dispatchEvent(new Event('mouseenter'));
	}
}

function focusOnInput() {
	if (selectRef.value) {
		selectRef.value.focusOnInput();
		focused.value = true;
	}
}

function onVisibleChange(visible: boolean) {
	if (!visible) {
		filter.value = '';
		focused.value = false;
	} else {
		focused.value = true;
	}
}

function onRemoveTag() {
	void nextTick(() => {
		focusOnInput();
	});
}

function onClickOutside(e: Event) {
	const tagsDropdown = document.querySelector(`.tags-dropdown-${dropdownId}`);

	const clickInsideTagsDropdowns =
		tagsDropdown?.contains(e.target as Node) ?? tagsDropdown === e.target;

	if (!clickInsideTagsDropdowns && e.type === 'click') {
		emit('blur');
	}
}
</script>

<template>
	<div
		v-on-click-outside="onClickOutside"
		:class="{ 'tags-container': true, focused }"
		@keydown.stop
	>
		<N8nSelect
			ref="selectRef"
			:teleported="true"
			:model-value="appliedTags"
			:loading="isLoading"
			:placeholder="placeholder"
			:filter-method="filterOptions"
			filterable
			multiple
			:reserve-keyword="false"
			loading-text="..."
			:popper-class="['tags-dropdown', 'tags-dropdown-' + dropdownId]"
			data-test-id="tags-dropdown"
			@update:model-value="onTagsUpdated"
			@visible-change="onVisibleChange"
			@remove-tag="onRemoveTag"
		>
<<<<<<< HEAD
			<N8nOption
				v-if="options.length === 0 && filter && createEnabled"
=======
			<n8n-option
				v-if="options.length === 0 && filter"
>>>>>>> bb4582fa
				:key="CREATE_KEY"
				ref="createRef"
				:value="CREATE_KEY"
				class="ops"
			>
				<font-awesome-icon icon="plus-circle" />
				<span>
					{{ i18n.baseText('tagsDropdown.createTag', { interpolate: { filter } }) }}
				</span>
<<<<<<< HEAD
			</N8nOption>
			<N8nOption v-else-if="options.length === 0" value="message" disabled>
				<span v-if="createEnabled">{{ i18n.baseText('tagsDropdown.typeToCreateATag') }}</span>
				<span v-else-if="allTags.length > 0">{{
					i18n.baseText('tagsDropdown.noMatchingTagsExist')
				}}</span>
				<span v-else>{{ i18n.baseText('tagsDropdown.noTagsExist') }}</span>
			</N8nOption>
=======
			</n8n-option>
			<n8n-option v-else-if="options.length === 0" value="message" disabled>
				<span>{{ i18n.baseText('tagsDropdown.typeToCreateATag') }}</span>
				<span v-if="allTags.length > 0">{{
					i18n.baseText('tagsDropdown.noMatchingTagsExist')
				}}</span>
				<span v-else-if="filter">{{ i18n.baseText('tagsDropdown.noTagsExist') }}</span>
			</n8n-option>
>>>>>>> bb4582fa

			<N8nOption
				v-for="(tag, i) in options"
				:key="tag.id + '_' + i"
				ref="tagRefs"
				:value="tag.id"
				:label="tag.name"
				class="tag"
				data-test-id="tag"
			/>

			<N8nOption :key="MANAGE_KEY" :value="MANAGE_KEY" class="ops manage-tags">
				<font-awesome-icon icon="cog" />
				<span>{{ i18n.baseText('tagsDropdown.manageTags') }}</span>
			</N8nOption>
		</N8nSelect>
	</div>
</template>

<<<<<<< HEAD
=======
<script lang="ts">
import { computed, defineComponent, nextTick, onBeforeUnmount, onMounted, ref, watch } from 'vue';

import type { ITag } from '@/Interface';
import { MAX_TAG_NAME_LENGTH, TAGS_MANAGER_MODAL_KEY } from '@/constants';

import { useI18n } from '@/composables/useI18n';
import { useToast } from '@/composables/useToast';
import { useUIStore } from '@/stores/ui.store';
import { useTagsStore } from '@/stores/tags.store';
import type { EventBus, N8nOption, N8nSelect } from 'n8n-design-system';
import type { PropType } from 'vue';
import { storeToRefs } from 'pinia';

type SelectRef = InstanceType<typeof N8nSelect>;
type TagRef = InstanceType<typeof N8nOption>;
type CreateRef = InstanceType<typeof N8nOption>;

const MANAGE_KEY = '__manage';
const CREATE_KEY = '__create';

export default defineComponent({
	name: 'TagsDropdown',
	props: {
		placeholder: {},
		modelValue: {
			type: Array as PropType<string[]>,
			default: () => [],
		},
		eventBus: {
			type: Object as PropType<EventBus>,
			default: null,
		},
	},
	emits: {
		'update:modelValue': null,
		esc: null,
		blur: null,
	},
	setup(props, { emit }) {
		const i18n = useI18n();
		const { showError } = useToast();
		const tagsStore = useTagsStore();
		const uiStore = useUIStore();

		const { isLoading } = storeToRefs(tagsStore);

		const selectRef = ref<SelectRef | undefined>();
		const tagRefs = ref<TagRef[] | undefined>();
		const createRef = ref<CreateRef | undefined>();

		const tags = ref([]);
		const filter = ref('');
		const focused = ref(false);
		const preventUpdate = ref(false);

		const allTags = computed<ITag[]>(() => {
			return tagsStore.allTags;
		});

		const options = computed<ITag[]>(() => {
			return allTags.value.filter((tag: ITag) => tag && tag.name.includes(filter.value));
		});

		const appliedTags = computed<string[]>(() => {
			return props.modelValue.filter((id: string) => tagsStore.tagsById[id]);
		});

		watch(
			() => allTags.value,
			() => {
				// keep applied tags in sync with store, for example in case tag is deleted from store
				if (props.modelValue.length !== appliedTags.value.length) {
					emit('update:modelValue', appliedTags.value);
				}
			},
		);

		onMounted(() => {
			const select = selectRef.value?.$refs?.innerSelect as
				| { $refs: { input: Element } }
				| undefined;
			if (select) {
				const input = select.$refs.input as Element | undefined;
				if (input) {
					input.setAttribute('maxlength', `${MAX_TAG_NAME_LENGTH}`);
					input.addEventListener('keydown', (e: Event) => {
						const keyboardEvent = e as KeyboardEvent;
						// events don't bubble outside of select, so need to hook onto input
						if (keyboardEvent.key === 'Escape') {
							emit('esc');
						} else if (keyboardEvent.key === 'Enter' && filter.value.length === 0) {
							preventUpdate.value = true;

							emit('blur');

							if (typeof selectRef.value?.blur === 'function') {
								selectRef.value.blur();
							}
						}
					});
				}
			}

			props.eventBus?.on('focus', onBusFocus);

			void tagsStore.fetchAll();
		});

		onBeforeUnmount(() => {
			props.eventBus?.off('focus', onBusFocus);
		});

		function onBusFocus() {
			focusOnInput();
			focusFirstOption();
		}

		function filterOptions(value = '') {
			filter.value = value;
			void nextTick(() => focusFirstOption());
		}

		async function onCreate() {
			const name = filter.value;
			try {
				const newTag = await tagsStore.create(name);
				emit('update:modelValue', [...props.modelValue, newTag.id]);

				filter.value = '';
			} catch (error) {
				showError(
					error,
					i18n.baseText('tagsDropdown.showError.title'),
					i18n.baseText('tagsDropdown.showError.message', { interpolate: { name } }),
				);
			}
		}

		function onTagsUpdated(selected: string[]) {
			const manage = selected.find((value) => value === MANAGE_KEY);
			const create = selected.find((value) => value === CREATE_KEY);

			if (manage) {
				filter.value = '';
				uiStore.openModal(TAGS_MANAGER_MODAL_KEY);
				emit('blur');
			} else if (create) {
				void onCreate();
			} else {
				setTimeout(() => {
					if (!preventUpdate.value) {
						emit('update:modelValue', selected);
					}
					preventUpdate.value = false;
				}, 0);
			}
		}

		function focusFirstOption() {
			// focus on create option
			if (createRef.value?.$el) {
				createRef.value.$el.dispatchEvent(new Event('mouseenter'));
			}
			// focus on top option after filter
			else if (tagRefs.value?.[0]?.$el) {
				tagRefs.value[0].$el.dispatchEvent(new Event('mouseenter'));
			}
		}

		function focusOnInput() {
			if (selectRef.value) {
				selectRef.value.focusOnInput();
				focused.value = true;
			}
		}

		function onVisibleChange(visible: boolean) {
			if (!visible) {
				filter.value = '';
				focused.value = false;
			} else {
				focused.value = true;
			}
		}

		function onRemoveTag() {
			void nextTick(() => {
				focusOnInput();
			});
		}

		function onClickOutside(e: Event) {
			const tagsDropdown = document.querySelector('.tags-dropdown');
			const tagsModal = document.querySelector('#tags-manager-modal');

			const clickInsideTagsDropdowns =
				tagsDropdown?.contains(e.target as Node) ?? tagsDropdown === e.target;
			const clickInsideTagsModal = tagsModal?.contains(e.target as Node) ?? tagsModal === e.target;

			if (!clickInsideTagsDropdowns && !clickInsideTagsModal && e.type === 'click') {
				emit('blur');
			}
		}

		return {
			i18n,
			tags,
			filter,
			focused,
			preventUpdate,
			selectRef,
			tagRefs,
			createRef,
			allTags,
			appliedTags,
			options,
			isLoading,
			MANAGE_KEY,
			CREATE_KEY,
			onTagsUpdated,
			onCreate,
			filterOptions,
			onVisibleChange,
			onRemoveTag,
			onClickOutside,
			...useToast(),
		};
	},
});
</script>
>>>>>>> bb4582fa
<style lang="scss">
.tags-container {
	$--max-input-height: 60px;

	.el-select-tags-wrapper {
		.el-tag {
			max-height: $--max-input-height;
			overflow-y: scroll;
			overflow-x: hidden;
		}

		input {
			max-height: $--max-input-height;
		}
	}

	.el-tag {
		padding: var(--spacing-5xs) var(--spacing-4xs);
		color: var(--color-text-dark);
		background-color: var(--color-background-base);
		border-radius: var(--border-radius-base);
		font-size: var(--font-size-2xs);
		border: 0;

		.el-tag__close {
			max-height: 14px;
			max-width: 14px;
			line-height: 14px;
		}
	}
}

.tags-dropdown {
	$--item-font-size: 14px;
	$--item-line-height: 18px;
	$--item-vertical-padding: 10px;
	$--item-horizontal-padding: 20px;
	$--item-height: $--item-line-height + $--item-vertical-padding * 2;
	$--items-to-show: 7;
	$--item-padding: $--item-vertical-padding $--item-horizontal-padding;
	$--dropdown-height: $--item-height * $--items-to-show;
	$--dropdown-width: 224px;

	min-width: $--dropdown-width !important;
	max-width: $--dropdown-width;

	.el-tag {
		white-space: normal;
	}

	.el-scrollbar {
		position: relative;
		max-height: $--dropdown-height;

		> div {
			overflow: auto;
			margin-bottom: 0 !important;
		}

		ul {
			padding: 0;
			max-height: $--dropdown-height - $--item-height;

			::-webkit-scrollbar {
				display: none;
			}
		}

		&:after {
			content: ' ';
			display: block;
			min-height: $--item-height;
			width: $--dropdown-width;
			padding: $--item-padding;
		}

		// override theme scrollbars in safari when overscrolling
		::-webkit-scrollbar-thumb {
			display: none;
		}
	}

	li {
		height: $--item-height;
		background-color: var(--color-foreground-xlight);
		padding: $--item-padding;
		margin: 0;
		line-height: $--item-line-height;
		font-weight: 400;
		font-size: $--item-font-size;

		&.is-disabled {
			color: $custom-font-light;
			cursor: default;
		}

		&.selected {
			font-weight: bold;

			> span {
				display: inline-block;
				width: calc(100% - #{$--item-font-size});
				overflow: hidden;
				text-overflow: ellipsis;
			}

			&:after {
				// selected check
				font-size: $--item-font-size !important;
			}
		}

		&.ops {
			color: $color-primary;
			cursor: pointer;

			:first-child {
				margin-right: 5px;
			}
		}

		&.tag {
			border-top: none;
		}

		&.manage-tags {
			position: absolute;
			bottom: 0;
			min-width: $--dropdown-width;
			border-top: 1px solid var(--color-foreground-base);
		}
	}
}
</style><|MERGE_RESOLUTION|>--- conflicted
+++ resolved
@@ -10,7 +10,6 @@
 interface TagsDropdownProps {
 	placeholder: string;
 	modelValue: string[];
-	createEnabled: boolean;
 	eventBus: EventBus | null;
 	allTags: ITag[];
 	isLoading: boolean;
@@ -22,7 +21,6 @@
 const props = withDefaults(defineProps<TagsDropdownProps>(), {
 	placeholder: '',
 	modelValue: () => [],
-	createEnabled: false,
 	eventBus: null,
 });
 
@@ -195,13 +193,8 @@
 			@visible-change="onVisibleChange"
 			@remove-tag="onRemoveTag"
 		>
-<<<<<<< HEAD
 			<N8nOption
-				v-if="options.length === 0 && filter && createEnabled"
-=======
-			<n8n-option
 				v-if="options.length === 0 && filter"
->>>>>>> bb4582fa
 				:key="CREATE_KEY"
 				ref="createRef"
 				:value="CREATE_KEY"
@@ -211,25 +204,14 @@
 				<span>
 					{{ i18n.baseText('tagsDropdown.createTag', { interpolate: { filter } }) }}
 				</span>
-<<<<<<< HEAD
 			</N8nOption>
 			<N8nOption v-else-if="options.length === 0" value="message" disabled>
-				<span v-if="createEnabled">{{ i18n.baseText('tagsDropdown.typeToCreateATag') }}</span>
-				<span v-else-if="allTags.length > 0">{{
-					i18n.baseText('tagsDropdown.noMatchingTagsExist')
-				}}</span>
-				<span v-else>{{ i18n.baseText('tagsDropdown.noTagsExist') }}</span>
-			</N8nOption>
-=======
-			</n8n-option>
-			<n8n-option v-else-if="options.length === 0" value="message" disabled>
 				<span>{{ i18n.baseText('tagsDropdown.typeToCreateATag') }}</span>
 				<span v-if="allTags.length > 0">{{
 					i18n.baseText('tagsDropdown.noMatchingTagsExist')
 				}}</span>
 				<span v-else-if="filter">{{ i18n.baseText('tagsDropdown.noTagsExist') }}</span>
-			</n8n-option>
->>>>>>> bb4582fa
+			</N8nOption>
 
 			<N8nOption
 				v-for="(tag, i) in options"
@@ -249,240 +231,6 @@
 	</div>
 </template>
 
-<<<<<<< HEAD
-=======
-<script lang="ts">
-import { computed, defineComponent, nextTick, onBeforeUnmount, onMounted, ref, watch } from 'vue';
-
-import type { ITag } from '@/Interface';
-import { MAX_TAG_NAME_LENGTH, TAGS_MANAGER_MODAL_KEY } from '@/constants';
-
-import { useI18n } from '@/composables/useI18n';
-import { useToast } from '@/composables/useToast';
-import { useUIStore } from '@/stores/ui.store';
-import { useTagsStore } from '@/stores/tags.store';
-import type { EventBus, N8nOption, N8nSelect } from 'n8n-design-system';
-import type { PropType } from 'vue';
-import { storeToRefs } from 'pinia';
-
-type SelectRef = InstanceType<typeof N8nSelect>;
-type TagRef = InstanceType<typeof N8nOption>;
-type CreateRef = InstanceType<typeof N8nOption>;
-
-const MANAGE_KEY = '__manage';
-const CREATE_KEY = '__create';
-
-export default defineComponent({
-	name: 'TagsDropdown',
-	props: {
-		placeholder: {},
-		modelValue: {
-			type: Array as PropType<string[]>,
-			default: () => [],
-		},
-		eventBus: {
-			type: Object as PropType<EventBus>,
-			default: null,
-		},
-	},
-	emits: {
-		'update:modelValue': null,
-		esc: null,
-		blur: null,
-	},
-	setup(props, { emit }) {
-		const i18n = useI18n();
-		const { showError } = useToast();
-		const tagsStore = useTagsStore();
-		const uiStore = useUIStore();
-
-		const { isLoading } = storeToRefs(tagsStore);
-
-		const selectRef = ref<SelectRef | undefined>();
-		const tagRefs = ref<TagRef[] | undefined>();
-		const createRef = ref<CreateRef | undefined>();
-
-		const tags = ref([]);
-		const filter = ref('');
-		const focused = ref(false);
-		const preventUpdate = ref(false);
-
-		const allTags = computed<ITag[]>(() => {
-			return tagsStore.allTags;
-		});
-
-		const options = computed<ITag[]>(() => {
-			return allTags.value.filter((tag: ITag) => tag && tag.name.includes(filter.value));
-		});
-
-		const appliedTags = computed<string[]>(() => {
-			return props.modelValue.filter((id: string) => tagsStore.tagsById[id]);
-		});
-
-		watch(
-			() => allTags.value,
-			() => {
-				// keep applied tags in sync with store, for example in case tag is deleted from store
-				if (props.modelValue.length !== appliedTags.value.length) {
-					emit('update:modelValue', appliedTags.value);
-				}
-			},
-		);
-
-		onMounted(() => {
-			const select = selectRef.value?.$refs?.innerSelect as
-				| { $refs: { input: Element } }
-				| undefined;
-			if (select) {
-				const input = select.$refs.input as Element | undefined;
-				if (input) {
-					input.setAttribute('maxlength', `${MAX_TAG_NAME_LENGTH}`);
-					input.addEventListener('keydown', (e: Event) => {
-						const keyboardEvent = e as KeyboardEvent;
-						// events don't bubble outside of select, so need to hook onto input
-						if (keyboardEvent.key === 'Escape') {
-							emit('esc');
-						} else if (keyboardEvent.key === 'Enter' && filter.value.length === 0) {
-							preventUpdate.value = true;
-
-							emit('blur');
-
-							if (typeof selectRef.value?.blur === 'function') {
-								selectRef.value.blur();
-							}
-						}
-					});
-				}
-			}
-
-			props.eventBus?.on('focus', onBusFocus);
-
-			void tagsStore.fetchAll();
-		});
-
-		onBeforeUnmount(() => {
-			props.eventBus?.off('focus', onBusFocus);
-		});
-
-		function onBusFocus() {
-			focusOnInput();
-			focusFirstOption();
-		}
-
-		function filterOptions(value = '') {
-			filter.value = value;
-			void nextTick(() => focusFirstOption());
-		}
-
-		async function onCreate() {
-			const name = filter.value;
-			try {
-				const newTag = await tagsStore.create(name);
-				emit('update:modelValue', [...props.modelValue, newTag.id]);
-
-				filter.value = '';
-			} catch (error) {
-				showError(
-					error,
-					i18n.baseText('tagsDropdown.showError.title'),
-					i18n.baseText('tagsDropdown.showError.message', { interpolate: { name } }),
-				);
-			}
-		}
-
-		function onTagsUpdated(selected: string[]) {
-			const manage = selected.find((value) => value === MANAGE_KEY);
-			const create = selected.find((value) => value === CREATE_KEY);
-
-			if (manage) {
-				filter.value = '';
-				uiStore.openModal(TAGS_MANAGER_MODAL_KEY);
-				emit('blur');
-			} else if (create) {
-				void onCreate();
-			} else {
-				setTimeout(() => {
-					if (!preventUpdate.value) {
-						emit('update:modelValue', selected);
-					}
-					preventUpdate.value = false;
-				}, 0);
-			}
-		}
-
-		function focusFirstOption() {
-			// focus on create option
-			if (createRef.value?.$el) {
-				createRef.value.$el.dispatchEvent(new Event('mouseenter'));
-			}
-			// focus on top option after filter
-			else if (tagRefs.value?.[0]?.$el) {
-				tagRefs.value[0].$el.dispatchEvent(new Event('mouseenter'));
-			}
-		}
-
-		function focusOnInput() {
-			if (selectRef.value) {
-				selectRef.value.focusOnInput();
-				focused.value = true;
-			}
-		}
-
-		function onVisibleChange(visible: boolean) {
-			if (!visible) {
-				filter.value = '';
-				focused.value = false;
-			} else {
-				focused.value = true;
-			}
-		}
-
-		function onRemoveTag() {
-			void nextTick(() => {
-				focusOnInput();
-			});
-		}
-
-		function onClickOutside(e: Event) {
-			const tagsDropdown = document.querySelector('.tags-dropdown');
-			const tagsModal = document.querySelector('#tags-manager-modal');
-
-			const clickInsideTagsDropdowns =
-				tagsDropdown?.contains(e.target as Node) ?? tagsDropdown === e.target;
-			const clickInsideTagsModal = tagsModal?.contains(e.target as Node) ?? tagsModal === e.target;
-
-			if (!clickInsideTagsDropdowns && !clickInsideTagsModal && e.type === 'click') {
-				emit('blur');
-			}
-		}
-
-		return {
-			i18n,
-			tags,
-			filter,
-			focused,
-			preventUpdate,
-			selectRef,
-			tagRefs,
-			createRef,
-			allTags,
-			appliedTags,
-			options,
-			isLoading,
-			MANAGE_KEY,
-			CREATE_KEY,
-			onTagsUpdated,
-			onCreate,
-			filterOptions,
-			onVisibleChange,
-			onRemoveTag,
-			onClickOutside,
-			...useToast(),
-		};
-	},
-});
-</script>
->>>>>>> bb4582fa
 <style lang="scss">
 .tags-container {
 	$--max-input-height: 60px;
