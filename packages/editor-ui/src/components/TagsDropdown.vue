--- conflicted
+++ resolved
@@ -1,5 +1,6 @@
 <script setup lang="ts">
 import { computed, nextTick, onBeforeUnmount, onMounted, ref, watch } from 'vue';
+import { onClickOutside } from '@vueuse/core';
 import type { ITag } from '@/Interface';
 import { MAX_TAG_NAME_LENGTH } from '@/constants';
 import { N8nOption, N8nSelect } from 'n8n-design-system';
@@ -45,6 +46,8 @@
 const filter = ref('');
 const focused = ref(false);
 const preventUpdate = ref(false);
+
+const container = ref<HTMLDivElement | undefined>();
 
 const dropdownId = uuid();
 
@@ -171,30 +174,18 @@
 	});
 }
 
-function onClickOutside(e: Event) {
-	const tagsDropdown = document.querySelector(`.tags-dropdown-${dropdownId}`);
-
-	const clickInsideTagsDropdowns =
-		tagsDropdown?.contains(e.target as Node) ?? tagsDropdown === e.target;
-
-	if (!clickInsideTagsDropdowns && e.type === 'click') {
+onClickOutside(
+	container,
+	() => {
 		emit('blur');
-	}
-}
+	},
+	{ ignore: [`.tags-dropdown-${dropdownId}`, '#tags-manager-modal'] },
+);
 </script>
 
 <template>
-<<<<<<< HEAD
-	<div
-		v-on-click-outside="onClickOutside"
-		:class="{ 'tags-container': true, focused }"
-		@keydown.stop
-	>
+	<div ref="container" :class="{ 'tags-container': true, focused }" @keydown.stop>
 		<N8nSelect
-=======
-	<div ref="container" :class="{ 'tags-container': true, focused }" @keydown.stop>
-		<n8n-select
->>>>>>> d5acde5c
 			ref="selectRef"
 			:teleported="true"
 			:model-value="appliedTags"
@@ -249,238 +240,6 @@
 	</div>
 </template>
 
-<<<<<<< HEAD
-=======
-<script lang="ts">
-import { computed, defineComponent, nextTick, onBeforeUnmount, onMounted, ref, watch } from 'vue';
-
-import type { ITag } from '@/Interface';
-import { MAX_TAG_NAME_LENGTH, TAGS_MANAGER_MODAL_KEY } from '@/constants';
-
-import { useI18n } from '@/composables/useI18n';
-import { useToast } from '@/composables/useToast';
-import { useUIStore } from '@/stores/ui.store';
-import { useTagsStore } from '@/stores/tags.store';
-import type { EventBus, N8nOption, N8nSelect } from 'n8n-design-system';
-import type { PropType } from 'vue';
-import { storeToRefs } from 'pinia';
-import { onClickOutside } from '@vueuse/core';
-
-type SelectRef = InstanceType<typeof N8nSelect>;
-type TagRef = InstanceType<typeof N8nOption>;
-type CreateRef = InstanceType<typeof N8nOption>;
-
-const MANAGE_KEY = '__manage';
-const CREATE_KEY = '__create';
-
-export default defineComponent({
-	name: 'TagsDropdown',
-	props: {
-		placeholder: {},
-		modelValue: {
-			type: Array as PropType<string[]>,
-			default: () => [],
-		},
-		eventBus: {
-			type: Object as PropType<EventBus>,
-			default: null,
-		},
-	},
-	emits: {
-		'update:modelValue': null,
-		esc: null,
-		blur: null,
-	},
-	setup(props, { emit }) {
-		const i18n = useI18n();
-		const { showError } = useToast();
-		const tagsStore = useTagsStore();
-		const uiStore = useUIStore();
-
-		const { isLoading } = storeToRefs(tagsStore);
-
-		const selectRef = ref<SelectRef | undefined>();
-		const tagRefs = ref<TagRef[] | undefined>();
-		const createRef = ref<CreateRef | undefined>();
-
-		const tags = ref([]);
-		const filter = ref('');
-		const focused = ref(false);
-		const preventUpdate = ref(false);
-
-		const container = ref<HTMLDivElement | undefined>();
-
-		const allTags = computed<ITag[]>(() => {
-			return tagsStore.allTags;
-		});
-
-		const options = computed<ITag[]>(() => {
-			return allTags.value.filter((tag: ITag) => tag && tag.name.includes(filter.value));
-		});
-
-		const appliedTags = computed<string[]>(() => {
-			return props.modelValue.filter((id: string) => tagsStore.tagsById[id]);
-		});
-
-		watch(
-			() => allTags.value,
-			() => {
-				// keep applied tags in sync with store, for example in case tag is deleted from store
-				if (props.modelValue.length !== appliedTags.value.length) {
-					emit('update:modelValue', appliedTags.value);
-				}
-			},
-		);
-
-		onMounted(() => {
-			const select = selectRef.value?.$refs?.innerSelect as
-				| { $refs: { input: Element } }
-				| undefined;
-			if (select) {
-				const input = select.$refs.input as Element | undefined;
-				if (input) {
-					input.setAttribute('maxlength', `${MAX_TAG_NAME_LENGTH}`);
-					input.addEventListener('keydown', (e: Event) => {
-						const keyboardEvent = e as KeyboardEvent;
-						// events don't bubble outside of select, so need to hook onto input
-						if (keyboardEvent.key === 'Escape') {
-							emit('esc');
-						} else if (keyboardEvent.key === 'Enter' && filter.value.length === 0) {
-							preventUpdate.value = true;
-
-							emit('blur');
-
-							if (typeof selectRef.value?.blur === 'function') {
-								selectRef.value.blur();
-							}
-						}
-					});
-				}
-			}
-
-			props.eventBus?.on('focus', onBusFocus);
-
-			void tagsStore.fetchAll();
-		});
-
-		onBeforeUnmount(() => {
-			props.eventBus?.off('focus', onBusFocus);
-		});
-
-		function onBusFocus() {
-			focusOnInput();
-			focusFirstOption();
-		}
-
-		function filterOptions(value = '') {
-			filter.value = value;
-			void nextTick(() => focusFirstOption());
-		}
-
-		async function onCreate() {
-			const name = filter.value;
-			try {
-				const newTag = await tagsStore.create(name);
-				emit('update:modelValue', [...props.modelValue, newTag.id]);
-
-				filter.value = '';
-			} catch (error) {
-				showError(
-					error,
-					i18n.baseText('tagsDropdown.showError.title'),
-					i18n.baseText('tagsDropdown.showError.message', { interpolate: { name } }),
-				);
-			}
-		}
-
-		function onTagsUpdated(selected: string[]) {
-			const manage = selected.find((value) => value === MANAGE_KEY);
-			const create = selected.find((value) => value === CREATE_KEY);
-
-			if (manage) {
-				filter.value = '';
-				uiStore.openModal(TAGS_MANAGER_MODAL_KEY);
-				emit('blur');
-			} else if (create) {
-				void onCreate();
-			} else {
-				setTimeout(() => {
-					if (!preventUpdate.value) {
-						emit('update:modelValue', selected);
-					}
-					preventUpdate.value = false;
-				}, 0);
-			}
-		}
-
-		function focusFirstOption() {
-			// focus on create option
-			if (createRef.value?.$el) {
-				createRef.value.$el.dispatchEvent(new Event('mouseenter'));
-			}
-			// focus on top option after filter
-			else if (tagRefs.value?.[0]?.$el) {
-				tagRefs.value[0].$el.dispatchEvent(new Event('mouseenter'));
-			}
-		}
-
-		function focusOnInput() {
-			if (selectRef.value) {
-				selectRef.value.focusOnInput();
-				focused.value = true;
-			}
-		}
-
-		function onVisibleChange(visible: boolean) {
-			if (!visible) {
-				filter.value = '';
-				focused.value = false;
-			} else {
-				focused.value = true;
-			}
-		}
-
-		function onRemoveTag() {
-			void nextTick(() => {
-				focusOnInput();
-			});
-		}
-
-		onClickOutside(
-			container,
-			() => {
-				emit('blur');
-			},
-			{ ignore: ['.tags-dropdown', '#tags-manager-modal'] },
-		);
-
-		return {
-			i18n,
-			tags,
-			filter,
-			focused,
-			preventUpdate,
-			selectRef,
-			tagRefs,
-			createRef,
-			allTags,
-			appliedTags,
-			options,
-			isLoading,
-			MANAGE_KEY,
-			CREATE_KEY,
-			onTagsUpdated,
-			onCreate,
-			filterOptions,
-			onVisibleChange,
-			onRemoveTag,
-			container,
-			...useToast(),
-		};
-	},
-});
-</script>
->>>>>>> d5acde5c
 <style lang="scss">
 .tags-container {
 	$--max-input-height: 60px;
