<script setup lang="ts">
import type { Ref } from 'vue';
import { provide, watch, computed, ref, watchEffect } from 'vue';
import { ChatOptionsSymbol, ChatSymbol } from '@n8n/chat/constants';
import type { Router } from 'vue-router';
import { useRouter } from 'vue-router';
import { chatEventBus } from '@n8n/chat/event-buses';
import { VIEWS } from '@/constants';
import { v4 as uuid } from 'uuid';

// Components
import ChatMessagesPanel from './components/ChatMessagesPanel.vue';
import ChatLogsPanel from './components/ChatLogsPanel.vue';

// Composables
import { useChatTrigger } from './composables/useChatTrigger';
import { useChatMessaging } from './composables/useChatMessaging';
import { useResize } from './composables/useResize';
import { useI18n } from '@/composables/useI18n';
import { useNodeHelpers } from '@/composables/useNodeHelpers';
import { useRunWorkflow } from '@/composables/useRunWorkflow';

// Types
import type { Chat, ChatMessage, ChatOptions } from '@n8n/chat/types';
import type { RunWorkflowChatPayload } from './composables/useChatMessaging';
import { useNodeTypesStore } from '@/stores/nodeTypes.store';
import { useCanvasStore } from '@/stores/canvas.store';
import { useWorkflowsStore } from '@/stores/workflows.store';
import { useRootStore } from '@/stores/root.store';

const workflowsStore = useWorkflowsStore();
const canvasStore = useCanvasStore();
const nodeTypesStore = useNodeTypesStore();
const rootStore = useRootStore();
const nodeHelpers = useNodeHelpers();
const router = useRouter();

// Component state
const messages = ref<ChatMessage[]>([]);
const currentSessionId = ref<string>(uuid().replace(/-/g, ''));
const isDisabled = ref(false);
const container = ref<HTMLElement>();
const ws = ref<WebSocket | null>(null);

// Computed properties
const workflow = computed(() => workflowsStore.getCurrentWorkflow());

const allConnections = computed(() => workflowsStore.allConnections);
const isChatOpen = computed(() => {
	const result = workflowsStore.isChatPanelOpen;
	return result;
});
const canvasNodes = computed(() => workflowsStore.allNodes);
const isLogsOpen = computed(() => workflowsStore.isLogsPanelOpen);
const previousChatMessages = computed(() => workflowsStore.getPastChatMessages);
const resultData = computed(() => workflowsStore.getWorkflowRunData);

// Expose internal state for testing
defineExpose({
	messages,
	currentSessionId,
	isDisabled,
	workflow,
});

const { runWorkflow } = useRunWorkflow({ router });

// Initialize features with injected dependencies
const {
	chatTriggerNode,
	connectedNode,
	allowFileUploads,
	allowedFilesMimeTypes,
	setChatTriggerNode,
	setConnectedNode,
} = useChatTrigger({
	workflow,
	canvasNodes,
	getNodeByName: workflowsStore.getNodeByName,
	getNodeType: nodeTypesStore.getNodeType,
});

const { sendMessage, getChatMessages, isLoading, setLoadingState } = useChatMessaging({
	chatTrigger: chatTriggerNode,
	connectedNode,
	messages,
	sessionId: currentSessionId,
	workflow,
	executionResultData: computed(() => workflowsStore.getWorkflowExecution?.data?.resultData),
	getWorkflowResultDataByNodeName: workflowsStore.getWorkflowResultDataByNodeName,
	onRunChatWorkflow,
	ws,
});

const {
	height,
	chatWidth,
	rootStyles,
	logsWidth,
	onResizeDebounced,
	onResizeChatDebounced,
	onWindowResize,
} = useResize(container);

// Extracted pure functions for better testability
function createChatConfig(params: {
	messages: Chat['messages'];
	sendMessage: Chat['sendMessage'];
	currentSessionId: Chat['currentSessionId'];
	isLoading: Ref<boolean>;
	isDisabled: Ref<boolean>;
	allowFileUploads: Ref<boolean>;
	locale: ReturnType<typeof useI18n>;
}): { chatConfig: Chat; chatOptions: ChatOptions } {
	const chatConfig: Chat = {
		messages: params.messages,
		sendMessage: params.sendMessage,
		initialMessages: ref([]),
		currentSessionId: params.currentSessionId,
		waitingForResponse: params.isLoading,
	};

	const chatOptions: ChatOptions = {
		i18n: {
			en: {
				title: '',
				footer: '',
				subtitle: '',
				inputPlaceholder: params.locale.baseText('chat.window.chat.placeholder'),
				getStarted: '',
				closeButtonTooltip: '',
			},
		},
		webhookUrl: '',
		mode: 'window',
		showWindowCloseButton: true,
		disabled: params.isDisabled,
		allowFileUploads: params.allowFileUploads,
		allowedFilesMimeTypes,
	};

	return { chatConfig, chatOptions };
}

function displayExecution(params: { router: Router; workflowId: string; executionId: string }) {
	const route = params.router.resolve({
		name: VIEWS.EXECUTION_PREVIEW,
		params: { name: params.workflowId, executionId: params.executionId },
	});
	window.open(route.href, '_blank');
}

function refreshSession(params: { messages: Ref<ChatMessage[]>; currentSessionId: Ref<string> }) {
	workflowsStore.setWorkflowExecutionData(null);
	nodeHelpers.updateNodesExecutionIssues();
	params.messages.value = [];
	params.currentSessionId.value = uuid().replace(/-/g, '');
}

// Event handlers
const handleDisplayExecution = (executionId: string) => {
	displayExecution({
		router,
		workflowId: workflow.value.id,
		executionId,
	});
};

const handleRefreshSession = () => {
	refreshSession({
		messages,
		currentSessionId,
	});
};

const closePanel = () => {
	workflowsStore.setPanelOpen('chat', false);
};

// This function creates a promise that resolves when the workflow execution completes
// It's used to handle the loading state while waiting for the workflow to finish
async function createExecutionPromise() {
	let resolvePromise: () => void;
	const promise = new Promise<void>((resolve) => {
		resolvePromise = resolve;
	});

	// Watch for changes in the workflow execution status
	const stopWatch = watch(
		() => workflowsStore.getWorkflowExecution?.status,
		(newStatus) => {
			// If the status is no longer 'running', resolve the promise
			if (newStatus && newStatus !== 'running') {
				resolvePromise();
				// Stop the watcher when the promise is resolved
				stopWatch();
			}
		},
		{ immediate: true }, // Check the status immediately when the watcher is set up
	);

	// Return the promise, which will resolve when the workflow execution is complete
	// This allows the caller to await the execution and handle the loading state appropriately
	return await promise;
}

async function onRunChatWorkflow(payload: RunWorkflowChatPayload) {
	try {
		const runWorkflowOptions: Parameters<typeof runWorkflow>[0] = {
			triggerNode: payload.triggerNode,
			nodeData: payload.nodeData,
			source: payload.source,
<<<<<<< HEAD
		});
		ws.value = new WebSocket(
			`${rootStore.urlBaseEditor}chat?sessionId=${currentSessionId.value}&executionId=${response?.executionId}`,
		);

		ws.value.onmessage = (event) => {
			const newMessage: ChatMessage & { sessionId: string } = {
				text: event.data,
				sender: 'bot',
				createdAt: new Date().toISOString(),
				sessionId: currentSessionId.value,
				id: uuid(),
			};
			messages.value.push(newMessage);
			setLoadingState(false);
		};
=======
		};

		if (workflowsStore.chatPartialExecutionDestinationNode) {
			runWorkflowOptions.destinationNode = workflowsStore.chatPartialExecutionDestinationNode;
			workflowsStore.chatPartialExecutionDestinationNode = null;
		}

		const response = await runWorkflow(runWorkflowOptions);
>>>>>>> b66a9dc8

		if (response) {
			await createExecutionPromise();
			workflowsStore.appendChatMessage(payload.message);
			return response;
		}
		return;
	} catch (error) {
		throw error;
	}
}

// Initialize chat config
const { chatConfig, chatOptions } = createChatConfig({
	messages,
	sendMessage,
	currentSessionId,
	isLoading,
	isDisabled,
	allowFileUploads,
	locale: useI18n(),
});

// Provide chat context
provide(ChatSymbol, chatConfig);
provide(ChatOptionsSymbol, chatOptions);

// Watchers
watch(
	() => isChatOpen.value,
	(isOpen) => {
		if (isOpen) {
			setChatTriggerNode();
			setConnectedNode();

			if (messages.value.length === 0) {
				messages.value = getChatMessages();
			}

			setTimeout(() => {
				onWindowResize();
				chatEventBus.emit('focusInput');
			}, 0);
		}
	},
	{ immediate: true },
);

watch(
	() => allConnections.value,
	() => {
		if (canvasStore.isLoading) return;
		setTimeout(() => {
			if (!chatTriggerNode.value) {
				setChatTriggerNode();
			}
			setConnectedNode();
		}, 0);
	},
	{ deep: true },
);

watchEffect(() => {
	canvasStore.setPanelHeight(isChatOpen.value || isLogsOpen.value ? height.value : 0);
});
</script>

<template>
	<N8nResizeWrapper
		v-if="chatTriggerNode"
		:is-resizing-enabled="isChatOpen || isLogsOpen"
		:supported-directions="['top']"
		:class="[$style.resizeWrapper, !isChatOpen && !isLogsOpen && $style.empty]"
		:height="height"
		:style="rootStyles"
		@resize="onResizeDebounced"
	>
		<div ref="container" :class="[$style.container, 'ignore-key-press-canvas']" tabindex="0">
			<div v-if="isChatOpen || isLogsOpen" :class="$style.chatResizer">
				<n8n-resize-wrapper
					v-if="isChatOpen"
					:supported-directions="['right']"
					:width="chatWidth"
					:class="$style.chat"
					@resize="onResizeChatDebounced"
				>
					<div :class="$style.inner">
						<ChatMessagesPanel
							data-test-id="canvas-chat"
							:messages="messages"
							:session-id="currentSessionId"
							:past-chat-messages="previousChatMessages"
							:show-close-button="!connectedNode"
							@close="closePanel"
							@refresh-session="handleRefreshSession"
							@display-execution="handleDisplayExecution"
							@send-message="sendMessage"
						/>
					</div>
				</n8n-resize-wrapper>
				<div v-if="isLogsOpen && connectedNode" :class="$style.logs">
					<ChatLogsPanel
						:key="`${resultData?.length ?? messages?.length}`"
						:workflow="workflow"
						data-test-id="canvas-chat-logs"
						:node="connectedNode"
						:slim="logsWidth < 700"
						@close="closePanel"
					/>
				</div>
			</div>
		</div>
	</N8nResizeWrapper>
</template>

<style lang="scss" module>
.resizeWrapper {
	height: var(--panel-height);
	min-height: 4rem;
	max-height: 90vh;
	flex-basis: content;
	border-top: 1px solid var(--color-foreground-base);

	&.empty {
		height: auto;
		min-height: 0;
		flex-basis: 0;
	}
}

.container {
	width: 100%;
	height: 100%;
	display: flex;
	flex-direction: column;
	overflow: hidden;
}

.chatResizer {
	display: flex;
	width: 100%;
	height: 100%;
	max-width: 100%;
}

.footer {
	border-top: 1px solid var(--color-foreground-base);
	width: 100%;
	background-color: var(--color-background-light);
	display: flex;
	padding: var(--spacing-2xs);
	gap: var(--spacing-2xs);
}

.chat {
	width: var(--chat-width);
	flex-shrink: 0;
	border-right: 1px solid var(--color-foreground-base);
	max-width: 100%;

	&:only-child {
		width: 100%;
	}
}

.inner {
	display: flex;
	flex-direction: column;
	overflow: hidden;
	height: 100%;
	width: 100%;
}

.logs {
	flex-grow: 1;
	flex-shrink: 1;
	background-color: var(--color-background-light);
}
</style><|MERGE_RESOLUTION|>--- conflicted
+++ resolved
@@ -210,24 +210,6 @@
 			triggerNode: payload.triggerNode,
 			nodeData: payload.nodeData,
 			source: payload.source,
-<<<<<<< HEAD
-		});
-		ws.value = new WebSocket(
-			`${rootStore.urlBaseEditor}chat?sessionId=${currentSessionId.value}&executionId=${response?.executionId}`,
-		);
-
-		ws.value.onmessage = (event) => {
-			const newMessage: ChatMessage & { sessionId: string } = {
-				text: event.data,
-				sender: 'bot',
-				createdAt: new Date().toISOString(),
-				sessionId: currentSessionId.value,
-				id: uuid(),
-			};
-			messages.value.push(newMessage);
-			setLoadingState(false);
-		};
-=======
 		};
 
 		if (workflowsStore.chatPartialExecutionDestinationNode) {
@@ -236,9 +218,24 @@
 		}
 
 		const response = await runWorkflow(runWorkflowOptions);
->>>>>>> b66a9dc8
 
 		if (response) {
+			ws.value = new WebSocket(
+				`${rootStore.urlBaseEditor}chat?sessionId=${currentSessionId.value}&executionId=${response?.executionId}`,
+			);
+
+			ws.value.onmessage = (event) => {
+				const newMessage: ChatMessage & { sessionId: string } = {
+					text: event.data,
+					sender: 'bot',
+					createdAt: new Date().toISOString(),
+					sessionId: currentSessionId.value,
+					id: uuid(),
+				};
+				messages.value.push(newMessage);
+				setLoadingState(false);
+			};
+
 			await createExecutionPromise();
 			workflowsStore.appendChatMessage(payload.message);
 			return response;
