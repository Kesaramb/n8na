<template>
	<div>
		<ModalRoot :name="CONTACT_PROMPT_MODAL_KEY">
			<template #default="{ modalName }">
				<ContactPromptModal :modalName="modalName" />
			</template>
		</ModalRoot>

		<ModalRoot :name="CREDENTIAL_EDIT_MODAL_KEY">
			<template #default="{ modalName, activeId, mode }">
				<CredentialEdit :modalName="modalName" :mode="mode" :activeId="activeId" />
			</template>
		</ModalRoot>
		<ModalRoot :name="ABOUT_MODAL_KEY">
			<AboutModal />
		</ModalRoot>

		<ModalRoot :name="ASK_AI_MODAL_KEY">
			<AskAiModal />
		</ModalRoot>

		<ModalRoot :name="CREDENTIAL_SELECT_MODAL_KEY">
			<CredentialsSelectModal />
		</ModalRoot>

		<ModalRoot :name="DUPLICATE_MODAL_KEY">
			<template #default="{ modalName, active, data }">
				<DuplicateWorkflowDialog :data="data" :isActive="active" :modalName="modalName" />
			</template>
		</ModalRoot>

		<ModalRoot :name="PERSONALIZATION_MODAL_KEY">
			<PersonalizationModal />
		</ModalRoot>

		<ModalRoot :name="TAGS_MANAGER_MODAL_KEY">
			<TagsManager />
		</ModalRoot>

		<ModalRoot :name="VERSIONS_MODAL_KEY" :keepAlive="true">
			<UpdatesPanel />
		</ModalRoot>

		<ModalRoot :name="VALUE_SURVEY_MODAL_KEY" :keepAlive="true">
			<template #default="{ active }">
				<ValueSurvey :isActive="active" />
			</template>
		</ModalRoot>

		<ModalRoot :name="WORKFLOW_SETTINGS_MODAL_KEY">
			<WorkflowSettings />
		</ModalRoot>

		<ModalRoot :name="CHANGE_PASSWORD_MODAL_KEY">
			<ChangePasswordModal />
		</ModalRoot>

		<ModalRoot :name="INVITE_USER_MODAL_KEY">
			<InviteUsersModal />
		</ModalRoot>

		<ModalRoot :name="DELETE_USER_MODAL_KEY">
			<template #default="{ modalName, activeId }">
				<DeleteUserModal :modalName="modalName" :activeId="activeId" />
			</template>
		</ModalRoot>

		<ModalRoot :name="EXECUTIONS_MODAL_KEY">
			<ExecutionsModal />
		</ModalRoot>

		<ModalRoot :name="WORKFLOW_ACTIVE_MODAL_KEY">
			<ActivationModal />
		</ModalRoot>

		<ModalRoot :name="WORKFLOW_SHARE_MODAL_KEY">
			<template #default="{ modalName, active, data }">
				<WorkflowShareModal :data="data" :isActive="active" :modalName="modalName" />
			</template>
		</ModalRoot>

		<ModalRoot :name="ONBOARDING_CALL_SIGNUP_MODAL_KEY">
			<OnboardingCallSignupModal />
		</ModalRoot>

		<ModalRoot :name="COMMUNITY_PACKAGE_INSTALL_MODAL_KEY">
			<CommunityPackageInstallModal />
		</ModalRoot>

		<ModalRoot :name="IMPORT_CURL_MODAL_KEY">
			<ImportCurlModal />
		</ModalRoot>

<<<<<<< HEAD
		<ModalRoot :name="USER_ACTIVATION_SURVEY_MODAL">
			<WorkflowSuccessModal />
		</ModalRoot>

		<ModalRoot :name="MFA_SETUP_MODAL_KEY">
			<MfaSetupModal />
		</ModalRoot>

=======
>>>>>>> e95e8de5
		<ModalRoot :name="COMMUNITY_PACKAGE_CONFIRM_MODAL_KEY">
			<template #default="{ modalName, activeId, mode }">
				<CommunityPackageManageConfirmModal
					:modalName="modalName"
					:activePackageName="activeId"
					:mode="mode"
				/>
			</template>
		</ModalRoot>

		<ModalRoot :name="LOG_STREAM_MODAL_KEY">
			<template #default="{ modalName, data }">
				<EventDestinationSettingsModal
					:modalName="modalName"
					:destination="data.destination"
					:isNew="data.isNew"
					:eventBus="data.eventBus"
				/>
			</template>
		</ModalRoot>

		<ModalRoot :name="VERSION_CONTROL_PUSH_MODAL_KEY">
			<template #default="{ modalName, data }">
				<VersionControlPushModal :modalName="modalName" :data="data" />
			</template>
		</ModalRoot>
	</div>
</template>

<script lang="ts">
import { defineComponent } from 'vue';
import {
	ABOUT_MODAL_KEY,
	CHANGE_PASSWORD_MODAL_KEY,
	COMMUNITY_PACKAGE_CONFIRM_MODAL_KEY,
	COMMUNITY_PACKAGE_INSTALL_MODAL_KEY,
	CONTACT_PROMPT_MODAL_KEY,
	CREDENTIAL_EDIT_MODAL_KEY,
	CREDENTIAL_SELECT_MODAL_KEY,
	DELETE_USER_MODAL_KEY,
	DUPLICATE_MODAL_KEY,
	EXECUTIONS_MODAL_KEY,
	INVITE_USER_MODAL_KEY,
	ONBOARDING_CALL_SIGNUP_MODAL_KEY,
	PERSONALIZATION_MODAL_KEY,
	TAGS_MANAGER_MODAL_KEY,
	VALUE_SURVEY_MODAL_KEY,
	VERSIONS_MODAL_KEY,
	WORKFLOW_ACTIVE_MODAL_KEY,
	WORKFLOW_SETTINGS_MODAL_KEY,
	WORKFLOW_SHARE_MODAL_KEY,
	IMPORT_CURL_MODAL_KEY,
	LOG_STREAM_MODAL_KEY,
	ASK_AI_MODAL_KEY,
<<<<<<< HEAD
	USER_ACTIVATION_SURVEY_MODAL,
	MFA_SETUP_MODAL_KEY,
=======
	VERSION_CONTROL_PUSH_MODAL_KEY,
>>>>>>> e95e8de5
} from '@/constants';

import AboutModal from './AboutModal.vue';
import AskAiModal from './AskAiModal.vue';
import CommunityPackageManageConfirmModal from './CommunityPackageManageConfirmModal.vue';
import CommunityPackageInstallModal from './CommunityPackageInstallModal.vue';
import ChangePasswordModal from './ChangePasswordModal.vue';
import ContactPromptModal from './ContactPromptModal.vue';
import CredentialEdit from './CredentialEdit/CredentialEdit.vue';
import InviteUsersModal from './InviteUsersModal.vue';
import CredentialsSelectModal from './CredentialsSelectModal.vue';
import DuplicateWorkflowDialog from './DuplicateWorkflowDialog.vue';
import ModalRoot from './ModalRoot.vue';
import OnboardingCallSignupModal from './OnboardingCallSignupModal.vue';
import PersonalizationModal from './PersonalizationModal.vue';
import TagsManager from './TagsManager/TagsManager.vue';
import UpdatesPanel from './UpdatesPanel.vue';
import ValueSurvey from './ValueSurvey.vue';
import WorkflowSettings from './WorkflowSettings.vue';
import DeleteUserModal from './DeleteUserModal.vue';
import ExecutionsModal from './ExecutionsModal.vue';
import ActivationModal from './ActivationModal.vue';
import ImportCurlModal from './ImportCurlModal.vue';
import MfaSetupModal from './MfaSetupModal.vue';
import WorkflowShareModal from './WorkflowShareModal.ee.vue';
import EventDestinationSettingsModal from '@/components/SettingsLogStreaming/EventDestinationSettingsModal.ee.vue';
import VersionControlPushModal from '@/components/VersionControlPushModal.ee.vue';

export default defineComponent({
	name: 'Modals',
	components: {
		AboutModal,
		AskAiModal,
		ActivationModal,
		CommunityPackageInstallModal,
		CommunityPackageManageConfirmModal,
		ContactPromptModal,
		ChangePasswordModal,
		CredentialEdit,
		CredentialsSelectModal,
		DeleteUserModal,
		DuplicateWorkflowDialog,
		InviteUsersModal,
		ExecutionsModal,
		ModalRoot,
		OnboardingCallSignupModal,
		PersonalizationModal,
		TagsManager,
		UpdatesPanel,
		ValueSurvey,
		WorkflowSettings,
		WorkflowShareModal,
		ImportCurlModal,
		EventDestinationSettingsModal,
<<<<<<< HEAD
		WorkflowSuccessModal,
		MfaSetupModal,
=======
		VersionControlPushModal,
>>>>>>> e95e8de5
	},
	data: () => ({
		COMMUNITY_PACKAGE_CONFIRM_MODAL_KEY,
		COMMUNITY_PACKAGE_INSTALL_MODAL_KEY,
		CONTACT_PROMPT_MODAL_KEY,
		CREDENTIAL_EDIT_MODAL_KEY,
		CREDENTIAL_SELECT_MODAL_KEY,
		ABOUT_MODAL_KEY,
		ASK_AI_MODAL_KEY,
		CHANGE_PASSWORD_MODAL_KEY,
		DELETE_USER_MODAL_KEY,
		DUPLICATE_MODAL_KEY,
		ONBOARDING_CALL_SIGNUP_MODAL_KEY,
		PERSONALIZATION_MODAL_KEY,
		INVITE_USER_MODAL_KEY,
		TAGS_MANAGER_MODAL_KEY,
		VERSIONS_MODAL_KEY,
		WORKFLOW_SETTINGS_MODAL_KEY,
		WORKFLOW_SHARE_MODAL_KEY,
		VALUE_SURVEY_MODAL_KEY,
		EXECUTIONS_MODAL_KEY,
		WORKFLOW_ACTIVE_MODAL_KEY,
		IMPORT_CURL_MODAL_KEY,
		LOG_STREAM_MODAL_KEY,
<<<<<<< HEAD
		USER_ACTIVATION_SURVEY_MODAL,
		MFA_SETUP_MODAL_KEY,
=======
		VERSION_CONTROL_PUSH_MODAL_KEY,
>>>>>>> e95e8de5
	}),
});
</script><|MERGE_RESOLUTION|>--- conflicted
+++ resolved
@@ -91,17 +91,6 @@
 			<ImportCurlModal />
 		</ModalRoot>
 
-<<<<<<< HEAD
-		<ModalRoot :name="USER_ACTIVATION_SURVEY_MODAL">
-			<WorkflowSuccessModal />
-		</ModalRoot>
-
-		<ModalRoot :name="MFA_SETUP_MODAL_KEY">
-			<MfaSetupModal />
-		</ModalRoot>
-
-=======
->>>>>>> e95e8de5
 		<ModalRoot :name="COMMUNITY_PACKAGE_CONFIRM_MODAL_KEY">
 			<template #default="{ modalName, activeId, mode }">
 				<CommunityPackageManageConfirmModal
@@ -156,12 +145,8 @@
 	IMPORT_CURL_MODAL_KEY,
 	LOG_STREAM_MODAL_KEY,
 	ASK_AI_MODAL_KEY,
-<<<<<<< HEAD
-	USER_ACTIVATION_SURVEY_MODAL,
 	MFA_SETUP_MODAL_KEY,
-=======
 	VERSION_CONTROL_PUSH_MODAL_KEY,
->>>>>>> e95e8de5
 } from '@/constants';
 
 import AboutModal from './AboutModal.vue';
@@ -216,12 +201,8 @@
 		WorkflowShareModal,
 		ImportCurlModal,
 		EventDestinationSettingsModal,
-<<<<<<< HEAD
-		WorkflowSuccessModal,
 		MfaSetupModal,
-=======
 		VersionControlPushModal,
->>>>>>> e95e8de5
 	},
 	data: () => ({
 		COMMUNITY_PACKAGE_CONFIRM_MODAL_KEY,
@@ -246,12 +227,8 @@
 		WORKFLOW_ACTIVE_MODAL_KEY,
 		IMPORT_CURL_MODAL_KEY,
 		LOG_STREAM_MODAL_KEY,
-<<<<<<< HEAD
-		USER_ACTIVATION_SURVEY_MODAL,
 		MFA_SETUP_MODAL_KEY,
-=======
 		VERSION_CONTROL_PUSH_MODAL_KEY,
->>>>>>> e95e8de5
 	}),
 });
 </script>