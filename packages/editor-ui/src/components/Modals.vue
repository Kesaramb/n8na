<template>
	<div>
		<ModalRoot :name="CONTACT_PROMPT_MODAL_KEY">
			<template #default="{ modalName }">
				<ContactPromptModal :modalName="modalName" />
			</template>
		</ModalRoot>

		<ModalRoot :name="CREDENTIAL_EDIT_MODAL_KEY">
			<template #default="{ modalName, activeId, mode }">
				<CredentialEdit :modalName="modalName" :mode="mode" :activeId="activeId" />
			</template>
		</ModalRoot>
		<ModalRoot :name="ABOUT_MODAL_KEY">
			<AboutModal />
		</ModalRoot>

		<ModalRoot :name="CREDENTIAL_SELECT_MODAL_KEY">
			<CredentialsSelectModal />
		</ModalRoot>

		<ModalRoot :name="DUPLICATE_MODAL_KEY">
			<template #default="{ modalName, active, data }">
				<DuplicateWorkflowDialog :data="data" :isActive="active" :modalName="modalName" />
			</template>
		</ModalRoot>

		<ModalRoot :name="PERSONALIZATION_MODAL_KEY">
			<PersonalizationModal />
		</ModalRoot>

		<ModalRoot :name="TAGS_MANAGER_MODAL_KEY">
			<TagsManager />
		</ModalRoot>

		<ModalRoot :name="VERSIONS_MODAL_KEY" :keepAlive="true">
			<UpdatesPanel />
		</ModalRoot>

		<ModalRoot :name="VALUE_SURVEY_MODAL_KEY" :keepAlive="true">
			<template #default="{ active }">
				<ValueSurvey :isActive="active" />
			</template>
		</ModalRoot>

		<ModalRoot :name="WORKFLOW_SETTINGS_MODAL_KEY">
			<WorkflowSettings />
		</ModalRoot>

		<ModalRoot :name="CHANGE_PASSWORD_MODAL_KEY">
			<ChangePasswordModal />
		</ModalRoot>

		<ModalRoot :name="INVITE_USER_MODAL_KEY">
			<InviteUsersModal />
		</ModalRoot>

		<ModalRoot :name="DELETE_USER_MODAL_KEY">
			<template #default="{ modalName, activeId }">
				<DeleteUserModal :modalName="modalName" :activeId="activeId" />
			</template>
		</ModalRoot>

		<ModalRoot :name="WORKFLOW_ACTIVE_MODAL_KEY">
			<ActivationModal />
		</ModalRoot>

		<ModalRoot :name="MFA_SETUP_MODAL_KEY">
			<MfaSetupModal />
		</ModalRoot>

		<ModalRoot :name="WORKFLOW_SHARE_MODAL_KEY">
			<template #default="{ modalName, active, data }">
				<WorkflowShareModal :data="data" :isActive="active" :modalName="modalName" />
			</template>
		</ModalRoot>

		<ModalRoot :name="ONBOARDING_CALL_SIGNUP_MODAL_KEY">
			<OnboardingCallSignupModal />
		</ModalRoot>

		<ModalRoot :name="COMMUNITY_PACKAGE_INSTALL_MODAL_KEY">
			<CommunityPackageInstallModal />
		</ModalRoot>

		<ModalRoot :name="IMPORT_CURL_MODAL_KEY">
			<ImportCurlModal />
		</ModalRoot>

		<ModalRoot :name="COMMUNITY_PACKAGE_CONFIRM_MODAL_KEY">
			<template #default="{ modalName, activeId, mode }">
				<CommunityPackageManageConfirmModal
					:modalName="modalName"
					:activePackageName="activeId"
					:mode="mode"
				/>
			</template>
		</ModalRoot>

		<ModalRoot :name="LOG_STREAM_MODAL_KEY">
			<template #default="{ modalName, data }">
				<EventDestinationSettingsModal
					:modalName="modalName"
					:destination="data.destination"
					:isNew="data.isNew"
					:eventBus="data.eventBus"
				/>
			</template>
		</ModalRoot>

		<ModalRoot :name="SOURCE_CONTROL_PUSH_MODAL_KEY">
			<template #default="{ modalName, data }">
				<SourceControlPushModal :modalName="modalName" :data="data" />
			</template>
		</ModalRoot>

		<ModalRoot :name="SOURCE_CONTROL_PULL_MODAL_KEY">
			<template #default="{ modalName, data }">
				<SourceControlPullModal :modalName="modalName" :data="data" />
			</template>
		</ModalRoot>

<<<<<<< HEAD
		<ModalRoot :name="EXTERNAL_SECRETS_PROVIDER_MODAL_KEY">
			<template #default="{ modalName, data }">
				<ExternalSecretsProviderModal :modalName="modalName" :data="data" />
=======
		<ModalRoot :name="DEBUG_PAYWALL_MODAL_KEY">
			<template #default="{ modalName, data }">
				<DebugPaywallModal data-test-id="debug-paywall-modal" :modalName="modalName" :data="data" />
>>>>>>> c833078c
			</template>
		</ModalRoot>
	</div>
</template>

<script lang="ts">
import { defineComponent } from 'vue';
import {
	ABOUT_MODAL_KEY,
	CHANGE_PASSWORD_MODAL_KEY,
	COMMUNITY_PACKAGE_CONFIRM_MODAL_KEY,
	COMMUNITY_PACKAGE_INSTALL_MODAL_KEY,
	CONTACT_PROMPT_MODAL_KEY,
	CREDENTIAL_EDIT_MODAL_KEY,
	CREDENTIAL_SELECT_MODAL_KEY,
	DELETE_USER_MODAL_KEY,
	DUPLICATE_MODAL_KEY,
	INVITE_USER_MODAL_KEY,
	ONBOARDING_CALL_SIGNUP_MODAL_KEY,
	PERSONALIZATION_MODAL_KEY,
	TAGS_MANAGER_MODAL_KEY,
	VALUE_SURVEY_MODAL_KEY,
	VERSIONS_MODAL_KEY,
	WORKFLOW_ACTIVE_MODAL_KEY,
	WORKFLOW_SETTINGS_MODAL_KEY,
	WORKFLOW_SHARE_MODAL_KEY,
	IMPORT_CURL_MODAL_KEY,
	LOG_STREAM_MODAL_KEY,
	SOURCE_CONTROL_PUSH_MODAL_KEY,
	SOURCE_CONTROL_PULL_MODAL_KEY,
<<<<<<< HEAD
	EXTERNAL_SECRETS_PROVIDER_MODAL_KEY,
=======
	DEBUG_PAYWALL_MODAL_KEY,
>>>>>>> c833078c
	MFA_SETUP_MODAL_KEY,
} from '@/constants';

import AboutModal from './AboutModal.vue';
import CommunityPackageManageConfirmModal from './CommunityPackageManageConfirmModal.vue';
import CommunityPackageInstallModal from './CommunityPackageInstallModal.vue';
import ChangePasswordModal from './ChangePasswordModal.vue';
import ContactPromptModal from './ContactPromptModal.vue';
import CredentialEdit from './CredentialEdit/CredentialEdit.vue';
import InviteUsersModal from './InviteUsersModal.vue';
import CredentialsSelectModal from './CredentialsSelectModal.vue';
import DuplicateWorkflowDialog from './DuplicateWorkflowDialog.vue';
import ModalRoot from './ModalRoot.vue';
import OnboardingCallSignupModal from './OnboardingCallSignupModal.vue';
import PersonalizationModal from './PersonalizationModal.vue';
import TagsManager from './TagsManager/TagsManager.vue';
import UpdatesPanel from './UpdatesPanel.vue';
import ValueSurvey from './ValueSurvey.vue';
import WorkflowSettings from './WorkflowSettings.vue';
import DeleteUserModal from './DeleteUserModal.vue';
import ActivationModal from './ActivationModal.vue';
import ImportCurlModal from './ImportCurlModal.vue';
import MfaSetupModal from './MfaSetupModal.vue';
import WorkflowShareModal from './WorkflowShareModal.ee.vue';
import EventDestinationSettingsModal from '@/components/SettingsLogStreaming/EventDestinationSettingsModal.ee.vue';
import SourceControlPushModal from '@/components/SourceControlPushModal.ee.vue';
import SourceControlPullModal from '@/components/SourceControlPullModal.ee.vue';
<<<<<<< HEAD
import ExternalSecretsProviderModal from '@/components/ExternalSecretsProviderModal.ee.vue';
=======
import DebugPaywallModal from '@/components/DebugPaywallModal.vue';
>>>>>>> c833078c

export default defineComponent({
	name: 'Modals',
	components: {
		AboutModal,
		ActivationModal,
		CommunityPackageInstallModal,
		CommunityPackageManageConfirmModal,
		ContactPromptModal,
		ChangePasswordModal,
		CredentialEdit,
		CredentialsSelectModal,
		DeleteUserModal,
		DuplicateWorkflowDialog,
		InviteUsersModal,
		ModalRoot,
		OnboardingCallSignupModal,
		PersonalizationModal,
		TagsManager,
		UpdatesPanel,
		ValueSurvey,
		WorkflowSettings,
		WorkflowShareModal,
		ImportCurlModal,
		EventDestinationSettingsModal,
		SourceControlPushModal,
		SourceControlPullModal,
<<<<<<< HEAD
		ExternalSecretsProviderModal,
=======
		DebugPaywallModal,
>>>>>>> c833078c
		MfaSetupModal,
	},
	data: () => ({
		COMMUNITY_PACKAGE_CONFIRM_MODAL_KEY,
		COMMUNITY_PACKAGE_INSTALL_MODAL_KEY,
		CONTACT_PROMPT_MODAL_KEY,
		CREDENTIAL_EDIT_MODAL_KEY,
		CREDENTIAL_SELECT_MODAL_KEY,
		ABOUT_MODAL_KEY,
		CHANGE_PASSWORD_MODAL_KEY,
		DELETE_USER_MODAL_KEY,
		DUPLICATE_MODAL_KEY,
		ONBOARDING_CALL_SIGNUP_MODAL_KEY,
		PERSONALIZATION_MODAL_KEY,
		INVITE_USER_MODAL_KEY,
		TAGS_MANAGER_MODAL_KEY,
		VERSIONS_MODAL_KEY,
		WORKFLOW_SETTINGS_MODAL_KEY,
		WORKFLOW_SHARE_MODAL_KEY,
		VALUE_SURVEY_MODAL_KEY,
		WORKFLOW_ACTIVE_MODAL_KEY,
		IMPORT_CURL_MODAL_KEY,
		LOG_STREAM_MODAL_KEY,
		SOURCE_CONTROL_PUSH_MODAL_KEY,
		SOURCE_CONTROL_PULL_MODAL_KEY,
<<<<<<< HEAD
		EXTERNAL_SECRETS_PROVIDER_MODAL_KEY,
=======
		DEBUG_PAYWALL_MODAL_KEY,
>>>>>>> c833078c
		MFA_SETUP_MODAL_KEY,
	}),
});
</script><|MERGE_RESOLUTION|>--- conflicted
+++ resolved
@@ -120,15 +120,15 @@
 			</template>
 		</ModalRoot>
 
-<<<<<<< HEAD
 		<ModalRoot :name="EXTERNAL_SECRETS_PROVIDER_MODAL_KEY">
 			<template #default="{ modalName, data }">
 				<ExternalSecretsProviderModal :modalName="modalName" :data="data" />
-=======
+			</template>
+		</ModalRoot>
+
 		<ModalRoot :name="DEBUG_PAYWALL_MODAL_KEY">
 			<template #default="{ modalName, data }">
 				<DebugPaywallModal data-test-id="debug-paywall-modal" :modalName="modalName" :data="data" />
->>>>>>> c833078c
 			</template>
 		</ModalRoot>
 	</div>
@@ -159,11 +159,8 @@
 	LOG_STREAM_MODAL_KEY,
 	SOURCE_CONTROL_PUSH_MODAL_KEY,
 	SOURCE_CONTROL_PULL_MODAL_KEY,
-<<<<<<< HEAD
 	EXTERNAL_SECRETS_PROVIDER_MODAL_KEY,
-=======
 	DEBUG_PAYWALL_MODAL_KEY,
->>>>>>> c833078c
 	MFA_SETUP_MODAL_KEY,
 } from '@/constants';
 
@@ -191,11 +188,8 @@
 import EventDestinationSettingsModal from '@/components/SettingsLogStreaming/EventDestinationSettingsModal.ee.vue';
 import SourceControlPushModal from '@/components/SourceControlPushModal.ee.vue';
 import SourceControlPullModal from '@/components/SourceControlPullModal.ee.vue';
-<<<<<<< HEAD
 import ExternalSecretsProviderModal from '@/components/ExternalSecretsProviderModal.ee.vue';
-=======
 import DebugPaywallModal from '@/components/DebugPaywallModal.vue';
->>>>>>> c833078c
 
 export default defineComponent({
 	name: 'Modals',
@@ -223,11 +217,8 @@
 		EventDestinationSettingsModal,
 		SourceControlPushModal,
 		SourceControlPullModal,
-<<<<<<< HEAD
 		ExternalSecretsProviderModal,
-=======
 		DebugPaywallModal,
->>>>>>> c833078c
 		MfaSetupModal,
 	},
 	data: () => ({
@@ -253,11 +244,8 @@
 		LOG_STREAM_MODAL_KEY,
 		SOURCE_CONTROL_PUSH_MODAL_KEY,
 		SOURCE_CONTROL_PULL_MODAL_KEY,
-<<<<<<< HEAD
 		EXTERNAL_SECRETS_PROVIDER_MODAL_KEY,
-=======
 		DEBUG_PAYWALL_MODAL_KEY,
->>>>>>> c833078c
 		MFA_SETUP_MODAL_KEY,
 	}),
 });
