<template>
	<div @keydown.stop class="credentials-input-wrapper">
		<el-row class="credential-name-wrapper">
			<el-col :span="6" class="headline-regular">
				Credentials Name:
				<n8n-tooltip class="credentials-info" placement="top" >
					<div slot="content" v-html="helpTexts.credentialsName"></div>
					<font-awesome-icon icon="question-circle" />
				</n8n-tooltip>
			</el-col>
			<el-col :span="18">
				<n8n-input v-model="name" type="text" size="medium"></n8n-input>
			</el-col>
		</el-row>
		<br />
		<div class="headline" v-if="credentialProperties.length">
			Credential Data:
			<n8n-tooltip class="credentials-info" placement="top" >
				<div slot="content" v-html="helpTexts.credentialsData"></div>
				<font-awesome-icon icon="question-circle" />
			</n8n-tooltip>
		</div>
		<div v-for="parameter in credentialProperties" :key="parameter.name">
			<el-row class="parameter-wrapper">
				<el-col :span="6" class="parameter-name">
					{{parameter.displayName}}:
<<<<<<< HEAD
					<n8n-tooltip placement="top" class="parameter-info" v-if="parameter.description" >
						<div slot="content" v-html="parameter.description"></div>
=======
					<el-tooltip placement="top" class="parameter-info" v-if="parameter.description" effect="light">
						<div slot="content" v-html="addTargetBlank(parameter.description)"></div>
>>>>>>> 31da7a7b
						<font-awesome-icon icon="question-circle"/>
					</n8n-tooltip>
				</el-col>
				<el-col :span="18">
					<parameter-input :parameter="parameter" :value="propertyValue[parameter.name]" :path="parameter.name" :isCredential="true" :displayOptions="true" @valueChanged="valueChanged" inputSize="medium" />
				</el-col>
			</el-row>
		</div>

		<el-row v-if="isOAuthType" class="oauth-information">
			<el-col :span="6" class="headline">
				OAuth
			</el-col>
			<el-col :span="18">
				<span v-if="requiredPropertiesFilled === false">
					<n8n-icon-button title="Connect OAuth Credentials" icon="redo" :disabled="true" size="large" />
					Enter all required properties
				</span>
				<span v-else-if="isOAuthConnected === true">
					<n8n-icon-button title="Reconnect OAuth Credentials" @click.stop="oAuthCredentialAuthorize()" icon="redo" size="large" />
					Connected
				</span>
				<span v-else>
					<span v-if="isGoogleOAuthType">
						<img :src="basePath + 'google-signin.png'" class="google-icon clickable" alt="Sign in with Google" @click.stop="oAuthCredentialAuthorize()" />
					</span>
					<span v-else>
						<n8n-icon-button title="Connect OAuth Credentials" @click.stop="oAuthCredentialAuthorize()" icon="sign-in-alt" size="large" />
						Not connected
					</span>
				</span>

				<div v-if="credentialProperties.length">
					<div class="clickable oauth-callback-headline" :class="{expanded: !isMinimized}" @click="isMinimized=!isMinimized" :title="isMinimized ? 'Click to display Webhook URLs' : 'Click to hide Webhook URLs'">
						<font-awesome-icon icon="angle-up" class="minimize-button minimize-icon" />
						OAuth Callback URL
					</div>
					<n8n-tooltip v-if="!isMinimized" class="item"  content="Click to copy Callback URL" placement="right">
						<div class="callback-url left-ellipsis clickable" @click="copyCallbackUrl">
							{{oAuthCallbackUrl}}
						</div>
					</n8n-tooltip>
				</div>

			</el-col>
		</el-row>

		<el-row class="nodes-access-wrapper">
			<el-col :span="6" class="headline">
				Nodes with access:
				<n8n-tooltip class="credentials-info" placement="top" >
					<div slot="content" v-html="helpTexts.nodesWithAccess"></div>
					<font-awesome-icon icon="question-circle" />
				</n8n-tooltip>
			</el-col>
			<el-col :span="18">
				<el-transfer
					:titles="['No Access', 'Access ']"
					v-model="nodesAccess"
					:data="allNodesRequestingAccess">
				</el-transfer>

				<div v-if="nodesAccess.length === 0" class="no-nodes-access">
					<strong>
						Important
					</strong><br />
					Add at least one node which has access to the credentials!
				</div>
			</el-col>
		</el-row>

		<div class="action-buttons">
			<n8n-button type="success" @click="updateCredentials(true)" label="Save" size="large" v-if="credentialDataDynamic" />
			<n8n-button @click="createCredentials(true)" label="Create" size="large" v-else />
		</div>

	</div>
</template>

<script lang="ts">
import Vue from 'vue';

import { copyPaste } from '@/components/mixins/copyPaste';
import { externalHooks } from '@/components/mixins/externalHooks';
import { restApi } from '@/components/mixins/restApi';
import { nodeHelpers } from '@/components/mixins/nodeHelpers';
import { showMessage } from '@/components/mixins/showMessage';

import {
	ICredentialsDecryptedResponse,
	ICredentialsResponse,
	IUpdateInformation,
} from '@/Interface';
import {
	CredentialInformation,
	ICredentialDataDecryptedObject,
	ICredentialsDecrypted,
	ICredentialType,
	ICredentialNodeAccess,
	INodeCredentialDescription,
	INodeParameters,
	INodeProperties,
	INodeTypeDescription,
	NodeHelpers,
} from 'n8n-workflow';

import ParameterInput from '@/components/ParameterInput.vue';

import mixins from 'vue-typed-mixins';

import { addTargetBlank } from './helpers';

export default mixins(
	copyPaste,
	externalHooks,
	nodeHelpers,
	restApi,
	showMessage,
).extend({
	name: 'CredentialsInput',
	props: [
		'credentialTypeData',	// ICredentialType
		'credentialData',		// ICredentialsDecryptedResponse
		'nodesInit',			// {
		//						 	type: Array,
		//						 	default: () => { [] },
		//						 }
	],
	components: {
		ParameterInput,
	},
	data () {
		return {
			basePath: this.$store.getters.getBaseUrl,
			isMinimized: true,
			helpTexts: {
				credentialsData: 'The credentials to set.',
				credentialsName: 'A recognizable label for the credentials. Descriptive names work <br />best here, so you can easily select it from a list later.',
				nodesWithAccess: 'Nodes with access to these credentials.',
			},
			credentialDataTemp: null as ICredentialsDecryptedResponse | null,
			nodesAccess: [] as string[],
			name: '',
			propertyValue: {} as ICredentialDataDecryptedObject,
		};
	},
	computed: {
		allNodesRequestingAccess (): Array<{key: string, label: string}> {
			const returnNodeTypes: string[] = [];

			const nodeTypes: INodeTypeDescription[] = this.$store.getters.allNodeTypes;

			let nodeType: INodeTypeDescription;
			let credentialTypeDescription: INodeCredentialDescription;

			// Find the node types which need the credentials
			for (nodeType of nodeTypes) {
				if (!nodeType.credentials) {
					continue;
				}

				for (credentialTypeDescription of nodeType.credentials) {
					if (credentialTypeDescription.name === (this.credentialTypeData as ICredentialType).name && !returnNodeTypes.includes(credentialTypeDescription.name)) {
						returnNodeTypes.push(nodeType.name);
						break;
					}
				}
			}

			// Return the data in the correct format el-transfer expects
			return returnNodeTypes.map((nodeTypeName: string) => {
				return {
					key: nodeTypeName,
					label: this.$store.getters.nodeType(nodeTypeName).displayName as string,
				};
			});
		},
		credentialProperties (): INodeProperties[] {
			return this.credentialTypeData.properties.filter((propertyData: INodeProperties) => {
				if (!this.displayCredentialParameter(propertyData)) {
					return false;
				}
				return !this.credentialTypeData.__overwrittenProperties || !this.credentialTypeData.__overwrittenProperties.includes(propertyData.name);
			});
		},
		credentialDataDynamic (): ICredentialsDecryptedResponse | null {
			if (this.credentialData) {
				return this.credentialData;
			}

			return this.credentialDataTemp;
		},
		isGoogleOAuthType (): boolean {
			if (this.credentialTypeData.name === 'googleOAuth2Api') {
				return true;
			}
			const types = this.parentTypes(this.credentialTypeData.name);
			return types.includes('googleOAuth2Api');
		},
		isOAuthType (): boolean {
			if (['oAuth1Api', 'oAuth2Api'].includes(this.credentialTypeData.name)) {
				return true;
			}
			const types = this.parentTypes(this.credentialTypeData.name);
			return types.includes('oAuth1Api') || types.includes('oAuth2Api');
		},
		isOAuthConnected (): boolean {
			if (this.isOAuthType === false) {
				return false;
			}

			return this.credentialDataDynamic !== null && !!this.credentialDataDynamic.data!.oauthTokenData;
		},
		oAuthCallbackUrl (): string {
			const types = this.parentTypes(this.credentialTypeData.name);
			const oauthType = (this.credentialTypeData.name === 'oAuth2Api' || types.includes('oAuth2Api')) ? 'oauth2' : 'oauth1';
			return this.$store.getters.oauthCallbackUrls[oauthType];
		},
		requiredPropertiesFilled (): boolean {
			for (const property of this.credentialProperties) {
				if (property.required !== true) {
					continue;
				}

				if (!this.propertyValue[property.name]) {
					return false;
				}
			}
			return true;
		},
	},
	methods: {
		addTargetBlank,
		copyCallbackUrl (): void {
			this.copyToClipboard(this.oAuthCallbackUrl);

			this.$showMessage({
				title: 'Copied',
				message: `Callback URL was successfully copied!`,
				type: 'success',
			});
		},
		parentTypes (name: string): string[] {
			const credentialType = this.$store.getters.credentialType(name);

			if (credentialType === undefined || credentialType.extends === undefined) {
				return [];
			}

			const types: string[] = [];
			for (const typeName of credentialType.extends) {
				types.push(typeName);
				types.push.apply(types, this.parentTypes(typeName));
			}

			return types;
		},
		valueChanged (parameterData: IUpdateInformation) {
			const name = parameterData.name.split('.').pop() as string;
			// For a currently for me unknown reason can In not simply just
			// set the value and it has to be this way.
			const tempValue = JSON.parse(JSON.stringify(this.propertyValue));
			tempValue[name] = parameterData.value;
			Vue.set(this, 'propertyValue', tempValue);
		},
		displayCredentialParameter (parameter: INodeProperties): boolean {
			if (parameter.type === 'hidden') {
				return false;
			}

			if (parameter.displayOptions === undefined) {
				// If it is not defined no need to do a proper check
				return true;
			}

			return this.displayParameter(this.propertyValue as INodeParameters, parameter, '');
		},
		async createCredentials (closeDialog: boolean): Promise<ICredentialsResponse | null> {
			const nodesAccess = this.nodesAccess.map((nodeType) => {
				return {
					nodeType,
				};
			});

			const newCredentials = {
				name: this.name,
				type: (this.credentialTypeData as ICredentialType).name,
				nodesAccess,
				// Save only the none default data
				data: NodeHelpers.getNodeParameters(this.credentialTypeData.properties as INodeProperties[], this.propertyValue as INodeParameters, false, false),
			} as ICredentialsDecrypted;

			let result;
			try {
				result = await this.restApi().createNewCredentials(newCredentials);
			} catch (error) {
				this.$showError(error, 'Problem Creating Credentials', 'There was a problem creating the credentials:');
				return null;
			}

			// Add also to local store
			this.$store.commit('addCredentials', result);

			this.$emit('credentialsCreated', {data: result, options: { closeDialog }});

			this.$externalHooks().run('credentials.create', { credentialTypeData: this.credentialTypeData });

			return result;
		},
		async oAuthCredentialAuthorize () {
			let url;

			let credentialData = this.credentialDataDynamic;
			let newCredentials = false;
			if (!credentialData) {
				// Credentials did not get created yet. So create first before
				// doing oauth authorize
				credentialData = await this.createCredentials(false) as ICredentialsDecryptedResponse;
				newCredentials = true;
				if (credentialData === null) {
					return;
				}

				// Set the internal data directly so that even if it fails it displays a "Save" instead
				// of the "Create" button. If that would not be done, people could not retry after a
				// connect issue as it woult try to create credentials again which would fail as they
				// exist already.
				Vue.set(this, 'credentialDataTemp', credentialData);
			} else {
				// Exists already but got maybe changed. So save first
				credentialData = await this.updateCredentials(false) as ICredentialsDecryptedResponse;
				if (credentialData === null) {
					return;
				}
			}

			const types = this.parentTypes(this.credentialTypeData.name);

			try {
				if (this.credentialTypeData.name === 'oAuth2Api' || types.includes('oAuth2Api')) {
					url = await this.restApi().oAuth2CredentialAuthorize(credentialData as ICredentialsResponse) as string;
				} else if (this.credentialTypeData.name === 'oAuth1Api' || types.includes('oAuth1Api')) {
					url = await this.restApi().oAuth1CredentialAuthorize(credentialData as ICredentialsResponse) as string;
				}
			} catch (error) {
				this.$showError(error, 'OAuth Authorization Error', 'Error generating authorization URL:');
				return;
			}

			const params = `scrollbars=no,resizable=yes,status=no,titlebar=noe,location=no,toolbar=no,menubar=no,width=500,height=700`;
			const oauthPopup = window.open(url, 'OAuth2 Authorization', params);

			const receiveMessage = (event: MessageEvent) => {
				// // TODO: Add check that it came from n8n
				// if (event.origin !== 'http://example.org:8080') {
				// 	return;
				// }

				if (event.data === 'success') {

					// Set some kind of data that status changes.
					// As data does not get displayed directly it does not matter what data.
					if (this.credentialData === null) {
						// Are new credentials so did not get send via "credentialData"
						Vue.set(this, 'credentialDataTemp', credentialData);
						Vue.set(this.credentialDataTemp!.data!, 'oauthTokenData', {});
					} else {
						// Credentials did already exist so can be set directly
						Vue.set(this.credentialData.data, 'oauthTokenData', {});
					}

					// Save that OAuth got authorized locally
					this.$store.commit('updateCredentials', this.credentialDataDynamic);

					// Close the window
					if (oauthPopup) {
						oauthPopup.close();
					}

					if (newCredentials === true) {
						this.$emit('credentialsCreated', {data: credentialData, options: { closeDialog: false }});
					}

					this.$showMessage({
						title: 'Connected',
						message: 'Connected successfully!',
						type: 'success',
					});

					// Make sure that the event gets removed again
					window.removeEventListener('message', receiveMessage, false);
				}

			};

			window.addEventListener('message', receiveMessage, false);
		},
		async updateCredentials (closeDialog: boolean): Promise<ICredentialsResponse | null> {
			const nodesAccess: ICredentialNodeAccess[] = [];
			const addedNodeTypes: string[] = [];

			// Add Node-type which already had access to keep the original added date
			let nodeAccessData: ICredentialNodeAccess;
			for (nodeAccessData of (this.credentialDataDynamic as ICredentialsDecryptedResponse).nodesAccess) {
				if (this.nodesAccess.includes((nodeAccessData.nodeType))) {
					nodesAccess.push(nodeAccessData);
					addedNodeTypes.push(nodeAccessData.nodeType);
				}
			}

			// Add Node-type which did not have access before
			for (const nodeType of this.nodesAccess) {
				if (!addedNodeTypes.includes(nodeType)) {
					nodesAccess.push({
						nodeType,
					});
				}
			}

			const newCredentials = {
				name: this.name,
				type: (this.credentialTypeData as ICredentialType).name,
				nodesAccess,
				// Save only the none default data
				data: NodeHelpers.getNodeParameters(this.credentialTypeData.properties as INodeProperties[], this.propertyValue as INodeParameters, false, false),
			} as ICredentialsDecrypted;

			let result;
			try {
				result = await this.restApi().updateCredentials((this.credentialDataDynamic as ICredentialsDecryptedResponse).id as string, newCredentials);
			} catch (error) {
				this.$showError(error, 'Problem Updating Credentials', 'There was a problem updating the credentials:');
				return null;
			}

			// Update also in local store
			this.$store.commit('updateCredentials', result);

			// Now that the credentials changed check if any nodes use credentials
			// which have now a different name
			this.updateNodesCredentialsIssues();

			this.$emit('credentialsUpdated', {data: result, options: { closeDialog }});

			return result;
		},
		init () {
			if (this.credentialData) {
				// Initialize with the given data
				this.name = (this.credentialData as ICredentialsDecryptedResponse).name;
				this.propertyValue = (this.credentialData as ICredentialsDecryptedResponse).data as ICredentialDataDecryptedObject;
				const nodesAccess = (this.credentialData as ICredentialsDecryptedResponse).nodesAccess.map((nodeAccess) => {
					return nodeAccess.nodeType;
				});

				Vue.set(this, 'nodesAccess', nodesAccess);
			} else {
				// No data supplied so init empty
				this.name = '';
				this.propertyValue = {} as ICredentialDataDecryptedObject;
				const nodesAccess = [] as string[];
				nodesAccess.push.apply(nodesAccess, this.nodesInit);

				Vue.set(this, 'nodesAccess', nodesAccess);
			}

			// Set default values
			for (const property of (this.credentialTypeData as ICredentialType).properties) {
				if (!this.propertyValue.hasOwnProperty(property.name)) {
					this.propertyValue[property.name] = property.default as CredentialInformation;
				}
			}
		},
	},
	watch: {
		credentialData () {
			this.init();
		},
		credentialTypeData () {
			this.init();
		},
	},
	mounted () {
		this.init();
	},
});
</script>

<style lang="scss">

.credentials-input-wrapper {
	.credential-name-wrapper {
		display: flex;
		align-items: center;
	}

	.action-buttons {
		margin-top: 2em;
		text-align: right;
	}

	.headline {
		font-weight: 600;
		color: $--color-primary;
		margin-bottom: 1em;
		line-height: 1.5;
	}

	.headline-regular {
		line-height: 1.5;
	}

	.nodes-access-wrapper {
		margin-top: 1em;
	}

	.no-nodes-access {
		margin: 1em 0;
		color: $--color-primary;
		line-height: 1.75em;
	}

	.oauth-information {
		line-height: 2.5em;
		margin: 2em 0;

		.google-icon {
			width: 191px;
		}
	}

	.parameter-wrapper {
		display: flex;
		align-items: center;
		margin: 8px 0;

		.parameter-name {
			position: relative;

			&:hover {
				.parameter-info {
					display: inline;
				}
			}

			.parameter-info {
				display: none;
			}
		}
	}

	.credentials-info {
		display: none;
	}

	.callback-url {
		position: relative;
		top: 0;
		width: 100%;
		font-size: 0.9em;
		white-space: normal;
		overflow: visible;
		text-overflow: initial;
		color: #404040;
		text-align: left;
		direction: ltr;
		word-break: break-all;
	}

	.headline:hover,
	.headline-regular:hover {
		.credentials-info {
			display: inline;
		}
	}

	.expanded .minimize-button {
		-webkit-transform: rotate(180deg);
		-moz-transform: rotate(180deg);
		-o-transform: rotate(180deg);
		transform: rotate(180deg);
	}

	.oauth-callback-headline {
		padding-top: 1em;
		font-weight: 500;
	}
}

</style><|MERGE_RESOLUTION|>--- conflicted
+++ resolved
@@ -24,13 +24,8 @@
 			<el-row class="parameter-wrapper">
 				<el-col :span="6" class="parameter-name">
 					{{parameter.displayName}}:
-<<<<<<< HEAD
 					<n8n-tooltip placement="top" class="parameter-info" v-if="parameter.description" >
 						<div slot="content" v-html="parameter.description"></div>
-=======
-					<el-tooltip placement="top" class="parameter-info" v-if="parameter.description" effect="light">
-						<div slot="content" v-html="addTargetBlank(parameter.description)"></div>
->>>>>>> 31da7a7b
 						<font-awesome-icon icon="question-circle"/>
 					</n8n-tooltip>
 				</el-col>
