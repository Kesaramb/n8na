--- conflicted
+++ resolved
@@ -101,18 +101,11 @@
 
 			const trigger = foundTriggers[0];
 
-<<<<<<< HEAD
-			const triggerNodeType = this.nodeTypesStore.getNodeType(trigger.type, trigger.typeVersion) as INodeTypeDescription;
-			if (triggerNodeType.activationMessage) {
-				return triggerNodeType.activationMessage;
-			}
-=======
 			const triggerNodeType = this.nodeTypesStore.getNodeType(trigger.type, trigger.typeVersion);
 				if (triggerNodeType) {
 					if (triggerNodeType.activationMessage) {
 						return triggerNodeType.activationMessage;
 					}
->>>>>>> 40e413d9
 
 				const serviceName = getTriggerNodeServiceName(triggerNodeType);
 				if (trigger.webhookId) {
