--- conflicted
+++ resolved
@@ -112,18 +112,11 @@
 </template>
 
 <script lang="ts">
-<<<<<<< HEAD
-import type { Component, PropType } from 'vue';
-import Vue from 'vue';
-import type { IUpdateInformation } from '@/Interface';
-
-=======
 import { defineComponent } from 'vue';
 import type { Component, PropType } from 'vue';
 import type { IUpdateInformation } from '@/Interface';
 
 import { deepCopy, isINodePropertyCollectionList } from 'n8n-workflow';
->>>>>>> 9c94050d
 import type {
 	INodeParameters,
 	INodeProperties,
