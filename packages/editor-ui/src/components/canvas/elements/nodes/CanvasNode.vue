<script lang="ts" setup>
import {
	computed,
	onBeforeUnmount,
	onMounted,
	provide,
	ref,
	toRef,
	useCssModule,
	watch,
} from 'vue';
import type {
	CanvasConnectionPort,
	CanvasElementPortWithRenderData,
	CanvasNodeData,
	CanvasNodeEventBusEvents,
	CanvasEventBusEvents,
} from '@/types';
import { CanvasConnectionMode } from '@/types';
import NodeIcon from '@/components/NodeIcon.vue';
import { useNodeTypesStore } from '@/stores/nodeTypes.store';
import CanvasNodeToolbar from '@/components/canvas/elements/nodes/CanvasNodeToolbar.vue';
import CanvasNodeRenderer from '@/components/canvas/elements/nodes/CanvasNodeRenderer.vue';
import CanvasHandleRenderer from '@/components/canvas/elements/handles/CanvasHandleRenderer.vue';
import { useNodeConnections } from '@/composables/useNodeConnections';
import { CanvasNodeKey } from '@/constants';
import { useContextMenu } from '@/composables/useContextMenu';
import type { NodeProps, XYPosition } from '@vue-flow/core';
import { Position } from '@vue-flow/core';
import { useCanvas } from '@/composables/useCanvas';
import { createCanvasConnectionHandleString } from '@/utils/canvasUtilsV2';
import type { EventBus } from 'n8n-design-system';
import { createEventBus } from 'n8n-design-system';
import { isEqual } from 'lodash-es';

type Props = NodeProps<CanvasNodeData> & {
	readOnly?: boolean;
	eventBus?: EventBus<CanvasEventBusEvents>;
	hovered?: boolean;
};

const slots = defineSlots<{
	toolbar?: (props: {
		inputs: (typeof mainInputs)['value'];
		outputs: (typeof mainOutputs)['value'];
		data: CanvasNodeData;
	}) => void;
}>();

const emit = defineEmits<{
	add: [id: string, handle: string];
	delete: [id: string];
	run: [id: string];
	select: [id: string, selected: boolean];
	toggle: [id: string];
	activate: [id: string];
	'open:contextmenu': [id: string, event: MouseEvent, source: 'node-button' | 'node-right-click'];
	update: [id: string, parameters: Record<string, unknown>];
	'update:inputs': [id: string];
	'update:outputs': [id: string];
	move: [id: string, position: XYPosition];
}>();

const style = useCssModule();

const props = defineProps<Props>();

const nodeTypesStore = useNodeTypesStore();
const contextMenu = useContextMenu();

const { connectingHandle } = useCanvas();

/*
  Toolbar slot classes
*/
const nodeClasses = ref<string[]>([]);
const inputs = computed(() => props.data.inputs);
const outputs = computed(() => props.data.outputs);
const connections = computed(() => props.data.connections);
const { mainInputs, nonMainInputs, mainOutputs, nonMainOutputs, isValidConnection } =
	useNodeConnections({
		inputs,
		outputs,
		connections,
	});

const isDisabled = computed(() => props.data.disabled);

const nodeTypeDescription = computed(() => {
	return nodeTypesStore.getNodeType(props.data.type, props.data.typeVersion);
});

const classes = computed(() => ({
	[style.canvasNode]: true,
	[style.showToolbar]: showToolbar.value,
	hovered: props.hovered,
	selected: props.selected,
	...Object.fromEntries([...nodeClasses.value].map((c) => [c, true])),
}));

/**
 * Event bus
 */

const canvasNodeEventBus = ref(createEventBus<CanvasNodeEventBusEvents>());

function emitCanvasNodeEvent(event: CanvasEventBusEvents['nodes:action']) {
	if (event.ids.includes(props.id) && canvasNodeEventBus.value) {
		canvasNodeEventBus.value.emit(event.action, event.payload);
	}
}

/**
 * Inputs
 */

const mappedInputs = computed(() => {
	return [
		...mainInputs.value.map(
			createEndpointMappingFn({
				mode: CanvasConnectionMode.Input,
				position: Position.Left,
				offsetAxis: 'top',
			}),
		),
		...nonMainInputs.value.map(
			createEndpointMappingFn({
				mode: CanvasConnectionMode.Input,
				position: Position.Bottom,
				offsetAxis: 'left',
			}),
		),
	];
});

/**
 * Outputs
 */

const mappedOutputs = computed(() => {
	return [
		...mainOutputs.value.map(
			createEndpointMappingFn({
				mode: CanvasConnectionMode.Output,
				position: Position.Right,
				offsetAxis: 'top',
			}),
		),
		...nonMainOutputs.value.map(
			createEndpointMappingFn({
				mode: CanvasConnectionMode.Output,
				position: Position.Top,
				offsetAxis: 'left',
			}),
		),
	];
});

/**
 * Node icon
 */

const nodeIconSize = computed(() =>
	'configuration' in data.value.render.options && data.value.render.options.configuration ? 30 : 40,
);

/**
 * Endpoints
 */

const createEndpointMappingFn =
	({
		mode,
		position,
		offsetAxis,
	}: {
		mode: CanvasConnectionMode;
		position: Position;
		offsetAxis: 'top' | 'left';
	}) =>
	(
		endpoint: CanvasConnectionPort,
		index: number,
		endpoints: CanvasConnectionPort[],
	): CanvasElementPortWithRenderData => {
		const handleId = createCanvasConnectionHandleString({
			mode,
			type: endpoint.type,
			index: endpoint.index,
		});
		const handleType = mode === CanvasConnectionMode.Input ? 'target' : 'source';
		const connectionsCount = connections.value[mode][endpoint.type]?.[endpoint.index]?.length ?? 0;
		const isConnecting =
			connectingHandle.value?.nodeId === props.id &&
			connectingHandle.value?.handleType === handleType &&
			connectingHandle.value?.handleId === handleId;

		return {
			...endpoint,
			handleId,
			connectionsCount,
			isConnecting,
			position,
			offset: {
				[offsetAxis]: `${(100 / (endpoints.length + 1)) * (index + 1)}%`,
			},
		};
	};

/**
 * Events
 */

function onAdd(handle: string) {
	emit('add', props.id, handle);
}

function onDelete() {
	emit('delete', props.id);
}

function onRun() {
	emit('run', props.id);
}

function onDisabledToggle() {
	emit('toggle', props.id);
}

function onActivate() {
	emit('activate', props.id);
}

function onOpenContextMenuFromToolbar(event: MouseEvent) {
	emit('open:contextmenu', props.id, event, 'node-button');
}

function onOpenContextMenuFromNode(event: MouseEvent) {
	emit('open:contextmenu', props.id, event, 'node-right-click');
}
function onUpdate(parameters: Record<string, unknown>) {
	emit('update', props.id, parameters);
}

function onMove(position: XYPosition) {
	emit('move', props.id, position);
}

function onUpdateClass({ className, add = true }: CanvasNodeEventBusEvents['update:node:class']) {
	nodeClasses.value = add
		? [...new Set([...nodeClasses.value, className])]
		: nodeClasses.value.filter((c) => c !== className);
}

/**
 * Provide
 */

const id = toRef(props, 'id');
const data = toRef(props, 'data');
const label = toRef(props, 'label');
const selected = toRef(props, 'selected');
const readOnly = toRef(props, 'readOnly');

provide(CanvasNodeKey, {
	id,
	data,
	label,
	selected,
	readOnly,
	eventBus: canvasNodeEventBus,
});

const showToolbar = computed(() => {
	const target = contextMenu.target.value;
	return contextMenu.isOpen && target?.source === 'node-button' && target.nodeId === id.value;
});

/**
 * Lifecycle
 */

watch(
	() => props.selected,
	(value) => {
		emit('select', props.id, value);
	},
);

watch(inputs, (newValue, oldValue) => {
	if (!isEqual(newValue, oldValue)) {
		emit('update:inputs', props.id);
	}
});

watch(outputs, (newValue, oldValue) => {
	if (!isEqual(newValue, oldValue)) {
		emit('update:outputs', props.id);
	}
});

onMounted(() => {
	props.eventBus?.on('nodes:action', emitCanvasNodeEvent);
	canvasNodeEventBus.value?.on('update:node:class', onUpdateClass);
});

onBeforeUnmount(() => {
	props.eventBus?.off('nodes:action', emitCanvasNodeEvent);
	canvasNodeEventBus.value?.off('update:node:class', onUpdateClass);
});
</script>

<template>
	<div :class="classes" data-test-id="canvas-node" :data-node-type="data.type">
		<template
			v-for="source in mappedOutputs"
			:key="`${source.handleId}(${source.index + 1}/${mappedOutputs.length})`"
		>
			<CanvasHandleRenderer
				v-bind="source"
				:mode="CanvasConnectionMode.Output"
				:is-read-only="readOnly"
				:is-valid-connection="isValidConnection"
				:data-node-name="label"
				data-test-id="canvas-node-output-handle"
				:data-handle-index="source.index"
				@add="onAdd"
			/>
		</template>

		<template
			v-for="target in mappedInputs"
			:key="`${target.handleId}(${target.index + 1}/${mappedInputs.length})`"
		>
			<CanvasHandleRenderer
				v-bind="target"
				:mode="CanvasConnectionMode.Input"
				:is-read-only="readOnly"
				:is-valid-connection="isValidConnection"
				data-test-id="canvas-node-input-handle"
				:data-handle-index="target.index"
				:data-node-name="label"
				@add="onAdd"
			/>
		</template>

		<template v-if="slots.toolbar">
			<slot name="toolbar" :inputs="mainInputs" :outputs="mainOutputs" :data="data" />
		</template>

		<CanvasNodeToolbar
<<<<<<< HEAD
			v-else-if="nodeTypeDescription"
			data-test-id="canvas-node-toolbar"
=======
			v-if="nodeTypeDescription"
>>>>>>> 8053a4a1
			:read-only="readOnly"
			:class="$style.canvasNodeToolbar"
			@delete="onDelete"
			@toggle="onDisabledToggle"
			@run="onRun"
			@update="onUpdate"
			@open:contextmenu="onOpenContextMenuFromToolbar"
		/>

		<CanvasNodeRenderer
			@dblclick.stop="onActivate"
			@move="onMove"
			@update="onUpdate"
			@open:contextmenu="onOpenContextMenuFromNode"
		>
			<NodeIcon
				:node-type="nodeTypeDescription"
				:size="nodeIconSize"
				:shrink="false"
				:disabled="isDisabled"
			/>
			<!-- @TODO :color-default="iconColorDefault"-->
		</CanvasNodeRenderer>
	</div>
</template>

<style lang="scss" module>
.canvasNode {
	&:hover,
	&:focus-within,
	&.showToolbar {
		.canvasNodeToolbar {
			opacity: 1;
		}
	}
}

.canvasNodeToolbar {
	transition: opacity 0.1s ease-in;
	position: absolute;
	top: 0;
	left: 50%;
	transform: translate(-50%, -100%);
	opacity: 0;
	z-index: 1;

	&:focus-within,
	&:hover {
		opacity: 1;
	}
}
</style><|MERGE_RESOLUTION|>--- conflicted
+++ resolved
@@ -349,12 +349,8 @@
 		</template>
 
 		<CanvasNodeToolbar
-<<<<<<< HEAD
 			v-else-if="nodeTypeDescription"
 			data-test-id="canvas-node-toolbar"
-=======
-			v-if="nodeTypeDescription"
->>>>>>> 8053a4a1
 			:read-only="readOnly"
 			:class="$style.canvasNodeToolbar"
 			@delete="onDelete"
