--- conflicted
+++ resolved
@@ -258,11 +258,10 @@
 	onSelectNodes({ ids: [...upstreamNodes.map((node) => node.id), id] });
 }
 
-<<<<<<< HEAD
 const keyMap = computed(() => {
 	const readOnlyKeymap = {
 		ctrl_c: emitWithSelectedNodes((ids) => emit('copy:nodes', ids)),
-		enter: emitWithLastSelectedNode((id) => onSetNodeActive(id)),
+		enter: emitWithLastSelectedNode((id) => onSetNodeActivated(id)),
 		ctrl_a: () => addSelectedNodes(graphNodes.value),
 		// Support both key and code for zooming in and out
 		'shift_+|+|=|shift_Equal|Equal': async () => await onZoomIn(),
@@ -296,40 +295,6 @@
 	};
 	return fullKeymap;
 });
-=======
-const keyMap = computed(() => ({
-	ctrl_c: emitWithSelectedNodes((ids) => emit('copy:nodes', ids)),
-	enter: emitWithLastSelectedNode((id) => onSetNodeActivated(id)),
-	ctrl_a: () => addSelectedNodes(graphNodes.value),
-	// Support both key and code for zooming in and out
-	'shift_+|+|=|shift_Equal|Equal': async () => await onZoomIn(),
-	'shift+_|-|_|shift_Minus|Minus': async () => await onZoomOut(),
-	0: async () => await onResetZoom(),
-	1: async () => await onFitView(),
-	ArrowUp: emitWithLastSelectedNode(selectUpperSiblingNode),
-	ArrowDown: emitWithLastSelectedNode(selectLowerSiblingNode),
-	ArrowLeft: emitWithLastSelectedNode(selectLeftNode),
-	ArrowRight: emitWithLastSelectedNode(selectRightNode),
-	shift_ArrowLeft: emitWithLastSelectedNode(selectUpstreamNodes),
-	shift_ArrowRight: emitWithLastSelectedNode(selectDownstreamNodes),
-
-	...(props.readOnly
-		? {}
-		: {
-				ctrl_x: emitWithSelectedNodes((ids) => emit('cut:nodes', ids)),
-				'delete|backspace': emitWithSelectedNodes((ids) => emit('delete:nodes', ids)),
-				ctrl_d: emitWithSelectedNodes((ids) => emit('duplicate:nodes', ids)),
-				d: emitWithSelectedNodes((ids) => emit('update:nodes:enabled', ids)),
-				p: emitWithSelectedNodes((ids) => emit('update:nodes:pin', ids, 'keyboard-shortcut')),
-				f2: emitWithLastSelectedNode((id) => emit('update:node:name', id)),
-				tab: () => emit('create:node', 'tab'),
-				shift_s: () => emit('create:sticky'),
-				ctrl_alt_n: () => emit('create:workflow'),
-				ctrl_enter: () => emit('run:workflow'),
-				ctrl_s: () => emit('save:workflow'),
-			}),
-}));
->>>>>>> 24a38b99
 
 useKeybindings(keyMap, { disabled: disableKeyBindings });
 
