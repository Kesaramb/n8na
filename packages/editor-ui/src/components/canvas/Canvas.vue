<script lang="ts" setup>
import type { CanvasConnection, CanvasElement, ConnectStartEvent } from '@/types';
import type { EdgeMouseEvent, NodeDragEvent, Connection, XYPosition } from '@vue-flow/core';
import { useVueFlow, VueFlow, PanelPosition } from '@vue-flow/core';
import { Background } from '@vue-flow/background';
import { Controls } from '@vue-flow/controls';
import { MiniMap } from '@vue-flow/minimap';
import CanvasNode from './elements/nodes/CanvasNode.vue';
import CanvasEdge from './elements/edges/CanvasEdge.vue';
import { onMounted, onUnmounted, ref, useCssModule } from 'vue';

const $style = useCssModule();

const emit = defineEmits<{
	'update:modelValue': [elements: CanvasElement[]];
	'update:node:position': [id: string, position: XYPosition];
	'update:node:active': [id: string];
	'update:node:enabled': [id: string];
	'update:node:selected': [id?: string];
	'run:node': [id: string];
	'delete:node': [id: string];
	'delete:connection': [connection: Connection];
	'create:connection:start': [handle: ConnectStartEvent];
	'create:connection': [connection: Connection];
	'create:connection:end': [connection: Connection];
	'create:connection:cancelled': [handle: ConnectStartEvent];
	'click:pane': [position: XYPosition];
}>();

const props = withDefaults(
	defineProps<{
		id?: string;
		elements: CanvasElement[];
		connections: CanvasConnection[];
		controlsPosition?: PanelPosition;
	}>(),
	{
		id: 'canvas',
		elements: () => [],
		connections: () => [],
		controlsPosition: PanelPosition.BottomLeft,
	},
);

const { getSelectedEdges, getSelectedNodes, viewportRef, project } = useVueFlow({
	id: props.id,
});

const hoveredEdges = ref<Record<string, boolean>>({});

onMounted(() => {
	document.addEventListener('keydown', onKeyDown);
});

onUnmounted(() => {
	document.removeEventListener('keydown', onKeyDown);
});

function onNodeDragStop(e: NodeDragEvent) {
	e.nodes.forEach((node) => {
		emit('update:node:position', node.id, node.position);
	});
}

function onSelectionDragStop(e: NodeDragEvent) {
	onNodeDragStop(e);
}

function onSetNodeActive(id: string) {
	emit('update:node:active', id);
}

function onSelectNode() {
	const selectedNodeId = getSelectedNodes.value[getSelectedNodes.value.length - 1]?.id;
	emit('update:node:selected', selectedNodeId);
}

function onToggleNodeEnabled(id: string) {
	emit('update:node:enabled', id);
}

function onDeleteNode(id: string) {
	emit('delete:node', id);
}

<<<<<<< HEAD
/**
 * Connections
 */

const connectionCreated = ref(false);
const connectionEventData = ref<ConnectStartEvent | Connection>();

const isConnection = (data: ConnectStartEvent | Connection | undefined): data is Connection =>
	!!data && connectionCreated.value;

const isConnectionCancelled = (
	data: ConnectStartEvent | Connection | undefined,
): data is ConnectStartEvent => !!data && !connectionCreated.value;

function onConnectStart(handle: ConnectStartEvent) {
	emit('create:connection:start', handle);

	connectionEventData.value = handle;
	connectionCreated.value = false;
=======
function onRunNode(id: string) {
	emit('run:node', id);
}

function onDeleteConnection(connection: Connection) {
	emit('delete:connection', connection);
>>>>>>> 2107de2f
}

function onConnect(connection: Connection) {
	emit('create:connection', connection);

	connectionEventData.value = connection;
	connectionCreated.value = true;
}

function onConnectEnd() {
	if (isConnection(connectionEventData.value)) {
		emit('create:connection:end', connectionEventData.value);
	} else if (isConnectionCancelled(connectionEventData.value)) {
		emit('create:connection:cancelled', connectionEventData.value);
	}
}

function onDeleteConnection(connection: Connection) {
	emit('delete:connection', connection);
}

function onKeyDown(e: KeyboardEvent) {
	if (e.key === 'Delete') {
		getSelectedEdges.value.forEach(onDeleteConnection);
		getSelectedNodes.value.forEach(({ id }) => onDeleteNode(id));
	}
}

function onMouseEnterEdge(event: EdgeMouseEvent) {
	hoveredEdges.value[event.edge.id] = true;
}

function onMouseLeaveEdge(event: EdgeMouseEvent) {
	hoveredEdges.value[event.edge.id] = false;
}

function onClickPane(event: MouseEvent) {
	const bounds = viewportRef.value?.getBoundingClientRect() ?? { left: 0, top: 0 };
	const position = project({
		x: event.offsetX - bounds.left,
		y: event.offsetY - bounds.top,
	});

	emit('click:pane', position);
}
</script>

<template>
	<VueFlow
		:id="id"
		:nodes="elements"
		:edges="connections"
		:apply-changes="false"
		fit-view-on-init
		pan-on-scroll
		snap-to-grid
		:snap-grid="[16, 16]"
		:min-zoom="0.2"
		:max-zoom="2"
		data-test-id="canvas"
		@node-drag-stop="onNodeDragStop"
		@selection-drag-stop="onSelectionDragStop"
		@edge-mouse-enter="onMouseEnterEdge"
		@edge-mouse-leave="onMouseLeaveEdge"
		@connect-start="onConnectStart"
		@connect="onConnect"
		@connect-end="onConnectEnd"
		@pane-click="onClickPane"
	>
		<template #node-canvas-node="canvasNodeProps">
			<CanvasNode
				v-bind="canvasNodeProps"
				@delete="onDeleteNode"
				@run="onRunNode"
				@select="onSelectNode"
				@toggle="onToggleNodeEnabled"
				@activate="onSetNodeActive"
			/>
		</template>

		<template #edge-canvas-edge="canvasEdgeProps">
			<CanvasEdge
				v-bind="canvasEdgeProps"
				:hovered="hoveredEdges[canvasEdgeProps.id]"
				@delete="onDeleteConnection"
			/>
		</template>

		<Background data-test-id="canvas-background" pattern-color="#aaa" :gap="16" />

		<MiniMap data-test-id="canvas-minimap" pannable />

		<Controls
			data-test-id="canvas-controls"
			:class="$style.canvasControls"
			:position="controlsPosition"
		></Controls>
	</VueFlow>
</template>

<style lang="scss">
.vue-flow__controls {
	display: flex;
	gap: var(--spacing-2xs);
	box-shadow: none;
}

.vue-flow__controls-button {
	width: 42px;
	height: 42px;
	border: var(--border-base);
	border-radius: var(--border-radius-base);
	padding: 0;
	transition-property: transform, background, border, color;
	transition-duration: 300ms;
	transition-timing-function: ease;

	&:hover {
		border-color: var(--color-button-secondary-hover-active-border);
		background-color: var(--color-button-secondary-active-background);
		transform: scale(1.1);

		svg {
			fill: var(--color-primary);
		}
	}

	svg {
		max-height: 16px;
		max-width: 16px;
		transition-property: fill;
		transition-duration: 300ms;
		transition-timing-function: ease;
	}
}
</style><|MERGE_RESOLUTION|>--- conflicted
+++ resolved
@@ -83,7 +83,6 @@
 	emit('delete:node', id);
 }
 
-<<<<<<< HEAD
 /**
  * Connections
  */
@@ -103,14 +102,6 @@
 
 	connectionEventData.value = handle;
 	connectionCreated.value = false;
-=======
-function onRunNode(id: string) {
-	emit('run:node', id);
-}
-
-function onDeleteConnection(connection: Connection) {
-	emit('delete:connection', connection);
->>>>>>> 2107de2f
 }
 
 function onConnect(connection: Connection) {
@@ -130,6 +121,10 @@
 
 function onDeleteConnection(connection: Connection) {
 	emit('delete:connection', connection);
+}
+
+function onRunNode(id: string) {
+	emit('run:node', id);
 }
 
 function onKeyDown(e: KeyboardEvent) {
