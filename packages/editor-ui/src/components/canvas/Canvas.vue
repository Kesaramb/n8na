<script lang="ts" setup>
import type { CanvasConnection, CanvasNode, ConnectStartEvent } from '@/types';
import type { EdgeMouseEvent, NodeDragEvent, Connection, XYPosition } from '@vue-flow/core';
import { useVueFlow, VueFlow, PanelPosition } from '@vue-flow/core';
import { Background } from '@vue-flow/background';
import { Controls } from '@vue-flow/controls';
import { MiniMap } from '@vue-flow/minimap';
import Node from './elements/nodes/CanvasNode.vue';
import Edge from './elements/edges/CanvasEdge.vue';
import { onMounted, onUnmounted, ref, useCssModule } from 'vue';
import type { EventBus } from 'n8n-design-system';
import { createEventBus } from 'n8n-design-system';

const $style = useCssModule();

const emit = defineEmits<{
	'update:modelValue': [elements: CanvasNode[]];
	'update:node:position': [id: string, position: XYPosition];
	'update:node:active': [id: string];
	'update:node:enabled': [id: string];
	'update:node:selected': [id?: string];
	'update:node:parameters': [id: string, parameters: Record<string, unknown>];
	'run:node': [id: string];
	'delete:node': [id: string];
	'delete:connection': [connection: Connection];
	'create:connection:start': [handle: ConnectStartEvent];
	'create:connection': [connection: Connection];
	'create:connection:end': [connection: Connection];
	'create:connection:cancelled': [handle: ConnectStartEvent];
	'click:connection:add': [connection: Connection];
	'click:pane': [position: XYPosition];
}>();

const props = withDefaults(
	defineProps<{
		id?: string;
		nodes: CanvasNode[];
		connections: CanvasConnection[];
		controlsPosition?: PanelPosition;
		eventBus?: EventBus;
	}>(),
	{
		id: 'canvas',
		nodes: () => [],
		connections: () => [],
		controlsPosition: PanelPosition.BottomLeft,
		eventBus: () => createEventBus(),
	},
);

const { getSelectedEdges, getSelectedNodes, viewportRef, fitView, project } = useVueFlow({
	id: props.id,
});

/**
 * Nodes
 */

function onNodeDragStop(e: NodeDragEvent) {
	e.nodes.forEach((node) => {
		onUpdateNodePosition(node.id, node.position);
	});
}

function onUpdateNodePosition(id: string, position: XYPosition) {
	emit('update:node:position', id, position);
}

function onSelectionDragStop(e: NodeDragEvent) {
	onNodeDragStop(e);
}

function onSetNodeActive(id: string) {
	emit('update:node:active', id);
}

function onSelectNode() {
	const selectedNodeId = getSelectedNodes.value[getSelectedNodes.value.length - 1]?.id;
	emit('update:node:selected', selectedNodeId);
}

function onToggleNodeEnabled(id: string) {
	emit('update:node:enabled', id);
}

function onDeleteNode(id: string) {
	emit('delete:node', id);
}

/**
 * Connections
 */

const connectionCreated = ref(false);
const connectionEventData = ref<ConnectStartEvent | Connection>();

const isConnection = (data: ConnectStartEvent | Connection | undefined): data is Connection =>
	!!data && connectionCreated.value;

const isConnectionCancelled = (
	data: ConnectStartEvent | Connection | undefined,
): data is ConnectStartEvent => !!data && !connectionCreated.value;

function onConnectStart(handle: ConnectStartEvent) {
	emit('create:connection:start', handle);

	connectionEventData.value = handle;
	connectionCreated.value = false;
}

function onConnect(connection: Connection) {
	emit('create:connection', connection);

	connectionEventData.value = connection;
	connectionCreated.value = true;
}

function onConnectEnd() {
	if (isConnection(connectionEventData.value)) {
		emit('create:connection:end', connectionEventData.value);
	} else if (isConnectionCancelled(connectionEventData.value)) {
		emit('create:connection:cancelled', connectionEventData.value);
	}
}

function onDeleteConnection(connection: Connection) {
	emit('delete:connection', connection);
}

function onClickConnectionAdd(connection: Connection) {
	emit('click:connection:add', connection);
}

/**
 * Connection hover
 */

const hoveredEdges = ref<Record<string, boolean>>({});

function onMouseEnterEdge(event: EdgeMouseEvent) {
	hoveredEdges.value[event.edge.id] = true;
}

function onMouseLeaveEdge(event: EdgeMouseEvent) {
	hoveredEdges.value[event.edge.id] = false;
}

/**
 * Executions
 */

function onRunNode(id: string) {
	emit('run:node', id);
}

<<<<<<< HEAD
function onUpdateNode(id: string, parameters: Record<string, unknown>) {
	console.log('update node', id, parameters);
	emit('update:node:parameters', id, parameters);
}
=======
/**
 * Keyboard events
 */
>>>>>>> 7db16561

function onKeyDown(e: KeyboardEvent) {
	if (e.key === 'Delete') {
		getSelectedEdges.value.forEach(onDeleteConnection);
		getSelectedNodes.value.forEach(({ id }) => onDeleteNode(id));
	}
}

/**
 * View
 */

function onClickPane(event: MouseEvent) {
	const bounds = viewportRef.value?.getBoundingClientRect() ?? { left: 0, top: 0 };
	const position = project({
		x: event.offsetX - bounds.left,
		y: event.offsetY - bounds.top,
	});

	emit('click:pane', position);
}

async function onFitView() {
	await fitView();
}

/**
 * Lifecycle
 */

onMounted(() => {
	document.addEventListener('keydown', onKeyDown);
	props.eventBus.on('fitView', onFitView);
});

onUnmounted(() => {
	props.eventBus.off('fitView', onFitView);
	document.removeEventListener('keydown', onKeyDown);
});
</script>

<template>
	<VueFlow
		:id="id"
		:nodes="nodes"
		:edges="connections"
		:apply-changes="false"
		fit-view-on-init
		pan-on-scroll
		snap-to-grid
		:snap-grid="[16, 16]"
		:min-zoom="0.2"
		:max-zoom="2"
		data-test-id="canvas"
		@node-drag-stop="onNodeDragStop"
		@selection-drag-stop="onSelectionDragStop"
		@edge-mouse-enter="onMouseEnterEdge"
		@edge-mouse-leave="onMouseLeaveEdge"
		@connect-start="onConnectStart"
		@connect="onConnect"
		@connect-end="onConnectEnd"
		@pane-click="onClickPane"
	>
		<template #node-canvas-node="canvasNodeProps">
			<Node
				v-bind="canvasNodeProps"
				@delete="onDeleteNode"
				@run="onRunNode"
				@select="onSelectNode"
				@toggle="onToggleNodeEnabled"
				@activate="onSetNodeActive"
				@update="onUpdateNode"
				@move="onUpdateNodePosition"
			/>
		</template>

		<template #edge-canvas-edge="canvasEdgeProps">
			<Edge
				v-bind="canvasEdgeProps"
				:hovered="hoveredEdges[canvasEdgeProps.id]"
				@add="onClickConnectionAdd"
				@delete="onDeleteConnection"
			/>
		</template>

		<Background data-test-id="canvas-background" pattern-color="#aaa" :gap="16" />

		<MiniMap data-test-id="canvas-minimap" pannable />

		<Controls
			data-test-id="canvas-controls"
			:class="$style.canvasControls"
			:position="controlsPosition"
		></Controls>
	</VueFlow>
</template>

<style lang="scss">
.vue-flow__controls {
	display: flex;
	gap: var(--spacing-2xs);
	box-shadow: none;
}

.vue-flow__controls-button {
	width: 42px;
	height: 42px;
	border: var(--border-base);
	border-radius: var(--border-radius-base);
	padding: 0;
	transition-property: transform, background, border, color;
	transition-duration: 300ms;
	transition-timing-function: ease;

	&:hover {
		border-color: var(--color-button-secondary-hover-active-border);
		background-color: var(--color-button-secondary-active-background);
		transform: scale(1.1);

		svg {
			fill: var(--color-primary);
		}
	}

	svg {
		max-height: 16px;
		max-width: 16px;
		transition-property: fill;
		transition-duration: 300ms;
		transition-timing-function: ease;
	}
}
</style><|MERGE_RESOLUTION|>--- conflicted
+++ resolved
@@ -87,6 +87,10 @@
 	emit('delete:node', id);
 }
 
+function onUpdateNodeParameters(id: string, parameters: Record<string, unknown>) {
+	emit('update:node:parameters', id, parameters);
+}
+
 /**
  * Connections
  */
@@ -153,16 +157,9 @@
 	emit('run:node', id);
 }
 
-<<<<<<< HEAD
-function onUpdateNode(id: string, parameters: Record<string, unknown>) {
-	console.log('update node', id, parameters);
-	emit('update:node:parameters', id, parameters);
-}
-=======
 /**
  * Keyboard events
  */
->>>>>>> 7db16561
 
 function onKeyDown(e: KeyboardEvent) {
 	if (e.key === 'Delete') {
@@ -234,7 +231,7 @@
 				@select="onSelectNode"
 				@toggle="onToggleNodeEnabled"
 				@activate="onSetNodeActive"
-				@update="onUpdateNode"
+				@update="onUpdateNodeParameters"
 				@move="onUpdateNodePosition"
 			/>
 		</template>
