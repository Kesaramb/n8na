--- conflicted
+++ resolved
@@ -23,13 +23,9 @@
 	'update:node:position': [id: string, position: XYPosition];
 	'update:node:active': [id: string];
 	'update:node:enabled': [id: string];
-<<<<<<< HEAD
 	'update:node:selected': [id: string];
 	'update:node:name': [id: string];
-=======
-	'update:node:selected': [id?: string];
 	'update:node:parameters': [id: string, parameters: Record<string, unknown>];
->>>>>>> 8a53d612
 	'run:node': [id: string];
 	'delete:node': [id: string];
 	'create:node': [source: NodeCreatorOpenSource];
@@ -350,12 +346,9 @@
 				@select="onSelectNode"
 				@toggle="onToggleNodeEnabled"
 				@activate="onSetNodeActive"
-<<<<<<< HEAD
 				@open:context-menu="onOpenNodeContextMenu"
-=======
 				@update="onUpdateNodeParameters"
 				@move="onUpdateNodePosition"
->>>>>>> 8a53d612
 			/>
 		</template>
 
