<script lang="ts" setup>
import type { CanvasConnection, CanvasNode, ConnectStartEvent } from '@/types';
import type { EdgeMouseEvent, NodeDragEvent, Connection, XYPosition } from '@vue-flow/core';
import { useVueFlow, VueFlow, PanelPosition } from '@vue-flow/core';
import { Background } from '@vue-flow/background';
import { Controls } from '@vue-flow/controls';
import { MiniMap } from '@vue-flow/minimap';
import Node from './elements/nodes/CanvasNode.vue';
import Edge from './elements/edges/CanvasEdge.vue';
import { computed, onMounted, onUnmounted, ref, useCssModule } from 'vue';
import type { EventBus } from 'n8n-design-system';
import { createEventBus } from 'n8n-design-system';
import { useContextMenu, type ContextMenuAction } from '@/composables/useContextMenu';
import { useKeybindings } from '@/composables/useKeybindings';
import ContextMenu from '@/components/ContextMenu/ContextMenu.vue';
import type { NodeCreatorOpenSource } from '@/Interface';
import type { PinDataSource } from '@/composables/usePinnedData';

const $style = useCssModule();

const emit = defineEmits<{
	'update:modelValue': [elements: CanvasNode[]];
	'update:node:position': [id: string, position: XYPosition];
	'update:node:active': [id: string];
	'update:node:enabled': [id: string];
	'update:node:selected': [id: string];
	'update:node:name': [id: string];
	'update:node:parameters': [id: string, parameters: Record<string, unknown>];
	'run:node': [id: string];
	'delete:node': [id: string];
	'create:node': [source: NodeCreatorOpenSource];
	'create:sticky': [];
	'delete:nodes': [ids: string[]];
	'update:nodes:enabled': [ids: string[]];
	'copy:nodes': [ids: string[]];
	'duplicate:nodes': [ids: string[]];
	'update:nodes:pin': [ids: string[], source: PinDataSource];
	'cut:nodes': [ids: string[]];
	'delete:connection': [connection: Connection];
	'create:connection:start': [handle: ConnectStartEvent];
	'create:connection': [connection: Connection];
	'create:connection:end': [connection: Connection];
	'create:connection:cancelled': [handle: ConnectStartEvent];
	'click:connection:add': [connection: Connection];
	'click:pane': [position: XYPosition];
	'run:workflow': [];
	'save:workflow': [];
	'create:workflow': [];
}>();

const props = withDefaults(
	defineProps<{
		id?: string;
		nodes: CanvasNode[];
		connections: CanvasConnection[];
		controlsPosition?: PanelPosition;
		eventBus?: EventBus;
	}>(),
	{
		id: 'canvas',
		nodes: () => [],
		connections: () => [],
		controlsPosition: PanelPosition.BottomLeft,
		eventBus: () => createEventBus(),
	},
);

<<<<<<< HEAD
const {
	getSelectedNodes: selectedNodes,
	addSelectedNodes,
	removeSelectedNodes,
	viewportRef,
	fitView,
	project,
	nodes: graphNodes,
} = useVueFlow({ id: props.id, deleteKeyCode: null });

useKeybindings({
	ctrl_c: emitWithSelectedNodes((ids) => emit('copy:nodes', ids)),
	ctrl_x: emitWithSelectedNodes((ids) => emit('cut:nodes', ids)),
	'delete|backspace': emitWithSelectedNodes((ids) => emit('delete:nodes', ids)),
	ctrl_d: emitWithSelectedNodes((ids) => emit('duplicate:nodes', ids)),
	d: emitWithSelectedNodes((ids) => emit('update:nodes:enabled', ids)),
	p: emitWithSelectedNodes((ids) => emit('update:nodes:pin', ids, 'keyboard-shortcut')),
	enter: () => emitWithLastSelectedNode((id) => emit('update:node:active', id)),
	f2: () => emitWithLastSelectedNode((id) => emit('update:node:name', id)),
	tab: () => emit('create:node', 'tab'),
	shift_s: () => emit('create:sticky'),
	ctrl_alt_n: () => emit('create:workflow'),
	ctrl_enter: () => emit('run:workflow'),
	ctrl_s: () => emit('save:workflow'),
	ctrl_a: () => addSelectedNodes(graphNodes.value),
	// @TODO implement arrow key shortcuts to modify selection
});

const contextMenu = useContextMenu();

const lastSelectedNode = computed(() => selectedNodes.value[selectedNodes.value.length - 1]);

const hasSelection = computed(() => selectedNodes.value.length > 0);

const selectedNodeIds = computed(() => selectedNodes.value.map((node) => node.id));
=======
const { getSelectedEdges, getSelectedNodes, viewportRef, fitView, project, onPaneReady } =
	useVueFlow({
		id: props.id,
	});

onPaneReady(async () => {
	await onFitView();
	paneReady.value = true;
});

const paneReady = ref(false);
>>>>>>> 45affe5d

/**
 * Nodes
 */

function onNodeDragStop(e: NodeDragEvent) {
	e.nodes.forEach((node) => {
		onUpdateNodePosition(node.id, node.position);
	});
}

function onUpdateNodePosition(id: string, position: XYPosition) {
	emit('update:node:position', id, position);
}

function onSelectionDragStop(e: NodeDragEvent) {
	onNodeDragStop(e);
}

function onSetNodeActive(id: string) {
	emit('update:node:active', id);
}

function onSelectNode() {
	if (!lastSelectedNode.value) return;
	emit('update:node:selected', lastSelectedNode.value.id);
}

function onToggleNodeEnabled(id: string) {
	emit('update:node:enabled', id);
}

function onDeleteNode(id: string) {
	emit('delete:node', id);
}

function onUpdateNodeParameters(id: string, parameters: Record<string, unknown>) {
	emit('update:node:parameters', id, parameters);
}

/**
 * Connections
 */

const connectionCreated = ref(false);
const connectionEventData = ref<ConnectStartEvent | Connection>();

const isConnection = (data: ConnectStartEvent | Connection | undefined): data is Connection =>
	!!data && connectionCreated.value;

const isConnectionCancelled = (
	data: ConnectStartEvent | Connection | undefined,
): data is ConnectStartEvent => !!data && !connectionCreated.value;

function onConnectStart(handle: ConnectStartEvent) {
	emit('create:connection:start', handle);

	connectionEventData.value = handle;
	connectionCreated.value = false;
}

function onConnect(connection: Connection) {
	emit('create:connection', connection);

	connectionEventData.value = connection;
	connectionCreated.value = true;
}

function onConnectEnd() {
	if (isConnection(connectionEventData.value)) {
		emit('create:connection:end', connectionEventData.value);
	} else if (isConnectionCancelled(connectionEventData.value)) {
		emit('create:connection:cancelled', connectionEventData.value);
	}
}

function onDeleteConnection(connection: Connection) {
	emit('delete:connection', connection);
}

function onClickConnectionAdd(connection: Connection) {
	emit('click:connection:add', connection);
}

/**
 * Connection hover
 */

const hoveredEdges = ref<Record<string, boolean>>({});

function onMouseEnterEdge(event: EdgeMouseEvent) {
	hoveredEdges.value[event.edge.id] = true;
}

function onMouseLeaveEdge(event: EdgeMouseEvent) {
	hoveredEdges.value[event.edge.id] = false;
}

/**
 * Executions
 */

function onRunNode(id: string) {
	emit('run:node', id);
}

/**
 * Emit helpers
 */

function emitWithSelectedNodes(emitFn: (ids: string[]) => void) {
	return () => {
		if (hasSelection.value) {
			emitFn(selectedNodeIds.value);
		}
	};
}

function emitWithLastSelectedNode(emitFn: (id: string) => void) {
	return () => {
		if (lastSelectedNode.value) {
			emitFn(lastSelectedNode.value.id);
		}
	};
}

/**
 * View
 */

function onClickPane(event: MouseEvent) {
	const bounds = viewportRef.value?.getBoundingClientRect() ?? { left: 0, top: 0 };
	const position = project({
		x: event.offsetX - bounds.left,
		y: event.offsetY - bounds.top,
	});

	emit('click:pane', position);
}

async function onFitView() {
	await fitView({ maxZoom: 1.2, padding: 0.1 });
}

/**
 * Context menu
 */

function onOpenContextMenu(event: MouseEvent) {
	contextMenu.open(event, {
		source: 'canvas',
		nodeIds: selectedNodeIds.value,
	});
}

function onOpenNodeContextMenu(
	id: string,
	event: MouseEvent,
	source: 'node-button' | 'node-right-click',
) {
	if (selectedNodeIds.value.includes(id)) {
		onOpenContextMenu(event);
	}

	contextMenu.open(event, { source, nodeId: id });
}

function onContextMenuAction(action: ContextMenuAction, nodeIds: string[]) {
	switch (action) {
		case 'add_node':
			return emit('create:node', 'context_menu');
		case 'add_sticky':
			return emit('create:sticky');
		case 'copy':
			return emit('copy:nodes', nodeIds);
		case 'delete':
			return emit('delete:nodes', nodeIds);
		case 'select_all':
			return addSelectedNodes(graphNodes.value);
		case 'deselect_all':
			return removeSelectedNodes(selectedNodes.value);
		case 'duplicate':
			return emit('duplicate:nodes', nodeIds);
		case 'toggle_pin':
			return emit('update:nodes:pin', nodeIds, 'context-menu');
		case 'execute':
			return emit('run:node', nodeIds[0]);
		case 'toggle_activation':
			return emit('update:nodes:enabled', nodeIds);
		case 'open':
			return emit('update:node:active', nodeIds[0]);
		case 'rename':
			return emit('update:node:name', nodeIds[0]);
	}
}

/**
 * Lifecycle
 */

onMounted(() => {
	props.eventBus.on('fitView', onFitView);
});

onUnmounted(() => {
	props.eventBus.off('fitView', onFitView);
});
</script>

<template>
	<VueFlow
		:id="id"
		:nodes="nodes"
		:edges="connections"
		:apply-changes="false"
		pan-on-scroll
		snap-to-grid
		:snap-grid="[16, 16]"
		:min-zoom="0.2"
		:max-zoom="4"
		:class="[$style.canvas, { [$style.visible]: paneReady }]"
		data-test-id="canvas"
		@node-drag-stop="onNodeDragStop"
		@selection-drag-stop="onSelectionDragStop"
		@edge-mouse-enter="onMouseEnterEdge"
		@edge-mouse-leave="onMouseLeaveEdge"
		@connect-start="onConnectStart"
		@connect="onConnect"
		@connect-end="onConnectEnd"
		@pane-click="onClickPane"
		@contextmenu="onOpenContextMenu"
	>
		<template #node-canvas-node="canvasNodeProps">
			<Node
				v-bind="canvasNodeProps"
				@delete="onDeleteNode"
				@run="onRunNode"
				@select="onSelectNode"
				@toggle="onToggleNodeEnabled"
				@activate="onSetNodeActive"
				@open:contextmenu="onOpenNodeContextMenu"
				@update="onUpdateNodeParameters"
				@move="onUpdateNodePosition"
			/>
		</template>

		<template #edge-canvas-edge="canvasEdgeProps">
			<Edge
				v-bind="canvasEdgeProps"
				:hovered="hoveredEdges[canvasEdgeProps.id]"
				@add="onClickConnectionAdd"
				@delete="onDeleteConnection"
			/>
		</template>

		<Background data-test-id="canvas-background" pattern-color="#aaa" :gap="16" />

		<MiniMap data-test-id="canvas-minimap" pannable />

		<Controls
			data-test-id="canvas-controls"
			:class="$style.canvasControls"
			:position="controlsPosition"
			@fit-view="onFitView"
		></Controls>

		<Suspense>
			<ContextMenu @action="onContextMenuAction" />
		</Suspense>
	</VueFlow>
</template>

<style lang="scss" module>
.canvas {
	opacity: 0;

	&.visible {
		opacity: 1;
	}
}
</style>

<style lang="scss">
.vue-flow__controls {
	display: flex;
	gap: var(--spacing-2xs);
	box-shadow: none;
}

.vue-flow__controls-button {
	width: 42px;
	height: 42px;
	border: var(--border-base);
	border-radius: var(--border-radius-base);
	padding: 0;
	transition-property: transform, background, border, color;
	transition-duration: 300ms;
	transition-timing-function: ease;

	&:hover {
		border-color: var(--color-button-secondary-hover-active-border);
		background-color: var(--color-button-secondary-active-background);
		transform: scale(1.1);

		svg {
			fill: var(--color-primary);
		}
	}

	svg {
		max-height: 16px;
		max-width: 16px;
		transition-property: fill;
		transition-duration: 300ms;
		transition-timing-function: ease;
	}
}
</style><|MERGE_RESOLUTION|>--- conflicted
+++ resolved
@@ -65,7 +65,6 @@
 	},
 );
 
-<<<<<<< HEAD
 const {
 	getSelectedNodes: selectedNodes,
 	addSelectedNodes,
@@ -74,6 +73,7 @@
 	fitView,
 	project,
 	nodes: graphNodes,
+	onPaneReady,
 } = useVueFlow({ id: props.id, deleteKeyCode: null });
 
 useKeybindings({
@@ -101,19 +101,8 @@
 const hasSelection = computed(() => selectedNodes.value.length > 0);
 
 const selectedNodeIds = computed(() => selectedNodes.value.map((node) => node.id));
-=======
-const { getSelectedEdges, getSelectedNodes, viewportRef, fitView, project, onPaneReady } =
-	useVueFlow({
-		id: props.id,
-	});
-
-onPaneReady(async () => {
-	await onFitView();
-	paneReady.value = true;
-});
 
 const paneReady = ref(false);
->>>>>>> 45affe5d
 
 /**
  * Nodes
@@ -320,6 +309,11 @@
 
 onUnmounted(() => {
 	props.eventBus.off('fitView', onFitView);
+});
+
+onPaneReady(async () => {
+	await onFitView();
+	paneReady.value = true;
 });
 </script>
 
