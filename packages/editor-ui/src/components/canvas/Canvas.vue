<script lang="ts" setup>
import type { CanvasConnection, CanvasNode, ConnectStartEvent } from '@/types';
import type { EdgeMouseEvent, NodeDragEvent, Connection, XYPosition } from '@vue-flow/core';
import { useVueFlow, VueFlow, PanelPosition } from '@vue-flow/core';
import { Background } from '@vue-flow/background';
import { Controls } from '@vue-flow/controls';
import { MiniMap } from '@vue-flow/minimap';
import Node from './elements/nodes/CanvasNode.vue';
import Edge from './elements/edges/CanvasEdge.vue';
import { computed, onMounted, onUnmounted, ref, useCssModule, watch } from 'vue';
import type { EventBus } from 'n8n-design-system';
import { createEventBus } from 'n8n-design-system';
import { useContextMenu, type ContextMenuAction } from '@/composables/useContextMenu';
import { useKeybindings } from '@/composables/useKeybindings';
import ContextMenu from '@/components/ContextMenu/ContextMenu.vue';
import type { NodeCreatorOpenSource } from '@/Interface';
import type { PinDataSource } from '@/composables/usePinnedData';
import { isPresent } from '@/utils/typesUtils';

const $style = useCssModule();

const emit = defineEmits<{
	'update:modelValue': [elements: CanvasNode[]];
	'update:node:position': [id: string, position: XYPosition];
	'update:node:active': [id: string];
	'update:node:enabled': [id: string];
	'update:node:selected': [id: string];
	'update:node:name': [id: string];
	'update:node:parameters': [id: string, parameters: Record<string, unknown>];
	'click:node:add': [id: string, handle: string];
	'run:node': [id: string];
	'delete:node': [id: string];
	'create:node': [source: NodeCreatorOpenSource];
	'create:sticky': [];
	'delete:nodes': [ids: string[]];
	'update:nodes:enabled': [ids: string[]];
	'copy:nodes': [ids: string[]];
	'duplicate:nodes': [ids: string[]];
	'update:nodes:pin': [ids: string[], source: PinDataSource];
	'cut:nodes': [ids: string[]];
	'delete:connection': [connection: Connection];
	'create:connection:start': [handle: ConnectStartEvent];
	'create:connection': [connection: Connection];
	'create:connection:end': [connection: Connection];
	'create:connection:cancelled': [handle: ConnectStartEvent];
	'click:connection:add': [connection: Connection];
	'click:pane': [position: XYPosition];
	'run:workflow': [];
	'save:workflow': [];
	'create:workflow': [];
}>();

const props = withDefaults(
	defineProps<{
		id?: string;
		nodes: CanvasNode[];
		connections: CanvasConnection[];
		controlsPosition?: PanelPosition;
		eventBus?: EventBus;
		readOnly?: boolean;
	}>(),
	{
		id: 'canvas',
		nodes: () => [],
		connections: () => [],
		controlsPosition: PanelPosition.BottomLeft,
		eventBus: () => createEventBus(),
		readOnly: false,
	},
);

const {
	getSelectedNodes: selectedNodes,
	addSelectedNodes,
	removeSelectedNodes,
	viewportRef,
	fitView,
	setInteractive,
	elementsSelectable,
	project,
	nodes: graphNodes,
	onPaneReady,
	findNode,
} = useVueFlow({ id: props.id, deleteKeyCode: null });

useKeybindings({
	ctrl_c: emitWithSelectedNodes((ids) => emit('copy:nodes', ids)),
	ctrl_x: emitWithSelectedNodes((ids) => emit('cut:nodes', ids)),
	'delete|backspace': emitWithSelectedNodes((ids) => emit('delete:nodes', ids)),
	ctrl_d: emitWithSelectedNodes((ids) => emit('duplicate:nodes', ids)),
	d: emitWithSelectedNodes((ids) => emit('update:nodes:enabled', ids)),
	p: emitWithSelectedNodes((ids) => emit('update:nodes:pin', ids, 'keyboard-shortcut')),
	enter: () => emitWithLastSelectedNode((id) => emit('update:node:active', id)),
	f2: () => emitWithLastSelectedNode((id) => emit('update:node:name', id)),
	tab: () => emit('create:node', 'tab'),
	shift_s: () => emit('create:sticky'),
	ctrl_alt_n: () => emit('create:workflow'),
	ctrl_enter: () => emit('run:workflow'),
	ctrl_s: () => emit('save:workflow'),
	ctrl_a: () => addSelectedNodes(graphNodes.value),
	// @TODO implement arrow key shortcuts to modify selection
});

const contextMenu = useContextMenu();

const lastSelectedNode = computed(() => selectedNodes.value[selectedNodes.value.length - 1]);

const hasSelection = computed(() => selectedNodes.value.length > 0);

const selectedNodeIds = computed(() => selectedNodes.value.map((node) => node.id));

const paneReady = ref(false);

/**
 * Nodes
 */

function onClickNodeAdd(id: string, handle: string) {
	emit('click:node:add', id, handle);
}

function onNodeDragStop(e: NodeDragEvent) {
	e.nodes.forEach((node) => {
		onUpdateNodePosition(node.id, node.position);
	});
}

function onUpdateNodePosition(id: string, position: XYPosition) {
	emit('update:node:position', id, position);
}

function onSelectionDragStop(e: NodeDragEvent) {
	onNodeDragStop(e);
}

function onSetNodeActive(id: string) {
	emit('update:node:active', id);
}

function clearSelectedNodes() {
	removeSelectedNodes(selectedNodes.value);
}

function onSelectNode() {
	if (!lastSelectedNode.value) return;
	emit('update:node:selected', lastSelectedNode.value.id);
}

function onSelectNodes(ids: string[]) {
	clearSelectedNodes();
	addSelectedNodes(ids.map(findNode).filter(isPresent));
}

function onToggleNodeEnabled(id: string) {
	emit('update:node:enabled', id);
}

function onDeleteNode(id: string) {
	emit('delete:node', id);
}

function onUpdateNodeParameters(id: string, parameters: Record<string, unknown>) {
	emit('update:node:parameters', id, parameters);
}

/**
 * Connections
 */

const connectionCreated = ref(false);
const connectionEventData = ref<ConnectStartEvent | Connection>();

const isConnection = (data: ConnectStartEvent | Connection | undefined): data is Connection =>
	!!data && connectionCreated.value;

const isConnectionCancelled = (
	data: ConnectStartEvent | Connection | undefined,
): data is ConnectStartEvent => !!data && !connectionCreated.value;

function onConnectStart(handle: ConnectStartEvent) {
	emit('create:connection:start', handle);

	connectionEventData.value = handle;
	connectionCreated.value = false;
}

function onConnect(connection: Connection) {
	emit('create:connection', connection);

	connectionEventData.value = connection;
	connectionCreated.value = true;
}

function onConnectEnd() {
	if (isConnection(connectionEventData.value)) {
		emit('create:connection:end', connectionEventData.value);
	} else if (isConnectionCancelled(connectionEventData.value)) {
		emit('create:connection:cancelled', connectionEventData.value);
	}
}

function onDeleteConnection(connection: Connection) {
	emit('delete:connection', connection);
}

function onClickConnectionAdd(connection: Connection) {
	emit('click:connection:add', connection);
}

/**
 * Connection hover
 */

const hoveredEdges = ref<Record<string, boolean>>({});

function onMouseEnterEdge(event: EdgeMouseEvent) {
	hoveredEdges.value[event.edge.id] = true;
}

function onMouseLeaveEdge(event: EdgeMouseEvent) {
	hoveredEdges.value[event.edge.id] = false;
}

/**
 * Executions
 */

function onRunNode(id: string) {
	emit('run:node', id);
}

/**
 * Emit helpers
 */

function emitWithSelectedNodes(emitFn: (ids: string[]) => void) {
	return () => {
		if (hasSelection.value) {
			emitFn(selectedNodeIds.value);
		}
	};
}

function emitWithLastSelectedNode(emitFn: (id: string) => void) {
	return () => {
		if (lastSelectedNode.value) {
			emitFn(lastSelectedNode.value.id);
		}
	};
}

/**
 * View
 */

function onClickPane(event: MouseEvent) {
	const bounds = viewportRef.value?.getBoundingClientRect() ?? { left: 0, top: 0 };
	const position = project({
		x: event.offsetX - bounds.left,
		y: event.offsetY - bounds.top,
	});

	emit('click:pane', position);
}

async function onFitView() {
	await fitView({ maxZoom: 1.2, padding: 0.1 });
}

async function setReadonly(value: boolean) {
	setInteractive(!value);
	elementsSelectable.value = true;
}

/**
 * Context menu
 */

function onOpenContextMenu(event: MouseEvent) {
	contextMenu.open(event, {
		source: 'canvas',
		nodeIds: selectedNodeIds.value,
	});
}

function onOpenNodeContextMenu(
	id: string,
	event: MouseEvent,
	source: 'node-button' | 'node-right-click',
) {
	if (selectedNodeIds.value.includes(id)) {
		onOpenContextMenu(event);
	}

	contextMenu.open(event, { source, nodeId: id });
}

function onContextMenuAction(action: ContextMenuAction, nodeIds: string[]) {
	switch (action) {
		case 'add_node':
			return emit('create:node', 'context_menu');
		case 'add_sticky':
			return emit('create:sticky');
		case 'copy':
			return emit('copy:nodes', nodeIds);
		case 'delete':
			return emit('delete:nodes', nodeIds);
		case 'select_all':
			return addSelectedNodes(graphNodes.value);
		case 'deselect_all':
			return clearSelectedNodes();
		case 'duplicate':
			return emit('duplicate:nodes', nodeIds);
		case 'toggle_pin':
			return emit('update:nodes:pin', nodeIds, 'context-menu');
		case 'execute':
			return emit('run:node', nodeIds[0]);
		case 'toggle_activation':
			return emit('update:nodes:enabled', nodeIds);
		case 'open':
			return emit('update:node:active', nodeIds[0]);
		case 'rename':
			return emit('update:node:name', nodeIds[0]);
	}
}

/**
 * Lifecycle
 */

onMounted(() => {
	props.eventBus.on('fitView', onFitView);
<<<<<<< HEAD

	setReadonly(props.readOnly);
=======
	props.eventBus.on('selectNodes', onSelectNodes);
>>>>>>> b1816db4
});

onUnmounted(() => {
	props.eventBus.off('fitView', onFitView);
	props.eventBus.off('selectNodes', onSelectNodes);
});

onPaneReady(async () => {
	await onFitView();
	paneReady.value = true;
});

watch(() => props.readOnly, setReadonly);
</script>

<template>
	<VueFlow
		:id="id"
		:nodes="nodes"
		:edges="connections"
		:apply-changes="false"
		pan-on-scroll
		snap-to-grid
		:snap-grid="[16, 16]"
		:min-zoom="0.2"
		:max-zoom="4"
		:class="[$style.canvas, { [$style.visible]: paneReady }]"
		data-test-id="canvas"
		@node-drag-stop="onNodeDragStop"
		@selection-drag-stop="onSelectionDragStop"
		@edge-mouse-enter="onMouseEnterEdge"
		@edge-mouse-leave="onMouseLeaveEdge"
		@connect-start="onConnectStart"
		@connect="onConnect"
		@connect-end="onConnectEnd"
		@pane-click="onClickPane"
		@contextmenu="onOpenContextMenu"
	>
		<template #node-canvas-node="canvasNodeProps">
			<Node
				v-bind="canvasNodeProps"
				:read-only="readOnly"
				@delete="onDeleteNode"
				@run="onRunNode"
				@select="onSelectNode"
				@toggle="onToggleNodeEnabled"
				@activate="onSetNodeActive"
				@open:contextmenu="onOpenNodeContextMenu"
				@update="onUpdateNodeParameters"
				@move="onUpdateNodePosition"
				@add="onClickNodeAdd"
			/>
		</template>

		<template #edge-canvas-edge="canvasEdgeProps">
			<Edge
				v-bind="canvasEdgeProps"
				:read-only="readOnly"
				:hovered="hoveredEdges[canvasEdgeProps.id]"
				@add="onClickConnectionAdd"
				@delete="onDeleteConnection"
			/>
		</template>

		<Background data-test-id="canvas-background" pattern-color="#aaa" :gap="16" />

		<MiniMap data-test-id="canvas-minimap" pannable />

		<Controls
			data-test-id="canvas-controls"
			:class="$style.canvasControls"
			:position="controlsPosition"
			:show-interactive="!readOnly"
			@fit-view="onFitView"
		></Controls>

		<Suspense>
			<ContextMenu @action="onContextMenuAction" />
		</Suspense>
	</VueFlow>
</template>

<style lang="scss" module>
.canvas {
	opacity: 0;

	&.visible {
		opacity: 1;
	}
}
</style>

<style lang="scss">
.vue-flow__controls {
	display: flex;
	gap: var(--spacing-2xs);
	box-shadow: none;
}

.vue-flow__controls-button {
	width: 42px;
	height: 42px;
	border: var(--border-base);
	border-radius: var(--border-radius-base);
	padding: 0;
	transition-property: transform, background, border, color;
	transition-duration: 300ms;
	transition-timing-function: ease;

	&:hover {
		border-color: var(--color-button-secondary-hover-active-border);
		background-color: var(--color-button-secondary-active-background);
		transform: scale(1.1);

		svg {
			fill: var(--color-primary);
		}
	}

	svg {
		max-height: 16px;
		max-width: 16px;
		transition-property: fill;
		transition-duration: 300ms;
		transition-timing-function: ease;
	}
}
</style><|MERGE_RESOLUTION|>--- conflicted
+++ resolved
@@ -330,12 +330,11 @@
 
 onMounted(() => {
 	props.eventBus.on('fitView', onFitView);
-<<<<<<< HEAD
-
-	setReadonly(props.readOnly);
-=======
 	props.eventBus.on('selectNodes', onSelectNodes);
->>>>>>> b1816db4
+
+	if (props.readOnly) {
+		setReadonly(props.readOnly);
+	}
 });
 
 onUnmounted(() => {
