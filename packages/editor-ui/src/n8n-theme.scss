--- conflicted
+++ resolved
@@ -2,10 +2,6 @@
 
 @import "~n8n-design-system/theme/dist/index.css";
 
-<<<<<<< HEAD
-
-=======
->>>>>>> ec6f4d72
 .clickable {
 	cursor: pointer;
 }
