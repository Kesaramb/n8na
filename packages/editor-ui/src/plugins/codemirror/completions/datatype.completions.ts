--- conflicted
+++ resolved
@@ -17,11 +17,8 @@
 	applyCompletion,
 	sortCompletionsAlpha,
 	hasRequiredArgs,
-<<<<<<< HEAD
-=======
 	getDefaultArgs,
 	insertDefaultArgs,
->>>>>>> 0e4216d7
 } from './utils';
 import type {
 	Completion,
@@ -160,13 +157,10 @@
 		return stringOptions(input as AutocompleteInput<string>);
 	}
 
-<<<<<<< HEAD
-=======
 	if (typeof resolved === 'boolean') {
 		return booleanOptions();
 	}
 
->>>>>>> 0e4216d7
 	if (resolved instanceof DateTime) {
 		return luxonOptions(input as AutocompleteInput<DateTime>);
 	}
@@ -251,11 +245,7 @@
 ) => {
 	return Object.entries(fnToDoc)
 		.sort((a, b) => a[0].localeCompare(b[0]))
-<<<<<<< HEAD
-		.filter(([, docInfo]) => !docInfo.doc?.hidden || includeHidden)
-=======
 		.filter(([, docInfo]) => (docInfo.doc && !docInfo.doc?.hidden) || includeHidden)
->>>>>>> 0e4216d7
 		.map(([fnName, docInfo]) => {
 			return createCompletionOption(typeName, fnName, optionType, docInfo, transformLabel);
 		});
@@ -274,15 +264,11 @@
 		label,
 		type: optionType,
 		section: docInfo.doc?.section,
-<<<<<<< HEAD
-		apply: applyCompletion(hasRequiredArgs(docInfo?.doc), transformLabel),
-=======
 		apply: applyCompletion({
 			hasArgs: hasRequiredArgs(docInfo?.doc),
 			defaultArgs: getDefaultArgs(docInfo?.doc),
 			transformLabel,
 		}),
->>>>>>> 0e4216d7
 	};
 
 	option.info = () => {
@@ -419,13 +405,8 @@
 				label: isFunction ? key + '()' : key,
 				type: isFunction ? 'function' : 'keyword',
 				section: getObjectPropertySection({ name, key, isFunction }),
-<<<<<<< HEAD
-				detail: getDetail(name, resolvedProp),
-				apply: applyCompletion(hasArgs, transformLabel),
-=======
 				apply: applyCompletion({ hasArgs, transformLabel }),
 				detail: getDetail(name, resolvedProp),
->>>>>>> 0e4216d7
 			};
 
 			const infoKey = [name, key].join('.');
@@ -484,119 +465,6 @@
 
 	return isFunction ? METHODS_SECTION : FIELDS_SECTION;
 };
-<<<<<<< HEAD
-
-const applySections = ({
-	options,
-	sections,
-	recommended = [],
-	excludeRecommended = false,
-	methodsSection = METHODS_SECTION,
-	propSection = PROPERTIES_SECTION,
-	recommendedSection = RECOMMENDED_SECTION,
-}: {
-	options: Completion[];
-	recommended?: string[];
-	recommendedSection?: CompletionSection;
-	methodsSection?: CompletionSection;
-	propSection?: CompletionSection;
-	sections?: Record<string, CompletionSection>;
-	excludeRecommended?: boolean;
-}) => {
-	const recommendedSet = new Set(recommended);
-	const optionByLabel = options.reduce(
-		(acc, option) => {
-			acc[option.label] = option;
-			return acc;
-		},
-		{} as Record<string, Completion>,
-	);
-	return recommended
-		.map(
-			(reco): Completion => ({
-				...optionByLabel[reco],
-				section: recommendedSection,
-			}),
-		)
-		.concat(
-			options
-				.filter((option) => !excludeRecommended || !recommendedSet.has(option.label))
-				.map((option) => {
-					if (sections) {
-						option.section = sections[option.section as string] ?? OTHER_SECTION;
-					} else {
-						option.section = option.label.endsWith('()') ? methodsSection : propSection;
-					}
-					return option;
-				}),
-		);
-};
-
-const isUrl = (url: string): boolean => {
-	try {
-		new URL(url);
-		return true;
-	} catch (error) {
-		return false;
-	}
-};
-
-const stringOptions = (input: AutocompleteInput<string>): Completion[] => {
-	const { resolved, transformLabel } = input;
-	const options = sortCompletionsAlpha([
-		...natives('string', transformLabel),
-		...extensions('string', false, transformLabel),
-	]);
-
-	if (validateFieldType('string', resolved, 'number').valid) {
-		return applySections({
-			options,
-			recommended: ['toInt()', 'toFloat()'],
-			sections: STRING_SECTIONS,
-		});
-	}
-
-	if (validateFieldType('string', resolved, 'dateTime').valid) {
-		return applySections({
-			options,
-			recommended: ['toDate()'],
-			sections: STRING_SECTIONS,
-		});
-	}
-
-	if (VALID_EMAIL_REGEX.test(resolved) || isUrl(resolved)) {
-		return applySections({
-			options,
-			recommended: ['extractDomain()', 'isEmail()', ...STRING_RECOMMENDED_OPTIONS],
-			sections: STRING_SECTIONS,
-		});
-	}
-
-	if (resolved.split(/\s/).find((token) => VALID_EMAIL_REGEX.test(token))) {
-		return applySections({
-			options,
-			recommended: ['extractEmail()', ...STRING_RECOMMENDED_OPTIONS],
-			sections: STRING_SECTIONS,
-		});
-	}
-
-	return applySections({
-		options,
-		recommended: STRING_RECOMMENDED_OPTIONS,
-		sections: STRING_SECTIONS,
-	});
-};
-
-const numberOptions = (input: AutocompleteInput<number>): Completion[] => {
-	const { resolved, transformLabel } = input;
-	const options = sortCompletionsAlpha([
-		...natives('number', transformLabel),
-		...extensions('number', false, transformLabel),
-	]);
-	const ONLY_INTEGER = ['isEven()', 'isOdd()'];
-
-	if (Number.isInteger(resolved)) {
-=======
 
 const applySections = ({
 	options,
@@ -772,7 +640,6 @@
 			});
 		}
 
->>>>>>> 0e4216d7
 		return applySections({
 			options,
 			recommended: ONLY_INTEGER,
@@ -781,11 +648,7 @@
 		const exclude = new Set(ONLY_INTEGER);
 		return applySections({
 			options: options.filter((option) => !exclude.has(option.label)),
-<<<<<<< HEAD
-			recommended: ['round()', 'floor()', 'ceil()', 'toFixed()'],
-=======
 			recommended: ['round()', 'floor()', 'ceil()'],
->>>>>>> 0e4216d7
 		});
 	}
 };
@@ -986,11 +849,7 @@
 		};
 	}
 
-<<<<<<< HEAD
-	if (doc?.hidden && !includeHidden) {
-=======
 	if (!doc || (doc?.hidden && !includeHidden)) {
->>>>>>> 0e4216d7
 		return null;
 	}
 
@@ -998,15 +857,11 @@
 		label,
 		type,
 		section: doc?.section,
-<<<<<<< HEAD
-		apply: applyCompletion(hasRequiredArgs(doc), transformLabel),
-=======
 		apply: applyCompletion({
 			hasArgs: hasRequiredArgs(doc),
 			defaultArgs: getDefaultArgs(doc),
 			transformLabel,
 		}),
->>>>>>> 0e4216d7
 	};
 	option.info = createCompletionOption(
 		'DateTime',
