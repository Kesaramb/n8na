import { IExecutionPushResponse, IExecutionResponse, IStartRunData } from '@/Interface';

import {
	IRunData,
	IRunExecutionData,
	IWorkflowBase,
	NodeHelpers,
	TelemetryHelpers,
} from 'n8n-workflow';

import { externalHooks } from '@/mixins/externalHooks';
import { workflowHelpers } from '@/mixins/workflowHelpers';
import { showMessage } from '@/mixins/showMessage';

import mixins from 'vue-typed-mixins';
import { useTitleChange } from '@/composables/useTitleChange';
import { mapStores } from 'pinia';
import { useUIStore } from '@/stores/ui';
import { useWorkflowsStore } from '@/stores/workflows';
import { useRootStore } from '@/stores/n8nRootStore';

<<<<<<< HEAD
export const workflowRun = mixins(externalHooks, workflowHelpers, showMessage, titleChange).extend({
=======
export const workflowRun = mixins(externalHooks, restApi, workflowHelpers, showMessage).extend({
	setup() {
		return {
			...useTitleChange(),
		};
	},
>>>>>>> 8a38624c
	computed: {
		...mapStores(useRootStore, useUIStore, useWorkflowsStore),
	},
	methods: {
		// Starts to executes a workflow on server.
		async runWorkflowApi(runData: IStartRunData): Promise<IExecutionPushResponse> {
			if (this.rootStore.pushConnectionActive === false) {
				// Do not start if the connection to server is not active
				// because then it can not receive the data as it executes.
				throw new Error(this.$locale.baseText('workflowRun.noActiveConnectionToTheServer'));
			}

			this.workflowsStore.subWorkflowExecutionError = null;

			this.uiStore.addActiveAction('workflowRunning');

			let response: IExecutionPushResponse;

			try {
				response = await this.workflowsStore.runWorkflow(runData);
			} catch (error) {
				this.uiStore.removeActiveAction('workflowRunning');
				throw error;
			}

			if (response.executionId !== undefined) {
				this.workflowsStore.activeExecutionId = response.executionId;
			}

			if (response.waitingForWebhook === true) {
				this.workflowsStore.executionWaitingForWebhook = true;
			}

			return response;
		},
		async runWorkflow(
			nodeName?: string,
			source?: string,
		): Promise<IExecutionPushResponse | undefined> {
			const workflow = this.getCurrentWorkflow();

			if (this.uiStore.isActionActive('workflowRunning')) {
				return;
			}

			this.titleSet(workflow.name as string, 'EXECUTING');

			this.clearAllStickyNotifications();

			try {
				// Check first if the workflow has any issues before execute it
				const issuesExist = this.workflowsStore.nodesIssuesExist;
				if (issuesExist === true) {
					// If issues exist get all of the issues of all nodes
					const workflowIssues = this.checkReadyForExecution(workflow, nodeName);
					if (workflowIssues !== null) {
						const errorMessages = [];
						let nodeIssues: string[];
						const trackNodeIssues: Array<{
							node_type: string;
							error: string;
						}> = [];
						const trackErrorNodeTypes: string[] = [];
						for (const nodeName of Object.keys(workflowIssues)) {
							nodeIssues = NodeHelpers.nodeIssuesToString(workflowIssues[nodeName]);
							let issueNodeType = 'UNKNOWN';
							const issueNode = this.workflowsStore.getNodeByName(nodeName);

							if (issueNode) {
								issueNodeType = issueNode.type;
							}

							trackErrorNodeTypes.push(issueNodeType);
							const trackNodeIssue = {
								node_type: issueNodeType,
								error: '',
								caused_by_credential: !!workflowIssues[nodeName].credentials,
							};

							for (const nodeIssue of nodeIssues) {
								errorMessages.push(`<strong>${nodeName}</strong>: ${nodeIssue}`);
								trackNodeIssue.error = trackNodeIssue.error.concat(', ', nodeIssue);
							}
							trackNodeIssues.push(trackNodeIssue);
						}

						this.$showMessage({
							title: this.$locale.baseText('workflowRun.showMessage.title'),
							message: errorMessages.join('<br />'),
							type: 'error',
							duration: 0,
						});
						this.titleSet(workflow.name as string, 'ERROR');
						this.$externalHooks().run('workflowRun.runError', { errorMessages, nodeName });

						this.getWorkflowDataToSave().then((workflowData) => {
							this.$telemetry.track('Workflow execution preflight failed', {
								workflow_id: workflow.id,
								workflow_name: workflow.name,
								execution_type: nodeName ? 'node' : 'workflow',
								node_graph_string: JSON.stringify(
									TelemetryHelpers.generateNodesGraph(
										workflowData as IWorkflowBase,
										this.getNodeTypes(),
									).nodeGraph,
								),
								error_node_types: JSON.stringify(trackErrorNodeTypes),
								errors: JSON.stringify(trackNodeIssues),
							});
						});
						return;
					}
				}

				// Get the direct parents of the node
				let directParentNodes: string[] = [];
				if (nodeName !== undefined) {
					directParentNodes = workflow.getParentNodes(nodeName, 'main', 1);
				}

				const runData = this.workflowsStore.getWorkflowRunData;

				let newRunData: IRunData | undefined;

				const startNodes: string[] = [];

				if (runData !== null && Object.keys(runData).length !== 0) {
					newRunData = {};

					// Go over the direct parents of the node
					for (const directParentNode of directParentNodes) {
						// Go over the parents of that node so that we can get a start
						// node for each of the branches
						const parentNodes = workflow.getParentNodes(directParentNode, 'main');

						// Add also the enabled direct parent to be checked
						if (workflow.nodes[directParentNode].disabled) continue;

						parentNodes.push(directParentNode);

						for (const parentNode of parentNodes) {
							if (runData[parentNode] === undefined || runData[parentNode].length === 0) {
								// When we hit a node which has no data we stop and set it
								// as a start node the execution from and then go on with other
								// direct input nodes
								startNodes.push(parentNode);
								break;
							}
							newRunData[parentNode] = runData[parentNode].slice(0, 1);
						}
					}

					if (Object.keys(newRunData).length === 0) {
						// If there is no data for any of the parent nodes make sure
						// that run data is empty that it runs regularly
						newRunData = undefined;
					}
				}

				if (startNodes.length === 0 && nodeName !== undefined) {
					startNodes.push(nodeName);
				}

				const isNewWorkflow = this.workflowsStore.isNewWorkflow;
				const hasWebhookNode = this.workflowsStore.currentWorkflowHasWebhookNode;
				if (isNewWorkflow && hasWebhookNode) {
					await this.saveCurrentWorkflow();
				}

				const workflowData = await this.getWorkflowDataToSave();

				const startRunData: IStartRunData = {
					workflowData,
					runData: newRunData,
					pinData: workflowData.pinData,
					startNodes,
				};
				if (nodeName) {
					startRunData.destinationNode = nodeName;
				}

				// Init the execution data to represent the start of the execution
				// that data which gets reused is already set and data of newly executed
				// nodes can be added as it gets pushed in
				const executionData: IExecutionResponse = {
					id: '__IN_PROGRESS__',
					finished: false,
					mode: 'manual',
					startedAt: new Date(),
					stoppedAt: undefined,
					workflowId: workflow.id,
					executedNode: nodeName,
					data: {
						resultData: {
							runData: newRunData || {},
							pinData: workflowData.pinData,
							startNodes,
							workflowData,
						},
					} as IRunExecutionData,
					workflowData: {
						id: this.workflowsStore.workflowId,
						name: workflowData.name!,
						active: workflowData.active!,
						createdAt: 0,
						updatedAt: 0,
						...workflowData,
					},
				};
				this.workflowsStore.setWorkflowExecutionData(executionData);
				this.updateNodesExecutionIssues();

				const runWorkflowApiResponse = await this.runWorkflowApi(startRunData);

				this.$externalHooks().run('workflowRun.runWorkflow', { nodeName, source });

				return runWorkflowApiResponse;
			} catch (error) {
				this.titleSet(workflow.name as string, 'ERROR');
				this.$showError(error, this.$locale.baseText('workflowRun.showError.title'));
				return undefined;
			}
		},
	},
});<|MERGE_RESOLUTION|>--- conflicted
+++ resolved
@@ -19,16 +19,17 @@
 import { useWorkflowsStore } from '@/stores/workflows';
 import { useRootStore } from '@/stores/n8nRootStore';
 
-<<<<<<< HEAD
-export const workflowRun = mixins(externalHooks, workflowHelpers, showMessage, titleChange).extend({
-=======
-export const workflowRun = mixins(externalHooks, restApi, workflowHelpers, showMessage).extend({
+export const workflowRun = mixins(
+	externalHooks,
+	workflowHelpers,
+	showMessage,
+	useTitleChange,
+).extend({
 	setup() {
 		return {
 			...useTitleChange(),
 		};
 	},
->>>>>>> 8a38624c
 	computed: {
 		...mapStores(useRootStore, useUIStore, useWorkflowsStore),
 	},
