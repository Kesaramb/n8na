import mixins from 'vue-typed-mixins';
import { ExpressionExtensions } from 'n8n-workflow';
import { mapStores } from 'pinia';
import { ensureSyntaxTree } from '@codemirror/language';

import { workflowHelpers } from '@/mixins/workflowHelpers';
import { useNDVStore } from '@/stores/ndv';
import { EXPRESSION_EDITOR_PARSER_TIMEOUT } from '@/constants';

import type { PropType } from 'vue';
import type { EditorView } from '@codemirror/view';
import type { TargetItem } from '@/Interface';
import type { Html, Plaintext, RawSegment, Resolvable, Segment } from '@/types/expressions';

export const expressionManager = mixins(workflowHelpers).extend({
	props: {
		targetItem: {
			type: Object as PropType<TargetItem | null>,
		},
	},
	data() {
		return {
			editor: {} as EditorView,
		};
	},
	watch: {
		targetItem() {
			setTimeout(() => {
				this.$emit('change', {
					value: this.unresolvedExpression,
					segments: this.displayableSegments,
				});
			});
		},
	},
	computed: {
		...mapStores(useNDVStore),

		unresolvedExpression(): string {
			return this.segments.reduce((acc, segment) => {
				acc += segment.kind === 'resolvable' ? segment.resolvable : segment.plaintext;

				return acc;
			}, '=');
		},

		hoveringItem(): TargetItem | undefined {
			return this.ndvStore.hoveringItem ?? undefined;
		},

		resolvableSegments(): Resolvable[] {
			return this.segments.filter((s): s is Resolvable => s.kind === 'resolvable');
		},

		plaintextSegments(): Plaintext[] {
			return this.segments.filter((s): s is Plaintext => s.kind === 'plaintext');
		},

<<<<<<< HEAD
		expressionExtensionNames(): Set<string> {
			return new Set(
				ExpressionExtensions.reduce<string[]>((acc, cur) => {
					return [...acc, ...Object.keys(cur.functions)];
				}, []),
			);
		},
=======
		htmlSegments(): Html[] {
			return this.segments.filter((s): s is Html => s.kind !== 'resolvable');
		},

		segments(): Segment[] {
			if (!this.editor) return [];
>>>>>>> 911d656f

		// @TODO: Used?
		cursorPosition(): number {
			return this.editor.state.selection.ranges[0].from;
		},

		segments(): Segment[] {
			const rawSegments: RawSegment[] = [];

			const fullTree = ensureSyntaxTree(
				this.editor.state,
				this.editor.state.doc.length,
				EXPRESSION_EDITOR_PARSER_TIMEOUT,
			);

			if (fullTree === null) {
				throw new Error(`Failed to parse expression: ${this.editor.state.doc.toString()}`);
			}

			fullTree.cursor().iterate((node) => {
				if (node.type.name === 'Program') return;

				rawSegments.push({
					from: node.from,
					to: node.to,
					text: this.editor.state.sliceDoc(node.from, node.to),
					token: node.type.name,
				});
			});

			return rawSegments.reduce<Segment[]>((acc, segment) => {
				const { from, to, text, token } = segment;

				if (token === 'Plaintext') {
					return acc.push({ kind: 'plaintext', from, to, plaintext: text }), acc;
				}

				const { resolved, error, fullError } = this.resolve(text, this.hoveringItem);

				acc.push({ kind: 'resolvable', from, to, resolvable: text, resolved, error, fullError });

				return acc;
			}, []);
		},

		/**
		 * Segments to display in the output of an expression editor.
		 *
		 * Some segments are not displayed when they are _part_ of the result,
		 * but displayed when they are the _entire_ result:
		 *
		 * - `This is a {{ [] }} test` displays as `This is a test`.
		 * - `{{ [] }}` displays as `[Array: []]`.
		 *
		 * Some segments display differently based on context:
		 *
		 * Date displays as
		 * - `Mon Nov 14 2022 17:26:13 GMT+0100 (CST)` when part of the result
		 * - `[Object: "2022-11-14T17:26:13.130Z"]` when the entire result
		 *
		 * Only needed in order to mimic behavior of `ParameterInputHint`.
		 */
		displayableSegments(): Segment[] {
			return this.segments
				.map((s) => {
					if (this.segments.length <= 1 || s.kind !== 'resolvable') return s;

					if (typeof s.resolved === 'string' && /\[Object: "\d{4}-\d{2}-\d{2}T/.test(s.resolved)) {
						const utcDateString = s.resolved.replace(/(\[Object: "|\"\])/g, '');
						s.resolved = new Date(utcDateString).toString();
					}

					if (typeof s.resolved === 'string' && /\[Array:\s\[.+\]\]/.test(s.resolved)) {
						s.resolved = s.resolved.replace(/(\[Array: \[|\])/g, '');
					}

					return s;
				})
				.filter((s) => {
					if (
						this.segments.length > 1 &&
						s.kind === 'resolvable' &&
						typeof s.resolved === 'string' &&
						(s.resolved === '[Array: []]' ||
							s.resolved === this.$locale.baseText('expressionModalInput.empty'))
					) {
						return false;
					}

					return true;
				});
		},
	},
	methods: {
		isEmptyExpression(resolvable: string) {
			return /\{\{\s*\}\}/.test(resolvable);
		},

		resolve(resolvable: string, targetItem?: TargetItem) {
			const result: { resolved: unknown; error: boolean; fullError: Error | null } = {
				resolved: undefined,
				error: false,
				fullError: null,
			};

			try {
				result.resolved = this.resolveExpression('=' + resolvable, undefined, {
					targetItem: targetItem ?? undefined,
					inputNodeName: this.ndvStore.ndvInputNodeName,
					inputRunIndex: this.ndvStore.ndvInputRunIndex,
					inputBranchIndex: this.ndvStore.ndvInputBranchIndex,
				});
			} catch (error) {
				result.resolved = `[${error.message}]`;
				result.error = true;
				result.fullError = error;
			}

			if (result.resolved === '') {
				result.resolved = this.$locale.baseText('expressionModalInput.empty');
			}

			if (result.resolved === undefined && this.isEmptyExpression(resolvable)) {
				result.resolved = this.$locale.baseText('expressionModalInput.empty');
			}

			if (result.resolved === undefined) {
				result.resolved = this.isUncalledExpressionExtension(resolvable)
					? this.$locale.baseText('expressionEditor.uncalledFunction')
					: this.$locale.baseText('expressionModalInput.undefined');

				result.error = true;
			}

			if (typeof result.resolved === 'number' && isNaN(result.resolved)) {
				result.resolved = this.$locale.baseText('expressionModalInput.null');
			}

			return result;
		},

		isUncalledExpressionExtension(resolvable: string) {
			const end = resolvable
				.replace(/^{{|}}$/g, '')
				.trim()
				.split('.')
				.pop();

			return end !== undefined && this.expressionExtensionNames.has(end);
		},
	},
});<|MERGE_RESOLUTION|>--- conflicted
+++ resolved
@@ -56,7 +56,6 @@
 			return this.segments.filter((s): s is Plaintext => s.kind === 'plaintext');
 		},
 
-<<<<<<< HEAD
 		expressionExtensionNames(): Set<string> {
 			return new Set(
 				ExpressionExtensions.reduce<string[]>((acc, cur) => {
@@ -64,14 +63,10 @@
 				}, []),
 			);
 		},
-=======
+
 		htmlSegments(): Html[] {
 			return this.segments.filter((s): s is Html => s.kind !== 'resolvable');
 		},
-
-		segments(): Segment[] {
-			if (!this.editor) return [];
->>>>>>> 911d656f
 
 		// @TODO: Used?
 		cursorPosition(): number {
