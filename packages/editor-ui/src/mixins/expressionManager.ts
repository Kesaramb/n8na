--- conflicted
+++ resolved
@@ -6,16 +6,11 @@
 import type { IDataObject } from 'n8n-workflow';
 import { Expression, ExpressionExtensions } from 'n8n-workflow';
 
-<<<<<<< HEAD
 import { EXPRESSION_EDITOR_PARSER_TIMEOUT } from '@/constants';
-import { workflowHelpers } from '@/mixins/workflowHelpers';
-=======
->>>>>>> 32281d12
 import { useNDVStore } from '@/stores/ndv.store';
 
 import type { TargetItem } from '@/Interface';
 import type { Html, Plaintext, RawSegment, Resolvable, Segment } from '@/types/expressions';
-<<<<<<< HEAD
 import type { EditorView } from '@codemirror/view';
 import {
 	getResolvableState,
@@ -30,9 +25,7 @@
 } from '../utils/expressions';
 import { useWorkflowsStore } from '@/stores/workflows.store';
 import { i18n } from '@/plugins/i18n';
-=======
 import { useWorkflowHelpers } from '@/composables/useWorkflowHelpers';
->>>>>>> 32281d12
 
 export const expressionManager = defineComponent({
 	props: {
