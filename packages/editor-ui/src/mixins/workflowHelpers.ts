import {
	EnterpriseEditionFeature,
	HTTP_REQUEST_NODE_TYPE,
	MODAL_CONFIRM,
	PLACEHOLDER_EMPTY_WORKFLOW_ID,
	PLACEHOLDER_FILLED_AT_EXECUTION_TIME,
	VIEWS,
	WEBHOOK_NODE_TYPE,
} from '@/constants';
import { mapStores } from 'pinia';
import { defineComponent } from 'vue';

import type {
	IConnections,
	IDataObject,
	IExecuteData,
	INode,
	INodeConnection,
	INodeCredentials,
	INodeExecutionData,
	INodeIssues,
	INodeParameters,
	INodeProperties,
	INodeType,
	INodeTypes,
	IRunExecutionData,
	IWebhookDescription,
	IWorkflowDataProxyAdditionalKeys,
	IWorkflowIssues,
	IWorkflowSettings,
	NodeParameterValue,
	Workflow,
} from 'n8n-workflow';
import { NodeConnectionType, ExpressionEvaluatorProxy, NodeHelpers } from 'n8n-workflow';

import type {
	ICredentialsResponse,
	INodeTypesMaxCount,
	INodeUi,
	ITag,
	IWorkflowData,
	IWorkflowDataUpdate,
	IWorkflowDb,
	TargetItem,
	XYPosition,
} from '@/Interface';

<<<<<<< HEAD
import { useMessage, useNodeHelpers, useToast } from '@/composables';
=======
import { useMessage } from '@/composables/useMessage';
import { useToast } from '@/composables/useToast';
>>>>>>> 61d8aebe
import { externalHooks } from '@/mixins/externalHooks';
import { genericHelpers } from '@/mixins/genericHelpers';

import { get, isEqual } from 'lodash-es';

import type { IPermissions } from '@/permissions';
import { getWorkflowPermissions } from '@/permissions';
import { useEnvironmentsStore } from '@/stores/environments.ee.store';
import { useRootStore } from '@/stores/n8nRoot.store';
import { useNDVStore } from '@/stores/ndv.store';
import { useNodeTypesStore } from '@/stores/nodeTypes.store';
import { useTemplatesStore } from '@/stores/templates.store';
import { useUIStore } from '@/stores/ui.store';
import { useUsersStore } from '@/stores/users.store';
import { useWorkflowsEEStore } from '@/stores/workflows.ee.store';
import { useWorkflowsStore } from '@/stores/workflows.store';
import { getSourceItems } from '@/utils/pairedItemUtils';
import { v4 as uuid } from 'uuid';
import { useSettingsStore } from '@/stores/settings.store';
import { getCredentialTypeName, isCredentialOnlyNodeType } from '@/utils/credentialOnlyNodes';

export function getParentMainInputNode(workflow: Workflow, node: INode): INode {
	const nodeType = useNodeTypesStore().getNodeType(node.type);
	if (nodeType) {
		const outputs = NodeHelpers.getNodeOutputs(workflow, node, nodeType);

		if (!!outputs.find((output) => output !== NodeConnectionType.Main)) {
			// Get the first node which is connected to a non-main output
			const nonMainNodesConnected = outputs?.reduce((acc, outputName) => {
				const parentNodes = workflow.getChildNodes(node.name, outputName);
				if (parentNodes.length > 0) {
					acc.push(...parentNodes);
				}
				return acc;
			}, [] as string[]);

			if (nonMainNodesConnected.length) {
				const returnNode = workflow.getNode(nonMainNodesConnected[0]);
				if (returnNode === null) {
					// This should theoretically never happen as the node is connected
					// but who knows and it makes TS happy
					throw new Error(
						`The node "${nonMainNodesConnected[0]}" which is a connection of "${node.name}" could not be found!`,
					);
				}

				// The chain of non-main nodes is potentially not finished yet so
				// keep on going
				return getParentMainInputNode(workflow, returnNode);
			}
		}
	}

	return node;
}

export function resolveParameter(
	parameter: NodeParameterValue | INodeParameters | NodeParameterValue[] | INodeParameters[],
	opts: {
		targetItem?: TargetItem;
		inputNodeName?: string;
		inputRunIndex?: number;
		inputBranchIndex?: number;
		additionalKeys?: IWorkflowDataProxyAdditionalKeys;
	} = {},
): IDataObject | null {
	let itemIndex = opts?.targetItem?.itemIndex || 0;

	const inputName = NodeConnectionType.Main;
	const activeNode = useNDVStore().activeNode;
	let contextNode = activeNode;

	const workflow = getCurrentWorkflow();

	if (activeNode) {
		contextNode = getParentMainInputNode(workflow, activeNode);
	}

	const workflowRunData = useWorkflowsStore().getWorkflowRunData;
	let parentNode = workflow.getParentNodes(contextNode!.name, inputName, 1);
	const executionData = useWorkflowsStore().getWorkflowExecution;

	let runIndexParent = opts?.inputRunIndex ?? 0;
	const nodeConnection = workflow.getNodeConnectionIndexes(contextNode!.name, parentNode[0]);
	if (opts.targetItem && opts?.targetItem?.nodeName === contextNode!.name && executionData) {
		const sourceItems = getSourceItems(executionData, opts.targetItem);
		if (!sourceItems.length) {
			return null;
		}
		parentNode = [sourceItems[0].nodeName];
		runIndexParent = sourceItems[0].runIndex;
		itemIndex = sourceItems[0].itemIndex;
		if (nodeConnection) {
			nodeConnection.sourceIndex = sourceItems[0].outputIndex;
		}
	} else {
		parentNode = opts.inputNodeName ? [opts.inputNodeName] : parentNode;
		if (nodeConnection) {
			nodeConnection.sourceIndex = opts.inputBranchIndex ?? nodeConnection.sourceIndex;
		}

		if (opts?.inputRunIndex === undefined && workflowRunData !== null && parentNode.length) {
			const firstParentWithWorkflowRunData = parentNode.find(
				(parentNodeName) => workflowRunData[parentNodeName],
			);
			if (firstParentWithWorkflowRunData) {
				runIndexParent = workflowRunData[firstParentWithWorkflowRunData].length - 1;
			}
		}
	}

	let _connectionInputData = connectionInputData(
		parentNode,
		contextNode!.name,
		inputName,
		runIndexParent,
		nodeConnection,
	);

	let runExecutionData: IRunExecutionData;
	if (!executionData?.data) {
		runExecutionData = {
			resultData: {
				runData: {},
			},
		};
	} else {
		runExecutionData = executionData.data;
	}

	if (_connectionInputData === null) {
		_connectionInputData = [];
	}

	const additionalKeys: IWorkflowDataProxyAdditionalKeys = {
		$execution: {
			id: PLACEHOLDER_FILLED_AT_EXECUTION_TIME,
			mode: 'test',
			resumeUrl: PLACEHOLDER_FILLED_AT_EXECUTION_TIME,
		},
		$vars: useEnvironmentsStore().variablesAsObject,

		// deprecated
		$executionId: PLACEHOLDER_FILLED_AT_EXECUTION_TIME,
		$resumeWebhookUrl: PLACEHOLDER_FILLED_AT_EXECUTION_TIME,

		...opts.additionalKeys,
	};

	if (activeNode?.type === HTTP_REQUEST_NODE_TYPE) {
		// Add $response for HTTP Request-Nodes as it is used
		// in pagination expressions
		additionalKeys.$response = get(
			executionData,
			`data.executionData.contextData['node:${activeNode.name}'].response`,
			{},
		);
	}

	let runIndexCurrent = opts?.targetItem?.runIndex ?? 0;
	if (
		opts?.targetItem === undefined &&
		workflowRunData !== null &&
		workflowRunData[contextNode!.name]
	) {
		runIndexCurrent = workflowRunData[contextNode!.name].length - 1;
	}
	const _executeData = executeData(parentNode, contextNode!.name, inputName, runIndexCurrent);

	ExpressionEvaluatorProxy.setEvaluator(
		useSettingsStore().settings.expressions?.evaluator ?? 'tmpl',
	);

	return workflow.expression.getParameterValue(
		parameter,
		runExecutionData,
		runIndexCurrent,
		itemIndex,
		activeNode!.name,
		_connectionInputData,
		'manual',
		additionalKeys,
		_executeData,
		false,
		{},
		contextNode!.name,
	) as IDataObject;
}

export function resolveRequiredParameters(
	currentParameter: INodeProperties,
	parameters: INodeParameters,
	opts: {
		targetItem?: TargetItem;
		inputNodeName?: string;
		inputRunIndex?: number;
		inputBranchIndex?: number;
	} = {},
): IDataObject | null {
	const loadOptionsDependsOn = new Set(currentParameter?.typeOptions?.loadOptionsDependsOn ?? []);

	const resolvedParameters = Object.fromEntries(
		Object.entries(parameters).map(([name, parameter]): [string, IDataObject | null] => {
			const required = loadOptionsDependsOn.has(name);

			if (required) {
				return [name, resolveParameter(parameter as NodeParameterValue, opts)];
			} else {
				try {
					return [name, resolveParameter(parameter as NodeParameterValue, opts)];
				} catch (error) {
					// ignore any expressions errors for non required parameters
					return [name, null];
				}
			}
		}),
	);

	return resolvedParameters;
}

function getCurrentWorkflow(copyData?: boolean): Workflow {
	return useWorkflowsStore().getCurrentWorkflow(copyData);
}

function getConnectedNodes(
	direction: 'upstream' | 'downstream',
	workflow: Workflow,
	nodeName: string,
): string[] {
	let checkNodes: string[];
	if (direction === 'downstream') {
		checkNodes = workflow.getChildNodes(nodeName);
	} else if (direction === 'upstream') {
		checkNodes = workflow.getParentNodes(nodeName);
	} else {
		throw new Error(`The direction "${direction}" is not supported!`);
	}

	// Find also all nodes which are connected to the child nodes via a non-main input
	let connectedNodes: string[] = [];
	checkNodes.forEach((checkNode) => {
		connectedNodes = [
			...connectedNodes,
			checkNode,
			...workflow.getParentNodes(checkNode, 'ALL_NON_MAIN'),
		];
	});

	// Remove duplicates
	return [...new Set(connectedNodes)];
}

function getNodes(): INodeUi[] {
	return useWorkflowsStore().getNodes();
}

// Returns a workflow instance.
function getWorkflow(nodes: INodeUi[], connections: IConnections, copyData?: boolean): Workflow {
	return useWorkflowsStore().getWorkflow(nodes, connections, copyData);
}

function getNodeTypes(): INodeTypes {
	return useWorkflowsStore().getNodeTypes();
}

// Returns connectionInputData to be able to execute an expression.
function connectionInputData(
	parentNode: string[],
	currentNode: string,
	inputName: string,
	runIndex: number,
	nodeConnection: INodeConnection = { sourceIndex: 0, destinationIndex: 0 },
): INodeExecutionData[] | null {
	let connectionInputData: INodeExecutionData[] | null = null;
	const _executeData = executeData(parentNode, currentNode, inputName, runIndex);
	if (parentNode.length) {
		if (
			!Object.keys(_executeData.data).length ||
			_executeData.data[inputName].length <= nodeConnection.sourceIndex
		) {
			connectionInputData = [];
		} else {
			connectionInputData = _executeData.data[inputName][nodeConnection.sourceIndex];

			if (connectionInputData !== null) {
				// Update the pairedItem information on items
				connectionInputData = connectionInputData.map((item, itemIndex) => {
					return {
						...item,
						pairedItem: {
							item: itemIndex,
							input: nodeConnection.destinationIndex,
						},
					};
				});
			}
		}
	}

	const workflowsStore = useWorkflowsStore();

	if (workflowsStore.shouldReplaceInputDataWithPinData) {
		const parentPinData = parentNode.reduce<INodeExecutionData[]>((acc, parentNodeName, index) => {
			const pinData = workflowsStore.pinDataByNodeName(parentNodeName);

			if (pinData) {
				acc.push({
					json: pinData[0],
					pairedItem: {
						item: index,
						input: 1,
					},
				});
			}

			return acc;
		}, []);

		if (parentPinData.length > 0) {
			if (connectionInputData && connectionInputData.length > 0) {
				parentPinData.forEach((parentPinDataEntry) => {
					connectionInputData![0].json = {
						...connectionInputData![0].json,
						...parentPinDataEntry.json,
					};
				});
			} else {
				connectionInputData = parentPinData;
			}
		}
	}

	return connectionInputData;
}

export function executeData(
	parentNodes: string[],
	currentNode: string,
	inputName: string,
	runIndex: number,
): IExecuteData {
	const executeData = {
		node: {},
		data: {},
		source: null,
	} as IExecuteData;

	const workflowsStore = useWorkflowsStore();

	// Find the parent node which has data
	for (const parentNodeName of parentNodes) {
		if (workflowsStore.shouldReplaceInputDataWithPinData) {
			const parentPinData = workflowsStore.getPinData![parentNodeName];

			// populate `executeData` from `pinData`

			if (parentPinData) {
				executeData.data = { main: [parentPinData] };
				executeData.source = { main: [{ previousNode: parentNodeName }] };

				return executeData;
			}
		}

		// populate `executeData` from `runData`
		const workflowRunData = workflowsStore.getWorkflowRunData;
		if (workflowRunData === null) {
			return executeData;
		}

		if (
			!workflowRunData[parentNodeName] ||
			workflowRunData[parentNodeName].length <= runIndex ||
			!workflowRunData[parentNodeName][runIndex] ||
			!workflowRunData[parentNodeName][runIndex].hasOwnProperty('data') ||
			workflowRunData[parentNodeName][runIndex].data === undefined ||
			!workflowRunData[parentNodeName][runIndex].data!.hasOwnProperty(inputName)
		) {
			executeData.data = {};
		} else {
			executeData.data = workflowRunData[parentNodeName][runIndex].data!;
			if (workflowRunData[currentNode] && workflowRunData[currentNode][runIndex]) {
				executeData.source = {
					[inputName]: workflowRunData[currentNode][runIndex].source,
				};
			} else {
				const workflow = getCurrentWorkflow();

				let previousNodeOutput: number | undefined;
				// As the node can be connected through either of the outputs find the correct one
				// and set it to make pairedItem work on not executed nodes
				if (workflow.connectionsByDestinationNode[currentNode]?.main) {
					mainConnections: for (const mainConnections of workflow.connectionsByDestinationNode[
						currentNode
					].main) {
						for (const connection of mainConnections) {
							if (
								connection.type === NodeConnectionType.Main &&
								connection.node === parentNodeName
							) {
								previousNodeOutput = connection.index;
								break mainConnections;
							}
						}
					}
				}

				// The current node did not get executed in UI yet so build data manually
				executeData.source = {
					[inputName]: [
						{
							previousNode: parentNodeName,
							previousNodeOutput,
						},
					],
				};
			}
			return executeData;
		}
	}

	return executeData;
}

export const workflowHelpers = defineComponent({
	mixins: [externalHooks, genericHelpers],
	setup() {
		const nodeHelpers = useNodeHelpers();
		return {
			...useToast(),
			...useMessage(),
			nodeHelpers,
		};
	},
	computed: {
		...mapStores(
			useNodeTypesStore,
			useNDVStore,
			useRootStore,
			useTemplatesStore,
			useWorkflowsStore,
			useWorkflowsEEStore,
			useUsersStore,
			useUIStore,
		),
		workflowPermissions(): IPermissions {
			return getWorkflowPermissions(this.usersStore.currentUser, this.workflowsStore.workflow);
		},
	},
	methods: {
		resolveParameter,
		resolveRequiredParameters,
		getCurrentWorkflow,
		getConnectedNodes,
		getNodes,
		getParentMainInputNode,
		getWorkflow,
		getNodeTypes,
		connectionInputData,
		executeData,

		// Returns data about nodeTypes which have a "maxNodes" limit set.
		// For each such type does it return how high the limit is, how many
		// already exist and the name of this nodes.
		getNodeTypesMaxCount(): INodeTypesMaxCount {
			const nodes = this.workflowsStore.allNodes;

			const returnData: INodeTypesMaxCount = {};

			const nodeTypes = this.nodeTypesStore.allNodeTypes;
			for (const nodeType of nodeTypes) {
				if (nodeType.maxNodes !== undefined) {
					returnData[nodeType.name] = {
						exist: 0,
						max: nodeType.maxNodes,
						nodeNames: [],
					};
				}
			}

			for (const node of nodes) {
				if (returnData[node.type] !== undefined) {
					returnData[node.type].exist += 1;
					returnData[node.type].nodeNames.push(node.name);
				}
			}

			return returnData;
		},

		// Returns how many nodes of the given type currently exist
		getNodeTypeCount(nodeType: string): number {
			const nodes = this.workflowsStore.allNodes;

			let count = 0;

			for (const node of nodes) {
				if (node.type === nodeType) {
					count++;
				}
			}

			return count;
		},

		// Checks if everything in the workflow is complete and ready to be executed
		checkReadyForExecution(workflow: Workflow, lastNodeName?: string) {
			let node: INode;
			let nodeType: INodeType | undefined;
			let nodeIssues: INodeIssues | null = null;
			const workflowIssues: IWorkflowIssues = {};

			let checkNodes = Object.keys(workflow.nodes);
			if (lastNodeName) {
				checkNodes = workflow.getParentNodes(lastNodeName);
				checkNodes.push(lastNodeName);
			} else {
				// As webhook nodes always take precedence check first
				// if there are any
				let checkWebhook: string[] = [];
				for (const nodeName of Object.keys(workflow.nodes)) {
					if (
						workflow.nodes[nodeName].disabled !== true &&
						workflow.nodes[nodeName].type === WEBHOOK_NODE_TYPE
					) {
						checkWebhook = [nodeName, ...checkWebhook, ...workflow.getChildNodes(nodeName)];
					}
				}

				if (checkWebhook.length) {
					checkNodes = checkWebhook;
				} else {
					// If no webhook nodes got found try to find another trigger node
					const startNode = workflow.getStartNode();
					if (startNode !== undefined) {
						checkNodes = workflow.getChildNodes(startNode.name);
						checkNodes.push(startNode.name);
					}
				}
			}

			for (const nodeName of checkNodes) {
				nodeIssues = null;
				node = workflow.nodes[nodeName];

				if (node.disabled === true) {
					// Ignore issues on disabled nodes
					continue;
				}

				nodeType = workflow.nodeTypes.getByNameAndVersion(node.type, node.typeVersion);

				if (nodeType === undefined) {
					// Node type is not known
					nodeIssues = {
						typeUnknown: true,
					};
				} else {
					nodeIssues = this.nodeHelpers.getNodeIssues(nodeType.description, node, ['execution']);
				}

				if (nodeIssues !== null) {
					workflowIssues[node.name] = nodeIssues;
				}
			}

			if (Object.keys(workflowIssues).length === 0) {
				return null;
			}

			return workflowIssues;
		},

		// Returns the currently loaded workflow as JSON.
		async getWorkflowDataToSave(): Promise<IWorkflowData> {
			const workflowNodes = this.workflowsStore.allNodes;
			const workflowConnections = this.workflowsStore.allConnections;

			let nodeData;

			const nodes = [];
			for (let nodeIndex = 0; nodeIndex < workflowNodes.length; nodeIndex++) {
				// @ts-ignore
				nodeData = this.getNodeDataToSave(workflowNodes[nodeIndex]);

				nodes.push(nodeData);
			}

			const data: IWorkflowData = {
				name: this.workflowsStore.workflowName,
				nodes,
				pinData: this.workflowsStore.getPinData,
				connections: workflowConnections,
				active: this.workflowsStore.isWorkflowActive,
				settings: this.workflowsStore.workflow.settings,
				tags: this.workflowsStore.workflowTags,
				versionId: this.workflowsStore.workflow.versionId,
			};

			const workflowId = this.workflowsStore.workflowId;
			if (workflowId !== PLACEHOLDER_EMPTY_WORKFLOW_ID) {
				data.id = workflowId;
			}

			return data;
		},

		// Returns all node-types
		getNodeDataToSave(node: INodeUi): INodeUi {
			const skipKeys = [
				'color',
				'continueOnFail',
				'credentials',
				'disabled',
				'issues',
				'onError',
				'notes',
				'parameters',
				'status',
			];

			// @ts-ignore
			const nodeData: INodeUi = {
				parameters: {},
			};

			for (const key in node) {
				if (key.charAt(0) !== '_' && skipKeys.indexOf(key) === -1) {
					// @ts-ignore
					nodeData[key] = node[key];
				}
			}

			// Get the data of the node type that we can get the default values
			// TODO: Later also has to care about the node-type-version as defaults could be different
			const nodeType = this.nodeTypesStore.getNodeType(node.type, node.typeVersion);

			if (nodeType !== null) {
				const isCredentialOnly = isCredentialOnlyNodeType(nodeType.name);

				if (isCredentialOnly) {
					nodeData.type = HTTP_REQUEST_NODE_TYPE;
					nodeData.extendsCredential = getCredentialTypeName(nodeType.name);
				}

				// Node-Type is known so we can save the parameters correctly
				const nodeParameters = NodeHelpers.getNodeParameters(
					nodeType.properties,
					node.parameters,
					isCredentialOnly,
					false,
					node,
				);
				nodeData.parameters = nodeParameters !== null ? nodeParameters : {};

				// Add the node credentials if there are some set and if they should be displayed
				if (node.credentials !== undefined && nodeType.credentials !== undefined) {
					const saveCredentials: INodeCredentials = {};
					for (const nodeCredentialTypeName of Object.keys(node.credentials)) {
						if (
							this.nodeHelpers.hasProxyAuth(node) ||
							Object.keys(node.parameters).includes('genericAuthType')
						) {
							saveCredentials[nodeCredentialTypeName] = node.credentials[nodeCredentialTypeName];
							continue;
						}

						const credentialTypeDescription = nodeType.credentials
							// filter out credentials with same name in different node versions
							.filter((c) => this.nodeHelpers.displayParameter(node.parameters, c, '', node))
							.find((c) => c.name === nodeCredentialTypeName);

						if (credentialTypeDescription === undefined) {
							// Credential type is not know so do not save
							continue;
						}

						if (
							!this.nodeHelpers.displayParameter(
								node.parameters,
								credentialTypeDescription,
								'',
								node,
							)
						) {
							// Credential should not be displayed so do also not save
							continue;
						}

						saveCredentials[nodeCredentialTypeName] = node.credentials[nodeCredentialTypeName];
					}

					// Set credential property only if it has content
					if (Object.keys(saveCredentials).length !== 0) {
						nodeData.credentials = saveCredentials;
					}
				}
			} else {
				// Node-Type is not known so save the data as it is
				nodeData.credentials = node.credentials;
				nodeData.parameters = node.parameters;
				if (nodeData.color !== undefined) {
					nodeData.color = node.color;
				}
			}

			// Save the disabled property, continueOnFail and onError only when is set
			if (node.disabled === true) {
				nodeData.disabled = true;
			}
			if (node.continueOnFail === true) {
				nodeData.continueOnFail = true;
			}
			if (node.onError !== 'stopWorkflow') {
				nodeData.onError = node.onError;
			}
			// Save the notes only if when they contain data
			if (![undefined, ''].includes(node.notes)) {
				nodeData.notes = node.notes;
			}

			return nodeData;
		},

		getWebhookExpressionValue(webhookData: IWebhookDescription, key: string): string {
			if (webhookData[key] === undefined) {
				return 'empty';
			}
			try {
				return this.resolveExpression(webhookData[key] as string) as string;
			} catch (e) {
				return this.$locale.baseText('nodeWebhooks.invalidExpression');
			}
		},

		getWebhookUrl(webhookData: IWebhookDescription, node: INode, showUrlFor?: string): string {
			if (webhookData.restartWebhook === true) {
				return '$execution.resumeUrl';
			}
			let baseUrl = this.rootStore.getWebhookUrl;
			if (showUrlFor === 'test') {
				baseUrl = this.rootStore.getWebhookTestUrl;
			}

			const workflowId = this.workflowsStore.workflowId;
			const path = this.getWebhookExpressionValue(webhookData, 'path');
			const isFullPath =
				(this.getWebhookExpressionValue(webhookData, 'isFullPath') as unknown as boolean) || false;

			return NodeHelpers.getNodeWebhookUrl(baseUrl, workflowId, node, path, isFullPath);
		},

		resolveExpression(
			expression: string,
			siblingParameters: INodeParameters = {},
			opts: {
				targetItem?: TargetItem;
				inputNodeName?: string;
				inputRunIndex?: number;
				inputBranchIndex?: number;
				c?: number;
				additionalKeys?: IWorkflowDataProxyAdditionalKeys;
			} = {},
		) {
			const parameters = {
				__xxxxxxx__: expression,
				...siblingParameters,
			};
			const returnData: IDataObject | null = resolveParameter(parameters, opts);
			if (!returnData) {
				return null;
			}

			const obj = returnData.__xxxxxxx__;
			if (typeof obj === 'object') {
				const proxy = obj as { isProxy: boolean; toJSON?: () => unknown } | null;
				if (proxy?.isProxy && proxy.toJSON) return JSON.stringify(proxy.toJSON());
				const workflow = getCurrentWorkflow();
				return workflow.expression.convertObjectValueToString(obj as object);
			}
			return obj;
		},

		async updateWorkflow(
			{ workflowId, active }: { workflowId: string; active?: boolean },
			partialData = false,
		) {
			let data: IWorkflowDataUpdate = {};

			const isCurrentWorkflow = workflowId === this.workflowsStore.workflowId;
			if (isCurrentWorkflow) {
				data = partialData
					? { versionId: this.workflowsStore.workflowVersionId }
					: await this.getWorkflowDataToSave();
			} else {
				const { versionId } = await this.workflowsStore.fetchWorkflow(workflowId);
				data.versionId = versionId;
			}

			if (active !== undefined) {
				data.active = active;
			}

			const workflow = await this.workflowsStore.updateWorkflow(workflowId, data);
			this.workflowsStore.setWorkflowVersionId(workflow.versionId);

			if (isCurrentWorkflow) {
				this.workflowsStore.setActive(!!workflow.active);
				this.uiStore.stateIsDirty = false;
			}

			if (workflow.active) {
				this.workflowsStore.setWorkflowActive(workflowId);
			} else {
				this.workflowsStore.setWorkflowInactive(workflowId);
			}
		},

		async saveCurrentWorkflow(
			{ id, name, tags }: { id?: string; name?: string; tags?: string[] } = {},
			redirect = true,
			forceSave = false,
		): Promise<boolean> {
			if (this.readOnlyEnv) {
				return;
			}

			const currentWorkflow = id || this.$route.params.name;
			const isLoading = this.loadingService !== null;

			if (!currentWorkflow || ['new', PLACEHOLDER_EMPTY_WORKFLOW_ID].includes(currentWorkflow)) {
				return this.saveAsNewWorkflow({ name, tags }, redirect);
			}

			// Workflow exists already so update it
			try {
				if (!forceSave && isLoading) {
					return true;
				}
				this.uiStore.addActiveAction('workflowSaving');

				const workflowDataRequest: IWorkflowDataUpdate = await this.getWorkflowDataToSave();

				if (name) {
					workflowDataRequest.name = name.trim();
				}

				if (tags) {
					workflowDataRequest.tags = tags;
				}

				workflowDataRequest.versionId = this.workflowsStore.workflowVersionId;

				const workflowData = await this.workflowsStore.updateWorkflow(
					currentWorkflow,
					workflowDataRequest,
					forceSave,
				);
				this.workflowsStore.setWorkflowVersionId(workflowData.versionId);

				if (name) {
					this.workflowsStore.setWorkflowName({ newName: workflowData.name, setStateDirty: false });
				}

				if (tags) {
					const createdTags = (workflowData.tags || []) as ITag[];
					const tagIds = createdTags.map((tag: ITag): string => tag.id);
					this.workflowsStore.setWorkflowTagIds(tagIds);
				}

				this.uiStore.stateIsDirty = false;
				this.uiStore.removeActiveAction('workflowSaving');
				void this.$externalHooks().run('workflow.afterUpdate', { workflowData });

				return true;
			} catch (error) {
				console.error(error);

				this.uiStore.removeActiveAction('workflowSaving');

				if (error.errorCode === 100) {
					this.$telemetry.track('User attempted to save locked workflow', {
						workflowId: currentWorkflow,
						sharing_role: this.workflowPermissions.isOwner ? 'owner' : 'sharee',
					});

					const url = this.$router.resolve({
						name: VIEWS.WORKFLOW,
						params: { name: currentWorkflow },
					}).href;

					const overwrite = await this.confirm(
						this.$locale.baseText('workflows.concurrentChanges.confirmMessage.message', {
							interpolate: {
								url,
							},
						}),
						this.$locale.baseText('workflows.concurrentChanges.confirmMessage.title'),
						{
							dangerouslyUseHTMLString: true,
							confirmButtonText: this.$locale.baseText(
								'workflows.concurrentChanges.confirmMessage.confirmButtonText',
							),
							cancelButtonText: this.$locale.baseText(
								'workflows.concurrentChanges.confirmMessage.cancelButtonText',
							),
						},
					);

					if (overwrite === MODAL_CONFIRM) {
						return this.saveCurrentWorkflow({ id, name, tags }, redirect, true);
					}

					return false;
				}

				this.showMessage({
					title: this.$locale.baseText('workflowHelpers.showMessage.title'),
					message: error.message,
					type: 'error',
				});

				return false;
			}
		},

		async saveAsNewWorkflow(
			{
				name,
				tags,
				resetWebhookUrls,
				resetNodeIds,
				openInNewWindow,
				data,
			}: {
				name?: string;
				tags?: string[];
				resetWebhookUrls?: boolean;
				openInNewWindow?: boolean;
				resetNodeIds?: boolean;
				data?: IWorkflowDataUpdate;
			} = {},
			redirect = true,
		): Promise<boolean> {
			try {
				this.uiStore.addActiveAction('workflowSaving');

				const workflowDataRequest: IWorkflowDataUpdate =
					data || (await this.getWorkflowDataToSave());
				const changedNodes = {} as IDataObject;

				if (resetNodeIds) {
					workflowDataRequest.nodes = workflowDataRequest.nodes!.map((node) => {
						node.id = uuid();

						return node;
					});
				}

				if (resetWebhookUrls) {
					workflowDataRequest.nodes = workflowDataRequest.nodes!.map((node) => {
						if (node.webhookId) {
							node.webhookId = uuid();
							changedNodes[node.name] = node.webhookId;
						}
						return node;
					});
				}

				if (name) {
					workflowDataRequest.name = name.trim();
				}

				if (tags) {
					workflowDataRequest.tags = tags;
				}
				const workflowData = await this.workflowsStore.createNewWorkflow(workflowDataRequest);

				this.workflowsStore.addWorkflow(workflowData);

				if (
					this.settingsStore.isEnterpriseFeatureEnabled(EnterpriseEditionFeature.Sharing) &&
					this.usersStore.currentUser
				) {
					this.workflowsEEStore.setWorkflowOwnedBy({
						workflowId: workflowData.id,
						ownedBy: this.usersStore.currentUser,
					});
				}

				if (openInNewWindow) {
					const routeData = this.$router.resolve({
						name: VIEWS.WORKFLOW,
						params: { name: workflowData.id },
					});
					window.open(routeData.href, '_blank');
					this.uiStore.removeActiveAction('workflowSaving');
					return true;
				}

				this.workflowsStore.setActive(workflowData.active || false);
				this.workflowsStore.setWorkflowId(workflowData.id);
				this.workflowsStore.setWorkflowVersionId(workflowData.versionId);
				this.workflowsStore.setWorkflowName({ newName: workflowData.name, setStateDirty: false });
				this.workflowsStore.setWorkflowSettings((workflowData.settings as IWorkflowSettings) || {});
				this.uiStore.stateIsDirty = false;
				Object.keys(changedNodes).forEach((nodeName) => {
					const changes = {
						key: 'webhookId',
						value: changedNodes[nodeName],
						name: nodeName,
					};
					this.workflowsStore.setNodeValue(changes);
				});

				const createdTags = (workflowData.tags || []) as ITag[];
				const tagIds = createdTags.map((tag: ITag): string => tag.id);
				this.workflowsStore.setWorkflowTagIds(tagIds);

				const templateId = this.$route.query.templateId;
				if (templateId) {
					this.$telemetry.track('User saved new workflow from template', {
						template_id: templateId,
						workflow_id: workflowData.id,
						wf_template_repo_session_id: this.templatesStore.previousSessionId,
					});
				}

				if (redirect) {
					void this.$router.replace({
						name: VIEWS.WORKFLOW,
						params: { name: workflowData.id, action: 'workflowSave' },
					});
				}

				this.uiStore.removeActiveAction('workflowSaving');
				this.uiStore.stateIsDirty = false;
				void this.$externalHooks().run('workflow.afterUpdate', { workflowData });

				getCurrentWorkflow(true); // refresh cache
				return true;
			} catch (e) {
				this.uiStore.removeActiveAction('workflowSaving');

				this.showMessage({
					title: this.$locale.baseText('workflowHelpers.showMessage.title'),
					message: (e as Error).message,
					type: 'error',
				});

				return false;
			}
		},

		// Updates the position of all the nodes that the top-left node
		// is at the given position
		updateNodePositions(
			workflowData: IWorkflowData | IWorkflowDataUpdate,
			position: XYPosition,
		): void {
			if (workflowData.nodes === undefined) {
				return;
			}

			// Find most top-left node
			const minPosition = [99999999, 99999999];
			for (const node of workflowData.nodes) {
				if (node.position[1] < minPosition[1]) {
					minPosition[0] = node.position[0];
					minPosition[1] = node.position[1];
				} else if (node.position[1] === minPosition[1]) {
					if (node.position[0] < minPosition[0]) {
						minPosition[0] = node.position[0];
						minPosition[1] = node.position[1];
					}
				}
			}

			// Update the position on all nodes so that the
			// most top-left one is at given position
			const offsetPosition = [position[0] - minPosition[0], position[1] - minPosition[1]];
			for (const node of workflowData.nodes) {
				node.position[0] += offsetPosition[0];
				node.position[1] += offsetPosition[1];
			}
		},
		async dataHasChanged(id: string) {
			const currentData = await this.getWorkflowDataToSave();

			const data: IWorkflowDb = await this.workflowsStore.fetchWorkflow(id);

			if (data !== undefined) {
				const x = {
					nodes: data.nodes,
					connections: data.connections,
					settings: data.settings,
					name: data.name,
				};
				const y = {
					nodes: currentData.nodes,
					connections: currentData.connections,
					settings: currentData.settings,
					name: currentData.name,
				};
				return !isEqual(x, y);
			}

			return true;
		},

		removeForeignCredentialsFromWorkflow(
			workflow: IWorkflowData | IWorkflowDataUpdate,
			usableCredentials: ICredentialsResponse[],
		): void {
			workflow.nodes.forEach((node: INode) => {
				if (!node.credentials) {
					return;
				}

				node.credentials = Object.entries(node.credentials).reduce<INodeCredentials>(
					(acc, [credentialType, credential]) => {
						const isUsableCredential = usableCredentials.some(
							(ownCredential) => `${ownCredential.id}` === `${credential.id}`,
						);
						if (credential.id && isUsableCredential) {
							acc[credentialType] = node.credentials![credentialType];
						}

						return acc;
					},
					{},
				);
			});
		},
	},
});<|MERGE_RESOLUTION|>--- conflicted
+++ resolved
@@ -45,12 +45,9 @@
 	XYPosition,
 } from '@/Interface';
 
-<<<<<<< HEAD
-import { useMessage, useNodeHelpers, useToast } from '@/composables';
-=======
 import { useMessage } from '@/composables/useMessage';
 import { useToast } from '@/composables/useToast';
->>>>>>> 61d8aebe
+import { useNodeHelpers } from '@/composables/useNodeHelpers';
 import { externalHooks } from '@/mixins/externalHooks';
 import { genericHelpers } from '@/mixins/genericHelpers';
 
