--- conflicted
+++ resolved
@@ -1,11 +1,4 @@
 import { createTestingPinia } from '@pinia/testing';
-<<<<<<< HEAD
-import { useUIStore } from '@/stores/ui.store';
-=======
-import { createComponentRenderer } from '@/__tests__/render';
-import SettingsSso from './SettingsSso.vue';
-import { useSSOStore } from '@/stores/sso.store';
->>>>>>> 78e7d8dc
 import { within, waitFor } from '@testing-library/vue';
 import { mockedStore, retry } from '@/__tests__/utils';
 import { createPinia, setActivePinia } from 'pinia';
@@ -13,15 +6,11 @@
 import { setupServer } from '@/__tests__/server';
 import { useSettingsStore } from '@/stores/settings.store';
 import userEvent from '@testing-library/user-event';
-<<<<<<< HEAD
 import { useSSOStore } from '@/stores/sso.store';
 import { createComponentRenderer } from '@/__tests__/render';
 import { EnterpriseEditionFeature } from '@/constants';
 import { nextTick } from 'vue';
-=======
-import { mockedStore } from '@/__tests__/utils';
 import { usePageRedirectionHelper } from '@/composables/usePageRedirectionHelper';
->>>>>>> 78e7d8dc
 
 const renderView = createComponentRenderer(SettingsSso);
 
