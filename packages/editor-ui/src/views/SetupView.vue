--- conflicted
+++ resolved
@@ -132,11 +132,7 @@
 							interpolate: { workflows, credentials },
 					  })
 					: workflows || credentials;
-<<<<<<< HEAD
 			const confirm = await this.confirm(
-=======
-			return this.confirmMessage(
->>>>>>> 823e8850
 				this.$locale.baseText('auth.setup.confirmOwnerSetupMessage', {
 					interpolate: {
 						entities,
