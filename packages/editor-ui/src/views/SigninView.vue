--- conflicted
+++ resolved
@@ -13,13 +13,8 @@
 import { showMessage } from '@/mixins/showMessage';
 import { genericHelpers } from '@/mixins/genericHelpers';
 import mixins from 'vue-typed-mixins';
-<<<<<<< HEAD
-import { IFormBoxConfig } from '@/Interface';
+import type { IFormBoxConfig } from '@/Interface';
 import { MFA_AUTHENTICATION_REQUIRED_ERROR_CODE, VIEWS } from '@/constants';
-=======
-import type { IFormBoxConfig } from '@/Interface';
-import { VIEWS } from '@/constants';
->>>>>>> 124f41fa
 import { mapStores } from 'pinia';
 import { useUsersStore } from '@/stores/users';
 import { useSettingsStore } from '@/stores/settings';
