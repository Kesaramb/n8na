<script setup lang="ts">
import { onBeforeMount, ref, watchEffect, computed, h } from 'vue';
import { useRoute, useRouter } from 'vue-router';
import type { IWorkflowDb, UserAction } from '@/Interface';
import { VIEWS, WORKFLOW_HISTORY_VERSION_RESTORE } from '@/constants';
import { useI18n, useToast } from '@/composables';
import type {
	WorkflowHistoryActionTypes,
	WorkflowVersionId,
	WorkflowHistoryRequestParams,
	WorkflowHistory,
	WorkflowVersion,
} from '@/types/workflowHistory';
import WorkflowHistoryList from '@/components/WorkflowHistory/WorkflowHistoryList.vue';
import WorkflowHistoryContent from '@/components/WorkflowHistory/WorkflowHistoryContent.vue';
import { useWorkflowHistoryStore } from '@/stores/workflowHistory.store';
import { useUIStore } from '@/stores/ui.store';
import { useWorkflowsStore } from '@/stores/workflows.store';

type WorkflowHistoryActionRecord = {
	[K in Uppercase<WorkflowHistoryActionTypes[number]>]: Lowercase<K>;
};

const enum WorkflowHistoryVersionRestoreModalActions {
	restore = 'restore',
	deactivateAndRestore = 'deactivateAndRestore',
	cancel = 'cancel',
}

const workflowHistoryActionTypes: WorkflowHistoryActionTypes = [
	'restore',
	'clone',
	'open',
	'download',
];
const WORKFLOW_HISTORY_ACTIONS = workflowHistoryActionTypes.reduce(
	(record, key) => ({ ...record, [key.toUpperCase()]: key }),
	{} as WorkflowHistoryActionRecord,
);

const route = useRoute();
const router = useRouter();
const i18n = useI18n();
const toast = useToast();
const workflowHistoryStore = useWorkflowHistoryStore();
const uiStore = useUIStore();
const workflowsStore = useWorkflowsStore();

const canRender = ref(true);
const isListLoading = ref(true);
const requestNumberOfItems = ref(20);
const lastReceivedItemsLength = ref(0);
const editorRoute = computed(() => ({
	name: VIEWS.WORKFLOW,
	params: {
		name: route.params.workflowId,
	},
}));
const activeWorkflow = ref<IWorkflowDb | null>(null);
const workflowHistory = ref<WorkflowHistory[]>([]);
const activeWorkflowVersion = ref<WorkflowVersion | null>(null);
const actions = computed<UserAction[]>(() =>
	workflowHistoryActionTypes.map((value) => ({
		label: i18n.baseText(`workflowHistory.item.actions.${value}`),
		disabled: false,
		value,
	})),
);

const loadMore = async (queryParams: WorkflowHistoryRequestParams) => {
	const history = await workflowHistoryStore.getWorkflowHistory(
		route.params.workflowId,
		queryParams,
	);
	lastReceivedItemsLength.value = history.length;
	workflowHistory.value = workflowHistory.value.concat(history);
};

onBeforeMount(async () => {
	try {
		const [workflow] = await Promise.all([
			workflowsStore.fetchWorkflow(route.params.workflowId),
			loadMore({ take: requestNumberOfItems.value }),
		]);
		activeWorkflow.value = workflow;
		isListLoading.value = false;

		if (!route.params.versionId && workflowHistory.value.length) {
			await router.replace({
				name: VIEWS.WORKFLOW_HISTORY,
				params: {
					workflowId: route.params.workflowId,
					versionId: workflowHistory.value[0].versionId,
				},
			});
		}
	} catch (error) {
		canRender.value = false;
		toast.showError(error, i18n.baseText('workflowHistory.title'));
	}
});

const openInNewTab = (id: WorkflowVersionId) => {
	const { href } = router.resolve({
		name: VIEWS.WORKFLOW_HISTORY,
		params: {
			workflowId: route.params.workflowId,
			versionId: id,
		},
	});
	window.open(href, '_blank');
};

const openRestorationModal = async (
	isWorkflowActivated: boolean,
	formattedCreatedAt: string,
): Promise<WorkflowHistoryVersionRestoreModalActions> => {
	return new Promise((resolve, reject) => {
		const buttons = [
			{
				text: i18n.baseText('workflowHistory.action.restore.modal.button.cancel'),
				type: 'tertiary',
				action: () => {
					resolve(WorkflowHistoryVersionRestoreModalActions.cancel);
				},
			},
		];

		if (isWorkflowActivated) {
			buttons.push({
				text: i18n.baseText('workflowHistory.action.restore.modal.button.deactivateAndRestore'),
				type: 'tertiary',
				action: () => {
					resolve(WorkflowHistoryVersionRestoreModalActions.deactivateAndRestore);
				},
			});
		}

		buttons.push({
			text: i18n.baseText('workflowHistory.action.restore.modal.button.restore'),
			type: 'primary',
			action: () => {
				resolve(WorkflowHistoryVersionRestoreModalActions.restore);
			},
		});

		try {
			uiStore.openModalWithData({
				name: WORKFLOW_HISTORY_VERSION_RESTORE,
				data: {
					beforeClose: () => {
						resolve(WorkflowHistoryVersionRestoreModalActions.cancel);
					},
					isWorkflowActivated,
					formattedCreatedAt,
					buttons,
				},
			});
		} catch (error) {
			reject(error);
		}
	});
};

const cloneWorkflowVersion = async (
	id: WorkflowVersionId,
	data: { formattedCreatedAt: string },
) => {
	const clonedWorkflow = await workflowHistoryStore.cloneIntoNewWorkflow(
		route.params.workflowId,
		id,
		data,
	);
	const { href } = router.resolve({
		name: VIEWS.WORKFLOW,
		params: {
			name: clonedWorkflow.id,
		},
	});

	toast.showMessage({
		title: i18n.baseText('workflowHistory.action.clone.success.title'),
		message: h(
			'a',
			{ href, target: '_blank' },
			i18n.baseText('workflowHistory.action.clone.success.message'),
		),
		type: 'success',
		duration: 10000,
	});
};

const restoreWorkflowVersion = async (
	id: WorkflowVersionId,
	data: { formattedCreatedAt: string },
) => {
	const workflow = await workflowsStore.fetchWorkflow(route.params.workflowId);
	const modalAction = await openRestorationModal(workflow.active, data.formattedCreatedAt);
	if (modalAction === WorkflowHistoryVersionRestoreModalActions.cancel) {
		return;
	}
	await workflowHistoryStore.restoreWorkflow(
		route.params.workflowId,
		id,
		modalAction === WorkflowHistoryVersionRestoreModalActions.deactivateAndRestore,
	);
	const history = await workflowHistoryStore.getWorkflowHistory(route.params.workflowId, {
		take: 1,
	});
	workflowHistory.value = history.concat(workflowHistory.value);
	toast.showMessage({
		title: i18n.baseText('workflowHistory.action.restore.success.title'),
		type: 'success',
	});
};

const onAction = async ({
	action,
	id,
	data,
}: {
	action: WorkflowHistoryActionTypes[number];
	id: WorkflowVersionId;
	data: { formattedCreatedAt: string };
}) => {
	try {
		switch (action) {
			case WORKFLOW_HISTORY_ACTIONS.OPEN:
				openInNewTab(id);
				break;
			case WORKFLOW_HISTORY_ACTIONS.DOWNLOAD:
				await workflowHistoryStore.downloadVersion(route.params.workflowId, id, data);
				break;
			case WORKFLOW_HISTORY_ACTIONS.CLONE:
				await cloneWorkflowVersion(id, data);
				break;
			case WORKFLOW_HISTORY_ACTIONS.RESTORE:
<<<<<<< HEAD
				const workflow = await workflowsStore.fetchWorkflow(route.params.workflowId);
				const modalAction = await openRestorationModal(workflow.active, data.formattedCreatedAt);
				if (modalAction === WorkflowHistoryVersionRestoreModalActions.cancel) {
					break;
				}
				activeWorkflow.value = await workflowHistoryStore.restoreWorkflow(
					route.params.workflowId,
					id,
					modalAction === WorkflowHistoryVersionRestoreModalActions.deactivateAndRestore,
				);
				const history = await workflowHistoryStore.getWorkflowHistory(route.params.workflowId, {
					take: 1,
				});
				workflowHistory.value = history.concat(workflowHistory.value);
				toast.showMessage({
					title: i18n.baseText('workflowHistory.action.restore.success.title'),
					type: 'success',
				});
=======
				await restoreWorkflowVersion(id, data);
>>>>>>> 82129694
				break;
		}
	} catch (error) {
		toast.showError(
			error,
			i18n.baseText('workflowHistory.action.error.title', {
				interpolate: {
					action: i18n.baseText(`workflowHistory.item.actions.${action}`).toLowerCase(),
				},
			}),
		);
	}
};

const onPreview = async ({ event, id }: { event: MouseEvent; id: WorkflowVersionId }) => {
	if (event.metaKey || event.ctrlKey) {
		openInNewTab(id);
	} else {
		await router.push({
			name: VIEWS.WORKFLOW_HISTORY,
			params: {
				workflowId: route.params.workflowId,
				versionId: id,
			},
		});
	}
};

const onUpgrade = () => {
	void uiStore.goToUpgrade('workflow-history', 'upgrade-workflow-history');
};

watchEffect(async () => {
	if (!route.params.versionId) {
		return;
	}
	try {
		activeWorkflowVersion.value = await workflowHistoryStore.getWorkflowVersion(
			route.params.workflowId,
			route.params.versionId,
		);
	} catch (error) {
		toast.showError(
			new Error(`${error.message} "${route.params.versionId}"&nbsp;`),
			i18n.baseText('workflowHistory.title'),
		);
	}

	try {
		activeWorkflow.value = await workflowsStore.fetchWorkflow(route.params.workflowId);
	} catch (error) {
		canRender.value = false;
		toast.showError(error, i18n.baseText('workflowHistory.title'));
	}
});
</script>
<template>
	<div :class="$style.view">
		<n8n-heading :class="$style.header" tag="h2" size="medium" bold>
			{{ activeWorkflow?.name }}
		</n8n-heading>
		<div :class="$style.corner">
			<n8n-heading tag="h2" size="medium" bold>
				{{ i18n.baseText('workflowHistory.title') }}
			</n8n-heading>
			<router-link :to="editorRoute">
				<n8n-button type="tertiary" icon="times" size="small" text square />
			</router-link>
		</div>
		<div :class="$style.listComponentWrapper">
			<workflow-history-list
				v-if="canRender"
				:items="workflowHistory"
				:lastReceivedItemsLength="lastReceivedItemsLength"
				:activeItem="activeWorkflowVersion"
				:actions="actions"
				:requestNumberOfItems="requestNumberOfItems"
				:shouldUpgrade="workflowHistoryStore.shouldUpgrade"
				:evaluatedPruneTime="workflowHistoryStore.evaluatedPruneTime"
				:isListLoading="isListLoading"
				@action="onAction"
				@preview="onPreview"
				@load-more="loadMore"
				@upgrade="onUpgrade"
			/>
		</div>
		<div :class="$style.contentComponentWrapper">
			<workflow-history-content
				v-if="canRender"
				:workflow="activeWorkflow"
				:workflow-version="activeWorkflowVersion"
				:actions="actions"
				:isListLoading="isListLoading"
				@action="onAction"
			/>
		</div>
	</div>
</template>
<style module lang="scss">
.view {
	position: relative;
	display: grid;
	width: 100%;
	grid-template-areas: 'header corner' 'content list';
	grid-template-columns: auto 330px;
	grid-template-rows: 65px auto;
	background-color: var(--color-background-xlight);
}

.header {
	grid-area: header;
	display: flex;
	align-items: center;
	padding: 0 var(--spacing-l);
	border-bottom: var(--border-width-base) var(--border-style-base) var(--color-foreground-base);
}

.corner {
	grid-area: corner;
	display: flex;
	align-items: center;
	justify-content: space-between;
	padding: 0 var(--spacing-3xs) 0 var(--spacing-s);
	background-color: var(--color-background-lighter);
	border-bottom: var(--border-width-base) var(--border-style-base) var(--color-foreground-base);
	border-left: var(--border-width-base) var(--border-style-base) var(--color-foreground-base);
}

.contentComponentWrapper {
	grid-area: content;
	position: relative;
}

.listComponentWrapper {
	grid-area: list;
	position: relative;

	&::before {
		content: '';
		display: block;
		position: absolute;
		top: 0;
		bottom: 0;
		left: 0;
		width: var(--border-width-base);
		background-color: var(--color-foreground-base);
	}
}
</style><|MERGE_RESOLUTION|>--- conflicted
+++ resolved
@@ -199,7 +199,7 @@
 	if (modalAction === WorkflowHistoryVersionRestoreModalActions.cancel) {
 		return;
 	}
-	await workflowHistoryStore.restoreWorkflow(
+	activeWorkflow.value = await workflowHistoryStore.restoreWorkflow(
 		route.params.workflowId,
 		id,
 		modalAction === WorkflowHistoryVersionRestoreModalActions.deactivateAndRestore,
@@ -235,28 +235,7 @@
 				await cloneWorkflowVersion(id, data);
 				break;
 			case WORKFLOW_HISTORY_ACTIONS.RESTORE:
-<<<<<<< HEAD
-				const workflow = await workflowsStore.fetchWorkflow(route.params.workflowId);
-				const modalAction = await openRestorationModal(workflow.active, data.formattedCreatedAt);
-				if (modalAction === WorkflowHistoryVersionRestoreModalActions.cancel) {
-					break;
-				}
-				activeWorkflow.value = await workflowHistoryStore.restoreWorkflow(
-					route.params.workflowId,
-					id,
-					modalAction === WorkflowHistoryVersionRestoreModalActions.deactivateAndRestore,
-				);
-				const history = await workflowHistoryStore.getWorkflowHistory(route.params.workflowId, {
-					take: 1,
-				});
-				workflowHistory.value = history.concat(workflowHistory.value);
-				toast.showMessage({
-					title: i18n.baseText('workflowHistory.action.restore.success.title'),
-					type: 'success',
-				});
-=======
 				await restoreWorkflowVersion(id, data);
->>>>>>> 82129694
 				break;
 		}
 	} catch (error) {
