--- conflicted
+++ resolved
@@ -1,15 +1,9 @@
 <script setup lang="ts">
 import { onBeforeMount, ref, watchEffect, computed } from 'vue';
 import { useRoute, useRouter } from 'vue-router';
-<<<<<<< HEAD
 import type { IWorkflowDb, UserAction } from '@/Interface';
-import { VIEWS } from '@/constants';
-import { useI18n } from '@/composables';
-=======
-import type { IWorkflowDb } from '@/Interface';
 import { VIEWS, WORKFLOW_HISTORY_VERSION_RESTORE } from '@/constants';
 import { useI18n, useToast } from '@/composables';
->>>>>>> 789e1e7e
 import type {
 	WorkflowHistoryActionTypes,
 	WorkflowVersionId,
