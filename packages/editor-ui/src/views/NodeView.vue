--- conflicted
+++ resolved
@@ -239,12 +239,6 @@
 	ITaskData,
 	ITelemetryTrackProperties,
 	IWorkflowBase,
-<<<<<<< HEAD
-	IExecutionsSummary,
-	NodeHelpers,
-	TelemetryHelpers,
-=======
->>>>>>> 82fe6383
 	Workflow,
 } from 'n8n-workflow';
 import { deepCopy, NodeHelpers, TelemetryHelpers } from 'n8n-workflow';
@@ -3781,12 +3775,7 @@
 
 		this.canvasStore.isDemo = this.isDemo;
 		this.canvasStore.initInstance(this.$refs.nodeView as HTMLElement);
-<<<<<<< HEAD
-		this.$titleReset();
-=======
 		this.titleReset();
-		window.addEventListener('message', this.onPostMessageReceived);
->>>>>>> 82fe6383
 
 		this.startLoading();
 		const loadPromises = [
