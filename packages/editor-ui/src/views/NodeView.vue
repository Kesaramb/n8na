<template>
	<div class="node-view-root" @dragover="onDragOver" @drop="onDrop">
		<div class="node-view-wrapper" :class="workflowClasses" @touchstart="mouseDown" @touchend="mouseUp"
			@touchmove="mouseMoveNodeWorkflow" @mousedown="mouseDown" v-touch:tap="touchTap" @mouseup="mouseUp"
			@wheel="wheelScroll">
			<div id="node-view-background" class="node-view-background" :style="backgroundStyle" />
			<div
				id="node-view"
				class="node-view"
				:style="workflowStyle"
				ref="nodeView"
			>
				<canvas-add-button
					:style="canvasAddButtonStyle"
					@click="showTriggerCreator('tirger_placeholder_button')"
					v-show="showCanvasAddButton"
					:showTooltip="!containsTrigger && showTriggerMissingTooltip"
					:position="canvasAddButtonPosition"
					@hook:mounted="setRecenteredCanvasAddButtonPosition"
				/>
				<div v-for="nodeData in nodes" :key="nodeData.id">
					<node
						v-if="nodeData.type !== STICKY_NODE_TYPE"
						@duplicateNode="duplicateNode"
						@deselectAllNodes="deselectAllNodes"
						@deselectNode="nodeDeselectedByName"
						@nodeSelected="nodeSelectedByName"
						@removeNode="removeNode"
						@runWorkflow="onRunNode"
						@moved="onNodeMoved"
						@run="onNodeRun"
						:key="`${nodeData.id}_node`"
						:name="nodeData.name"
						:isReadOnly="isReadOnly"
						:instance="instance"
						:isActive="!!activeNode && activeNode.name === nodeData.name"
						:hideActions="pullConnActive"
					>
						<span
							slot="custom-tooltip"
							v-text="$locale.baseText('nodeView.placeholderNode.addTriggerNodeBeforeExecuting')"
						/>
					</node>
					<sticky
						v-else
						@deselectAllNodes="deselectAllNodes"
						@deselectNode="nodeDeselectedByName"
						@nodeSelected="nodeSelectedByName"
						@removeNode="removeNode"
						:key="`${nodeData.id}_sticky`"
						:name="nodeData.name"
						:isReadOnly="isReadOnly"
						:instance="instance"
						:isActive="!!activeNode && activeNode.name === nodeData.name"
						:nodeViewScale="nodeViewScale"
						:gridSize="GRID_SIZE"
						:hideActions="pullConnActive"
					/>
				</div>
			</div>
		</div>
<<<<<<< HEAD
		<node-details-view :readOnly="isReadOnly" :renaming="renamingActive" @valueChanged="valueChanged"/>
		<div
			:class="['node-buttons-wrapper', showStickyButton ? 'no-events' : '']"
			v-if="!createNodeActive && !isReadOnly"
			@mouseenter="onCreateMenuHoverIn"
		>
			<div class="node-creator-button">
				<n8n-icon-button icon="plus" class="node-creator-plus" @click="() => openNodeCreator('add_node_button')" type="tertiary"
					:title="$locale.baseText('nodeView.addNode')" />
				<div :class="['add-sticky-button', showStickyButton ? 'visible-button' : '']" @click="addStickyNote">
					<n8n-icon-button size="medium" type="tertiary" :icon="['far', 'note-sticky']"
						:title="$locale.baseText('nodeView.addSticky')" />
				</div>
			</div>
		</div>
		<node-creator
			:active="createNodeActive"
			@nodeTypeSelected="nodeTypeSelected"
			@closeNodeCreator="closeNodeCreator"
		/>
=======
		<NodeDetailsView :readOnly="isReadOnly" :renaming="renamingActive" @valueChanged="valueChanged" />
		<node-creation v-if="!isReadOnly" :create-node-active="createNodeActive" :node-view-scale="nodeViewScale" @toggleNodeCreator="onToggleNodeCreator" @addNode="onAddNode"/>
>>>>>>> fc876501
		<div
			:class="{ 'zoom-menu': true, 'regular-zoom-menu': !isDemo, 'demo-zoom-menu': isDemo, expanded: !sidebarMenuCollapsed }">
			<n8n-icon-button @click="zoomToFit" type="tertiary" size="large" :title="$locale.baseText('nodeView.zoomToFit')"
				icon="expand" />
			<n8n-icon-button @click="zoomIn" type="tertiary" size="large" :title="$locale.baseText('nodeView.zoomIn')"
				icon="search-plus" />
			<n8n-icon-button @click="zoomOut" type="tertiary" size="large" :title="$locale.baseText('nodeView.zoomOut')"
				icon="search-minus" />
			<n8n-icon-button v-if="nodeViewScale !== 1 && !isDemo" @click="resetZoom" type="tertiary" size="large"
				:title="$locale.baseText('nodeView.resetZoom')" icon="undo" />
		</div>
		<div
			class="workflow-execute-wrapper" v-if="!isReadOnly"
		>
			<span
				@mouseenter="showTriggerMissingToltip(true)"
				@mouseleave="showTriggerMissingToltip(false)"
				@click="onRunContainerClick"
			>
				<n8n-button
					@click.stop="onRunWorkflow"
					:loading="workflowRunning"
					:label="runButtonText"
					:title="$locale.baseText('nodeView.executesTheWorkflowFromATriggerNode')"
					size="large"
					icon="play-circle"
					type="primary"
					:disabled="isExecutionDisabled"
				/>
			</span>

			<n8n-icon-button v-if="workflowRunning === true && !executionWaitingForWebhook" icon="stop" size="large"
				class="stop-execution" type="secondary" :title="stopExecutionInProgress
					? $locale.baseText('nodeView.stoppingCurrentExecution')
					: $locale.baseText('nodeView.stopCurrentExecution')
				" :loading="stopExecutionInProgress" @click.stop="stopExecution()" />

			<n8n-icon-button v-if="workflowRunning === true && executionWaitingForWebhook === true" class="stop-execution"
				icon="stop" size="large" :title="$locale.baseText('nodeView.stopWaitingForWebhookCall')" type="secondary"
				@click.stop="stopWaitingForWebhook()" />

			<n8n-icon-button v-if="!isReadOnly && workflowExecution && !workflowRunning && !allTriggersDisabled"
				:title="$locale.baseText('nodeView.deletesTheCurrentExecutionData')" icon="trash" size="large"
				@click.stop="clearExecutionData()" />
		</div>
	</div>
</template>

<script lang="ts">
import Vue from 'vue';
import {
	Connection, Endpoint, N8nPlusEndpoint,
} from 'jsplumb';
import type { MessageBoxInputData } from 'element-ui/types/message-box';
import { jsPlumb, OnConnectionBindInfo } from 'jsplumb';
import once from 'lodash/once';

import {
	FIRST_ONBOARDING_PROMPT_TIMEOUT,
	MODAL_CANCEL,
	MODAL_CLOSE,
	MODAL_CONFIRMED,
	NODE_OUTPUT_DEFAULT_KEY,
	ONBOARDING_CALL_SIGNUP_MODAL_KEY,
	ONBOARDING_PROMPT_TIMEBOX,
	PLACEHOLDER_EMPTY_WORKFLOW_ID,
	QUICKSTART_NOTE_NAME,
	START_NODE_TYPE,
	STICKY_NODE_TYPE,
	VIEWS,
	WEBHOOK_NODE_TYPE,
	WORKFLOW_OPEN_MODAL_KEY,
	TRIGGER_NODE_FILTER,
} from '@/constants';
import { copyPaste } from '@/components/mixins/copyPaste';
import { externalHooks } from '@/components/mixins/externalHooks';
import { genericHelpers } from '@/components/mixins/genericHelpers';
import { mouseSelect } from '@/components/mixins/mouseSelect';
import { moveNodeWorkflow } from '@/components/mixins/moveNodeWorkflow';
import { restApi } from '@/components/mixins/restApi';
import { globalLinkActions } from '@/components/mixins/globalLinkActions';
import { showMessage } from '@/components/mixins/showMessage';
import { titleChange } from '@/components/mixins/titleChange';
import { newVersions } from '@/components/mixins/newVersions';

import { workflowHelpers } from '@/components/mixins/workflowHelpers';
import { workflowRun } from '@/components/mixins/workflowRun';

import NodeDetailsView from '@/components/NodeDetailsView.vue';
import Node from '@/components/Node.vue';
import NodeSettings from '@/components/NodeSettings.vue';
import Sticky from '@/components/Sticky.vue';
import CanvasAddButton from './CanvasAddButton.vue';

import * as CanvasHelpers from './canvasHelpers';

import mixins from 'vue-typed-mixins';
import { v4 as uuid } from 'uuid';
import {
	IConnection,
	IConnections,
	IDataObject,
	INode,
	INodeConnections,
	INodeCredentialsDetails,
	INodeIssues,
	INodeTypeDescription,
	INodeTypeNameVersion,
	IPinData,
	IRun,
	ITaskData,
	ITelemetryTrackProperties,
	IWorkflowBase,
	NodeHelpers,
	TelemetryHelpers,
	Workflow,
} from 'n8n-workflow';
import {
	ICredentialsResponse,
	IExecutionResponse,
	IWorkflowDb,
	IWorkflowData,
	INodeUi,
	IUpdateInformation,
	IWorkflowDataUpdate,
	XYPosition,
	IPushDataExecutionFinished,
	ITag,
	INewWorkflowData,
	IWorkflowTemplate,
	IExecutionsSummary,
	IWorkflowToShare,
} from '@/Interface';
import { mapGetters } from 'vuex';
<<<<<<< HEAD

=======
>>>>>>> fc876501
import '../plugins/N8nCustomConnectorType';
import '../plugins/PlusEndpointType';
import { getAccountAge } from '@/modules/userHelpers';
import { dataPinningEventBus } from "@/event-bus/data-pinning-event-bus";
import { debounceHelper } from '@/components/mixins/debounce';

interface AddNodeOptions {
	position?: XYPosition;
	dragAndDrop?: boolean;
}


export default mixins(
	copyPaste,
	externalHooks,
	genericHelpers,
	mouseSelect,
	moveNodeWorkflow,
	restApi,
	showMessage,
	titleChange,
	workflowHelpers,
	workflowRun,
	newVersions,
	globalLinkActions,
	debounceHelper,
)
	.extend({
		name: 'NodeView',
		components: {
			NodeDetailsView,
			Node,
			NodeCreator: () => import('@/components/Node/NodeCreator/NodeCreator.vue'),
			NodeSettings,
			Sticky,
<<<<<<< HEAD
			CanvasAddButton,
=======
			NodeCreation: () => import('@/components/Node/NodeCreation.vue'),
>>>>>>> fc876501
		},
		errorCaptured: (err, vm, info) => {
			console.error('errorCaptured'); // eslint-disable-line no-console
			console.error(err); // eslint-disable-line no-console
		},
		watch: {
			// Listen to route changes and load the workflow accordingly
			'$route': 'initView',
			activeNode() {
				// When a node gets set as active deactivate the create-menu
				this.createNodeActive = false;
			},
			nodes: {
				async handler () {
					// Load a workflow
					let workflowId = null as string | null;
					if (this.$route && this.$route.params.name) {
						workflowId = this.$route.params.name;
					}
				},
				deep: true,
			},
			connections: {
				async handler(value, oldValue) {
					// Load a workflow
					let workflowId = null as string | null;
					if (this.$route && this.$route.params.name) {
						workflowId = this.$route.params.name;
					}
				},
				deep: true,
			},
			containsTrigger(containsTrigger) {
				// Re-center CanvasAddButton if there's no triggers
				if (containsTrigger === false) this.setRecenteredCanvasAddButtonPosition(this.getNodeViewOffsetPosition);
				else this.tryToAddWelcomeSticky();
			},
		},
		async beforeRouteLeave(to, from, next) {
			this.$store.commit('setSubworkflowExecutionError', null);
			const result = this.$store.getters.getStateIsDirty;
			if (result) {
				const confirmModal = await this.confirmModal(
					this.$locale.baseText('generic.unsavedWork.confirmMessage.message'),
					this.$locale.baseText('generic.unsavedWork.confirmMessage.headline'),
					'warning',
					this.$locale.baseText('generic.unsavedWork.confirmMessage.confirmButtonText'),
					this.$locale.baseText('generic.unsavedWork.confirmMessage.cancelButtonText'),
					true,
				);

				if (confirmModal === MODAL_CONFIRMED) {
					const saved = await this.saveCurrentWorkflow({}, false);
					if (saved) this.$store.dispatch('settings/fetchPromptsData');
					this.$store.commit('setStateDirty', false);
					next();
				} else if (confirmModal === MODAL_CANCEL) {
					this.$store.commit('setStateDirty', false);
					next();
				} else if (confirmModal === MODAL_CLOSE) {
					next(false);
				}

			} else {
				next();
			}
		},
		computed: {
			...mapGetters('users', [
				'currentUser',
			]),
			...mapGetters('ui', [
				'sidebarMenuCollapsed',
			]),
			...mapGetters('settings', [
				'isOnboardingCallPromptFeatureEnabled',
			]),
			defaultLocale(): string {
				return this.$store.getters.defaultLocale;
			},
			isEnglishLocale(): boolean {
				return this.defaultLocale === 'en';
			},
			...mapGetters(['nativelyNumberSuffixedDefaults']),
			activeNode(): INodeUi | null {
				return this.$store.getters.activeNode;
			},
			executionWaitingForWebhook(): boolean {
				return this.$store.getters.executionWaitingForWebhook;
			},
			isDemo(): boolean {
				return this.$route.name === VIEWS.DEMO;
			},
			isExecutionView(): boolean {
				return this.$route.name === VIEWS.EXECUTION;
			},
			showCanvasAddButton(): boolean {
				return this.loadingService === null && !this.containsTrigger && !this.isDemo && !this.isExecutionView;
			},
			lastSelectedNode(): INodeUi | null {
				return this.$store.getters.lastSelectedNode;
			},
			nodes(): INodeUi[] {
				return this.$store.getters.allNodes;
			},
			runButtonText(): string {
				if (this.workflowRunning === false) {
					return this.$locale.baseText('nodeView.runButtonText.executeWorkflow');
				}

				if (this.executionWaitingForWebhook === true) {
					return this.$locale.baseText('nodeView.runButtonText.waitingForTriggerEvent');
				}

				return this.$locale.baseText('nodeView.runButtonText.executingWorkflow');
			},
			workflowStyle(): object {
				const offsetPosition = this.getNodeViewOffsetPosition;
				return {
					left: offsetPosition[0] + 'px',
					top: offsetPosition[1] + 'px',
				};
			},
			canvasAddButtonStyle(): object {
				return {
					'pointer-events': this.createNodeActive ? 'none' : 'all',
				};
			},
			backgroundStyle(): object {
				return CanvasHelpers.getBackgroundStyles(this.nodeViewScale, this.getNodeViewOffsetPosition);
			},
			workflowClasses() {
				const returnClasses = [];
				if (this.ctrlKeyPressed === true) {
					if (this.$store.getters.isNodeViewMoveInProgress === true) {
						returnClasses.push('move-in-process');
					} else {
						returnClasses.push('move-active');
					}
				}
				if (this.selectActive || this.ctrlKeyPressed === true) {
					// Makes sure that nothing gets selected while select or move is active
					returnClasses.push('do-not-select');
				}
				return returnClasses;
			},
			workflowExecution(): IExecutionResponse | null {
				return this.$store.getters.getWorkflowExecution;
			},
			workflowRunning(): boolean {
				return this.$store.getters.isActionActive('workflowRunning');
			},
			allTriggersDisabled(): boolean {
				const disabledTriggerNodes = this.triggerNodes.filter(node => node.disabled);

				return disabledTriggerNodes.length === this.triggerNodes.length;
			},
			triggerNodes(): INodeUi[] {
				return this.nodes.filter(node =>
					node.type === START_NODE_TYPE ||
					this.$store.getters['nodeTypes/isTriggerNode'](node.type),
				);
			},
			containsTrigger(): boolean {
				return this.triggerNodes.length > 0;
			},
			isExecutionDisabled(): boolean {
				return !this.containsTrigger || this.allTriggersDisabled;
			},
			getNodeViewOffsetPosition(): XYPosition {
				return this.$store.getters.getNodeViewOffsetPosition;
			},
		},
		data() {
			return {
				GRID_SIZE: CanvasHelpers.GRID_SIZE,
				STICKY_NODE_TYPE,
				createNodeActive: false,
				instance: jsPlumb.getInstance(),
				lastSelectedConnection: null as null | Connection,
				lastClickPosition: [450, 450] as XYPosition,
				nodeViewScale: 1,
				ctrlKeyPressed: false,
				stopExecutionInProgress: false,
				blankRedirect: false,
				credentialsUpdated: false,
				newNodeInsertPosition: null as XYPosition | null,
				pullConnActiveNodeName: null as string | null,
				pullConnActive: false,
				dropPrevented: false,
				renamingActive: false,
				showStickyButton: false,
				showTriggerMissingTooltip: false,
				canvasAddButtonPosition: [1, 1] as XYPosition,
				workflowData: null as INewWorkflowData | null,
			};
		},
		beforeDestroy() {
			this.resetWorkspace();
			// Make sure the event listeners get removed again else we
			// could add up with them registred multiple times
			document.removeEventListener('keydown', this.keyDown);
			document.removeEventListener('keyup', this.keyUp);
			this.unregisterCustomAction('showNodeCreator');
		},
		methods: {
			showTriggerMissingToltip(isVisible: boolean) {
				this.showTriggerMissingTooltip = isVisible;
			},
			onRunNode(nodeName: string, source: string) {
				const node = this.$store.getters.getNodeByName(nodeName);
				const telemetryPayload = {
					node_type: node ? node.type : null,
					workflow_id: this.$store.getters.workflowId,
					source: 'canvas',
				};
				this.$telemetry.track('User clicked execute node button', telemetryPayload);
				this.$externalHooks().run('nodeView.onRunNode', telemetryPayload);
				this.runWorkflow(nodeName, source);
			},
			onRunWorkflow() {
				this.getWorkflowDataToSave().then((workflowData) => {
					const telemetryPayload = {
						workflow_id: this.$store.getters.workflowId,
						node_graph_string: JSON.stringify(TelemetryHelpers.generateNodesGraph(workflowData as IWorkflowBase, this.getNodeTypes()).nodeGraph),
					};
					this.$telemetry.track('User clicked execute workflow button', telemetryPayload);
					this.$externalHooks().run('nodeView.onRunWorkflow', telemetryPayload);
				});

				this.runWorkflow();
			},
<<<<<<< HEAD
			onRunContainerClick() {
				if (this.containsTrigger && !this.allTriggersDisabled) return;

				const message = this.containsTrigger && this.allTriggersDisabled
					? this.$locale.baseText('nodeView.addOrEnableTriggerNode')
					: this.$locale.baseText('nodeView.addATriggerNodeFirst');

				this.registerCustomAction('showNodeCreator', () => this.showTriggerCreator('no_trigger_execution_tooltip'));
				const notice = this.$showMessage({
					type: 'info',
					title: this.$locale.baseText('nodeView.cantExecuteNoTrigger'),
					message,
					duration: 3000,
					onClick: () => setTimeout(() => {
						// Close the creator panel if user clicked on the link
						if(this.createNodeActive) notice.close();
					}, 0),
				});
			},
			onCreateMenuHoverIn(mouseinEvent: MouseEvent) {
				const buttonsWrapper = mouseinEvent.target as Element;

				// Once the popup menu is hovered, it's pointer events are disabled so it's not interfering with element underneath it.
				this.showStickyButton = true;
				const moveCallback = (mousemoveEvent: MouseEvent) => {
					if (buttonsWrapper) {
						const wrapperBounds = buttonsWrapper.getBoundingClientRect();
						const wrapperH = wrapperBounds.height;
						const wrapperW = wrapperBounds.width;
						const wrapperLeftNear = wrapperBounds.left;
						const wrapperLeftFar = wrapperLeftNear + wrapperW;
						const wrapperTopNear = wrapperBounds.top;
						const wrapperTopFar = wrapperTopNear + wrapperH;
						const inside = ((mousemoveEvent.pageX > wrapperLeftNear && mousemoveEvent.pageX < wrapperLeftFar) && (mousemoveEvent.pageY > wrapperTopNear && mousemoveEvent.pageY < wrapperTopFar));
						if (!inside) {
							this.showStickyButton = false;
							document.removeEventListener('mousemove', moveCallback, false);
						}
					}
				};
				document.addEventListener('mousemove', moveCallback, false);
			},
=======
>>>>>>> fc876501
			clearExecutionData() {
				this.$store.commit('setWorkflowExecutionData', null);
				this.updateNodesExecutionIssues();
			},
			translateName(type: string, originalName: string) {
				return this.$locale.headerText({
					key: `headers.${this.$locale.shortNodeType(type)}.displayName`,
					fallback: originalName,
				});
			},
			getUniqueNodeName({
				originalName,
				additionalUsedNames = [],
				type = '',
			}: {
				originalName: string,
				additionalUsedNames?: string[],
				type?: string,
			}) {
				const allNodeNamesOnCanvas = this.$store.getters.allNodes.map((n: INodeUi) => n.name);
				originalName = this.isEnglishLocale ? originalName : this.translateName(type, originalName);

				if (
					!allNodeNamesOnCanvas.includes(originalName) &&
					!additionalUsedNames.includes(originalName)
				) {
					return originalName; // already unique
				}

				let natives: string[] = this.nativelyNumberSuffixedDefaults;
				natives = this.isEnglishLocale ? natives : natives.map(name => {
					const type = name.toLowerCase().replace('_', '');
					return this.translateName(type, name);
				});

				const found = natives.find((n) => originalName.startsWith(n));

				let ignore, baseName, nameIndex, uniqueName;
				let index = 1;

				if (found) {
					// name natively ends with number
					nameIndex = originalName.split(found).pop();
					if (nameIndex) {
						index = parseInt(nameIndex, 10);
					}
					baseName = uniqueName = found;
				} else {
					const nameMatch = originalName.match(/(.*\D+)(\d*)/);

					if (nameMatch === null) {
						// name is only a number
						index = parseInt(originalName, 10);
						baseName = '';
						uniqueName = baseName + index;
					} else {
						// name is string or string/number combination
						[ignore, baseName, nameIndex] = nameMatch;
						if (nameIndex !== '') {
							index = parseInt(nameIndex, 10);
						}
						uniqueName = baseName;
					}
				}

				while (
					allNodeNamesOnCanvas.includes(uniqueName) ||
					additionalUsedNames.includes(uniqueName)
				) {
					uniqueName = baseName + (index++);
				}

				return uniqueName;
			},
			async onSaveKeyboardShortcut() {
				const saved = await this.saveCurrentWorkflow();
				if (saved) this.$store.dispatch('settings/fetchPromptsData');
			},
<<<<<<< HEAD
			openNodeCreator (source: string) {
				if (this.createNodeActive) return;

				this.createNodeActive = true;
				// Default to the trigger tab in node creator if there's no trigger node yet
				if (!this.containsTrigger) this.$store.commit('nodeCreator/setSelectedType', TRIGGER_NODE_FILTER);

				this.$externalHooks().run('nodeView.createNodeActiveChanged', { source, createNodeActive: this.createNodeActive });
				this.$telemetry.trackNodesPanel('nodeView.createNodeActiveChanged', { source, workflow_id: this.$store.getters.workflowId, createNodeActive: this.createNodeActive });
			},
			showTriggerCreator(source: string) {
				if(this.createNodeActive) return;

				this.$store.commit('nodeCreator/setSelectedType', TRIGGER_NODE_FILTER);
				this.$store.commit('nodeCreator/setShowScrim', true);
				this.openNodeCreator(source);
				this.$nextTick(() => this.$store.commit('nodeCreator/setShowTabs', false));
			},
=======
>>>>>>> fc876501
			async openExecution(executionId: string) {
				this.resetWorkspace();

				let data: IExecutionResponse | undefined;
				try {
					data = await this.restApi().getExecution(executionId);
				} catch (error) {
					this.$showError(
						error,
						this.$locale.baseText('nodeView.showError.openExecution.title'),
					);
					return;
				}

				if (data === undefined) {
					throw new Error(`Execution with id "${executionId}" could not be found!`);
				}

				this.$store.commit('setWorkflowName', { newName: data.workflowData.name, setStateDirty: false });
				this.$store.commit('setWorkflowId', PLACEHOLDER_EMPTY_WORKFLOW_ID);

				this.$store.commit('setWorkflowExecutionData', data);
				this.$store.commit('setWorkflowPinData', data.workflowData.pinData);

				await this.addNodes(JSON.parse(JSON.stringify(data.workflowData.nodes)), JSON.parse(JSON.stringify(data.workflowData.connections)));
				this.$nextTick(() => {
					this.zoomToFit();
					this.$store.commit('setStateDirty', false);
				});


				this.$externalHooks().run('execution.open', { workflowId: data.workflowData.id, workflowName: data.workflowData.name, executionId });
				this.$telemetry.track('User opened read-only execution', { workflow_id: data.workflowData.id, execution_mode: data.mode, execution_finished: data.finished });

				if (data.finished !== true && data && data.data && data.data.resultData && data.data.resultData.error) {
					// Check if any node contains an error
					let nodeErrorFound = false;
					if (data.data.resultData.runData) {
						const runData = data.data.resultData.runData;
						errorCheck:
						for (const nodeName of Object.keys(runData)) {
							for (const taskData of runData[nodeName]) {
								if (taskData.error) {
									nodeErrorFound = true;
									break errorCheck;
								}
							}
						}
					}

					if (nodeErrorFound === false) {
						const resultError = data.data.resultData.error;
						const errorMessage = this.$getExecutionError(data.data);
						const shouldTrack = resultError && 'node' in resultError && resultError.node!.type.startsWith('n8n-nodes-base');
						this.$showMessage({
							title: 'Failed execution',
							message: errorMessage,
							type: 'error',
						}, shouldTrack);

						if (data.data.resultData.error.stack) {
							// Display some more information for now in console to make debugging easier
							// TODO: Improve this in the future by displaying in UI
							console.error(`Execution ${executionId} error:`); // eslint-disable-line no-console
							console.error(data.data.resultData.error.stack); // eslint-disable-line no-console
						}
					}
				}

				if ((data as IExecutionsSummary).waitTill) {
					this.$showMessage({
						title: this.$locale.baseText('nodeView.thisExecutionHasntFinishedYet'),
						message: `<a data-action="reload">${this.$locale.baseText('nodeView.refresh')}</a> ${this.$locale.baseText('nodeView.toSeeTheLatestStatus')}.<br/> <a href="https://docs.n8n.io/integrations/builtin/core-nodes/n8n-nodes-base.wait/" target="_blank">${this.$locale.baseText('nodeView.moreInfo')}</a>`,
						type: 'warning',
						duration: 0,
					});
				}
			},
			async importWorkflowExact(data: { workflow: IWorkflowDataUpdate }) {
				if (!data.workflow.nodes || !data.workflow.connections) {
					throw new Error('Invalid workflow object');
				}
				this.resetWorkspace();
				data.workflow.nodes = CanvasHelpers.getFixedNodesList(data.workflow.nodes);

				await this.addNodes(data.workflow.nodes, data.workflow.connections);

				if (data.workflow.pinData) {
					this.$store.commit('setWorkflowPinData', data.workflow.pinData);
				}

				this.$nextTick(() => {
					this.zoomToFit();
				});
			},
			async openWorkflowTemplate(templateId: string) {
				this.setLoadingText(this.$locale.baseText('nodeView.loadingTemplate'));
				this.resetWorkspace();

				let data: IWorkflowTemplate | undefined;
				try {
					this.$externalHooks().run('template.requested', { templateId });
					data = await this.$store.dispatch('templates/getWorkflowTemplate', templateId);

					if (!data) {
						throw new Error(
							this.$locale.baseText(
								'nodeView.workflowTemplateWithIdCouldNotBeFound',
								{ interpolate: { templateId } },
							),
						);
					}
				} catch (error) {
					this.$showError(error, this.$locale.baseText('nodeView.couldntImportWorkflow'));
					this.$router.replace({ name: VIEWS.NEW_WORKFLOW });
					return;
				}

				data.workflow.nodes = CanvasHelpers.getFixedNodesList(data.workflow.nodes);

				this.blankRedirect = true;
				this.$router.replace({ name: VIEWS.NEW_WORKFLOW, query: { templateId } });

				await this.addNodes(data.workflow.nodes, data.workflow.connections);
				this.workflowData = await this.$store.dispatch('workflows/getNewWorkflowData', data.name);
				this.$nextTick(() => {
					this.zoomToFit();
					this.$store.commit('setStateDirty', true);
				});

				this.$externalHooks().run('template.open', { templateId, templateName: data.name, workflow: data.workflow });
			},
			async openWorkflow(workflowId: string) {
				this.resetWorkspace();

				let data: IWorkflowDb | undefined;
				try {
					data = await this.restApi().getWorkflow(workflowId);
				} catch (error) {
					this.$showError(
						error,
						this.$locale.baseText('nodeView.showError.openWorkflow.title'),
					);
					return;
				}

				if (data === undefined) {
					throw new Error(
						this.$locale.baseText(
							'nodeView.workflowWithIdCouldNotBeFound',
							{ interpolate: { workflowId } },
						),
					);
				}

				this.$store.commit('setActive', data.active || false);
				this.$store.commit('setWorkflowId', workflowId);
				this.$store.commit('setWorkflowName', { newName: data.name, setStateDirty: false });
				this.$store.commit('setWorkflowSettings', data.settings || {});
				this.$store.commit('setWorkflowPinData', data.pinData || {});

				const tags = (data.tags || []) as ITag[];
				this.$store.commit('tags/upsertTags', tags);

				const tagIds = tags.map((tag) => tag.id);
				this.$store.commit('setWorkflowTagIds', tagIds || []);

				await this.addNodes(data.nodes, data.connections);
				if (!this.credentialsUpdated) {
					this.$store.commit('setStateDirty', false);
				}

				this.zoomToFit();

				this.$externalHooks().run('workflow.open', { workflowId, workflowName: data.name });

				return data;
			},
			touchTap(e: MouseEvent | TouchEvent) {
				if (this.isTouchDevice) {
					this.mouseDown(e);
				}
			},
			mouseDown(e: MouseEvent | TouchEvent) {
				// Save the location of the mouse click
				this.lastClickPosition = this.getMousePositionWithinNodeView(e);

				this.mouseDownMouseSelect(e as MouseEvent);
				this.mouseDownMoveWorkflow(e as MouseEvent);

				// Hide the node-creator
				this.createNodeActive = false;
			},
			mouseUp(e: MouseEvent) {
				this.mouseUpMouseSelect(e);
				this.mouseUpMoveWorkflow(e);
			},
			wheelScroll(e: WheelEvent) {
				//* Control + scroll zoom
				if (e.ctrlKey) {
					if (e.deltaY > 0) {
						this.zoomOut();
					} else {
						this.zoomIn();
					}

					e.preventDefault();
					return;
				}
				this.wheelMoveWorkflow(e);
			},
			keyUp(e: KeyboardEvent) {
				if (e.key === this.controlKeyCode) {
					this.ctrlKeyPressed = false;
				}
			},
			async keyDown(e: KeyboardEvent) {
				// @ts-ignore
				const path = e.path || (e.composedPath && e.composedPath());

				// Check if the keys got emitted from a message box or from something
				// else which should ignore the default keybindings
				for (let index = 0; index < path.length; index++) {
					if (path[index].className && typeof path[index].className === 'string' && (
						path[index].className.includes('ignore-key-press')
					)) {
						return;
					}
				}

				// el-dialog or el-message-box element is open
				if (window.document.body.classList.contains('el-popup-parent--hidden')) {
					return;
				}

				if (e.key === 'Escape') {
					this.createNodeActive = false;
					if (this.activeNode) {
						this.$externalHooks().run('dataDisplay.nodeEditingFinished');
						this.$store.commit('setActiveNode', null);
					}

					return;
				}

				// node modal is open
				if (this.activeNode) {
					return;
				}

				if (e.key === 'd') {
					this.callDebounced('deactivateSelectedNode', { debounceTime: 350 });

				} else if (e.key === 'Delete' || e.key === 'Backspace') {
					e.stopPropagation();
					e.preventDefault();

					this.callDebounced('deleteSelectedNodes', { debounceTime: 500 });

				} else if (e.key === 'Tab') {
					this.onToggleNodeCreator({ source: 'tab', createNodeActive: !this.createNodeActive && !this.isReadOnly });
				} else if (e.key === this.controlKeyCode) {
					this.ctrlKeyPressed = true;
				} else if (e.key === 'F2' && !this.isReadOnly) {
					const lastSelectedNode = this.lastSelectedNode;
					if (lastSelectedNode !== null && lastSelectedNode.type !== STICKY_NODE_TYPE) {
						this.callDebounced('renameNodePrompt', { debounceTime: 1500 }, lastSelectedNode.name);
					}
				} else if ((e.key === '=' || e.key === '+') && !this.isCtrlKeyPressed(e)) {
					this.zoomIn();
				} else if ((e.key === '_' || e.key === '-') && !this.isCtrlKeyPressed(e)) {
					this.zoomOut();
				} else if ((e.key === '0') && !this.isCtrlKeyPressed(e)) {
					this.resetZoom();
				} else if ((e.key === '1') && !this.isCtrlKeyPressed(e)) {
					this.zoomToFit();
				} else if ((e.key === 'a') && (this.isCtrlKeyPressed(e) === true)) {
					// Select all nodes
					e.stopPropagation();
					e.preventDefault();

					this.callDebounced('selectAllNodes', { debounceTime: 1000 });
				} else if ((e.key === 'c') && (this.isCtrlKeyPressed(e) === true)) {
					this.callDebounced('copySelectedNodes', { debounceTime: 1000 });
				} else if ((e.key === 'x') && (this.isCtrlKeyPressed(e) === true)) {
					// Cut nodes
					e.stopPropagation();
					e.preventDefault();

					this.callDebounced('cutSelectedNodes', { debounceTime: 1000 });
				} else if (e.key === 'o' && this.isCtrlKeyPressed(e) === true) {
					// Open workflow dialog
					e.stopPropagation();
					e.preventDefault();
					if (this.isDemo) {
						return;
					}

					this.$store.dispatch('ui/openModal', WORKFLOW_OPEN_MODAL_KEY);
				} else if (e.key === 'n' && this.isCtrlKeyPressed(e) === true && e.altKey === true) {
					// Create a new workflow
					e.stopPropagation();
					e.preventDefault();
					if (this.isDemo) {
						return;
					}

					if (this.$router.currentRoute.name === VIEWS.NEW_WORKFLOW) {
						this.$root.$emit('newWorkflow');
					} else {
						this.$router.push({ name: VIEWS.NEW_WORKFLOW });
					}

					this.$showMessage({
						title: this.$locale.baseText('nodeView.showMessage.keyDown.title'),
						type: 'success',
					});
				} else if ((e.key === 's') && (this.isCtrlKeyPressed(e) === true)) {
					// Save workflow
					e.stopPropagation();
					e.preventDefault();

					if (this.isReadOnly) {
						return;
					}

					this.callDebounced('onSaveKeyboardShortcut', { debounceTime: 1000 });
				} else if (e.key === 'Enter') {
					// Activate the last selected node
					const lastSelectedNode = this.lastSelectedNode;

					if (lastSelectedNode !== null) {
						if (lastSelectedNode.type === STICKY_NODE_TYPE && this.isReadOnly) {
							return;
						}
						this.$store.commit('setActiveNode', lastSelectedNode.name);
					}
				} else if (e.key === 'ArrowRight' && e.shiftKey === true) {
					// Select all downstream nodes
					e.stopPropagation();
					e.preventDefault();

					this.callDebounced('selectDownstreamNodes', { debounceTime: 1000 });
				} else if (e.key === 'ArrowRight') {
					// Set child node active
					const lastSelectedNode = this.lastSelectedNode;
					if (lastSelectedNode === null) {
						return;
					}

					const connections = this.$store.getters.outgoingConnectionsByNodeName(lastSelectedNode.name);

					if (connections.main === undefined || connections.main.length === 0) {
						return;
					}

					this.callDebounced('nodeSelectedByName', { debounceTime: 100 }, connections.main[0][0].node, false, true);
				} else if (e.key === 'ArrowLeft' && e.shiftKey === true) {
					// Select all downstream nodes
					e.stopPropagation();
					e.preventDefault();

					this.callDebounced('selectUpstreamNodes', { debounceTime: 1000 });
				} else if (e.key === 'ArrowLeft') {
					// Set parent node active
					const lastSelectedNode = this.lastSelectedNode;
					if (lastSelectedNode === null) {
						return;
					}

					const workflow = this.getCurrentWorkflow();

					if (!workflow.connectionsByDestinationNode.hasOwnProperty(lastSelectedNode.name)) {
						return;
					}

					const connections = workflow.connectionsByDestinationNode[lastSelectedNode.name];

					if (connections.main === undefined || connections.main.length === 0) {
						return;
					}

					this.callDebounced('nodeSelectedByName', { debounceTime: 100 }, connections.main[0][0].node, false, true);
				} else if (['ArrowUp', 'ArrowDown'].includes(e.key)) {
					// Set sibling node as active

					// Check first if it has a parent node
					const lastSelectedNode = this.lastSelectedNode;
					if (lastSelectedNode === null) {
						return;
					}

					const workflow = this.getCurrentWorkflow();

					if (!workflow.connectionsByDestinationNode.hasOwnProperty(lastSelectedNode.name)) {
						return;
					}

					const connections = workflow.connectionsByDestinationNode[lastSelectedNode.name];

					if (connections.main === undefined || connections.main.length === 0) {
						return;
					}

					const parentNode = connections.main[0][0].node;
					const connectionsParent = this.$store.getters.outgoingConnectionsByNodeName(parentNode);

					if (connectionsParent.main === undefined || connectionsParent.main.length === 0) {
						return;
					}

					// Get all the sibling nodes and their x positions to know which one to set active
					let siblingNode: INodeUi;
					let lastCheckedNodePosition = e.key === 'ArrowUp' ? -99999999 : 99999999;
					let nextSelectNode: string | null = null;
					for (const ouputConnections of connectionsParent.main) {
						for (const ouputConnection of ouputConnections) {
							if (ouputConnection.node === lastSelectedNode.name) {
								// Ignore current node
								continue;
							}
							siblingNode = this.$store.getters.getNodeByName(ouputConnection.node);

							if (e.key === 'ArrowUp') {
								// Get the next node on the left
								if (siblingNode.position[1] <= lastSelectedNode.position[1] && siblingNode.position[1] > lastCheckedNodePosition) {
									nextSelectNode = siblingNode.name;
									lastCheckedNodePosition = siblingNode.position[1];
								}
							} else {
								// Get the next node on the right
								if (siblingNode.position[1] >= lastSelectedNode.position[1] && siblingNode.position[1] < lastCheckedNodePosition) {
									nextSelectNode = siblingNode.name;
									lastCheckedNodePosition = siblingNode.position[1];
								}
							}
						}
					}

					if (nextSelectNode !== null) {
						this.callDebounced('nodeSelectedByName', { debounceTime: 100 }, nextSelectNode, false, true);
					}
				}
			},

			deactivateSelectedNode() {
				if (this.editAllowedCheck() === false) {
					return;
				}
				this.disableNodes(this.$store.getters.getSelectedNodes);
			},

			deleteSelectedNodes() {
				// Copy "selectedNodes" as the nodes get deleted out of selection
				// when they get deleted and if we would use original it would mess
				// with the index and would so not delete all nodes
				const nodesToDelete: string[] = this.$store.getters.getSelectedNodes.map((node: INodeUi) => {
					return node.name;
				});
				nodesToDelete.forEach((nodeName: string) => {
					this.removeNode(nodeName);
				});
			},

			selectAllNodes() {
				this.nodes.forEach((node) => {
					this.nodeSelectedByName(node.name);
				});
			},

			selectUpstreamNodes() {
				const lastSelectedNode = this.lastSelectedNode;
				if (lastSelectedNode === null) {
					return;
				}

				this.deselectAllNodes();

				// Get all upstream nodes and select them
				const workflow = this.getCurrentWorkflow();
				for (const nodeName of workflow.getParentNodes(lastSelectedNode.name)) {
					this.nodeSelectedByName(nodeName);
				}

				// At the end select the previously selected node again
				this.nodeSelectedByName(lastSelectedNode.name);
			},
			selectDownstreamNodes() {
				const lastSelectedNode = this.lastSelectedNode;
				if (lastSelectedNode === null) {
					return;
				}

				this.deselectAllNodes();

				// Get all downstream nodes and select them
				const workflow = this.getCurrentWorkflow();
				for (const nodeName of workflow.getChildNodes(lastSelectedNode.name)) {
					this.nodeSelectedByName(nodeName);
				}

				// At the end select the previously selected node again
				this.nodeSelectedByName(lastSelectedNode.name);
			},

			pushDownstreamNodes(sourceNodeName: string, margin: number) {
				const sourceNode = this.$store.getters.nodesByName[sourceNodeName];
				const workflow = this.getCurrentWorkflow();
				const childNodes = workflow.getChildNodes(sourceNodeName);
				for (const nodeName of childNodes) {
					const node = this.$store.getters.nodesByName[nodeName] as INodeUi;
					if (node.position[0] < sourceNode.position[0]) {
						continue;
					}

					const updateInformation = {
						name: nodeName,
						properties: {
							position: [node.position[0] + margin, node.position[1]],
						},
					};

					this.$store.commit('updateNodeProperties', updateInformation);
					this.onNodeMoved(node);
				}
			},

			cutSelectedNodes() {
				const deleteCopiedNodes = !this.isReadOnly;
				this.copySelectedNodes(deleteCopiedNodes);
				if (deleteCopiedNodes) {
					this.deleteSelectedNodes();
				}
			},

			copySelectedNodes(isCut: boolean) {
				this.getSelectedNodesToSave().then((data) => {
					const workflowToCopy: IWorkflowToShare = {
						meta: {
							instanceId: this.$store.getters.instanceId,
						},
						...data,
					};

					const nodeData = JSON.stringify(workflowToCopy, null, 2);
					this.copyToClipboard(nodeData);
					if (data.nodes.length > 0) {
						if (!isCut) {
							this.$showMessage({
								title: 'Copied!',
								message: '',
								type: 'success',
							});
						}
						this.$telemetry.track('User copied nodes', {
							node_types: data.nodes.map((node) => node.type),
							workflow_id: this.$store.getters.workflowId,
						});
					}
				});
			},

			resetZoom() {
				const { scale, offset } = CanvasHelpers.scaleReset({ scale: this.nodeViewScale, offset: this.getNodeViewOffsetPosition });

				this.setZoomLevel(scale);
				this.$store.commit('setNodeViewOffsetPosition', { newOffset: offset });
			},

			zoomIn() {
				const { scale, offset: [xOffset, yOffset] } = CanvasHelpers.scaleBigger({ scale: this.nodeViewScale, offset: this.getNodeViewOffsetPosition });

				this.setZoomLevel(scale);
				this.$store.commit('setNodeViewOffsetPosition', { newOffset: [xOffset, yOffset] });
			},

			zoomOut() {
				const { scale, offset: [xOffset, yOffset] } = CanvasHelpers.scaleSmaller({ scale: this.nodeViewScale, offset: this.getNodeViewOffsetPosition });

				this.setZoomLevel(scale);
				this.$store.commit('setNodeViewOffsetPosition', { newOffset: [xOffset, yOffset] });
			},

			setZoomLevel(zoomLevel: number) {
				this.nodeViewScale = zoomLevel; // important for background
				const element = this.$refs.nodeView as HTMLElement;
				if (!element) {
					return;
				}

				// https://docs.jsplumbtoolkit.com/community/current/articles/zooming.html
				const prependProperties = ['webkit', 'moz', 'ms', 'o'];
				const scaleString = 'scale(' + zoomLevel + ')';

				for (let i = 0; i < prependProperties.length; i++) {
					// @ts-ignore
					element.style[prependProperties[i] + 'Transform'] = scaleString;
				}
				element.style['transform'] = scaleString;

				// @ts-ignore
				this.instance.setZoom(zoomLevel);
			},
			setRecenteredCanvasAddButtonPosition (offset?: XYPosition) {

				const position = CanvasHelpers.getMidCanvasPosition(this.nodeViewScale, offset || [0, 0]);

				position[0] -= CanvasHelpers.PLACEHOLDER_TRIGGER_NODE_SIZE / 2;
				position[1] -= CanvasHelpers.PLACEHOLDER_TRIGGER_NODE_SIZE / 2;

				this.canvasAddButtonPosition = CanvasHelpers.getNewNodePosition(this.nodes, position);
			},

			getPlaceholderTriggerNodeUI (): INodeUi {
				this.setRecenteredCanvasAddButtonPosition();

				return {
					id: uuid(),
					...CanvasHelpers.DEFAULT_PLACEHOLDER_TRIGGER_BUTTON,
					position: this.canvasAddButtonPosition,
				};
			},
			// Extend nodes with placeholder trigger button as NodeUI object
			// with the centered position if canvas doesn't contains trigger node
			getNodesWithPlaceholderNode(): INodeUi[] {
				const nodes = this.$store.getters.allNodes as INodeUi[];

				const extendedNodes = this.containsTrigger
					? nodes
					: [this.getPlaceholderTriggerNodeUI(), ...nodes];

				return extendedNodes;
			},
			zoomToFit() {
				const nodes = this.getNodesWithPlaceholderNode() as INodeUi[];

				if (nodes.length === 0) { // some unknown workflow executions
					return;
				}

				const { zoomLevel, offset } = CanvasHelpers.getZoomToFit(nodes, false);

				this.setZoomLevel(zoomLevel);
				this.$store.commit('setNodeViewOffsetPosition', { newOffset: offset });
			},

			async stopExecution() {
				const executionId = this.$store.getters.activeExecutionId;
				if (executionId === null) {
					return;
				}

				try {
					this.stopExecutionInProgress = true;
					await this.restApi().stopCurrentExecution(executionId);
					this.$showMessage({
						title: this.$locale.baseText('nodeView.showMessage.stopExecutionTry.title'),
						type: 'success',
					});
				} catch (error) {
					// Execution stop might fail when the execution has already finished. Let's treat this here.
					const execution = await this.restApi().getExecution(executionId);
					if (execution.finished) {
						const executedData = {
							data: execution.data,
							finished: execution.finished,
							mode: execution.mode,
							startedAt: execution.startedAt,
							stoppedAt: execution.stoppedAt,
						} as IRun;
						const pushData = {
							data: executedData,
							executionId,
							retryOf: execution.retryOf,
						} as IPushDataExecutionFinished;
						this.$store.commit('finishActiveExecution', pushData);
						this.$titleSet(execution.workflowData.name, 'IDLE');
						this.$store.commit('setExecutingNode', null);
						this.$store.commit('setWorkflowExecutionData', executedData);
						this.$store.commit('removeActiveAction', 'workflowRunning');
						this.$showMessage({
							title: this.$locale.baseText('nodeView.showMessage.stopExecutionCatch.title'),
							message: this.$locale.baseText('nodeView.showMessage.stopExecutionCatch.message'),
							type: 'success',
						});
					} else {
						this.$showError(
							error,
							this.$locale.baseText('nodeView.showError.stopExecution.title'),
						);
					}
				}
				this.stopExecutionInProgress = false;

				this.getWorkflowDataToSave().then((workflowData) => {
					const trackProps = {
						workflow_id: this.$store.getters.workflowId,
						node_graph_string: JSON.stringify(TelemetryHelpers.generateNodesGraph(workflowData as IWorkflowBase, this.getNodeTypes()).nodeGraph),
					};

					this.$telemetry.track('User clicked stop workflow execution', trackProps);
				});
			},

			async stopWaitingForWebhook() {
				try {
					await this.restApi().removeTestWebhook(this.$store.getters.workflowId);
				} catch (error) {
					this.$showError(
						error,
						this.$locale.baseText('nodeView.showError.stopWaitingForWebhook.title'),
					);
					return;
				}
			},

			/**
			 * This method gets called when data got pasted into the window
			 */
			async receivedCopyPasteData(plainTextData: string): Promise<void> {
				let workflowData: IWorkflowDataUpdate | undefined;

				// Check if it is an URL which could contain workflow data
				if (plainTextData.match(/^http[s]?:\/\/.*\.json$/i)) {
					// Pasted data points to a possible workflow JSON file

					if (this.editAllowedCheck() === false) {
						return;
					}

					const importConfirm = await this.confirmMessage(
						this.$locale.baseText(
							'nodeView.confirmMessage.receivedCopyPasteData.message',
							{ interpolate: { plainTextData } },
						),
						this.$locale.baseText('nodeView.confirmMessage.receivedCopyPasteData.headline'),
						'warning',
						this.$locale.baseText('nodeView.confirmMessage.receivedCopyPasteData.confirmButtonText'),
						this.$locale.baseText('nodeView.confirmMessage.receivedCopyPasteData.cancelButtonText'),
					);

					if (importConfirm === false) {
						return;
					}

					workflowData = await this.getWorkflowDataFromUrl(plainTextData);
					if (workflowData === undefined) {
						return;
					}
				} else {
					// Pasted data is is possible workflow data
					try {
						// Check first if it is valid JSON
						workflowData = JSON.parse(plainTextData);

						if (this.editAllowedCheck() === false) {
							return;
						}
					} catch (e) {
						// Is no valid JSON so ignore
						return;
					}
				}

				return this.importWorkflowData(workflowData!, false, 'paste');
			},

			// Returns the workflow data from a given URL. If no data gets found or
			// data is invalid it returns undefined and displays an error message by itself.
			async getWorkflowDataFromUrl(url: string): Promise<IWorkflowDataUpdate | undefined> {
				let workflowData: IWorkflowDataUpdate;

				this.startLoading();
				try {
					workflowData = await this.restApi().getWorkflowFromUrl(url);
				} catch (error) {
					this.stopLoading();
					this.$showError(
						error,
						this.$locale.baseText('nodeView.showError.getWorkflowDataFromUrl.title'),
					);
					return;
				}
				this.stopLoading();

				return workflowData;
			},

			// Imports the given workflow data into the current workflow
			async importWorkflowData(workflowData: IWorkflowToShare, importTags = true, source: string): Promise<void> { // eslint-disable-line @typescript-eslint/default-param-last
				// If it is JSON check if it looks on the first look like data we can use
				if (
					!workflowData.hasOwnProperty('nodes') ||
					!workflowData.hasOwnProperty('connections')
				) {
					return;
				}

				try {
					const nodeIdMap: { [prev: string]: string } = {};
					if (workflowData.nodes) {
						// set all new ids when pasting/importing workflows
						workflowData.nodes.forEach((node: INode) => {
							if (node.id) {
								const newId = uuid();
								nodeIdMap[newId] = node.id;
								node.id = newId;
							}
							else {
								node.id = uuid();
							}
						});
					}

					const currInstanceId = this.$store.getters.instanceId;

					const nodeGraph = JSON.stringify(
						TelemetryHelpers.generateNodesGraph(workflowData as IWorkflowBase,
							this.getNodeTypes(),
							{
								nodeIdMap,
								sourceInstanceId: workflowData.meta && workflowData.meta.instanceId !== currInstanceId ? workflowData.meta.instanceId : '',
							}).nodeGraph,
					);
					if (source === 'paste') {
						this.$telemetry.track('User pasted nodes', {
							workflow_id: this.$store.getters.workflowId,
							node_graph_string: nodeGraph,
						});
					} else {
						this.$telemetry.track('User imported workflow', { source, workflow_id: this.$store.getters.workflowId, node_graph_string: nodeGraph });
					}

					// By default we automatically deselect all the currently
					// selected nodes and select the new ones
					this.deselectAllNodes();

					// Fix the node position as it could be totally offscreen
					// and the pasted nodes would so not be directly visible to
					// the user
					this.updateNodePositions(workflowData, CanvasHelpers.getNewNodePosition(this.nodes, this.lastClickPosition));

					const data = await this.addNodesToWorkflow(workflowData);

					setTimeout(() => {
						data.nodes!.forEach((node: INodeUi) => {
							this.nodeSelectedByName(node.name);
						});
					});

					if (workflowData.pinData) {
						this.$store.commit('setWorkflowPinData', workflowData.pinData);
					}

					const tagsEnabled = this.$store.getters['settings/areTagsEnabled'];
					if (importTags && tagsEnabled && Array.isArray(workflowData.tags)) {
						const allTags: ITag[] = await this.$store.dispatch('tags/fetchAll');
						const tagNames = new Set(allTags.map((tag) => tag.name));

						const workflowTags = workflowData.tags as ITag[];
						const notFound = workflowTags.filter((tag) => !tagNames.has(tag.name));

						const creatingTagPromises: Array<Promise<ITag>> = [];
						for (const tag of notFound) {
							const creationPromise = this.$store.dispatch('tags/create', tag.name)
								.then((tag: ITag) => {
									allTags.push(tag);
									return tag;
								});

							creatingTagPromises.push(creationPromise);
						}

						await Promise.all(creatingTagPromises);

						const tagIds = workflowTags.reduce((accu: string[], imported: ITag) => {
							const tag = allTags.find(tag => tag.name === imported.name);
							if (tag) {
								accu.push(tag.id);
							}

							return accu;
						}, []);

						this.$store.commit('addWorkflowTagIds', tagIds);
					}

				} catch (error) {
					this.$showError(
						error,
						this.$locale.baseText('nodeView.showError.importWorkflowData.title'),
					);
				}
			},
<<<<<<< HEAD

			closeNodeCreator() {
				this.createNodeActive = false;
			},

			addStickyNote() {
				if (document.activeElement) {
					(document.activeElement as HTMLElement).blur();
				}

				const offset: [number, number] = [...(this.getNodeViewOffsetPosition as [number, number])];

				const position = CanvasHelpers.getMidCanvasPosition(this.nodeViewScale, offset);
				position[0] -= DEFAULT_STICKY_WIDTH / 2;
				position[1] -= DEFAULT_STICKY_HEIGHT / 2;

				this.addNodeButton(STICKY_NODE_TYPE, {
					position,
				});
			},

			nodeTypeSelected(nodeTypeName: string) {
				this.addNodeButton(nodeTypeName);
				this.createNodeActive = false;
			},

=======
>>>>>>> fc876501
			onDragOver(event: DragEvent) {
				event.preventDefault();
			},

			onDrop(event: DragEvent) {
				if (!event.dataTransfer) {
					return;
				}

				const nodeTypeName = event.dataTransfer.getData('nodeTypeName');
				if (nodeTypeName) {
					const mousePosition = this.getMousePositionWithinNodeView(event);

					this.addNode(nodeTypeName, {
						position: [
							mousePosition[0] - CanvasHelpers.NODE_SIZE / 2,
							mousePosition[1] - CanvasHelpers.NODE_SIZE / 2,
						],
						dragAndDrop: true,
					});
					this.createNodeActive = false;
				}
			},

			nodeDeselectedByName(nodeName: string) {
				const node = this.$store.getters.getNodeByName(nodeName);
				if (node) {
					this.nodeDeselected(node);
				}
			},

			nodeSelectedByName(nodeName: string, setActive = false, deselectAllOthers?: boolean) {
				if (deselectAllOthers === true) {
					this.deselectAllNodes();
				}

				const node = this.$store.getters.getNodeByName(nodeName);
				if (node) {
					this.nodeSelected(node);
				}

				this.$store.commit('setLastSelectedNode', node.name);
				this.$store.commit('setLastSelectedNodeOutputIndex', null);
				this.lastSelectedConnection = null;
				this.newNodeInsertPosition = null;

				if (setActive === true) {
					this.$store.commit('setActiveNode', node.name);
				}
			},
			showMaxNodeTypeError(nodeTypeData: INodeTypeDescription) {
				const maxNodes = nodeTypeData.maxNodes;
				this.$showMessage({
					title: this.$locale.baseText('nodeView.showMessage.showMaxNodeTypeError.title'),
					message: this.$locale.baseText('nodeView.showMessage.showMaxNodeTypeError.message',
						{
							adjustToNumber: maxNodes,
							interpolate: { nodeTypeDataDisplayName: nodeTypeData.displayName },
						},
					),
					type: 'error',
					duration: 0,
				});
			},
			async injectNode(nodeTypeName: string, options: AddNodeOptions = {}) {
				const nodeTypeData: INodeTypeDescription | null = this.$store.getters['nodeTypes/getNodeType'](nodeTypeName);

				if (nodeTypeData === null) {
					this.$showMessage({
						title: this.$locale.baseText('nodeView.showMessage.addNodeButton.title'),
						message: this.$locale.baseText(
							'nodeView.showMessage.addNodeButton.message',
							{ interpolate: { nodeTypeName } },
						),
						type: 'error',
					});
					return;
				}

				if (nodeTypeData.maxNodes !== undefined && this.getNodeTypeCount(nodeTypeName) >= nodeTypeData.maxNodes) {
					this.showMaxNodeTypeError(nodeTypeData);
					return;
				}

				const newNodeData: INodeUi = {
					id: uuid(),
					name: nodeTypeData.defaults.name as string,
					type: nodeTypeData.name,
					typeVersion: Array.isArray(nodeTypeData.version)
						? nodeTypeData.version.slice(-1)[0]
						: nodeTypeData.version,
					position: [0, 0],
					parameters: {},
				};

				// when pulling new connection from node or injecting into a connection
				const lastSelectedNode = this.lastSelectedNode;

				if (options.position) {
					newNodeData.position = CanvasHelpers.getNewNodePosition(this.getNodesWithPlaceholderNode(), options.position);
				} else if (lastSelectedNode) {
					const lastSelectedConnection = this.lastSelectedConnection;
					if (lastSelectedConnection) { // set when injecting into a connection
						const [diffX] = CanvasHelpers.getConnectorLengths(lastSelectedConnection);
						if (diffX <= CanvasHelpers.MAX_X_TO_PUSH_DOWNSTREAM_NODES) {
							this.pushDownstreamNodes(lastSelectedNode.name, CanvasHelpers.PUSH_NODES_OFFSET);
						}
					}

					// set when pulling connections
					if (this.newNodeInsertPosition) {
						newNodeData.position = CanvasHelpers.getNewNodePosition(this.nodes, [
							this.newNodeInsertPosition[0] + CanvasHelpers.GRID_SIZE,
							this.newNodeInsertPosition[1] - CanvasHelpers.NODE_SIZE / 2,
						]);
						this.newNodeInsertPosition = null;
					} else {
						let yOffset = 0;

						if (lastSelectedConnection) {
							const sourceNodeType = this.$store.getters['nodeTypes/getNodeType'](lastSelectedNode.type, lastSelectedNode.typeVersion) as INodeTypeDescription | null;
							const offsets = [[-100, 100], [-140, 0, 140], [-240, -100, 100, 240]];
							if (sourceNodeType && sourceNodeType.outputs.length > 1) {
								const offset = offsets[sourceNodeType.outputs.length - 2];
								const sourceOutputIndex = lastSelectedConnection.__meta ? lastSelectedConnection.__meta.sourceOutputIndex : 0;
								yOffset = offset[sourceOutputIndex];
							}
						}

						// If a node is active then add the new node directly after the current one
						// newNodeData.position = [activeNode.position[0], activeNode.position[1] + 60];
						newNodeData.position = CanvasHelpers.getNewNodePosition(
							this.nodes,
							[lastSelectedNode.position[0] + CanvasHelpers.PUSH_NODES_OFFSET, lastSelectedNode.position[1] + yOffset],
							[100, 0],
						);
					}
				} else {
					// If added node is a trigger and it's the first one added to the canvas
					// we place it at canvasAddButtonPosition to replace the canvas add button
					const position = this.$store.getters['nodeTypes/isTriggerNode'](nodeTypeName) && !this.containsTrigger
						? this.canvasAddButtonPosition
						// If no node is active find a free spot
						: this.lastClickPosition as XYPosition;

					newNodeData.position = CanvasHelpers.getNewNodePosition(this.nodes, position);
				}


				// Check if node-name is unique else find one that is
				newNodeData.name = this.getUniqueNodeName({
					originalName: newNodeData.name,
					type: newNodeData.type,
				});

				if (nodeTypeData.webhooks && nodeTypeData.webhooks.length) {
					newNodeData.webhookId = uuid();
				}

				await this.addNodes([newNodeData]);

				this.$store.commit('setStateDirty', true);

				if (nodeTypeName === STICKY_NODE_TYPE) {
					this.$telemetry.trackNodesPanel('nodeView.addSticky', { workflow_id: this.$store.getters.workflowId });
				} else {
					this.$externalHooks().run('nodeView.addNodeButton', { nodeTypeName });
					const trackProperties: ITelemetryTrackProperties = {
						node_type: nodeTypeName,
						workflow_id: this.$store.getters.workflowId,
						drag_and_drop: options.dragAndDrop,
					};

					if (lastSelectedNode) {
						trackProperties.input_node_type = lastSelectedNode.type;
					}

					this.$telemetry.trackNodesPanel('nodeView.addNodeButton', trackProperties);
				}

				// Automatically deselect all nodes and select the current one and also active
				// current node
				this.deselectAllNodes();
				setTimeout(() => {
					this.nodeSelectedByName(newNodeData.name, nodeTypeName !== STICKY_NODE_TYPE);
				});

				return newNodeData;
			},
			getConnection(sourceNodeName: string, sourceNodeOutputIndex: number, targetNodeName: string, targetNodeOuputIndex: number): IConnection | undefined {
				const nodeConnections = (this.$store.getters.outgoingConnectionsByNodeName(sourceNodeName) as INodeConnections).main;
				if (nodeConnections) {
					const connections: IConnection[] | null = nodeConnections[sourceNodeOutputIndex];

					if (connections) {
						return connections.find((connection: IConnection) => connection.node === targetNodeName && connection.index === targetNodeOuputIndex);
					}
				}

				return undefined;
			},
			connectTwoNodes(sourceNodeName: string, sourceNodeOutputIndex: number, targetNodeName: string, targetNodeOuputIndex: number) {
				if (this.getConnection(sourceNodeName, sourceNodeOutputIndex, targetNodeName, targetNodeOuputIndex)) {
					return;
				}

				const connectionData = [
					{
						node: sourceNodeName,
						type: 'main',
						index: sourceNodeOutputIndex,
					},
					{
						node: targetNodeName,
						type: 'main',
						index: targetNodeOuputIndex,
					},
				] as [IConnection, IConnection];

				this.__addConnection(connectionData, true);
			},
			async addNode(nodeTypeName: string, options: AddNodeOptions = {}) {
				if (this.editAllowedCheck() === false) {
					return;
				}

				const lastSelectedConnection = this.lastSelectedConnection;
				const lastSelectedNode = this.lastSelectedNode;
				const lastSelectedNodeOutputIndex = this.$store.getters.lastSelectedNodeOutputIndex;

				const newNodeData = await this.injectNode(nodeTypeName, options);
				if (!newNodeData) {
					return;
				}

				const outputIndex = lastSelectedNodeOutputIndex || 0;

				// If a node is last selected then connect between the active and its child ones
				if (lastSelectedNode) {
					await Vue.nextTick();

					if (lastSelectedConnection && lastSelectedConnection.__meta) {
						this.__deleteJSPlumbConnection(lastSelectedConnection);

						const targetNodeName = lastSelectedConnection.__meta.targetNodeName;
						const targetOutputIndex = lastSelectedConnection.__meta.targetOutputIndex;
						this.connectTwoNodes(newNodeData.name, 0, targetNodeName, targetOutputIndex);
					}

					// Connect active node to the newly created one
					this.connectTwoNodes(lastSelectedNode.name, outputIndex, newNodeData.name, 0);
				}
			},
			initNodeView() {
				this.instance.importDefaults({
					Connector: CanvasHelpers.CONNECTOR_FLOWCHART_TYPE,
					Endpoint: ['Dot', { radius: 5 }],
					DragOptions: { cursor: 'pointer', zIndex: 5000 },
					PaintStyle: CanvasHelpers.CONNECTOR_PAINT_STYLE_DEFAULT,
					HoverPaintStyle: CanvasHelpers.CONNECTOR_PAINT_STYLE_PRIMARY,
					ConnectionOverlays: CanvasHelpers.CONNECTOR_ARROW_OVERLAYS,
					Container: '#node-view',
				});

				const insertNodeAfterSelected = (info: { sourceId: string, index: number, eventSource: string, connection?: Connection }) => {
					// Get the node and set it as active that new nodes
					// which get created get automatically connected
					// to it.
					const sourceNode = this.$store.getters.getNodeById(info.sourceId) as INodeUi | null;
					if (!sourceNode) {
						return;
					}

					this.$store.commit('setLastSelectedNode', sourceNode.name);
					this.$store.commit('setLastSelectedNodeOutputIndex', info.index);
					this.newNodeInsertPosition = null;

					if (info.connection) {
						this.lastSelectedConnection = info.connection;
					}

					this.onToggleNodeCreator({ source: info.eventSource, createNodeActive: true});
				};

				this.instance.bind('connectionAborted', (connection) => {
					try {
						if (this.dropPrevented) {
							this.dropPrevented = false;
							return;
						}

						if (this.pullConnActiveNodeName) {
							const sourceNode = this.$store.getters.getNodeById(connection.sourceId);
							const sourceNodeName = sourceNode.name;
							const outputIndex = connection.getParameters().index;

							this.connectTwoNodes(sourceNodeName, outputIndex, this.pullConnActiveNodeName, 0);
							this.pullConnActiveNodeName = null;
							return;
						}

						insertNodeAfterSelected({
							sourceId: connection.sourceId,
							index: connection.getParameters().index,
							eventSource: 'node_connection_drop',
						});
					} catch (e) {
						console.error(e);  // eslint-disable-line no-console
					}
				});

				this.instance.bind('beforeDrop', (info) => {
					try {
						const sourceInfo = info.connection.endpoints[0].getParameters();
						// @ts-ignore
						const targetInfo = info.dropEndpoint.getParameters();

						const sourceNodeName = this.$store.getters.getNodeById(sourceInfo.nodeId).name;
						const targetNodeName = this.$store.getters.getNodeById(targetInfo.nodeId).name;

						// check for duplicates
						if (this.getConnection(sourceNodeName, sourceInfo.index, targetNodeName, targetInfo.index)) {
							this.dropPrevented = true;
							this.pullConnActiveNodeName = null;
							return false;
						}

						return true;
					} catch (e) {
						console.error(e);  // eslint-disable-line no-console
						return true;
					}
				});

				// only one set of visible actions should be visible at the same time
				let activeConnection: null | Connection = null;

				this.instance.bind('connection', (info: OnConnectionBindInfo) => {
					try {
						const sourceInfo = info.sourceEndpoint.getParameters();
						const targetInfo = info.targetEndpoint.getParameters();

						const sourceNodeName = this.$store.getters.getNodeById(sourceInfo.nodeId).name;
						const targetNodeName = this.$store.getters.getNodeById(targetInfo.nodeId).name;

						info.connection.__meta = {
							sourceNodeName,
							sourceOutputIndex: sourceInfo.index,
							targetNodeName,
							targetOutputIndex: targetInfo.index,
						};

						CanvasHelpers.resetConnection(info.connection);

						if (this.isReadOnly === false) {
							let exitTimer: NodeJS.Timeout | undefined;
							let enterTimer: NodeJS.Timeout | undefined;
							info.connection.bind('mouseover', (connection: Connection) => {
								try {
									if (exitTimer !== undefined) {
										clearTimeout(exitTimer);
										exitTimer = undefined;
									}

									if (enterTimer) {
										return;
									}

									if (!info.connection || info.connection === activeConnection) {
										return;
									}

									CanvasHelpers.hideConnectionActions(activeConnection);


									enterTimer = setTimeout(() => {
										enterTimer = undefined;
										if (info.connection) {
											activeConnection = info.connection;
											CanvasHelpers.showConectionActions(info.connection);
										}
									}, 150);
								} catch (e) {
									console.error(e); // eslint-disable-line no-console
								}
							});

							info.connection.bind('mouseout', (connection: Connection) => {
								try {
									if (exitTimer) {
										return;
									}

									if (enterTimer) {
										clearTimeout(enterTimer);
										enterTimer = undefined;
									}

									if (!info.connection || activeConnection !== info.connection) {
										return;
									}

									exitTimer = setTimeout(() => {
										exitTimer = undefined;

										if (info.connection && activeConnection === info.connection) {
											CanvasHelpers.hideConnectionActions(activeConnection);
											activeConnection = null;
										}
									}, 500);
								} catch (e) {
									console.error(e); // eslint-disable-line no-console
								}
							});

							CanvasHelpers.addConnectionActionsOverlay(info.connection,
								() => {
									activeConnection = null;
									this.__deleteJSPlumbConnection(info.connection);
								},
								() => {
									setTimeout(() => {
										insertNodeAfterSelected({
											sourceId: info.sourceId,
											index: sourceInfo.index,
											connection: info.connection,
											eventSource: 'node_connection_action',
										});
									}, 150);
								});
						}

						CanvasHelpers.moveBackInputLabelPosition(info.targetEndpoint);

						this.$store.commit('addConnection', {
							connection: [
								{
									node: sourceNodeName,
									type: sourceInfo.type,
									index: sourceInfo.index,
								},
								{
									node: targetNodeName,
									type: targetInfo.type,
									index: targetInfo.index,
								},
							],
							setStateDirty: true,
						});
					} catch (e) {
						console.error(e); // eslint-disable-line no-console
					}
				});

				this.instance.bind('connectionMoved', (info) => {
					try {
						// When a connection gets moved from one node to another it for some reason
						// calls the "connection" event but not the "connectionDetached" one. So we listen
						// additionally to the "connectionMoved" event and then only delete the existing connection.

						CanvasHelpers.resetInputLabelPosition(info.originalTargetEndpoint);

						// @ts-ignore
						const sourceInfo = info.originalSourceEndpoint.getParameters();
						// @ts-ignore
						const targetInfo = info.originalTargetEndpoint.getParameters();

						const connectionInfo = [
							{
								node: this.$store.getters.getNodeById(sourceInfo.nodeId).name,
								type: sourceInfo.type,
								index: sourceInfo.index,
							},
							{
								node: this.$store.getters.getNodeById(targetInfo.nodeId).name,
								type: targetInfo.type,
								index: targetInfo.index,
							},
						] as [IConnection, IConnection];

						this.__removeConnection(connectionInfo, false);
					} catch (e) {
						console.error(e); // eslint-disable-line no-console
					}
				});

				this.instance.bind('connectionDetached', (info) => {
					try {
						CanvasHelpers.resetInputLabelPosition(info.targetEndpoint);
						info.connection.removeOverlays();
						this.__removeConnectionByConnectionInfo(info, false);

						if (this.pullConnActiveNodeName) { // establish new connection when dragging connection from one node to another
							const sourceNode = this.$store.getters.getNodeById(info.connection.sourceId);
							const sourceNodeName = sourceNode.name;
							const outputIndex = info.connection.getParameters().index;

							this.connectTwoNodes(sourceNodeName, outputIndex, this.pullConnActiveNodeName, 0);
							this.pullConnActiveNodeName = null;
						}
					} catch (e) {
						console.error(e); // eslint-disable-line no-console
					}
				});

				// @ts-ignore
				this.instance.bind('connectionDrag', (connection: Connection) => {
					try {
						this.pullConnActiveNodeName = null;
						this.pullConnActive = true;
						this.newNodeInsertPosition = null;
						CanvasHelpers.resetConnection(connection);

						const nodes = [...document.querySelectorAll('.node-default')];

						const onMouseMove = (e: MouseEvent | TouchEvent) => {
							if (!connection) {
								return;
							}

							const element = document.querySelector('.jtk-endpoint.dropHover');
							if (element) {
								// @ts-ignore
								CanvasHelpers.showDropConnectionState(connection, element._jsPlumb);
								return;
							}

							const inputMargin = 24;
							const intersecting = nodes.find((element: Element) => {
								const { top, left, right, bottom } = element.getBoundingClientRect();
								const [x, y] = CanvasHelpers.getMousePosition(e);
								if (top <= y && bottom >= y && (left - inputMargin) <= x && right >= x) {
									const nodeName = (element as HTMLElement).dataset['name'] as string;
									const node = this.$store.getters.getNodeByName(nodeName) as INodeUi | null;
									if (node) {
										const nodeType = this.$store.getters['nodeTypes/getNodeType'](node.type, node.typeVersion) as INodeTypeDescription | null;
										if (nodeType && nodeType.inputs && nodeType.inputs.length === 1) {
											this.pullConnActiveNodeName = node.name;
											const endpointUUID = this.getInputEndpointUUID(nodeName, 0);
											if (endpointUUID) {
												const endpoint = this.instance.getEndpoint(endpointUUID);

												CanvasHelpers.showDropConnectionState(connection, endpoint);

												return true;
											}
										}
									}
								}

								return false;
							});

							if (!intersecting) {
								CanvasHelpers.showPullConnectionState(connection);
								this.pullConnActiveNodeName = null;
							}
						};

						const onMouseUp = (e: MouseEvent | TouchEvent) => {
							this.pullConnActive = false;
							this.newNodeInsertPosition = this.getMousePositionWithinNodeView(e);
							CanvasHelpers.resetConnectionAfterPull(connection);
							window.removeEventListener('mousemove', onMouseMove);
							window.removeEventListener('mouseup', onMouseUp);
						};

						window.addEventListener('mousemove', onMouseMove);
						window.addEventListener('touchmove', onMouseMove);
						window.addEventListener('mouseup', onMouseUp);
						window.addEventListener('touchend', onMouseMove);
					} catch (e) {
						console.error(e); // eslint-disable-line no-console
					}
				});

				// @ts-ignore
				this.instance.bind(('plusEndpointClick'), (endpoint: Endpoint) => {
					if (endpoint && endpoint.__meta) {
						insertNodeAfterSelected({
							sourceId: endpoint.__meta.nodeId,
							index: endpoint.__meta.index,
							eventSource: 'plus_endpoint',
						});
					}
				});
			},
			async newWorkflow(): Promise<void> {
				await this.resetWorkspace();
				this.workflowData = await this.$store.dispatch('workflows/getNewWorkflowData');

				this.$store.commit('setStateDirty', false);
				this.setZoomLevel(1);
				this.zoomToFit();
			},
			tryToAddWelcomeSticky: once(async function(this: any) {
				const newWorkflow = this.workflowData;
				const flagAvailable = window.posthog !== undefined && window.posthog.getFeatureFlag !== undefined;
				if (flagAvailable && window.posthog.getFeatureFlag('welcome-note') === 'test') {
					// For novice users (onboardingFlowEnabled == true)
					// Inject welcome sticky note and zoom to fit

					if (newWorkflow?.onboardingFlowEnabled && !this.isReadOnly) {
						const collisionPadding = CanvasHelpers.GRID_SIZE + CanvasHelpers.NODE_SIZE;
						// Position the welcome sticky left to the added trigger node
						let position: XYPosition = [...(this.triggerNodes[0].position as XYPosition)];

						position[0] -= CanvasHelpers.WELCOME_STICKY_NODE.parameters.width + (CanvasHelpers.GRID_SIZE * 4);
						position = CanvasHelpers.getNewNodePosition(this.nodes, position, [collisionPadding, collisionPadding]);

						await this.addNodes([{
							id: uuid(),
							...CanvasHelpers.WELCOME_STICKY_NODE,
							parameters: {
								// Use parameters from the template but add translated content
								...CanvasHelpers.WELCOME_STICKY_NODE.parameters,
								content: this.$locale.baseText('onboardingWorkflow.stickyContent'),
							},
							position,
						}]);
						this.$telemetry.track('welcome note inserted');
					}
				}
			}),
			async initView(): Promise<void> {
				if (this.$route.params.action === 'workflowSave') {
					// In case the workflow got saved we do not have to run init
					// as only the route changed but all the needed data is already loaded
					this.$store.commit('setStateDirty', false);
					return Promise.resolve();
				}

				if (this.blankRedirect) {
					this.blankRedirect = false;
				}
				else if (this.$route.name === VIEWS.TEMPLATE_IMPORT) {
					const templateId = this.$route.params.id;
					await this.openWorkflowTemplate(templateId);
				}
				else if (this.isExecutionView) {
					// Load an execution
					const executionId = this.$route.params.id;
					await this.openExecution(executionId);
				} else {

					const result = this.$store.getters.getStateIsDirty;
					if (result) {
						const confirmModal = await this.confirmModal(
							this.$locale.baseText('generic.unsavedWork.confirmMessage.message'),
							this.$locale.baseText('generic.unsavedWork.confirmMessage.headline'),
							'warning',
							this.$locale.baseText('generic.unsavedWork.confirmMessage.confirmButtonText'),
							this.$locale.baseText('generic.unsavedWork.confirmMessage.cancelButtonText'),
							true,
						);

						if (confirmModal === MODAL_CONFIRMED) {
							const saved = await this.saveCurrentWorkflow();
							if (saved) this.$store.dispatch('settings/fetchPromptsData');
						} else if (confirmModal === MODAL_CLOSE) {
							return Promise.resolve();
						}
					}

					// Load a workflow
					let workflowId = null as string | null;
					if (this.$route.params.name) {
						workflowId = this.$route.params.name;
					}
					if (workflowId !== null) {
						const workflow = await this.restApi().getWorkflow(workflowId);
						if (!workflow) {
							this.$router.push({
								name: VIEWS.NEW_WORKFLOW,
							});
							this.$showMessage({
								title: 'Error',
								message: this.$locale.baseText('openWorkflow.workflowNotFoundError'),
								type: 'error',
							});
						} else {
							this.$titleSet(workflow.name, 'IDLE');
							// Open existing workflow
							await this.openWorkflow(workflowId);
						}
					} else {
						// Create new workflow
						await this.newWorkflow();
					}
				}

				document.addEventListener('keydown', this.keyDown);
				document.addEventListener('keyup', this.keyUp);

				window.addEventListener("beforeunload", (e) => {
					if (this.isDemo){
						return;
					}
					else if (this.$store.getters.getStateIsDirty === true) {
						const confirmationMessage = this.$locale.baseText('nodeView.itLooksLikeYouHaveBeenEditingSomething');
						(e || window.event).returnValue = confirmationMessage; //Gecko + IE
						return confirmationMessage; //Gecko + Webkit, Safari, Chrome etc.
					} else {
						this.startLoading(
							this.$locale.baseText('nodeView.redirecting'),
						);

						return;
					}
				});
			},
			getOutputEndpointUUID(nodeName: string, index: number): string | null {
				const node = this.$store.getters.getNodeByName(nodeName);
				if (!node) {
					return null;
				}

				return CanvasHelpers.getOutputEndpointUUID(node.id, index);
			},
			getInputEndpointUUID(nodeName: string, index: number) {
				const node = this.$store.getters.getNodeByName(nodeName);
				if (!node) {
					return null;
				}

				return CanvasHelpers.getInputEndpointUUID(node.id, index);
			},
			__addConnection(connection: [IConnection, IConnection], addVisualConnection = false) {
				if (addVisualConnection === true) {
					const outputUuid = this.getOutputEndpointUUID(connection[0].node, connection[0].index);
					const inputUuid = this.getInputEndpointUUID(connection[1].node, connection[1].index);
					if (!outputUuid || !inputUuid) {
						return;
					}

					const uuid: [string, string] = [
						outputUuid,
						inputUuid,
					];

					// Create connections in DOM
					// @ts-ignore
					this.instance.connect({
						uuids: uuid,
						detachable: !this.isReadOnly,
					});
				} else {
					const connectionProperties = { connection, setStateDirty: false };
					// When nodes get connected it gets saved automatically to the storage
					// so if we do not connect we have to save the connection manually
					this.$store.commit('addConnection', connectionProperties);
				}

				setTimeout(() => {
					this.addPinDataConnections(this.$store.getters.pinData);
				});
			},
			__removeConnection(connection: [IConnection, IConnection], removeVisualConnection = false) {
				if (removeVisualConnection === true) {
					const sourceId = this.$store.getters.getNodeByName(connection[0].node);
					const targetId = this.$store.getters.getNodeByName(connection[1].node);
					// @ts-ignore
					const connections = this.instance.getConnections({
						source: sourceId,
						target: targetId,
					});

					// @ts-ignore
					connections.forEach((connectionInstance) => {
						this.__deleteJSPlumbConnection(connectionInstance);
					});
				}

				this.$store.commit('removeConnection', { connection });
			},
			__deleteJSPlumbConnection(connection: Connection) {
				// Make sure to remove the overlay else after the second move
				// it visibly stays behind free floating without a connection.
				connection.removeOverlays();

				const sourceEndpoint = connection.endpoints && connection.endpoints[0];
				this.pullConnActiveNodeName = null; // prevent new connections when connectionDetached is triggered
				this.instance.deleteConnection(connection); // on delete, triggers connectionDetached event which applies mutation to store
				if (sourceEndpoint) {
					const endpoints = this.instance.getEndpoints(sourceEndpoint.elementId);
					endpoints.forEach((endpoint: Endpoint) => endpoint.repaint()); // repaint both circle and plus endpoint
				}
			},
			__removeConnectionByConnectionInfo(info: OnConnectionBindInfo, removeVisualConnection = false) {
				// @ts-ignore
				const sourceInfo = info.sourceEndpoint.getParameters();
				const sourceNode = this.$store.getters.getNodeById(sourceInfo.nodeId);
				// @ts-ignore
				const targetInfo = info.targetEndpoint.getParameters();
				const targetNode = this.$store.getters.getNodeById(targetInfo.nodeId);

				if (sourceNode && targetNode) {
					const connectionInfo = [
						{
							node: sourceNode.name,
							type: sourceInfo.type,
							index: sourceInfo.index,
						},
						{
							node: targetNode.name,
							type: targetInfo.type,
							index: targetInfo.index,
						},
					] as [IConnection, IConnection];

					if (removeVisualConnection) {
						this.__deleteJSPlumbConnection(info.connection);
					}

					this.$store.commit('removeConnection', { connection: connectionInfo });
				}
			},
			async duplicateNode(nodeName: string) {
				if (this.editAllowedCheck() === false) {
					return;
				}

				const node = this.$store.getters.getNodeByName(nodeName);

				const nodeTypeData: INodeTypeDescription | null = this.$store.getters['nodeTypes/getNodeType'](node.type, node.typeVersion);
				if (nodeTypeData && nodeTypeData.maxNodes !== undefined && this.getNodeTypeCount(node.type) >= nodeTypeData.maxNodes) {
					this.showMaxNodeTypeError(nodeTypeData);
					return;
				}

				// Deep copy the data so that data on lower levels of the node-properties do
				// not share objects
				const newNodeData = JSON.parse(JSON.stringify(this.getNodeDataToSave(node)));
				newNodeData.id = uuid();

				// Check if node-name is unique else find one that is
				newNodeData.name = this.getUniqueNodeName({
					originalName: newNodeData.name,
					type: newNodeData.type,
				});

				newNodeData.position = CanvasHelpers.getNewNodePosition(
					this.nodes,
					[node.position[0], node.position[1] + 140],
					[0, 140],
				);

				if (newNodeData.webhookId) {
					// Make sure that the node gets a new unique webhook-ID
					newNodeData.webhookId = uuid();
				}

				await this.addNodes([newNodeData]);

				const pinData = this.$store.getters['pinDataByNodeName'](nodeName);
				if (pinData) {
					this.$store.commit('pinData', {
						node: newNodeData,
						data: pinData,
					});
				}

				this.$store.commit('setStateDirty', true);

				// Automatically deselect all nodes and select the current one and also active
				// current node
				this.deselectAllNodes();
				setTimeout(() => {
					this.nodeSelectedByName(newNodeData.name, false);
				});

				this.$telemetry.track('User duplicated node', { node_type: node.type, workflow_id: this.$store.getters.workflowId });
			},
			getJSPlumbConnection(sourceNodeName: string, sourceOutputIndex: number, targetNodeName: string, targetInputIndex: number): Connection | undefined {
				const sourceNode = this.$store.getters.getNodeByName(sourceNodeName) as INodeUi;
				const targetNode = this.$store.getters.getNodeByName(targetNodeName) as INodeUi;
				if (!sourceNode || !targetNode) {
					return;
				}

				const sourceId = sourceNode.id;
				const targetId = targetNode.id;

				const sourceEndpoint = CanvasHelpers.getOutputEndpointUUID(sourceId, sourceOutputIndex);
				const targetEndpoint = CanvasHelpers.getInputEndpointUUID(targetId, targetInputIndex);

				// @ts-ignore
				const connections = this.instance.getConnections({
					source: sourceId,
					target: targetId,
				}) as Connection[];

				return connections.find((connection: Connection) => {
					const uuids = connection.getUuids();
					return uuids[0] === sourceEndpoint && uuids[1] === targetEndpoint;
				});
			},
			getJSPlumbEndpoints(nodeName: string): Endpoint[] {
				const node = this.$store.getters.getNodeByName(nodeName);
				return this.instance.getEndpoints(node.id);
			},
			getPlusEndpoint(nodeName: string, outputIndex: number): Endpoint | undefined {
				const endpoints = this.getJSPlumbEndpoints(nodeName);
				// @ts-ignore
				return endpoints.find((endpoint: Endpoint) => endpoint.type === 'N8nPlus' && endpoint.__meta && endpoint.__meta.index === outputIndex);
			},
			getIncomingOutgoingConnections(nodeName: string): { incoming: Connection[], outgoing: Connection[] } {
				const node = this.$store.getters.getNodeByName(nodeName);
				// @ts-ignore
				const outgoing = this.instance.getConnections({
					source: node.id,
				}) as Connection[];

				// @ts-ignore
				const incoming = this.instance.getConnections({
					target: node.id,
				}) as Connection[];

				return {
					incoming,
					outgoing,
				};
			},
			onNodeMoved(node: INodeUi) {
				const { incoming, outgoing } = this.getIncomingOutgoingConnections(node.name);

				[...incoming, ...outgoing].forEach((connection: Connection) => {
					CanvasHelpers.showOrHideMidpointArrow(connection);
					CanvasHelpers.showOrHideItemsLabel(connection);
				});
			},
			onNodeRun({ name, data, waiting }: { name: string, data: ITaskData[] | null, waiting: boolean }) {
				const pinData = this.$store.getters.pinData;

				if (pinData && pinData[name]) return;

				const sourceNodeName = name;
				const sourceNode = this.$store.getters.getNodeByName(sourceNodeName);
				const sourceId = sourceNode.id;

				if (data === null || data.length === 0 || waiting) {
					// @ts-ignore
					const outgoing = this.instance.getConnections({
						source: sourceId,
					}) as Connection[];

					outgoing.forEach((connection: Connection) => {
						CanvasHelpers.resetConnection(connection);
					});
					const endpoints = this.getJSPlumbEndpoints(sourceNodeName);
					endpoints.forEach((endpoint: Endpoint) => {
						// @ts-ignore
						if (endpoint.type === 'N8nPlus') {
							(endpoint.endpoint as N8nPlusEndpoint).clearSuccessOutput();
						}
					});

					return;
				}

				const nodeConnections = (this.$store.getters.outgoingConnectionsByNodeName(sourceNodeName) as INodeConnections).main;
				const outputMap = CanvasHelpers.getOutputSummary(data, nodeConnections || []);

				Object.keys(outputMap).forEach((sourceOutputIndex: string) => {
					Object.keys(outputMap[sourceOutputIndex]).forEach((targetNodeName: string) => {
						Object.keys(outputMap[sourceOutputIndex][targetNodeName]).forEach((targetInputIndex: string) => {
							if (targetNodeName) {
								const connection = this.getJSPlumbConnection(sourceNodeName, parseInt(sourceOutputIndex, 10), targetNodeName, parseInt(targetInputIndex, 10));

								if (connection) {
									const output = outputMap[sourceOutputIndex][targetNodeName][targetInputIndex];

									if (!output || !output.total) {
										CanvasHelpers.resetConnection(connection);
									}
									else {
										CanvasHelpers.addConnectionOutputSuccess(connection, output);
									}
								}
							}

							const endpoint = this.getPlusEndpoint(sourceNodeName, parseInt(sourceOutputIndex, 10));
							if (endpoint && endpoint.endpoint) {
								const output = outputMap[sourceOutputIndex][NODE_OUTPUT_DEFAULT_KEY][0];
								if (output && output.total > 0) {
									(endpoint.endpoint as N8nPlusEndpoint).setSuccessOutput(CanvasHelpers.getRunItemsLabel(output));
								}
								else {
									(endpoint.endpoint as N8nPlusEndpoint).clearSuccessOutput();
								}
							}
						});
					});
				});
			},
			removeNode(nodeName: string) {
				if (this.editAllowedCheck() === false) {
					return;
				}

				const node = this.$store.getters.getNodeByName(nodeName) as INodeUi | null;
				if (!node) {
					return;
				}

				// "requiredNodeTypes" are also defined in cli/commands/run.ts
				const requiredNodeTypes: string[] = [];

				if (requiredNodeTypes.includes(node.type)) {
					// The node is of the required type so check first
					// if any node of that type would be left when the
					// current one would get deleted.
					let deleteAllowed = false;
					for (const checkNode of this.nodes) {
						if (checkNode.name === node.name) {
							continue;
						}
						if (requiredNodeTypes.includes(checkNode.type)) {
							deleteAllowed = true;
							break;
						}
					}

					if (deleteAllowed === false) {
						return;
					}
				}

				if (node.type === STICKY_NODE_TYPE) {
					this.$telemetry.track(
						'User deleted workflow note',
						{
							workflow_id: this.$store.getters.workflowId,
							is_welcome_note: node.name === QUICKSTART_NOTE_NAME,
						},
					);
				} else {
					this.$externalHooks().run('node.deleteNode', { node });
					this.$telemetry.track('User deleted node', { node_type: node.type, workflow_id: this.$store.getters.workflowId });
				}

				let waitForNewConnection = false;
				// connect nodes before/after deleted node
				const nodeType: INodeTypeDescription | null = this.$store.getters['nodeTypes/getNodeType'](node.type, node.typeVersion);
				if (nodeType && nodeType.outputs.length === 1
					&& nodeType.inputs.length === 1) {
					const { incoming, outgoing } = this.getIncomingOutgoingConnections(node.name);
					if (incoming.length === 1 && outgoing.length === 1) {
						const conn1 = incoming[0];
						const conn2 = outgoing[0];
						if (conn1.__meta && conn2.__meta) {
							waitForNewConnection = true;
							const sourceNodeName = conn1.__meta.sourceNodeName;
							const sourceNodeOutputIndex = conn1.__meta.sourceOutputIndex;
							const targetNodeName = conn2.__meta.targetNodeName;
							const targetNodeOuputIndex = conn2.__meta.targetOutputIndex;

							setTimeout(() => {
								this.connectTwoNodes(sourceNodeName, sourceNodeOutputIndex, targetNodeName, targetNodeOuputIndex);

								if (waitForNewConnection) {
									this.instance.setSuspendDrawing(false, true);
									waitForNewConnection = false;
								}
							}, 100); // just to make it clear to users that this is a new connection
						}
					}
				}

				setTimeout(() => {
					// Suspend drawing
					this.instance.setSuspendDrawing(true);

					// Remove all endpoints and the connections in jsplumb
					this.instance.removeAllEndpoints(node.id);

					// Remove the draggable
					// @ts-ignore
					this.instance.destroyDraggable(node.id);

					// Remove the connections in data
					this.$store.commit('removeAllNodeConnection', node);

					this.$store.commit('removeNode', node);
					this.$store.commit('clearNodeExecutionData', node.name);

					if (!waitForNewConnection) {
						// Now it can draw again
						this.instance.setSuspendDrawing(false, true);
					}

					// Remove node from selected index if found in it
					this.$store.commit('removeNodeFromSelection', node);

				}, 0); // allow other events to finish like drag stop
			},
			valueChanged(parameterData: IUpdateInformation) {
				if (parameterData.name === 'name' && parameterData.oldValue) {
					// The name changed so we have to take care that
					// the connections get changed.
					this.renameNode(parameterData.oldValue as string, parameterData.value as string);
				}
			},
			async renameNodePrompt(currentName: string) {
				try {
					const promptResponsePromise = this.$prompt(
						this.$locale.baseText('nodeView.prompt.newName') + ':',
						this.$locale.baseText('nodeView.prompt.renameNode') + `: ${currentName}`,
						{
							customClass: 'rename-prompt',
							confirmButtonText: this.$locale.baseText('nodeView.prompt.rename'),
							cancelButtonText: this.$locale.baseText('nodeView.prompt.cancel'),
							inputErrorMessage: this.$locale.baseText('nodeView.prompt.invalidName'),
							inputValue: currentName,
						},
					);

					// Wait till it had time to display
					await Vue.nextTick();

					// Get the input and select the text in it
					const nameInput = document.querySelector('.rename-prompt .el-input__inner') as HTMLInputElement | undefined;
					if (nameInput) {
						nameInput.focus();
						nameInput.select();
					}

					const promptResponse = await promptResponsePromise as MessageBoxInputData;

					this.renameNode(currentName, promptResponse.value);
				} catch (e) { }
			},
			async renameNode(currentName: string, newName: string) {
				if (currentName === newName) {
					return;
				}

				const activeNodeName = this.activeNode && this.activeNode.name;
				const isActive = activeNodeName === currentName;
				if (isActive) {
					this.renamingActive = true;
				}

				// Check if node-name is unique else find one that is
				newName = this.getUniqueNodeName({
					originalName: newName,
				});

				// Rename the node and update the connections
				const workflow = this.getCurrentWorkflow(true);
				workflow.renameNode(currentName, newName);

				// Update also last selected node and execution data
				this.$store.commit('renameNodeSelectedAndExecution', { old: currentName, new: newName });

				// Reset all nodes and connections to load the new ones
				this.deleteEveryEndpoint();

				this.$store.commit('removeAllConnections');
				this.$store.commit('removeAllNodes', { setStateDirty: true });

				// Wait a tick that the old nodes had time to get removed
				await Vue.nextTick();

				// Add the new updated nodes
				await this.addNodes(Object.values(workflow.nodes), workflow.connectionsBySourceNode);

				// Make sure that the node is selected again
				this.deselectAllNodes();
				this.nodeSelectedByName(newName);

				if (isActive) {
					this.$store.commit('setActiveNode', newName);
					this.renamingActive = false;
				}
			},
			deleteEveryEndpoint() {
				// Check as it does not exist on first load
				if (this.instance) {
					try {
						const nodes = this.$store.getters.allNodes as INodeUi[];
						// @ts-ignore
						nodes.forEach((node: INodeUi) => this.instance.destroyDraggable(node.id));

						this.instance.deleteEveryEndpoint();
					} catch (e) { }
				}
			},
			matchCredentials(node: INodeUi) {
				if (!node.credentials) {
					return;
				}
				Object.entries(node.credentials).forEach(([nodeCredentialType, nodeCredentials]: [string, INodeCredentialsDetails]) => {
					const credentialOptions = this.$store.getters['credentials/getCredentialsByType'](nodeCredentialType) as ICredentialsResponse[];

					// Check if workflows applies old credentials style
					if (typeof nodeCredentials === 'string') {
						nodeCredentials = {
							id: null,
							name: nodeCredentials,
						};
						this.credentialsUpdated = true;
					}

					if (nodeCredentials.id) {
						// Check whether the id is matching with a credential
						const credentialsId = nodeCredentials.id.toString(); // due to a fixed bug in the migration UpdateWorkflowCredentials (just sqlite) we have to cast to string and check later if it has been a number
						const credentialsForId = credentialOptions.find((optionData: ICredentialsResponse) =>
							optionData.id === credentialsId,
						);
						if (credentialsForId) {
							if (credentialsForId.name !== nodeCredentials.name || typeof nodeCredentials.id === 'number') {
								node.credentials![nodeCredentialType] = { id: credentialsForId.id, name: credentialsForId.name };
								this.credentialsUpdated = true;
							}
							return;
						}
					}

					// No match for id found or old credentials type used
					node.credentials![nodeCredentialType] = nodeCredentials;

					// check if only one option with the name would exist
					const credentialsForName = credentialOptions.filter((optionData: ICredentialsResponse) => optionData.name === nodeCredentials.name);

					// only one option exists for the name, take it
					if (credentialsForName.length === 1) {
						node.credentials![nodeCredentialType].id = credentialsForName[0].id;
						this.credentialsUpdated = true;
					}
				});
			},
			async addNodes(nodes: INodeUi[], connections?: IConnections) {
				if (!nodes || !nodes.length) {
					return;
				}

				// Before proceeding we must check if all nodes contain the `properties` attribute.
				// Nodes are loaded without this information so we must make sure that all nodes
				// being added have this information.
				await this.loadNodesProperties(nodes.map(node => ({ name: node.type, version: node.typeVersion })));

				// Add the node to the node-list
				let nodeType: INodeTypeDescription | null;
				let foundNodeIssues: INodeIssues | null;
				nodes.forEach((node) => {
					if (!node.id) {
						node.id = uuid();
					}

					nodeType = this.$store.getters['nodeTypes/getNodeType'](node.type, node.typeVersion) as INodeTypeDescription | null;

					// Make sure that some properties always exist
					if (!node.hasOwnProperty('disabled')) {
						node.disabled = false;
					}

					if (!node.hasOwnProperty('parameters')) {
						node.parameters = {};
					}

					// Load the defaul parameter values because only values which differ
					// from the defaults get saved
					if (nodeType !== null) {
						let nodeParameters = null;
						try {
							nodeParameters = NodeHelpers.getNodeParameters(nodeType.properties, node.parameters, true, false, node);
						} catch (e) {
							console.error(this.$locale.baseText('nodeView.thereWasAProblemLoadingTheNodeParametersOfNode') + `: "${node.name}"`); // eslint-disable-line no-console
							console.error(e); // eslint-disable-line no-console
						}
						node.parameters = nodeParameters !== null ? nodeParameters : {};

						// if it's a webhook and the path is empty set the UUID as the default path
						if (node.type === WEBHOOK_NODE_TYPE && node.parameters.path === '') {
							node.parameters.path = node.webhookId as string;
						}
					}

					// check and match credentials, apply new format if old is used
					this.matchCredentials(node);

					foundNodeIssues = this.getNodeIssues(nodeType, node);

					if (foundNodeIssues !== null) {
						node.issues = foundNodeIssues;
					}

					this.$store.commit('addNode', node);
				});

				// Wait for the node to be rendered
				await Vue.nextTick();

				// Suspend drawing
				this.instance.setSuspendDrawing(true);

				// Load the connections
				if (connections !== undefined) {
					let connectionData;
					for (const sourceNode of Object.keys(connections)) {
						for (const type of Object.keys(connections[sourceNode])) {
							for (let sourceIndex = 0; sourceIndex < connections[sourceNode][type].length; sourceIndex++) {
								const outwardConnections = connections[sourceNode][type][sourceIndex];
								if (!outwardConnections) {
									continue;
								}
								outwardConnections.forEach((
									targetData,
								) => {
									connectionData = [
										{
											node: sourceNode,
											type,
											index: sourceIndex,
										},
										{
											node: targetData.node,
											type: targetData.type,
											index: targetData.index,
										},
									] as [IConnection, IConnection];

									this.__addConnection(connectionData, true);
								});
							}
						}
					}
				}

				// Now it can draw again
				this.instance.setSuspendDrawing(false, true);
			},
			async addNodesToWorkflow(data: IWorkflowDataUpdate): Promise<IWorkflowDataUpdate> {
				// Because nodes with the same name maybe already exist, it could
				// be needed that they have to be renamed. Also could it be possible
				// that nodes are not allowd to be created because they have a create
				// limit set. So we would then link the new nodes with the already existing ones.
				// In this object all that nodes get saved in the format:
				//   old-name -> new-name
				const nodeNameTable: {
					[key: string]: string;
				} = {};
				const newNodeNames: string[] = [];

				if (!data.nodes) {
					// No nodes to add
					throw new Error(
						this.$locale.baseText('nodeView.noNodesGivenToAdd'),
					);
				}

				// Get how many of the nodes of the types which have
				// a max limit set already exist
				const nodeTypesCount = this.getNodeTypesMaxCount();

				let oldName: string;
				let newName: string;
				const createNodes: INode[] = [];

				await this.loadNodesProperties(data.nodes.map(node => ({ name: node.type, version: node.typeVersion })));

				data.nodes.forEach(node => {
					if (nodeTypesCount[node.type] !== undefined) {
						if (nodeTypesCount[node.type].exist >= nodeTypesCount[node.type].max) {
							// Node is not allowed to be created so
							// do not add it to the create list but
							// add the name of the existing node
							// that this one gets linked up instead.
							nodeNameTable[node.name] = nodeTypesCount[node.type].nodeNames[0];
							return;
						} else {
							// Node can be created but increment the
							// counter in case multiple ones are
							// supposed to be created
							nodeTypesCount[node.type].exist += 1;
						}
					}

					oldName = node.name;
					newName = this.getUniqueNodeName({
						originalName: node.name,
						additionalUsedNames: newNodeNames,
						type: node.type,
					});

					newNodeNames.push(newName);
					nodeNameTable[oldName] = newName;

					createNodes.push(node);
				});

				// Get only the connections of the nodes that get created
				const newConnections: IConnections = {};
				const currentConnections = data.connections!;
				const createNodeNames = createNodes.map((node) => node.name);
				let sourceNode, type, sourceIndex, connectionIndex, connectionData;
				for (sourceNode of Object.keys(currentConnections)) {
					if (!createNodeNames.includes(sourceNode)) {
						// Node does not get created so skip output connections
						continue;
					}

					const connection: INodeConnections = {};

					for (type of Object.keys(currentConnections[sourceNode])) {
						connection[type] = [];
						for (sourceIndex = 0; sourceIndex < currentConnections[sourceNode][type].length; sourceIndex++) {
							const nodeSourceConnections = [];
							if (currentConnections[sourceNode][type][sourceIndex]) {
								for (connectionIndex = 0; connectionIndex < currentConnections[sourceNode][type][sourceIndex].length; connectionIndex++) {
									connectionData = currentConnections[sourceNode][type][sourceIndex][connectionIndex];
									if (!createNodeNames.includes(connectionData.node)) {
										// Node does not get created so skip input connection
										continue;
									}

									nodeSourceConnections.push(connectionData);
									// Add connection
								}
							}
							connection[type].push(nodeSourceConnections);
						}
					}

					newConnections[sourceNode] = connection;
				}

				// Create a workflow with the new nodes and connections that we can use
				// the rename method
				const tempWorkflow: Workflow = this.getWorkflow(createNodes, newConnections);

				// Rename all the nodes of which the name changed
				for (oldName in nodeNameTable) {
					if (oldName === nodeNameTable[oldName]) {
						// Name did not change so skip
						continue;
					}
					tempWorkflow.renameNode(oldName, nodeNameTable[oldName]);
				}

				// Add the nodes with the changed node names, expressions and connections
				await this.addNodes(Object.values(tempWorkflow.nodes), tempWorkflow.connectionsBySourceNode);

				this.$store.commit('setStateDirty', true);

				return {
					nodes: Object.values(tempWorkflow.nodes),
					connections: tempWorkflow.connectionsBySourceNode,
				};
			},
			getSelectedNodesToSave(): Promise<IWorkflowData> {
				const data: IWorkflowData = {
					nodes: [],
					connections: {},
				};

				// Get data of all the selected noes
				let nodeData;
				const exportNodeNames: string[] = [];

				for (const node of this.$store.getters.getSelectedNodes) {
					try {
						nodeData = this.getNodeDataToSave(node);
						exportNodeNames.push(node.name);
					} catch (e) {
						return Promise.reject(e);
					}

					data.nodes.push(nodeData);
				}

				// Get only connections of exported nodes and ignore all other ones
				let connectionToKeep,
					connections: INodeConnections,
					type: string,
					connectionIndex: number,
					sourceIndex: number,
					connectionData: IConnection,
					typeConnections: INodeConnections;

				data.nodes.forEach((node) => {
					connections = this.$store.getters.outgoingConnectionsByNodeName(node.name);
					if (Object.keys(connections).length === 0) {
						return;
					}

					// Keep only the connection to node which get also exported
					// @ts-ignore
					typeConnections = {};
					for (type of Object.keys(connections)) {
						for (sourceIndex = 0; sourceIndex < connections[type].length; sourceIndex++) {
							connectionToKeep = [];
							for (connectionIndex = 0; connectionIndex < connections[type][sourceIndex].length; connectionIndex++) {
								connectionData = connections[type][sourceIndex][connectionIndex];
								if (exportNodeNames.indexOf(connectionData.node) !== -1) {
									connectionToKeep.push(connectionData);
								}
							}

							if (connectionToKeep.length) {
								if (!typeConnections.hasOwnProperty(type)) {
									typeConnections[type] = [];
								}
								typeConnections[type][sourceIndex] = connectionToKeep;
							}
						}
					}

					if (Object.keys(typeConnections).length) {
						data.connections[node.name] = typeConnections;
					}
				});

				return Promise.resolve(data);
			},
			resetWorkspace() {
				// Reset nodes
				this.deleteEveryEndpoint();

				if (this.executionWaitingForWebhook === true) {
					// Make sure that if there is a waiting test-webhook that
					// it gets removed
					this.restApi().removeTestWebhook(this.$store.getters.workflowId)
						.catch(() => {
							// Ignore all errors
						});
				}

				this.$store.commit('removeAllConnections', { setStateDirty: false });
				this.$store.commit('removeAllNodes', { setStateDirty: false, removePinData: true });

				// Reset workflow execution data
				this.$store.commit('setWorkflowExecutionData', null);
				this.$store.commit('resetAllNodesIssues');
				// vm.$forceUpdate();

				this.$store.commit('setActive', false);
				this.$store.commit('setWorkflowId', PLACEHOLDER_EMPTY_WORKFLOW_ID);
				this.$store.commit('setWorkflowName', { newName: '', setStateDirty: false });
				this.$store.commit('setWorkflowSettings', {});
				this.$store.commit('setWorkflowTagIds', []);

				this.$store.commit('setActiveExecutionId', null);
				this.$store.commit('setExecutingNode', null);
				this.$store.commit('removeActiveAction', 'workflowRunning');
				this.$store.commit('setExecutionWaitingForWebhook', false);

				this.$store.commit('resetSelectedNodes');

				this.$store.commit('setNodeViewOffsetPosition', { newOffset: [0, 0], setStateDirty: false });

				return Promise.resolve();
			},
			async loadActiveWorkflows(): Promise<void> {
				const activeWorkflows = await this.restApi().getActiveWorkflows();
				this.$store.commit('setActiveWorkflows', activeWorkflows);
			},
			async loadNodeTypes(): Promise<void> {
				await this.$store.dispatch('nodeTypes/getNodeTypes');
			},
			async loadCredentialTypes(): Promise<void> {
				await this.$store.dispatch('credentials/fetchCredentialTypes', true);
			},
			async loadCredentials(): Promise<void> {
				await this.$store.dispatch('credentials/fetchAllCredentials');
			},
			async loadNodesProperties(nodeInfos: INodeTypeNameVersion[]): Promise<void> {
				const allNodes: INodeTypeDescription[] = this.$store.getters['nodeTypes/allNodeTypes'];

				const nodesToBeFetched: INodeTypeNameVersion[] = [];
				allNodes.forEach(node => {
					const nodeVersions = Array.isArray(node.version) ? node.version : [node.version];
					if (!!nodeInfos.find(n => n.name === node.name && nodeVersions.includes(n.version)) && !node.hasOwnProperty('properties')) {
						nodesToBeFetched.push({
							name: node.name,
							version: Array.isArray(node.version)
								? node.version.slice(-1)[0]
								: node.version,
						});
					}
				});

				if (nodesToBeFetched.length > 0) {
					// Only call API if node information is actually missing
					this.startLoading();
					await this.$store.dispatch('nodeTypes/getNodesInformation', nodesToBeFetched);
					this.stopLoading();
				}
			},
			async onPostMessageReceived(message: MessageEvent) {
				try {
					const json = JSON.parse(message.data);
					if (json && json.command === 'openWorkflow') {
						try {
							await this.importWorkflowExact(json);
						} catch (e) {
							if (window.top) {
								window.top.postMessage(JSON.stringify({ command: 'error', message: this.$locale.baseText('openWorkflow.workflowImportError') }), '*');
							}
							this.$showMessage({
								title: this.$locale.baseText('openWorkflow.workflowImportError'),
								message: (e as Error).message,
								type: 'error',
							});
						}
					}
				} catch (e) {
				}
			},
			async onImportWorkflowDataEvent(data: IDataObject) {
				await this.importWorkflowData(data.data as IWorkflowDataUpdate, undefined, 'file');
			},
			async onImportWorkflowUrlEvent(data: IDataObject) {
				const workflowData = await this.getWorkflowDataFromUrl(data.url as string);
				if (workflowData !== undefined) {
					await this.importWorkflowData(workflowData, undefined, 'url');
				}
			},
			addPinDataConnections(pinData: IPinData) {
				Object.keys(pinData).forEach((nodeName) => {
					const node = this.$store.getters.getNodeByName(nodeName);
					if (!node) {
						return;
					}

					// @ts-ignore
					const connections = this.instance.getConnections({
						source: node.id,
					}) as Connection[];

					connections.forEach((connection) => {
						CanvasHelpers.addConnectionOutputSuccess(connection, {
							total: pinData[nodeName].length,
							iterations: 0,
						});
					});
				});
			},
			removePinDataConnections(pinData: IPinData) {
				Object.keys(pinData).forEach((nodeName) => {
					const node = this.$store.getters.getNodeByName(nodeName);
					if (!node) {
						return;
					}

					// @ts-ignore
					const connections = this.instance.getConnections({
						source: node.id,
					}) as Connection[];

					connections.forEach(CanvasHelpers.resetConnection);
				});
			},
			onToggleNodeCreator({ source, createNodeActive }: { source?: string; createNodeActive: boolean }) {
				this.createNodeActive = createNodeActive;
				this.$externalHooks().run('nodeView.createNodeActiveChanged', { source, createNodeActive });
				this.$telemetry.trackNodesPanel('nodeView.createNodeActiveChanged', { source, createNodeActive, workflow_id: this.$store.getters.workflowId });
			},
			onAddNode({ nodeTypeName, position }: { nodeTypeName: string; position?: [number, number] }) {
				this.addNode(nodeTypeName, { position });
			},
		},

		async mounted() {
			this.$titleReset();
			window.addEventListener('message', this.onPostMessageReceived);
			this.$root.$on('importWorkflowData', this.onImportWorkflowDataEvent);
			this.$root.$on('newWorkflow', this.newWorkflow);
			this.$root.$on('importWorkflowUrl', this.onImportWorkflowUrlEvent);

			this.startLoading();

			const loadPromises = [
				this.loadActiveWorkflows(),
				this.loadCredentials(),
				this.loadCredentialTypes(),
			];

			if (this.$store.getters['nodeTypes/allNodeTypes'].length === 0) {
				loadPromises.push(this.loadNodeTypes());
			}

			try {
				await Promise.all(loadPromises);
			} catch (error) {
				this.$showError(
					error,
					this.$locale.baseText('nodeView.showError.mounted1.title'),
					this.$locale.baseText('nodeView.showError.mounted1.message') + ':',
				);
				return;
			}

			this.instance.ready(async () => {
				try {
					this.initNodeView();
					await this.initView();
					if (window.top) {
						window.top.postMessage(JSON.stringify({ command: 'n8nReady', version: this.$store.getters.versionCli }), '*');
					}
				} catch (error) {
					this.$showError(
						error,
						this.$locale.baseText('nodeView.showError.mounted2.title'),
						this.$locale.baseText('nodeView.showError.mounted2.message') + ':',
					);
				}
				this.stopLoading();

				setTimeout(() => {
					this.$store.dispatch('users/showPersonalizationSurvey');
					this.checkForNewVersions();
					this.addPinDataConnections(this.$store.getters.pinData);
				}, 0);
			});

			this.$externalHooks().run('nodeView.mount');

			if (
				this.currentUser.personalizationAnswers !== null &&
				this.isOnboardingCallPromptFeatureEnabled &&
				getAccountAge(this.currentUser) <= ONBOARDING_PROMPT_TIMEBOX
			) {
				const onboardingResponse = await this.$store.dispatch('ui/getNextOnboardingPrompt');
				const promptTimeout = onboardingResponse.toast_sequence_number === 1 ? FIRST_ONBOARDING_PROMPT_TIMEOUT : 1000;

				if (onboardingResponse.title && onboardingResponse.description) {
					setTimeout(async () => {
						this.$showToast({
							type: 'info',
							title: onboardingResponse.title,
							message: onboardingResponse.description,
							duration: 0,
							customClass: 'clickable',
							closeOnClick: true,
							onClick: () => {
								this.$telemetry.track('user clicked onboarding toast', {
									seq_num: onboardingResponse.toast_sequence_number,
									title: onboardingResponse.title,
									description: onboardingResponse.description,
								});
								this.$store.commit('ui/openModal', ONBOARDING_CALL_SIGNUP_MODAL_KEY, { root: true });
							},
						});
					}, promptTimeout);
				}
			}
			dataPinningEventBus.$on('pin-data', this.addPinDataConnections);
			dataPinningEventBus.$on('unpin-data', this.removePinDataConnections);
		},

		destroyed() {
			this.resetWorkspace();
			this.$store.commit('setStateDirty', false);
			window.removeEventListener('message', this.onPostMessageReceived);
			this.$root.$off('newWorkflow', this.newWorkflow);
			this.$root.$off('importWorkflowData', this.onImportWorkflowDataEvent);
			this.$root.$off('importWorkflowUrl', this.onImportWorkflowUrlEvent);

			dataPinningEventBus.$off('pin-data', this.addPinDataConnections);
			dataPinningEventBus.$off('unpin-data', this.removePinDataConnections);
		},
	});
</script>

<style scoped lang="scss">
.zoom-menu {
	$--zoom-menu-margin: 15;

	position: fixed;
	left: $sidebar-width + $--zoom-menu-margin;
	width: 210px;
	bottom: 44px;
	line-height: 25px;
	color: #444;
	padding-right: 5px;

	&.expanded {
		left: $sidebar-expanded-width + $--zoom-menu-margin;
	}

	button {
		border: var(--border-base);
	}

	>* {
		+* {
			margin-left: var(--spacing-3xs);
		}

		&:hover {
			transform: scale(1.1);
		}
	}
}

.regular-zoom-menu {
	@media (max-width: $breakpoint-2xs) {
		bottom: 90px;
	}
}

.demo-zoom-menu {
	left: 10px;
	bottom: 10px;
}

<<<<<<< HEAD
.no-events {
	pointer-events: none;
}

.node-buttons-wrapper {
	position: fixed;
	width: 150px;
	height: 200px;
	top: 0;
	right: 0;
	display: flex;

	.add-sticky-button {
		margin-top: var(--spacing-2xs);
		opacity: 0;
		transition: .1s;
		transition-timing-function: linear;
	}

	.visible-button {
		opacity: 1;
		pointer-events: all;
	}
}

.node-creator-button {
	position: fixed;
	text-align: center;
	top: calc(#{$header-height} + var(--spacing-s));
	right: var(--spacing-s);
	pointer-events: all !important;

	button {
		border-color: var(--color-foreground-xdark);
		color: var(--color-foreground-xdark);

		&:hover {
			border-color: var(--color-primary);
			color: var(--color-primary);
			background: var(--color-background-xlight);
		}
	}
	.node-creator-plus {
		border-width: 2px;
		border-radius: var(--border-radius-base);
		width: 36px;
		height: 36px;
	}
}

.node-creator-button button {
	position: relative;
}

=======
>>>>>>> fc876501
.node-view-root {
	overflow: hidden;
	background-color: var(--color-canvas-background);
	width: 100%;
	height: 100%;
	position: relative;
}

.node-view-wrapper {
	position: fixed;
}

.node-view {
	position: relative;
	width: 100%;
	height: 100%;
	transform-origin: 0 0;
	z-index: -1;
}

.node-view-background {
	background-color: var(--color-canvas-background);
	position: absolute;
	width: 10000px;
	height: 10000px;
	z-index: -2;
}

.move-active {
	cursor: grab;
	cursor: -moz-grab;
	cursor: -webkit-grab;
	touch-action: none;
}

.move-in-process {
	cursor: grabbing;
	cursor: -moz-grabbing;
	cursor: -webkit-grabbing;
	touch-action: none;
}

.workflow-execute-wrapper {
	position: absolute;
	display: flex;
	justify-content: center;
	left: 50%;
	transform: translateX(-50%);
	bottom: 110px;
	width: auto;

	> * {
		margin-inline-end: 0.625rem;
	}
}

/* Makes sure that when selected with mouse it does not select text */
.do-not-select *,
.jtk-drag-select * {
	-webkit-touch-callout: none;
	-webkit-user-select: none;
	-khtml-user-select: none;
	-moz-user-select: none;
	-ms-user-select: none;
	user-select: none;
}
</style>

<style lang="scss">
.connection-run-items-label {
	span {
		border-radius: 7px;
		background-color: hsla(var(--color-canvas-background-h), var(--color-canvas-background-s), var(--color-canvas-background-l), .85);
		line-height: 1.3em;
		padding: 0px 3px;
		white-space: nowrap;
		font-size: var(--font-size-s);
		font-weight: var(--font-weight-regular);
		color: var(--color-success);
	}

	.floating {
		position: absolute;
		top: -22px;
		transform: translateX(-50%);
	}
}

.connection-input-name-label {
	position: relative;

	span {
		position: absolute;
		top: -10px;
		left: -60px;
	}
}

.drop-add-node-label {
	color: var(--color-text-dark);
	font-weight: 600;
	font-size: 0.8em;
	text-align: center;
	background-color: #ffffff55;
}

.node-input-endpoint-label,
.node-output-endpoint-label {
	background-color: hsla(var(--color-canvas-background-h), var(--color-canvas-background-s), var(--color-canvas-background-l), .85);
	border-radius: 7px;
	font-size: 0.7em;
	padding: 2px;
	white-space: nowrap;
}

.node-input-endpoint-label {
	text-align: right;
}

.connection-actions {
	&:hover {
		display: block !important;
	}

	>div {
		color: var(--color-foreground-xdark);
		border: 2px solid var(--color-foreground-xdark);
		background-color: var(--color-background-xlight);
		border-radius: var(--border-radius-base);
		height: var(--spacing-l);
		width: var(--spacing-l);
		cursor: pointer;

		display: inline-flex;
		align-items: center;
		justify-content: center;

		position: absolute;
		top: -12px;

		&.add {
			right: 4px;
		}

		&.delete {
			left: 4px;
		}

		svg {
			pointer-events: none;
			font-size: var(--font-size-2xs);
		}

		&:hover {
			border-color: var(--color-primary);
			color: var(--color-primary);
		}
	}
}
</style><|MERGE_RESOLUTION|>--- conflicted
+++ resolved
@@ -59,31 +59,18 @@
 				</div>
 			</div>
 		</div>
-<<<<<<< HEAD
-		<node-details-view :readOnly="isReadOnly" :renaming="renamingActive" @valueChanged="valueChanged"/>
-		<div
-			:class="['node-buttons-wrapper', showStickyButton ? 'no-events' : '']"
-			v-if="!createNodeActive && !isReadOnly"
-			@mouseenter="onCreateMenuHoverIn"
-		>
-			<div class="node-creator-button">
-				<n8n-icon-button icon="plus" class="node-creator-plus" @click="() => openNodeCreator('add_node_button')" type="tertiary"
-					:title="$locale.baseText('nodeView.addNode')" />
-				<div :class="['add-sticky-button', showStickyButton ? 'visible-button' : '']" @click="addStickyNote">
-					<n8n-icon-button size="medium" type="tertiary" :icon="['far', 'note-sticky']"
-						:title="$locale.baseText('nodeView.addSticky')" />
-				</div>
-			</div>
-		</div>
-		<node-creator
-			:active="createNodeActive"
-			@nodeTypeSelected="nodeTypeSelected"
-			@closeNodeCreator="closeNodeCreator"
+		<node-details-view
+			:readOnly="isReadOnly"
+			:renaming="renamingActive"
+			@valueChanged="valueChanged"
 		/>
-=======
-		<NodeDetailsView :readOnly="isReadOnly" :renaming="renamingActive" @valueChanged="valueChanged" />
-		<node-creation v-if="!isReadOnly" :create-node-active="createNodeActive" :node-view-scale="nodeViewScale" @toggleNodeCreator="onToggleNodeCreator" @addNode="onAddNode"/>
->>>>>>> fc876501
+		<node-creation
+			v-if="!isReadOnly"
+			:create-node-active="createNodeActive"
+			:node-view-scale="nodeViewScale"
+			@toggleNodeCreator="onToggleNodeCreator"
+			@addNode="onAddNode"
+		/>
 		<div
 			:class="{ 'zoom-menu': true, 'regular-zoom-menu': !isDemo, 'demo-zoom-menu': isDemo, expanded: !sidebarMenuCollapsed }">
 			<n8n-icon-button @click="zoomToFit" type="tertiary" size="large" :title="$locale.baseText('nodeView.zoomToFit')"
@@ -218,10 +205,6 @@
 	IWorkflowToShare,
 } from '@/Interface';
 import { mapGetters } from 'vuex';
-<<<<<<< HEAD
-
-=======
->>>>>>> fc876501
 import '../plugins/N8nCustomConnectorType';
 import '../plugins/PlusEndpointType';
 import { getAccountAge } from '@/modules/userHelpers';
@@ -257,11 +240,8 @@
 			NodeCreator: () => import('@/components/Node/NodeCreator/NodeCreator.vue'),
 			NodeSettings,
 			Sticky,
-<<<<<<< HEAD
 			CanvasAddButton,
-=======
 			NodeCreation: () => import('@/components/Node/NodeCreation.vue'),
->>>>>>> fc876501
 		},
 		errorCaptured: (err, vm, info) => {
 			console.error('errorCaptured'); // eslint-disable-line no-console
@@ -494,7 +474,6 @@
 
 				this.runWorkflow();
 			},
-<<<<<<< HEAD
 			onRunContainerClick() {
 				if (this.containsTrigger && !this.allTriggersDisabled) return;
 
@@ -514,31 +493,6 @@
 					}, 0),
 				});
 			},
-			onCreateMenuHoverIn(mouseinEvent: MouseEvent) {
-				const buttonsWrapper = mouseinEvent.target as Element;
-
-				// Once the popup menu is hovered, it's pointer events are disabled so it's not interfering with element underneath it.
-				this.showStickyButton = true;
-				const moveCallback = (mousemoveEvent: MouseEvent) => {
-					if (buttonsWrapper) {
-						const wrapperBounds = buttonsWrapper.getBoundingClientRect();
-						const wrapperH = wrapperBounds.height;
-						const wrapperW = wrapperBounds.width;
-						const wrapperLeftNear = wrapperBounds.left;
-						const wrapperLeftFar = wrapperLeftNear + wrapperW;
-						const wrapperTopNear = wrapperBounds.top;
-						const wrapperTopFar = wrapperTopNear + wrapperH;
-						const inside = ((mousemoveEvent.pageX > wrapperLeftNear && mousemoveEvent.pageX < wrapperLeftFar) && (mousemoveEvent.pageY > wrapperTopNear && mousemoveEvent.pageY < wrapperTopFar));
-						if (!inside) {
-							this.showStickyButton = false;
-							document.removeEventListener('mousemove', moveCallback, false);
-						}
-					}
-				};
-				document.addEventListener('mousemove', moveCallback, false);
-			},
-=======
->>>>>>> fc876501
 			clearExecutionData() {
 				this.$store.commit('setWorkflowExecutionData', null);
 				this.updateNodesExecutionIssues();
@@ -617,27 +571,14 @@
 				const saved = await this.saveCurrentWorkflow();
 				if (saved) this.$store.dispatch('settings/fetchPromptsData');
 			},
-<<<<<<< HEAD
-			openNodeCreator (source: string) {
-				if (this.createNodeActive) return;
-
-				this.createNodeActive = true;
-				// Default to the trigger tab in node creator if there's no trigger node yet
-				if (!this.containsTrigger) this.$store.commit('nodeCreator/setSelectedType', TRIGGER_NODE_FILTER);
-
-				this.$externalHooks().run('nodeView.createNodeActiveChanged', { source, createNodeActive: this.createNodeActive });
-				this.$telemetry.trackNodesPanel('nodeView.createNodeActiveChanged', { source, workflow_id: this.$store.getters.workflowId, createNodeActive: this.createNodeActive });
-			},
 			showTriggerCreator(source: string) {
 				if(this.createNodeActive) return;
 
 				this.$store.commit('nodeCreator/setSelectedType', TRIGGER_NODE_FILTER);
 				this.$store.commit('nodeCreator/setShowScrim', true);
-				this.openNodeCreator(source);
+				this.onToggleNodeCreator({ source, createNodeActive: true });
 				this.$nextTick(() => this.$store.commit('nodeCreator/setShowTabs', false));
 			},
-=======
->>>>>>> fc876501
 			async openExecution(executionId: string) {
 				this.resetWorkspace();
 
@@ -1532,35 +1473,6 @@
 					);
 				}
 			},
-<<<<<<< HEAD
-
-			closeNodeCreator() {
-				this.createNodeActive = false;
-			},
-
-			addStickyNote() {
-				if (document.activeElement) {
-					(document.activeElement as HTMLElement).blur();
-				}
-
-				const offset: [number, number] = [...(this.getNodeViewOffsetPosition as [number, number])];
-
-				const position = CanvasHelpers.getMidCanvasPosition(this.nodeViewScale, offset);
-				position[0] -= DEFAULT_STICKY_WIDTH / 2;
-				position[1] -= DEFAULT_STICKY_HEIGHT / 2;
-
-				this.addNodeButton(STICKY_NODE_TYPE, {
-					position,
-				});
-			},
-
-			nodeTypeSelected(nodeTypeName: string) {
-				this.addNodeButton(nodeTypeName);
-				this.createNodeActive = false;
-			},
-
-=======
->>>>>>> fc876501
 			onDragOver(event: DragEvent) {
 				event.preventDefault();
 			},
@@ -3216,6 +3128,11 @@
 				});
 			},
 			onToggleNodeCreator({ source, createNodeActive }: { source?: string; createNodeActive: boolean }) {
+				if (createNodeActive === this.createNodeActive) return;
+
+				// Default to the trigger tab in node creator if there's no trigger node yet
+				if (!this.containsTrigger) this.$store.commit('nodeCreator/setSelectedType', TRIGGER_NODE_FILTER);
+
 				this.createNodeActive = createNodeActive;
 				this.$externalHooks().run('nodeView.createNodeActiveChanged', { source, createNodeActive });
 				this.$telemetry.trackNodesPanel('nodeView.createNodeActiveChanged', { source, createNodeActive, workflow_id: this.$store.getters.workflowId });
@@ -3369,63 +3286,6 @@
 	bottom: 10px;
 }
 
-<<<<<<< HEAD
-.no-events {
-	pointer-events: none;
-}
-
-.node-buttons-wrapper {
-	position: fixed;
-	width: 150px;
-	height: 200px;
-	top: 0;
-	right: 0;
-	display: flex;
-
-	.add-sticky-button {
-		margin-top: var(--spacing-2xs);
-		opacity: 0;
-		transition: .1s;
-		transition-timing-function: linear;
-	}
-
-	.visible-button {
-		opacity: 1;
-		pointer-events: all;
-	}
-}
-
-.node-creator-button {
-	position: fixed;
-	text-align: center;
-	top: calc(#{$header-height} + var(--spacing-s));
-	right: var(--spacing-s);
-	pointer-events: all !important;
-
-	button {
-		border-color: var(--color-foreground-xdark);
-		color: var(--color-foreground-xdark);
-
-		&:hover {
-			border-color: var(--color-primary);
-			color: var(--color-primary);
-			background: var(--color-background-xlight);
-		}
-	}
-	.node-creator-plus {
-		border-width: 2px;
-		border-radius: var(--border-radius-base);
-		width: 36px;
-		height: 36px;
-	}
-}
-
-.node-creator-button button {
-	position: relative;
-}
-
-=======
->>>>>>> fc876501
 .node-view-root {
 	overflow: hidden;
 	background-color: var(--color-canvas-background);
