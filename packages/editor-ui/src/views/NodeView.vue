--- conflicted
+++ resolved
@@ -828,13 +828,8 @@
 					);
 				}
 			} catch (error) {
-<<<<<<< HEAD
 				this.showError(error, this.$locale.baseText('nodeView.couldntImportWorkflow'));
-				this.$router.replace({ name: VIEWS.NEW_WORKFLOW });
-=======
-				this.$showError(error, this.$locale.baseText('nodeView.couldntImportWorkflow'));
 				void this.$router.replace({ name: VIEWS.NEW_WORKFLOW });
->>>>>>> 823e8850
 				return;
 			}
 
