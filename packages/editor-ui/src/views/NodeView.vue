--- conflicted
+++ resolved
@@ -716,7 +716,12 @@
 		currentWorkflowObject(): Workflow {
 			return this.workflowsStore.getCurrentWorkflow();
 		},
-<<<<<<< HEAD
+		readOnlyEnv(): boolean {
+			return this.sourceControlStore.preferences.branchReadOnly;
+		},
+		isReadOnlyRoute() {
+			return this.$route?.meta?.readOnlyCanvas === true;
+		},
 		nodeViewClasses(): string[] {
 			const classes = ['node-view'];
 			const { isExecutionPreview, isProductionExecutionPreview, workflowExecution } = this;
@@ -737,13 +742,6 @@
 				classes.push('node-view__executed-in-editor');
 			}
 			return classes;
-=======
-		readOnlyEnv(): boolean {
-			return this.sourceControlStore.preferences.branchReadOnly;
-		},
-		isReadOnlyRoute() {
-			return this.$route?.meta?.readOnlyCanvas === true;
->>>>>>> ccb2b076
 		},
 	},
 	data() {
@@ -5217,7 +5215,12 @@
 		transform: translate3d(4px, 0, 0);
 	}
 }
-<<<<<<< HEAD
+
+.setupCredentialsButtonWrapper {
+	position: absolute;
+	left: 35px;
+	top: var(--spacing-s);
+}
 </style>
 
 <style lang="scss" scoped>
@@ -5241,12 +5244,5 @@
 :deep(.node-view__executed) {
 	@include applyColorToConnection('.success', '--color-success-light', '--color-success');
 	@include applyColorToConnection('.success.pinned', '--color-secondary', '--color-secondary');
-=======
-
-.setupCredentialsButtonWrapper {
-	position: absolute;
-	left: 35px;
-	top: var(--spacing-s);
->>>>>>> ccb2b076
 }
 </style>