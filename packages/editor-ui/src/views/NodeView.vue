<template>
<div :class="$style['content']">
	<div
		class="node-view-root"
		id="node-view-root"
	 	@dragover="onDragOver"
	 	@drop="onDrop"
	>
		<div
			class="node-view-wrapper"
			:class="workflowClasses"
			@touchstart="mouseDown"
			@touchend="mouseUp"
			@touchmove="mouseMoveNodeWorkflow"
			@mousedown="mouseDown"
			v-touch:tap="touchTap"
			@mouseup="mouseUp"
			@wheel="wheelScroll"
		>
			<div id="node-view-background" class="node-view-background" :style="backgroundStyle" />
			<div
				id="node-view"
				class="node-view"
				:style="workflowStyle"
				ref="nodeView"
			>
				<canvas-add-button
					:style="canvasAddButtonStyle"
					@click="showTriggerCreator('trigger_placeholder_button')"
					v-show="showCanvasAddButton"
					:showTooltip="!containsTrigger && showTriggerMissingTooltip"
					:position="canvasAddButtonPosition"
					@hook:mounted="setRecenteredCanvasAddButtonPosition"
				/>
				<div v-for="nodeData in nodes" :key="nodeData.id">
					<node
						v-if="nodeData.type !== STICKY_NODE_TYPE"
						@duplicateNode="duplicateNode"
						@deselectAllNodes="deselectAllNodes"
						@deselectNode="nodeDeselectedByName"
						@nodeSelected="nodeSelectedByName"
						@removeNode="removeNode"
						@runWorkflow="onRunNode"
						@moved="onNodeMoved"
						@run="onNodeRun"
						:key="`${nodeData.id}_node`"
						:name="nodeData.name"
						:isReadOnly="isReadOnly"
						:instance="instance"
						:isActive="!!activeNode && activeNode.name === nodeData.name"
						:hideActions="pullConnActive"
					>
						<span
							slot="custom-tooltip"
							v-text="$locale.baseText('nodeView.placeholderNode.addTriggerNodeBeforeExecuting')"
						/>
					</node>
					<sticky
						v-else
						@deselectAllNodes="deselectAllNodes"
						@deselectNode="nodeDeselectedByName"
						@nodeSelected="nodeSelectedByName"
						@removeNode="removeNode"
						:key="`${nodeData.id}_sticky`"
						:name="nodeData.name"
						:isReadOnly="isReadOnly"
						:instance="instance"
						:isActive="!!activeNode && activeNode.name === nodeData.name"
						:nodeViewScale="nodeViewScale"
						:gridSize="GRID_SIZE"
						:hideActions="pullConnActive"
					/>
				</div>
			</div>
		</div>
		<node-details-view
			:readOnly="isReadOnly"
			:renaming="renamingActive"
			@valueChanged="valueChanged"
		/>
		<node-creation
			v-if="!isReadOnly"
			:create-node-active="createNodeActive"
			:node-view-scale="nodeViewScale"
			@toggleNodeCreator="onToggleNodeCreator"
			@addNode="onAddNode"
		/>
		<div
			:class="{ 'zoom-menu': true, 'regular-zoom-menu': !isDemo, 'demo-zoom-menu': isDemo, expanded: !uiStore.sidebarMenuCollapsed }">
			<n8n-icon-button @click="zoomToFit" type="tertiary" size="large" :title="$locale.baseText('nodeView.zoomToFit')"
				icon="expand" />
			<n8n-icon-button @click="zoomIn" type="tertiary" size="large" :title="$locale.baseText('nodeView.zoomIn')"
				icon="search-plus" />
			<n8n-icon-button @click="zoomOut" type="tertiary" size="large" :title="$locale.baseText('nodeView.zoomOut')"
				icon="search-minus" />
			<n8n-icon-button v-if="nodeViewScale !== 1 && !isDemo" @click="resetZoom" type="tertiary" size="large"
				:title="$locale.baseText('nodeView.resetZoom')" icon="undo" />
		</div>
		<div
			class="workflow-execute-wrapper" v-if="!isReadOnly"
		>
			<span
				@mouseenter="showTriggerMissingToltip(true)"
				@mouseleave="showTriggerMissingToltip(false)"
				@click="onRunContainerClick"
			>
				<n8n-button
					@click.stop="onRunWorkflow"
					:loading="workflowRunning"
					:label="runButtonText"
					:title="$locale.baseText('nodeView.executesTheWorkflowFromATriggerNode')"
					size="large"
					icon="play-circle"
					type="primary"
					:disabled="isExecutionDisabled"
				/>
			</span>

			<n8n-icon-button v-if="workflowRunning === true && !executionWaitingForWebhook" icon="stop" size="large"
				class="stop-execution" type="secondary" :title="stopExecutionInProgress
					? $locale.baseText('nodeView.stoppingCurrentExecution')
					: $locale.baseText('nodeView.stopCurrentExecution')
				" :loading="stopExecutionInProgress" @click.stop="stopExecution()" />

			<n8n-icon-button v-if="workflowRunning === true && executionWaitingForWebhook === true" class="stop-execution"
				icon="stop" size="large" :title="$locale.baseText('nodeView.stopWaitingForWebhookCall')" type="secondary"
				@click.stop="stopWaitingForWebhook()" />

			<n8n-icon-button v-if="!isReadOnly && workflowExecution && !workflowRunning && !allTriggersDisabled"
				:title="$locale.baseText('nodeView.deletesTheCurrentExecutionData')" icon="trash" size="large"
				@click.stop="clearExecutionData()" />
		</div>
	</div>
</div>
</template>

<script lang="ts">
import Vue from 'vue';
import {
	Connection, Endpoint, N8nPlusEndpoint,
} from 'jsplumb';
import type { MessageBoxInputData } from 'element-ui/types/message-box';
import { jsPlumb, OnConnectionBindInfo } from 'jsplumb';
import once from 'lodash/once';

import {
	FIRST_ONBOARDING_PROMPT_TIMEOUT,
	MAIN_HEADER_TABS,
	MODAL_CANCEL,
	MODAL_CLOSE,
	MODAL_CONFIRMED,
	NODE_OUTPUT_DEFAULT_KEY,
	ONBOARDING_CALL_SIGNUP_MODAL_KEY,
	ONBOARDING_PROMPT_TIMEBOX,
	PLACEHOLDER_EMPTY_WORKFLOW_ID,
	QUICKSTART_NOTE_NAME,
	START_NODE_TYPE,
	STICKY_NODE_TYPE,
	VIEWS,
	WEBHOOK_NODE_TYPE,
	TRIGGER_NODE_FILTER,
} from '@/constants';
import { copyPaste } from '@/components/mixins/copyPaste';
import { externalHooks } from '@/components/mixins/externalHooks';
import { genericHelpers } from '@/components/mixins/genericHelpers';
import { mouseSelect } from '@/components/mixins/mouseSelect';
import { moveNodeWorkflow } from '@/components/mixins/moveNodeWorkflow';
import { restApi } from '@/components/mixins/restApi';
import { globalLinkActions } from '@/components/mixins/globalLinkActions';
import { showMessage } from '@/components/mixins/showMessage';
import { titleChange } from '@/components/mixins/titleChange';
import { newVersions } from '@/components/mixins/newVersions';

import { workflowHelpers } from '@/components/mixins/workflowHelpers';
import { workflowRun } from '@/components/mixins/workflowRun';

import NodeDetailsView from '@/components/NodeDetailsView.vue';
import Node from '@/components/Node.vue';
import NodeSettings from '@/components/NodeSettings.vue';
import Sticky from '@/components/Sticky.vue';
import CanvasAddButton from './CanvasAddButton.vue';

import * as CanvasHelpers from './canvasHelpers';

import mixins from 'vue-typed-mixins';
import { v4 as uuid } from 'uuid';
import {
	deepCopy,
	IConnection,
	IConnections,
	IDataObject,
	INode,
	INodeConnections,
	INodeCredentialsDetails,
	INodeIssues,
	INodeTypeDescription,
	INodeTypeNameVersion,
	IPinData,
	IRun,
	ITaskData,
	ITelemetryTrackProperties,
	IWorkflowBase,
	NodeHelpers,
	TelemetryHelpers,
	Workflow,
} from 'n8n-workflow';
import {
	ICredentialsResponse,
	IExecutionResponse,
	IWorkflowDb,
	IWorkflowData,
	INodeUi,
	IUpdateInformation,
	IWorkflowDataUpdate,
	XYPosition,
	IPushDataExecutionFinished,
	ITag,
	INewWorkflowData,
	IWorkflowTemplate,
	IExecutionsSummary,
	IWorkflowToShare,
	IUser,
} from '@/Interface';
import { mapGetters } from 'vuex';

import '../plugins/N8nCustomConnectorType';
import '../plugins/PlusEndpointType';
import { getAccountAge } from '@/modules/userHelpers';
import { dataPinningEventBus } from "@/event-bus/data-pinning-event-bus";
import { debounceHelper } from '@/components/mixins/debounce';
<<<<<<< HEAD
import { mapStores } from 'pinia';
import { useUIStore } from '@/stores/ui';
import { useSettingsStore } from '@/stores/settings';
import { useUsersStore } from '@/stores/users';
=======
import { getNodeViewTab } from '@/components/helpers';
import { Route } from 'vue-router';
>>>>>>> d1b4d428

interface AddNodeOptions {
	position?: XYPosition;
	dragAndDrop?: boolean;
}


export default mixins(
	copyPaste,
	externalHooks,
	genericHelpers,
	mouseSelect,
	moveNodeWorkflow,
	restApi,
	showMessage,
	titleChange,
	workflowHelpers,
	workflowRun,
	newVersions,
	globalLinkActions,
	debounceHelper,
)
	.extend({
		name: 'NodeView',
		components: {
			NodeDetailsView,
			Node,
			NodeCreator: () => import('@/components/Node/NodeCreator/NodeCreator.vue'),
			NodeSettings,
			Sticky,
			CanvasAddButton,
			NodeCreation: () => import('@/components/Node/NodeCreation.vue'),
		},
		errorCaptured: (err, vm, info) => {
			console.error('errorCaptured'); // eslint-disable-line no-console
			console.error(err); // eslint-disable-line no-console
		},
		watch: {
			// Listen to route changes and load the workflow accordingly
			'$route' (to: Route, from: Route) {
				const currentTab = getNodeViewTab(to);
				const nodeViewNotInitialized = !this.$store.getters['ui/isNodeViewInitialized'];
				let workflowChanged =
					from.params.name !== to.params.name &&
					// Both 'new' and __EMPTY__ are new workflow names, so ignore them when detecting if wf changed
					!(from.params.name === 'new' && this.currentWorkflow === PLACEHOLDER_EMPTY_WORKFLOW_ID) &&
					// Also ignore if workflow id changes when saving new workflow
					to.params.action !== 'workflowSave';
				const isOpeningTemplate = to.name === VIEWS.TEMPLATE_IMPORT;

				// When entering this tab:
				if (currentTab === MAIN_HEADER_TABS.WORKFLOW || isOpeningTemplate) {
					if (workflowChanged || nodeViewNotInitialized || isOpeningTemplate) {
						this.startLoading();
						if (nodeViewNotInitialized) {
							const previousDirtyState = this.$store.getters.getStateIsDirty;
							this.resetWorkspace();
							this.$store.commit('setStateDirty', previousDirtyState);
						}
						this.initView().then(() => {
							this.stopLoading();
							if (this.blankRedirect) {
								this.blankRedirect = false;
							}
						});
					}
				}
				// Also, when landing on executions tab, check if workflow data is changed
				if (currentTab === MAIN_HEADER_TABS.EXECUTIONS) {
					workflowChanged = from.params.name !== to.params.name && !(to.params.name === 'new' && from.params.name === undefined);
					if (workflowChanged) {
						// This will trigger node view to update next time workflow tab is opened
						this.$store.commit('ui/setNodeViewInitialized', false);
					}
				}
			},
			activeNode () {
				// When a node gets set as active deactivate the create-menu
				this.createNodeActive = false;
			},
			containsTrigger(containsTrigger) {
				// Re-center CanvasAddButton if there's no triggers
				if (containsTrigger === false) this.setRecenteredCanvasAddButtonPosition(this.getNodeViewOffsetPosition);
				else this.tryToAddWelcomeSticky();
			},
		},
		async beforeRouteLeave(to, from, next) {
<<<<<<< HEAD
			this.$store.commit('setSubworkflowExecutionError', null);
			const result = this.$store.getters.getStateIsDirty;
			if (result) {
				const confirmModal = await this.confirmModal(
					this.$locale.baseText('generic.unsavedWork.confirmMessage.message'),
					this.$locale.baseText('generic.unsavedWork.confirmMessage.headline'),
					'warning',
					this.$locale.baseText('generic.unsavedWork.confirmMessage.confirmButtonText'),
					this.$locale.baseText('generic.unsavedWork.confirmMessage.cancelButtonText'),
					true,
				);

				if (confirmModal === MODAL_CONFIRMED) {
					const saved = await this.saveCurrentWorkflow({}, false);
					if (saved) await this.settingsStore.fetchPromptsData();
					this.$store.commit('setStateDirty', false);
					next();
				} else if (confirmModal === MODAL_CANCEL) {
					this.$store.commit('setStateDirty', false);
=======
			const nextTab = getNodeViewTab(to);
			// Only react if leaving workflow tab and going to a separate page
			if (!nextTab) {
				// Skip check if in the middle of template import
				if (from.name === VIEWS.TEMPLATE_IMPORT) {
>>>>>>> d1b4d428
					next();
					return;
				}

				const result = this.$store.getters.getStateIsDirty;
				if (result) {
					const confirmModal = await this.confirmModal(
						this.$locale.baseText('generic.unsavedWork.confirmMessage.message'),
						this.$locale.baseText('generic.unsavedWork.confirmMessage.headline'),
						'warning',
						this.$locale.baseText('generic.unsavedWork.confirmMessage.confirmButtonText'),
						this.$locale.baseText('generic.unsavedWork.confirmMessage.cancelButtonText'),
						true,
					);

					if (confirmModal === MODAL_CONFIRMED) {
						const saved = await this.saveCurrentWorkflow({}, false);
						if (saved) this.$store.dispatch('settings/fetchPromptsData');
						this.$store.commit('setStateDirty', false);
						next();
					} else if (confirmModal === MODAL_CANCEL) {
						this.$store.commit('setStateDirty', false);
						next();
					} else if (confirmModal === MODAL_CLOSE) {
						next(false);
					}
				} else {
					next();
				}
			} else {
				next();
			}
		},
		computed: {
			...mapStores(
				useSettingsStore,
				useUIStore,
				useUsersStore,
			),
			currentUser(): IUser {
				return this.usersStore.currentUser || {} as IUser;
			},
			defaultLocale(): string {
				return this.$store.getters.defaultLocale;
			},
			isEnglishLocale(): boolean {
				return this.defaultLocale === 'en';
			},
			...mapGetters(['nativelyNumberSuffixedDefaults']),
			activeNode(): INodeUi | null {
				return this.$store.getters['ndv/activeNode'];
			},
			executionWaitingForWebhook(): boolean {
				return this.$store.getters.executionWaitingForWebhook;
			},
			isDemo(): boolean {
				return this.$route.name === VIEWS.DEMO;
			},
			isExecutionView(): boolean {
				return this.$route.name === VIEWS.EXECUTION;
			},
			showCanvasAddButton(): boolean {
				return this.loadingService === null && !this.containsTrigger && !this.isDemo && !this.isExecutionView;
			},
			lastSelectedNode(): INodeUi | null {
				return this.$store.getters.lastSelectedNode;
			},
			nodes(): INodeUi[] {
				return this.$store.getters.allNodes;
			},
			runButtonText(): string {
				if (!this.workflowRunning) {
					return this.$locale.baseText('nodeView.runButtonText.executeWorkflow');
				}

				if (this.executionWaitingForWebhook) {
					return this.$locale.baseText('nodeView.runButtonText.waitingForTriggerEvent');
				}

				return this.$locale.baseText('nodeView.runButtonText.executingWorkflow');
			},
			workflowStyle(): object {
				const offsetPosition = this.getNodeViewOffsetPosition;
				return {
					left: offsetPosition[0] + 'px',
					top: offsetPosition[1] + 'px',
				};
			},
			canvasAddButtonStyle(): object {
				return {
					'pointer-events': this.createNodeActive ? 'none' : 'all',
				};
			},
			backgroundStyle(): object {
				return CanvasHelpers.getBackgroundStyles(
					this.nodeViewScale,
					this.$store.getters.getNodeViewOffsetPosition,
					this.isExecutionPreview,
				);
			},
			workflowClasses() {
				const returnClasses = [];
<<<<<<< HEAD
				if (this.ctrlKeyPressed === true) {
					if (this.uiStore.nodeViewMoveInProgress === true) {
=======
				if (this.ctrlKeyPressed) {
					if (this.$store.getters.isNodeViewMoveInProgress === true) {
>>>>>>> d1b4d428
						returnClasses.push('move-in-process');
					} else {
						returnClasses.push('move-active');
					}
				}
				if (this.selectActive || this.ctrlKeyPressed) {
					// Makes sure that nothing gets selected while select or move is active
					returnClasses.push('do-not-select');
				}
				return returnClasses;
			},
			workflowExecution(): IExecutionResponse | null {
				return this.$store.getters.getWorkflowExecution;
			},
			workflowRunning(): boolean {
				return this.uiStore.isActionActive('workflowRunning');
			},
			currentWorkflow (): string {
				return this.$route.params.name || this.$store.getters.workflowId;
			},
			workflowName (): string {
				return this.$store.getters.workflowName;
			},
			allTriggersDisabled(): boolean {
				const disabledTriggerNodes = this.triggerNodes.filter(node => node.disabled);
				return disabledTriggerNodes.length === this.triggerNodes.length;
			},
			triggerNodes(): INodeUi[] {
				return this.nodes.filter(node =>
					node.type === START_NODE_TYPE ||
					this.$store.getters['nodeTypes/isTriggerNode'](node.type),
				);
			},
			containsTrigger(): boolean {
				return this.triggerNodes.length > 0;
			},
			isExecutionDisabled(): boolean {
				return !this.containsTrigger || this.allTriggersDisabled;
			},
			getNodeViewOffsetPosition(): XYPosition {
				return this.uiStore.nodeViewOffsetPosition;
			},
		},
		data() {
			return {
				GRID_SIZE: CanvasHelpers.GRID_SIZE,
				STICKY_NODE_TYPE,
				createNodeActive: false,
				instance: jsPlumb.getInstance(),
				lastSelectedConnection: null as null | Connection,
				lastClickPosition: [450, 450] as XYPosition,
				nodeViewScale: 1,
				ctrlKeyPressed: false,
				stopExecutionInProgress: false,
				blankRedirect: false,
				credentialsUpdated: false,
				newNodeInsertPosition: null as XYPosition | null,
				pullConnActiveNodeName: null as string | null,
				pullConnActive: false,
				dropPrevented: false,
				renamingActive: false,
				showStickyButton: false,
				isExecutionPreview: false,
				showTriggerMissingTooltip: false,
				canvasAddButtonPosition: [1, 1] as XYPosition,
				workflowData: null as INewWorkflowData | null,
			};
		},
		beforeDestroy() {
			this.resetWorkspace();
			// Make sure the event listeners get removed again else we
			// could add up with them registred multiple times
			document.removeEventListener('keydown', this.keyDown);
			document.removeEventListener('keyup', this.keyUp);
			this.unregisterCustomAction('showNodeCreator');
		},
		methods: {
			showTriggerMissingToltip(isVisible: boolean) {
				this.showTriggerMissingTooltip = isVisible;
			},
			onRunNode(nodeName: string, source: string) {
				const node = this.$store.getters.getNodeByName(nodeName);
				const telemetryPayload = {
					node_type: node ? node.type : null,
					workflow_id: this.$store.getters.workflowId,
					source: 'canvas',
				};
				this.$telemetry.track('User clicked execute node button', telemetryPayload);
				this.$externalHooks().run('nodeView.onRunNode', telemetryPayload);
				this.runWorkflow(nodeName, source);
			},
			async onRunWorkflow() {
				this.getWorkflowDataToSave().then((workflowData) => {
					const telemetryPayload = {
						workflow_id: this.$store.getters.workflowId,
						node_graph_string: JSON.stringify(TelemetryHelpers.generateNodesGraph(workflowData as IWorkflowBase, this.getNodeTypes()).nodeGraph),
					};
					this.$telemetry.track('User clicked execute workflow button', telemetryPayload);
					this.$externalHooks().run('nodeView.onRunWorkflow', telemetryPayload);

				});

				await this.runWorkflow();
			},
			onRunContainerClick() {
				if (this.containsTrigger && !this.allTriggersDisabled) return;

				const message = this.containsTrigger && this.allTriggersDisabled
					? this.$locale.baseText('nodeView.addOrEnableTriggerNode')
					: this.$locale.baseText('nodeView.addATriggerNodeFirst');

				this.registerCustomAction('showNodeCreator', () => this.showTriggerCreator('no_trigger_execution_tooltip'));
				const notice = this.$showMessage({
					type: 'info',
					title: this.$locale.baseText('nodeView.cantExecuteNoTrigger'),
					message,
					duration: 3000,
					onClick: () => setTimeout(() => {
						// Close the creator panel if user clicked on the link
						if(this.createNodeActive) notice.close();
					}, 0),
				});
			},
			clearExecutionData() {
				this.$store.commit('setWorkflowExecutionData', null);
				this.updateNodesExecutionIssues();
			},
			translateName(type: string, originalName: string) {
				return this.$locale.headerText({
					key: `headers.${this.$locale.shortNodeType(type)}.displayName`,
					fallback: originalName,
				});
			},
			getUniqueNodeName({
				originalName,
				additionalUsedNames = [],
				type = '',
			}: {
				originalName: string,
				additionalUsedNames?: string[],
				type?: string,
			}) {
				const allNodeNamesOnCanvas = this.$store.getters.allNodes.map((n: INodeUi) => n.name);
				originalName = this.isEnglishLocale ? originalName : this.translateName(type, originalName);

				if (
					!allNodeNamesOnCanvas.includes(originalName) &&
					!additionalUsedNames.includes(originalName)
				) {
					return originalName; // already unique
				}

				let natives: string[] = this.nativelyNumberSuffixedDefaults;
				natives = this.isEnglishLocale ? natives : natives.map(name => {
					const type = name.toLowerCase().replace('_', '');
					return this.translateName(type, name);
				});

				const found = natives.find((n) => originalName.startsWith(n));

				let ignore, baseName, nameIndex, uniqueName;
				let index = 1;

				if (found) {
					// name natively ends with number
					nameIndex = originalName.split(found).pop();
					if (nameIndex) {
						index = parseInt(nameIndex, 10);
					}
					baseName = uniqueName = found;
				} else {
					const nameMatch = originalName.match(/(.*\D+)(\d*)/);

					if (nameMatch === null) {
						// name is only a number
						index = parseInt(originalName, 10);
						baseName = '';
						uniqueName = baseName + index;
					} else {
						// name is string or string/number combination
						[ignore, baseName, nameIndex] = nameMatch;
						if (nameIndex !== '') {
							index = parseInt(nameIndex, 10);
						}
						uniqueName = baseName;
					}
				}

				while (
					allNodeNamesOnCanvas.includes(uniqueName) ||
					additionalUsedNames.includes(uniqueName)
				) {
					uniqueName = baseName + (index++);
				}

				return uniqueName;
			},
			async onSaveKeyboardShortcut() {
				const saved = await this.saveCurrentWorkflow();
				if (saved) await this.settingsStore.fetchPromptsData();
			},
			showTriggerCreator(source: string) {
				if(this.createNodeActive) return;
				this.$store.commit('nodeCreator/setSelectedType', TRIGGER_NODE_FILTER);
				this.$store.commit('nodeCreator/setShowScrim', true);
				this.onToggleNodeCreator({ source, createNodeActive: true });
				this.$nextTick(() => this.$store.commit('nodeCreator/setShowTabs', false));
			},
			async openExecution(executionId: string) {
				this.startLoading();
				this.resetWorkspace();
				let data: IExecutionResponse | undefined;
				try {
					data = await this.restApi().getExecution(executionId);
				} catch (error) {
					this.$showError(
						error,
						this.$locale.baseText('nodeView.showError.openExecution.title'),
					);
					return;
				}
				if (data === undefined) {
					throw new Error(`Execution with id "${executionId}" could not be found!`);
				}
				this.$store.commit('setWorkflowName', { newName: data.workflowData.name, setStateDirty: false });
				this.$store.commit('setWorkflowId', PLACEHOLDER_EMPTY_WORKFLOW_ID);
				this.$store.commit('setWorkflowExecutionData', data);
				this.$store.commit('setWorkflowPinData', data.workflowData.pinData);

				await this.addNodes(deepCopy(data.workflowData.nodes), deepCopy(data.workflowData.connections));
				this.$nextTick(() => {
					this.zoomToFit();
					this.$store.commit('setStateDirty', false);
				});
				this.$externalHooks().run('execution.open', { workflowId: data.workflowData.id, workflowName: data.workflowData.name, executionId });
				this.$telemetry.track('User opened read-only execution', { workflow_id: data.workflowData.id, execution_mode: data.mode, execution_finished: data.finished });

				if (!data.finished && data.data?.resultData?.error) {
					// Check if any node contains an error
					let nodeErrorFound = false;
					if (data.data.resultData.runData) {
						const runData = data.data.resultData.runData;
						errorCheck:
						for (const nodeName of Object.keys(runData)) {
							for (const taskData of runData[nodeName]) {
								if (taskData.error) {
									nodeErrorFound = true;
									break errorCheck;
								}
							}
						}
					}

					if (!nodeErrorFound) {
						const resultError = data.data.resultData.error;
						const errorMessage = this.$getExecutionError(data.data);
						const shouldTrack = resultError && 'node' in resultError && resultError.node!.type.startsWith('n8n-nodes-base');
						this.$showMessage({
							title: 'Failed execution',
							message: errorMessage,
							type: 'error',
						}, shouldTrack);
						if (data.data.resultData.error.stack) {
							// Display some more information for now in console to make debugging easier
							// TODO: Improve this in the future by displaying in UI
							console.error(`Execution ${executionId} error:`); // eslint-disable-line no-console
							console.error(data.data.resultData.error.stack); // eslint-disable-line no-console
						}
					}
				}
				if ((data as IExecutionsSummary).waitTill) {
					this.$showMessage({
						title: this.$locale.baseText('nodeView.thisExecutionHasntFinishedYet'),
						message: `<a data-action="reload">${this.$locale.baseText('nodeView.refresh')}</a> ${this.$locale.baseText('nodeView.toSeeTheLatestStatus')}.<br/> <a href="https://docs.n8n.io/integrations/builtin/core-nodes/n8n-nodes-base.wait/" target="_blank">${this.$locale.baseText('nodeView.moreInfo')}</a>`,
						type: 'warning',
						duration: 0,
					});
				}
				this.stopLoading();
			},
			async importWorkflowExact(data: { workflow: IWorkflowDataUpdate }) {
				if (!data.workflow.nodes || !data.workflow.connections) {
					throw new Error('Invalid workflow object');
				}
				this.resetWorkspace();
				data.workflow.nodes = CanvasHelpers.getFixedNodesList(data.workflow.nodes);

				await this.addNodes(data.workflow.nodes, data.workflow.connections);

				if (data.workflow.pinData) {
					this.$store.commit('setWorkflowPinData', data.workflow.pinData);
				}

				this.$nextTick(() => {
					this.zoomToFit();
				});
			},
			async openWorkflowTemplate(templateId: string) {
				this.startLoading();
				this.setLoadingText(this.$locale.baseText('nodeView.loadingTemplate'));
				this.resetWorkspace();

				this.$store.commit('workflows/setCurrentWorkflowExecutions', []);
				this.$store.commit('workflows/setActiveWorkflowExecution', null);

				let data: IWorkflowTemplate | undefined;
				try {
					this.$externalHooks().run('template.requested', { templateId });
					data = await this.$store.dispatch('templates/getWorkflowTemplate', templateId);

					if (!data) {
						throw new Error(
							this.$locale.baseText(
								'nodeView.workflowTemplateWithIdCouldNotBeFound',
								{ interpolate: { templateId } },
							),
						);
					}
				} catch (error) {
					this.$showError(error, this.$locale.baseText('nodeView.couldntImportWorkflow'));
					this.$router.replace({ name: VIEWS.NEW_WORKFLOW });
					return;
				}

				data.workflow.nodes = CanvasHelpers.getFixedNodesList(data.workflow.nodes);

				this.blankRedirect = true;
				this.$router.replace({ name: VIEWS.NEW_WORKFLOW, query: { templateId } });

				await this.addNodes(data.workflow.nodes, data.workflow.connections);
				this.workflowData = await this.$store.dispatch('workflows/getNewWorkflowData', data.name);
				this.$nextTick(() => {
					this.zoomToFit();

					this.$store.commit('setStateDirty', true);
				});

				this.$externalHooks().run('template.open', { templateId, templateName: data.name, workflow: data.workflow });
				this.stopLoading();
			},
			async openWorkflow(workflowId: string) {
				this.startLoading();
				this.resetWorkspace();
				let data: IWorkflowDb | undefined;
				try {
					data = await this.restApi().getWorkflow(workflowId);
				} catch (error) {
					this.$showError(
						error,
						this.$locale.baseText('nodeView.showError.openWorkflow.title'),
					);
					return;
				}

				if (!data) {
					throw new Error(
						this.$locale.baseText(
							'nodeView.workflowWithIdCouldNotBeFound',
							{ interpolate: { workflowId } },
						),
					);
				}
				this.$store.commit('setActive', data.active || false);
				this.$store.commit('setWorkflowId', workflowId);
				this.$store.commit('setWorkflowName', { newName: data.name, setStateDirty: false });
				this.$store.commit('setWorkflowSettings', data.settings || {});
				this.$store.commit('setWorkflowPinData', data.pinData || {});
				const tags = (data.tags || []) as ITag[];
				this.$store.commit('tags/upsertTags', tags);
				const tagIds = tags.map((tag) => tag.id);
				this.$store.commit('setWorkflowTagIds', tagIds || []);
				await this.addNodes(data.nodes, data.connections);
				if (!this.credentialsUpdated) {
					this.$store.commit('setStateDirty', false);
				}
				this.zoomToFit();
				this.$externalHooks().run('workflow.open', { workflowId, workflowName: data.name });
				this.$store.commit('workflows/setActiveWorkflowExecution', null);
				this.stopLoading();
				return data;
			},
			touchTap(e: MouseEvent | TouchEvent) {
				if (this.isTouchDevice) {
					this.mouseDown(e);
				}
			},
			mouseDown(e: MouseEvent | TouchEvent) {
				// Save the location of the mouse click
				this.lastClickPosition = this.getMousePositionWithinNodeView(e);

				this.mouseDownMouseSelect(e as MouseEvent);
				this.mouseDownMoveWorkflow(e as MouseEvent);

				// Hide the node-creator
				this.createNodeActive = false;
			},
			mouseUp(e: MouseEvent) {
				this.mouseUpMouseSelect(e);
				this.mouseUpMoveWorkflow(e);
			},
			wheelScroll(e: WheelEvent) {
				//* Control + scroll zoom
				if (e.ctrlKey) {
					if (e.deltaY > 0) {
						this.zoomOut();
					} else {
						this.zoomIn();
					}

					e.preventDefault();
					return;
				}
				this.wheelMoveWorkflow(e);
			},
			keyUp(e: KeyboardEvent) {
				if (e.key === this.controlKeyCode) {
					this.ctrlKeyPressed = false;
				}
			},
			async keyDown(e: KeyboardEvent) {
				// @ts-ignore
				const path = e.path || (e.composedPath && e.composedPath());

				// Check if the keys got emitted from a message box or from something
				// else which should ignore the default keybindings
				for (const element of path) {
					if (element.className && typeof element.className === 'string' && (
						element.className.includes('ignore-key-press')
					)) {
						return;
					}
				}

				// el-dialog or el-message-box element is open
				if (window.document.body.classList.contains('el-popup-parent--hidden')) {
					return;
				}

				if (e.key === 'Escape') {
					this.createNodeActive = false;
					if (this.activeNode) {
						this.$externalHooks().run('dataDisplay.nodeEditingFinished');
						this.$store.commit('ndv/setActiveNodeName', null);
					}

					return;
				}

				// node modal is open
				if (this.activeNode) {
					return;
				}

				if (e.key === 'd') {
					this.callDebounced('deactivateSelectedNode', { debounceTime: 350 });

				} else if (e.key === 'Delete' || e.key === 'Backspace') {
					e.stopPropagation();
					e.preventDefault();

					this.callDebounced('deleteSelectedNodes', { debounceTime: 500 });

				} else if (e.key === 'Tab') {
					this.onToggleNodeCreator({ source: 'tab', createNodeActive: !this.createNodeActive && !this.isReadOnly });
				} else if (e.key === this.controlKeyCode) {
					this.ctrlKeyPressed = true;
				} else if (e.key === 'F2' && !this.isReadOnly) {
					const lastSelectedNode = this.lastSelectedNode;
					if (lastSelectedNode !== null && lastSelectedNode.type !== STICKY_NODE_TYPE) {
						this.callDebounced('renameNodePrompt', { debounceTime: 1500 }, lastSelectedNode.name);
					}
				} else if ((e.key === '=' || e.key === '+') && !this.isCtrlKeyPressed(e)) {
					this.zoomIn();
				} else if ((e.key === '_' || e.key === '-') && !this.isCtrlKeyPressed(e)) {
					this.zoomOut();
				} else if ((e.key === '0') && !this.isCtrlKeyPressed(e)) {
					this.resetZoom();
				} else if ((e.key === '1') && !this.isCtrlKeyPressed(e)) {
					this.zoomToFit();
				} else if ((e.key === 'a') && this.isCtrlKeyPressed(e)) {
					// Select all nodes
					e.stopPropagation();
					e.preventDefault();

					this.callDebounced('selectAllNodes', { debounceTime: 1000 });
				} else if ((e.key === 'c') && this.isCtrlKeyPressed(e)) {
					this.callDebounced('copySelectedNodes', { debounceTime: 1000 });
				} else if ((e.key === 'x') && this.isCtrlKeyPressed(e)) {
					// Cut nodes
					e.stopPropagation();
					e.preventDefault();

					this.callDebounced('cutSelectedNodes', { debounceTime: 1000 });
				} else if (e.key === 'n' && this.isCtrlKeyPressed(e) && e.altKey) {
					// Create a new workflow
					e.stopPropagation();
					e.preventDefault();
					if (this.isDemo) {
						return;
					}

					if (this.$router.currentRoute.name === VIEWS.NEW_WORKFLOW) {
						this.$root.$emit('newWorkflow');
					} else {
						this.$router.push({ name: VIEWS.NEW_WORKFLOW });
					}

					this.$showMessage({
						title: this.$locale.baseText('nodeView.showMessage.keyDown.title'),
						type: 'success',
					});
				} else if ((e.key === 's') && this.isCtrlKeyPressed(e)) {
					// Save workflow
					e.stopPropagation();
					e.preventDefault();

					if (this.isReadOnly) {
						return;
					}

					this.callDebounced('onSaveKeyboardShortcut', { debounceTime: 1000 });
				} else if (e.key === 'Enter') {
					// Activate the last selected node
					const lastSelectedNode = this.lastSelectedNode;

					if (lastSelectedNode !== null) {
						if (lastSelectedNode.type === STICKY_NODE_TYPE && this.isReadOnly) {
							return;
						}
						this.$store.commit('ndv/setActiveNodeName', lastSelectedNode.name);
					}
				} else if (e.key === 'ArrowRight' && e.shiftKey) {
					// Select all downstream nodes
					e.stopPropagation();
					e.preventDefault();

					this.callDebounced('selectDownstreamNodes', { debounceTime: 1000 });
				} else if (e.key === 'ArrowRight') {
					// Set child node active
					const lastSelectedNode = this.lastSelectedNode;
					if (lastSelectedNode === null) {
						return;
					}

					const connections = this.$store.getters.outgoingConnectionsByNodeName(lastSelectedNode.name);

					if (connections.main === undefined || connections.main.length === 0) {
						return;
					}

					this.callDebounced('nodeSelectedByName', { debounceTime: 100 }, connections.main[0][0].node, false, true);
				} else if (e.key === 'ArrowLeft' && e.shiftKey) {
					// Select all downstream nodes
					e.stopPropagation();
					e.preventDefault();

					this.callDebounced('selectUpstreamNodes', { debounceTime: 1000 });
				} else if (e.key === 'ArrowLeft') {
					// Set parent node active
					const lastSelectedNode = this.lastSelectedNode;
					if (lastSelectedNode === null) {
						return;
					}

					const workflow = this.getCurrentWorkflow();

					if (!workflow.connectionsByDestinationNode.hasOwnProperty(lastSelectedNode.name)) {
						return;
					}

					const connections = workflow.connectionsByDestinationNode[lastSelectedNode.name];

					if (connections.main === undefined || connections.main.length === 0) {
						return;
					}

					this.callDebounced('nodeSelectedByName', { debounceTime: 100 }, connections.main[0][0].node, false, true);
				} else if (['ArrowUp', 'ArrowDown'].includes(e.key)) {
					// Set sibling node as active

					// Check first if it has a parent node
					const lastSelectedNode = this.lastSelectedNode;
					if (lastSelectedNode === null) {
						return;
					}

					const workflow = this.getCurrentWorkflow();

					if (!workflow.connectionsByDestinationNode.hasOwnProperty(lastSelectedNode.name)) {
						return;
					}

					const connections = workflow.connectionsByDestinationNode[lastSelectedNode.name];

					if (!Array.isArray(connections.main) || !connections.main.length) {
						return;
					}

					const parentNode = connections.main[0][0].node;
					const connectionsParent = this.$store.getters.outgoingConnectionsByNodeName(parentNode);

					if (!Array.isArray(connectionsParent.main) || !connectionsParent.main.length) {
						return;
					}

					// Get all the sibling nodes and their x positions to know which one to set active
					let siblingNode: INodeUi;
					let lastCheckedNodePosition = e.key === 'ArrowUp' ? -99999999 : 99999999;
					let nextSelectNode: string | null = null;
					for (const ouputConnections of connectionsParent.main) {
						for (const ouputConnection of ouputConnections) {
							if (ouputConnection.node === lastSelectedNode.name) {
								// Ignore current node
								continue;
							}
							siblingNode = this.$store.getters.getNodeByName(ouputConnection.node);

							if (e.key === 'ArrowUp') {
								// Get the next node on the left
								if (siblingNode.position[1] <= lastSelectedNode.position[1] && siblingNode.position[1] > lastCheckedNodePosition) {
									nextSelectNode = siblingNode.name;
									lastCheckedNodePosition = siblingNode.position[1];
								}
							} else {
								// Get the next node on the right
								if (siblingNode.position[1] >= lastSelectedNode.position[1] && siblingNode.position[1] < lastCheckedNodePosition) {
									nextSelectNode = siblingNode.name;
									lastCheckedNodePosition = siblingNode.position[1];
								}
							}
						}
					}

					if (nextSelectNode !== null) {
						this.callDebounced('nodeSelectedByName', { debounceTime: 100 }, nextSelectNode, false, true);
					}
				}
			},

			deactivateSelectedNode() {
				if (!this.editAllowedCheck()) {
					return;
				}
				this.disableNodes(this.uiStore.getSelectedNodes);
			},

			deleteSelectedNodes() {
				// Copy "selectedNodes" as the nodes get deleted out of selection
				// when they get deleted and if we would use original it would mess
				// with the index and would so not delete all nodes
				const nodesToDelete: string[] = this.uiStore.getSelectedNodes.map((node: INodeUi) => {
					return node.name;
				});
				nodesToDelete.forEach((nodeName: string) => {
					this.removeNode(nodeName);
				});
			},

			selectAllNodes() {
				this.nodes.forEach((node) => {
					this.nodeSelectedByName(node.name);
				});
			},

			selectUpstreamNodes() {
				const lastSelectedNode = this.lastSelectedNode;
				if (lastSelectedNode === null) {
					return;
				}

				this.deselectAllNodes();

				// Get all upstream nodes and select them
				const workflow = this.getCurrentWorkflow();
				for (const nodeName of workflow.getParentNodes(lastSelectedNode.name)) {
					this.nodeSelectedByName(nodeName);
				}

				// At the end select the previously selected node again
				this.nodeSelectedByName(lastSelectedNode.name);
			},
			selectDownstreamNodes() {
				const lastSelectedNode = this.lastSelectedNode;
				if (lastSelectedNode === null) {
					return;
				}

				this.deselectAllNodes();

				// Get all downstream nodes and select them
				const workflow = this.getCurrentWorkflow();
				for (const nodeName of workflow.getChildNodes(lastSelectedNode.name)) {
					this.nodeSelectedByName(nodeName);
				}

				// At the end select the previously selected node again
				this.nodeSelectedByName(lastSelectedNode.name);
			},

			pushDownstreamNodes(sourceNodeName: string, margin: number) {
				const sourceNode = this.$store.getters.nodesByName[sourceNodeName];
				const workflow = this.getCurrentWorkflow();
				const childNodes = workflow.getChildNodes(sourceNodeName);
				for (const nodeName of childNodes) {
					const node = this.$store.getters.nodesByName[nodeName] as INodeUi;
					if (node.position[0] < sourceNode.position[0]) {
						continue;
					}

					const updateInformation = {
						name: nodeName,
						properties: {
							position: [node.position[0] + margin, node.position[1]],
						},
					};

					this.$store.commit('updateNodeProperties', updateInformation);
					this.onNodeMoved(node);
				}
			},

			cutSelectedNodes() {
				const deleteCopiedNodes = !this.isReadOnly;
				this.copySelectedNodes(deleteCopiedNodes);
				if (deleteCopiedNodes) {
					this.deleteSelectedNodes();
				}
			},

			copySelectedNodes(isCut: boolean) {
				this.getSelectedNodesToSave().then((data) => {
					const workflowToCopy: IWorkflowToShare = {
						meta: {
							instanceId: this.$store.getters.instanceId,
						},
						...data,
					};

					const nodeData = JSON.stringify(workflowToCopy, null, 2);
					this.copyToClipboard(nodeData);
					if (data.nodes.length > 0) {
						if (!isCut) {
							this.$showMessage({
								title: 'Copied!',
								message: '',
								type: 'success',
							});
						}
						this.$telemetry.track('User copied nodes', {
							node_types: data.nodes.map((node) => node.type),
							workflow_id: this.$store.getters.workflowId,
						});
					}
				});
			},

			resetZoom() {
				const { scale, offset } = CanvasHelpers.scaleReset({ scale: this.nodeViewScale, offset: this.getNodeViewOffsetPosition });

				this.setZoomLevel(scale);
				this.uiStore.nodeViewOffsetPosition = offset;
			},

			zoomIn() {
				const { scale, offset: [xOffset, yOffset] } = CanvasHelpers.scaleBigger({ scale: this.nodeViewScale, offset: this.getNodeViewOffsetPosition });

				this.setZoomLevel(scale);
				this.uiStore.nodeViewOffsetPosition = [xOffset, yOffset];
			},

			zoomOut() {
				const { scale, offset: [xOffset, yOffset] } = CanvasHelpers.scaleSmaller({ scale: this.nodeViewScale, offset: this.getNodeViewOffsetPosition });

				this.setZoomLevel(scale);
				this.uiStore.nodeViewOffsetPosition = [xOffset, yOffset];
			},

			setZoomLevel(zoomLevel: number) {
				this.nodeViewScale = zoomLevel; // important for background
				const element = this.$refs.nodeView as HTMLElement;
				if (!element) {
					return;
				}

				// https://docs.jsplumbtoolkit.com/community/current/articles/zooming.html
				const scaleString = 'scale(' + zoomLevel + ')';

				['webkit', 'moz', 'ms', 'o'].forEach((prefix) => {
					// @ts-ignore
					element.style[prefix + 'Transform'] = scaleString;
				});
				element.style['transform'] = scaleString;

				// @ts-ignore
				this.instance.setZoom(zoomLevel);
			},
			setRecenteredCanvasAddButtonPosition (offset?: XYPosition) {

				const position = CanvasHelpers.getMidCanvasPosition(this.nodeViewScale, offset || [0, 0]);

				position[0] -= CanvasHelpers.PLACEHOLDER_TRIGGER_NODE_SIZE / 2;
				position[1] -= CanvasHelpers.PLACEHOLDER_TRIGGER_NODE_SIZE / 2;

				this.canvasAddButtonPosition = CanvasHelpers.getNewNodePosition(this.nodes, position);
			},

			getPlaceholderTriggerNodeUI (): INodeUi {
				this.setRecenteredCanvasAddButtonPosition();

				return {
					id: uuid(),
					...CanvasHelpers.DEFAULT_PLACEHOLDER_TRIGGER_BUTTON,
					position: this.canvasAddButtonPosition,
				};
			},
			// Extend nodes with placeholder trigger button as NodeUI object
			// with the centered position if canvas doesn't contains trigger node
			getNodesWithPlaceholderNode(): INodeUi[] {
				const nodes = this.$store.getters.allNodes as INodeUi[];

				const extendedNodes = this.containsTrigger
					? nodes
					: [this.getPlaceholderTriggerNodeUI(), ...nodes];

				return extendedNodes;
			},
			zoomToFit() {
				const nodes = this.getNodesWithPlaceholderNode() as INodeUi[];

				if (nodes.length === 0) { // some unknown workflow executions
					return;
				}

				const {zoomLevel, offset} = CanvasHelpers.getZoomToFit(nodes, !this.isDemo);

				this.setZoomLevel(zoomLevel);
				this.uiStore.nodeViewOffsetPosition = offset;
			},

			async stopExecution() {
				const executionId = this.$store.getters.activeExecutionId;
				if (executionId === null) {
					return;
				}

				try {
					this.stopExecutionInProgress = true;
					await this.restApi().stopCurrentExecution(executionId);
					this.$showMessage({
						title: this.$locale.baseText('nodeView.showMessage.stopExecutionTry.title'),
						type: 'success',
					});
				} catch (error) {
					// Execution stop might fail when the execution has already finished. Let's treat this here.
					const execution = await this.restApi().getExecution(executionId);
					if (execution?.finished) {
						const executedData = {
							data: execution.data,
							finished: execution.finished,
							mode: execution.mode,
							startedAt: execution.startedAt,
							stoppedAt: execution.stoppedAt,
						} as IRun;
						const pushData = {
							data: executedData,
							executionId,
							retryOf: execution.retryOf,
						} as IPushDataExecutionFinished;
						this.uiStore.finishActiveExecution(pushData);
						this.$titleSet(execution.workflowData.name, 'IDLE');
						this.$store.commit('setExecutingNode', null);
						this.$store.commit('setWorkflowExecutionData', executedData);
						this.uiStore.removeActiveAction('workflowRunning');
						this.$showMessage({
							title: this.$locale.baseText('nodeView.showMessage.stopExecutionCatch.title'),
							message: this.$locale.baseText('nodeView.showMessage.stopExecutionCatch.message'),
							type: 'success',
						});
					} else {
						this.$showError(
							error,
							this.$locale.baseText('nodeView.showError.stopExecution.title'),
						);
					}
				}
				this.stopExecutionInProgress = false;

				this.getWorkflowDataToSave().then((workflowData) => {
					const trackProps = {
						workflow_id: this.$store.getters.workflowId,
						node_graph_string: JSON.stringify(TelemetryHelpers.generateNodesGraph(workflowData as IWorkflowBase, this.getNodeTypes()).nodeGraph),
					};

					this.$telemetry.track('User clicked stop workflow execution', trackProps);
				});
			},

			async stopWaitingForWebhook() {
				try {
					await this.restApi().removeTestWebhook(this.$store.getters.workflowId);
				} catch (error) {
					this.$showError(
						error,
						this.$locale.baseText('nodeView.showError.stopWaitingForWebhook.title'),
					);
					return;
				}
			},
			/**
			 * This method gets called when data got pasted into the window
			 */
			async receivedCopyPasteData(plainTextData: string): Promise<void> {
				let workflowData: IWorkflowDataUpdate | undefined;

				if (this.editAllowedCheck() === false) {
					return;
				}
				// Check if it is an URL which could contain workflow data
				if (plainTextData.match(/^http[s]?:\/\/.*\.json$/i)) {
					// Pasted data points to a possible workflow JSON file

					if (!this.editAllowedCheck()) {
						return;
					}

					const importConfirm = await this.confirmMessage(
						this.$locale.baseText(
							'nodeView.confirmMessage.receivedCopyPasteData.message',
							{ interpolate: { plainTextData } },
						),
						this.$locale.baseText('nodeView.confirmMessage.receivedCopyPasteData.headline'),
						'warning',
						this.$locale.baseText('nodeView.confirmMessage.receivedCopyPasteData.confirmButtonText'),
						this.$locale.baseText('nodeView.confirmMessage.receivedCopyPasteData.cancelButtonText'),
					);

					if (!importConfirm) {
						return;
					}

					workflowData = await this.getWorkflowDataFromUrl(plainTextData);
					if (workflowData === undefined) {
						return;
					}
				} else {
					// Pasted data is is possible workflow data
					try {
						// Check first if it is valid JSON
						workflowData = JSON.parse(plainTextData);

						if (!this.editAllowedCheck()) {
							return;
						}
					} catch (e) {
						// Is no valid JSON so ignore
						return;
					}
				}

				return this.importWorkflowData(workflowData!, false, 'paste');
			},

			// Returns the workflow data from a given URL. If no data gets found or
			// data is invalid it returns undefined and displays an error message by itself.
			async getWorkflowDataFromUrl(url: string): Promise<IWorkflowDataUpdate | undefined> {
				let workflowData: IWorkflowDataUpdate;

				this.startLoading();
				try {
					workflowData = await this.restApi().getWorkflowFromUrl(url);
				} catch (error) {
					this.stopLoading();
					this.$showError(
						error,
						this.$locale.baseText('nodeView.showError.getWorkflowDataFromUrl.title'),
					);
					return;
				}
				this.stopLoading();

				return workflowData;
			},

			// Imports the given workflow data into the current workflow
			async importWorkflowData(workflowData: IWorkflowToShare, importTags = true, source: string): Promise<void> { // eslint-disable-line @typescript-eslint/default-param-last
				// If it is JSON check if it looks on the first look like data we can use
				if (
					!workflowData.hasOwnProperty('nodes') ||
					!workflowData.hasOwnProperty('connections')
				) {
					return;
				}

				try {
					const nodeIdMap: { [prev: string]: string } = {};
					if (workflowData.nodes) {
						// set all new ids when pasting/importing workflows
						workflowData.nodes.forEach((node: INode) => {
							if (node.id) {
								const newId = uuid();
								nodeIdMap[newId] = node.id;
								node.id = newId;
							}
							else {
								node.id = uuid();
							}
						});
					}

					const currInstanceId = this.$store.getters.instanceId;

					const nodeGraph = JSON.stringify(
						TelemetryHelpers.generateNodesGraph(workflowData as IWorkflowBase,
							this.getNodeTypes(),
							{
								nodeIdMap,
								sourceInstanceId: workflowData.meta && workflowData.meta.instanceId !== currInstanceId ? workflowData.meta.instanceId : '',
							}).nodeGraph,
					);
					if (source === 'paste') {
						this.$telemetry.track('User pasted nodes', {
							workflow_id: this.$store.getters.workflowId,
							node_graph_string: nodeGraph,
						});
					} else {
						this.$telemetry.track('User imported workflow', { source, workflow_id: this.$store.getters.workflowId, node_graph_string: nodeGraph });
					}

					// By default we automatically deselect all the currently
					// selected nodes and select the new ones
					this.deselectAllNodes();

					// Fix the node position as it could be totally offscreen
					// and the pasted nodes would so not be directly visible to
					// the user
					this.updateNodePositions(workflowData, CanvasHelpers.getNewNodePosition(this.nodes, this.lastClickPosition));

					const data = await this.addNodesToWorkflow(workflowData);

					setTimeout(() => {
						data.nodes!.forEach((node: INodeUi) => {
							this.nodeSelectedByName(node.name);
						});
					});

					if (workflowData.pinData) {
						this.$store.commit('setWorkflowPinData', workflowData.pinData);
					}

					const tagsEnabled = this.settingsStore.areTagsEnabled;
					if (importTags && tagsEnabled && Array.isArray(workflowData.tags)) {
						const allTags: ITag[] = await this.$store.dispatch('tags/fetchAll');
						const tagNames = new Set(allTags.map((tag) => tag.name));

						const workflowTags = workflowData.tags as ITag[];
						const notFound = workflowTags.filter((tag) => !tagNames.has(tag.name));

						const creatingTagPromises: Array<Promise<ITag>> = [];
						for (const tag of notFound) {
							const creationPromise = this.$store.dispatch('tags/create', tag.name)
								.then((tag: ITag) => {
									allTags.push(tag);
									return tag;
								});

							creatingTagPromises.push(creationPromise);
						}

						await Promise.all(creatingTagPromises);

						const tagIds = workflowTags.reduce((accu: string[], imported: ITag) => {
							const tag = allTags.find(tag => tag.name === imported.name);
							if (tag) {
								accu.push(tag.id);
							}

							return accu;
						}, []);

						this.$store.commit('addWorkflowTagIds', tagIds);
					}

				} catch (error) {
					this.$showError(
						error,
						this.$locale.baseText('nodeView.showError.importWorkflowData.title'),
					);
				}
			},
			onDragOver(event: DragEvent) {
				event.preventDefault();
			},

			onDrop(event: DragEvent) {
				if (!event.dataTransfer) {
					return;
				}

				const nodeTypeName = event.dataTransfer.getData('nodeTypeName');
				if (nodeTypeName) {
					const mousePosition = this.getMousePositionWithinNodeView(event);

					this.addNode(nodeTypeName, {
						position: [
							mousePosition[0] - CanvasHelpers.NODE_SIZE / 2,
							mousePosition[1] - CanvasHelpers.NODE_SIZE / 2,
						],
						dragAndDrop: true,
					});
					this.createNodeActive = false;
				}
			},

			nodeDeselectedByName(nodeName: string) {
				const node = this.$store.getters.getNodeByName(nodeName);
				if (node) {
					this.nodeDeselected(node);
				}
			},

			nodeSelectedByName(nodeName: string, setActive = false, deselectAllOthers?: boolean) {
				if (deselectAllOthers === true) {
					this.deselectAllNodes();
				}

				const node = this.$store.getters.getNodeByName(nodeName);
				if (node) {
					this.nodeSelected(node);
				}

				this.uiStore.lastSelectedNode = node.name;
				this.uiStore.lastSelectedNodeOutputIndex = null;
				this.lastSelectedConnection = null;
				this.newNodeInsertPosition = null;

				if (setActive) {
					this.$store.commit('ndv/setActiveNodeName', node.name);
				}
			},
			showMaxNodeTypeError(nodeTypeData: INodeTypeDescription) {
				const maxNodes = nodeTypeData.maxNodes;
				this.$showMessage({
					title: this.$locale.baseText('nodeView.showMessage.showMaxNodeTypeError.title'),
					message: this.$locale.baseText('nodeView.showMessage.showMaxNodeTypeError.message',
						{
							adjustToNumber: maxNodes,
							interpolate: { nodeTypeDataDisplayName: nodeTypeData.displayName },
						},
					),
					type: 'error',
					duration: 0,
				});
			},

			async getNewNodeWithDefaultCredential(nodeTypeData: INodeTypeDescription) {
				const newNodeData: INodeUi = {
					id: uuid(),
					name: nodeTypeData.defaults.name as string,
					type: nodeTypeData.name,
					typeVersion: Array.isArray(nodeTypeData.version)
						? nodeTypeData.version.slice(-1)[0]
						: nodeTypeData.version,
					position: [0, 0],
					parameters: {},
				};

				const credentialPerType = nodeTypeData.credentials && nodeTypeData.credentials
					.map(type => this.$store.getters['credentials/getCredentialsByType'](type.name))
					.flat();

				if (credentialPerType && credentialPerType.length === 1) {
					const defaultCredential = credentialPerType[0];

					const selectedCredentials = this.$store.getters['credentials/getCredentialById'](defaultCredential.id);
					const selected = { id: selectedCredentials.id, name: selectedCredentials.name };
					const credentials = {
						[defaultCredential.type]: selected,
					};

					await this.loadNodesProperties([newNodeData].map(node => ({name: node.type, version: node.typeVersion})));
					const nodeType = this.$store.getters['nodeTypes/getNodeType'](newNodeData.type, newNodeData.typeVersion) as INodeTypeDescription;
				 	const nodeParameters = NodeHelpers.getNodeParameters(nodeType.properties, {}, true, false, newNodeData);

					if (nodeTypeData.credentials) {
						const authentication = nodeTypeData.credentials.find(type => type.name === defaultCredential.type);
						if (authentication?.displayOptions?.hide) {
							return newNodeData;
						}

						const authDisplayOptions = authentication?.displayOptions?.show;
						if (!authDisplayOptions) {
							newNodeData.credentials = credentials;
							return newNodeData;
						}

						if (Object.keys(authDisplayOptions).length === 1 && authDisplayOptions['authentication']) {
							// ignore complex case when there's multiple dependencies
							newNodeData.credentials = credentials;

							let parameters: { [key:string]: string } = {};
							for (const displayOption of Object.keys(authDisplayOptions)) {
								if (nodeParameters && !nodeParameters[displayOption]) {
									parameters = {};
									newNodeData.credentials = undefined;
									break;
								}
								const optionValue = authDisplayOptions[displayOption]?.[0];
								if (optionValue && typeof optionValue === 'string') {
									parameters[displayOption] = optionValue;
								}
								newNodeData.parameters = {
									...newNodeData.parameters,
									...parameters,
								};
							}
						}
					}
				}
				return newNodeData;
			},

			async injectNode (nodeTypeName: string, options: AddNodeOptions = {}) {
				const nodeTypeData: INodeTypeDescription | null = this.$store.getters['nodeTypes/getNodeType'](nodeTypeName);

				if (nodeTypeData === null) {
					this.$showMessage({
						title: this.$locale.baseText('nodeView.showMessage.addNodeButton.title'),
						message: this.$locale.baseText(
							'nodeView.showMessage.addNodeButton.message',
							{ interpolate: { nodeTypeName } },
						),
						type: 'error',
					});
					return;
				}

				if (nodeTypeData.maxNodes !== undefined && this.getNodeTypeCount(nodeTypeName) >= nodeTypeData.maxNodes) {
					this.showMaxNodeTypeError(nodeTypeData);
					return;
				}

				const newNodeData = await this.getNewNodeWithDefaultCredential(nodeTypeData);

				// when pulling new connection from node or injecting into a connection
				const lastSelectedNode = this.lastSelectedNode;

				if (options.position) {
					newNodeData.position = CanvasHelpers.getNewNodePosition(this.getNodesWithPlaceholderNode(), options.position);
				} else if (lastSelectedNode) {
					const lastSelectedConnection = this.lastSelectedConnection;
					if (lastSelectedConnection) { // set when injecting into a connection
						const [diffX] = CanvasHelpers.getConnectorLengths(lastSelectedConnection);
						if (diffX <= CanvasHelpers.MAX_X_TO_PUSH_DOWNSTREAM_NODES) {
							this.pushDownstreamNodes(lastSelectedNode.name, CanvasHelpers.PUSH_NODES_OFFSET);
						}
					}

					// set when pulling connections
					if (this.newNodeInsertPosition) {
						newNodeData.position = CanvasHelpers.getNewNodePosition(this.nodes, [
							this.newNodeInsertPosition[0] + CanvasHelpers.GRID_SIZE,
							this.newNodeInsertPosition[1] - CanvasHelpers.NODE_SIZE / 2,
						]);
						this.newNodeInsertPosition = null;
					} else {
						let yOffset = 0;

						if (lastSelectedConnection) {
							const sourceNodeType = this.$store.getters['nodeTypes/getNodeType'](lastSelectedNode.type, lastSelectedNode.typeVersion) as INodeTypeDescription | null;
							const offsets = [[-100, 100], [-140, 0, 140], [-240, -100, 100, 240]];
							if (sourceNodeType && sourceNodeType.outputs.length > 1) {
								const offset = offsets[sourceNodeType.outputs.length - 2];
								const sourceOutputIndex = lastSelectedConnection.__meta ? lastSelectedConnection.__meta.sourceOutputIndex : 0;
								yOffset = offset[sourceOutputIndex];
							}
						}

						// If a node is active then add the new node directly after the current one
						// newNodeData.position = [activeNode.position[0], activeNode.position[1] + 60];
						newNodeData.position = CanvasHelpers.getNewNodePosition(
							this.nodes,
							[lastSelectedNode.position[0] + CanvasHelpers.PUSH_NODES_OFFSET, lastSelectedNode.position[1] + yOffset],
							[100, 0],
						);
					}
				} else {
					// If added node is a trigger and it's the first one added to the canvas
					// we place it at canvasAddButtonPosition to replace the canvas add button
					const position = this.$store.getters['nodeTypes/isTriggerNode'](nodeTypeName) && !this.containsTrigger
						? this.canvasAddButtonPosition
						// If no node is active find a free spot
						: this.lastClickPosition as XYPosition;

					newNodeData.position = CanvasHelpers.getNewNodePosition(this.nodes, position);
				}


				// Check if node-name is unique else find one that is
				newNodeData.name = this.getUniqueNodeName({
					originalName: newNodeData.name,
					type: newNodeData.type,
				});

				if (nodeTypeData.webhooks && nodeTypeData.webhooks.length) {
					newNodeData.webhookId = uuid();
				}

				await this.addNodes([newNodeData]);

				this.$store.commit('setStateDirty', true);

				if (nodeTypeName === STICKY_NODE_TYPE) {
					this.$telemetry.trackNodesPanel('nodeView.addSticky', { workflow_id: this.$store.getters.workflowId });
				} else {
					this.$externalHooks().run('nodeView.addNodeButton', { nodeTypeName });
					const trackProperties: ITelemetryTrackProperties = {
						node_type: nodeTypeName,
						workflow_id: this.$store.getters.workflowId,
						drag_and_drop: options.dragAndDrop,
					};

					if (lastSelectedNode) {
						trackProperties.input_node_type = lastSelectedNode.type;
					}

					this.$telemetry.trackNodesPanel('nodeView.addNodeButton', trackProperties);
				}

				// Automatically deselect all nodes and select the current one and also active
				// current node
				this.deselectAllNodes();
				setTimeout(() => {
					this.nodeSelectedByName(newNodeData.name, nodeTypeName !== STICKY_NODE_TYPE);
				});

				return newNodeData;
			},
			getConnection(sourceNodeName: string, sourceNodeOutputIndex: number, targetNodeName: string, targetNodeOuputIndex: number): IConnection | undefined {
				const nodeConnections = (this.$store.getters.outgoingConnectionsByNodeName(sourceNodeName) as INodeConnections).main;
				if (nodeConnections) {
					const connections: IConnection[] | null = nodeConnections[sourceNodeOutputIndex];

					if (connections) {
						return connections.find((connection: IConnection) => connection.node === targetNodeName && connection.index === targetNodeOuputIndex);
					}
				}

				return undefined;
			},
			connectTwoNodes(sourceNodeName: string, sourceNodeOutputIndex: number, targetNodeName: string, targetNodeOuputIndex: number) {
				if (this.getConnection(sourceNodeName, sourceNodeOutputIndex, targetNodeName, targetNodeOuputIndex)) {
					return;
				}

				const connectionData = [
					{
						node: sourceNodeName,
						type: 'main',
						index: sourceNodeOutputIndex,
					},
					{
						node: targetNodeName,
						type: 'main',
						index: targetNodeOuputIndex,
					},
				] as [IConnection, IConnection];

				this.__addConnection(connectionData, true);
			},
			async addNode(nodeTypeName: string, options: AddNodeOptions = {}) {
				if (!this.editAllowedCheck()) {
					return;
				}

				const lastSelectedConnection = this.lastSelectedConnection;
				const lastSelectedNode = this.lastSelectedNode;
				const lastSelectedNodeOutputIndex = this.$store.getters.lastSelectedNodeOutputIndex;

				const newNodeData = await this.injectNode(nodeTypeName, options);
				if (!newNodeData) {
					return;
				}

				const outputIndex = lastSelectedNodeOutputIndex || 0;

				// If a node is last selected then connect between the active and its child ones
				if (lastSelectedNode) {
					await Vue.nextTick();

					if (lastSelectedConnection && lastSelectedConnection.__meta) {
						this.__deleteJSPlumbConnection(lastSelectedConnection);

						const targetNodeName = lastSelectedConnection.__meta.targetNodeName;
						const targetOutputIndex = lastSelectedConnection.__meta.targetOutputIndex;
						this.connectTwoNodes(newNodeData.name, 0, targetNodeName, targetOutputIndex);
					}

					// Connect active node to the newly created one
					this.connectTwoNodes(lastSelectedNode.name, outputIndex, newNodeData.name, 0);
				}
			},
			initNodeView() {
				this.instance.importDefaults({
					Connector: CanvasHelpers.CONNECTOR_FLOWCHART_TYPE,
					Endpoint: ['Dot', { radius: 5 }],
					DragOptions: { cursor: 'pointer', zIndex: 5000 },
					PaintStyle: CanvasHelpers.CONNECTOR_PAINT_STYLE_DEFAULT,
					HoverPaintStyle: CanvasHelpers.CONNECTOR_PAINT_STYLE_PRIMARY,
					ConnectionOverlays: CanvasHelpers.CONNECTOR_ARROW_OVERLAYS,
					Container: '#node-view',
				});

				const insertNodeAfterSelected = (info: { sourceId: string, index: number, eventSource: string, connection?: Connection }) => {
					// Get the node and set it as active that new nodes
					// which get created get automatically connected
					// to it.
					const sourceNode = this.$store.getters.getNodeById(info.sourceId) as INodeUi | null;
					if (!sourceNode) {
						return;
					}

					this.uiStore.lastSelectedNode = sourceNode.name;
					this.uiStore.lastSelectedNodeOutputIndex = info.index;
					this.newNodeInsertPosition = null;

					if (info.connection) {
						this.lastSelectedConnection = info.connection;
					}

					this.onToggleNodeCreator({ source: info.eventSource, createNodeActive: true});
				};

				this.instance.bind('connectionAborted', (connection) => {
					try {
						if (this.dropPrevented) {
							this.dropPrevented = false;
							return;
						}

						if (this.pullConnActiveNodeName) {
							const sourceNode = this.$store.getters.getNodeById(connection.sourceId);
							const sourceNodeName = sourceNode.name;
							const outputIndex = connection.getParameters().index;

							this.connectTwoNodes(sourceNodeName, outputIndex, this.pullConnActiveNodeName, 0);
							this.pullConnActiveNodeName = null;
							return;
						}

						insertNodeAfterSelected({
							sourceId: connection.sourceId,
							index: connection.getParameters().index,
							eventSource: 'node_connection_drop',
						});
					} catch (e) {
						console.error(e);  // eslint-disable-line no-console
					}
				});

				this.instance.bind('beforeDrop', (info) => {
					try {
						const sourceInfo = info.connection.endpoints[0].getParameters();
						// @ts-ignore
						const targetInfo = info.dropEndpoint.getParameters();

						const sourceNodeName = this.$store.getters.getNodeById(sourceInfo.nodeId).name;
						const targetNodeName = this.$store.getters.getNodeById(targetInfo.nodeId).name;

						// check for duplicates
						if (this.getConnection(sourceNodeName, sourceInfo.index, targetNodeName, targetInfo.index)) {
							this.dropPrevented = true;
							this.pullConnActiveNodeName = null;
							return false;
						}

						return true;
					} catch (e) {
						console.error(e);  // eslint-disable-line no-console
						return true;
					}
				});

				// only one set of visible actions should be visible at the same time
				let activeConnection: null | Connection = null;

				this.instance.bind('connection', (info: OnConnectionBindInfo) => {
					try {
						const sourceInfo = info.sourceEndpoint.getParameters();
						const targetInfo = info.targetEndpoint.getParameters();

						const sourceNodeName = this.$store.getters.getNodeById(sourceInfo.nodeId).name;
						const targetNodeName = this.$store.getters.getNodeById(targetInfo.nodeId).name;

						info.connection.__meta = {
							sourceNodeName,
							sourceOutputIndex: sourceInfo.index,
							targetNodeName,
							targetOutputIndex: targetInfo.index,
						};

						CanvasHelpers.resetConnection(info.connection);

						if (!this.isReadOnly) {
							let exitTimer: NodeJS.Timeout | undefined;
							let enterTimer: NodeJS.Timeout | undefined;
							info.connection.bind('mouseover', (connection: Connection) => {
								try {
									if (exitTimer !== undefined) {
										clearTimeout(exitTimer);
										exitTimer = undefined;
									}

									if (enterTimer) {
										return;
									}

									if (!info.connection || info.connection === activeConnection) {
										return;
									}

									CanvasHelpers.hideConnectionActions(activeConnection);


									enterTimer = setTimeout(() => {
										enterTimer = undefined;
										if (info.connection) {
											activeConnection = info.connection;
											CanvasHelpers.showConectionActions(info.connection);
										}
									}, 150);
								} catch (e) {
									console.error(e); // eslint-disable-line no-console
								}
							});

							info.connection.bind('mouseout', (connection: Connection) => {
								try {
									if (exitTimer) {
										return;
									}

									if (enterTimer) {
										clearTimeout(enterTimer);
										enterTimer = undefined;
									}

									if (!info.connection || activeConnection !== info.connection) {
										return;
									}

									exitTimer = setTimeout(() => {
										exitTimer = undefined;

										if (info.connection && activeConnection === info.connection) {
											CanvasHelpers.hideConnectionActions(activeConnection);
											activeConnection = null;
										}
									}, 500);
								} catch (e) {
									console.error(e); // eslint-disable-line no-console
								}
							});

							CanvasHelpers.addConnectionActionsOverlay(info.connection,
								() => {
									activeConnection = null;
									this.__deleteJSPlumbConnection(info.connection);
								},
								() => {
									setTimeout(() => {
										insertNodeAfterSelected({
											sourceId: info.sourceId,
											index: sourceInfo.index,
											connection: info.connection,
											eventSource: 'node_connection_action',
										});
									}, 150);
								});
						}

						CanvasHelpers.moveBackInputLabelPosition(info.targetEndpoint);

						this.$store.commit('addConnection', {
							connection: [
								{
									node: sourceNodeName,
									type: sourceInfo.type,
									index: sourceInfo.index,
								},
								{
									node: targetNodeName,
									type: targetInfo.type,
									index: targetInfo.index,
								},
							],
							setStateDirty: true,
						});
					} catch (e) {
						console.error(e); // eslint-disable-line no-console
					}
				});

				this.instance.bind('connectionMoved', (info) => {
					try {
						// When a connection gets moved from one node to another it for some reason
						// calls the "connection" event but not the "connectionDetached" one. So we listen
						// additionally to the "connectionMoved" event and then only delete the existing connection.

						CanvasHelpers.resetInputLabelPosition(info.originalTargetEndpoint);

						// @ts-ignore
						const sourceInfo = info.originalSourceEndpoint.getParameters();
						// @ts-ignore
						const targetInfo = info.originalTargetEndpoint.getParameters();

						const connectionInfo = [
							{
								node: this.$store.getters.getNodeById(sourceInfo.nodeId).name,
								type: sourceInfo.type,
								index: sourceInfo.index,
							},
							{
								node: this.$store.getters.getNodeById(targetInfo.nodeId).name,
								type: targetInfo.type,
								index: targetInfo.index,
							},
						] as [IConnection, IConnection];

						this.__removeConnection(connectionInfo, false);
					} catch (e) {
						console.error(e); // eslint-disable-line no-console
					}
				});

				this.instance.bind('connectionDetached', (info) => {
					try {
						CanvasHelpers.resetInputLabelPosition(info.targetEndpoint);
						info.connection.removeOverlays();
						this.__removeConnectionByConnectionInfo(info, false);

						if (this.pullConnActiveNodeName) { // establish new connection when dragging connection from one node to another
							const sourceNode = this.$store.getters.getNodeById(info.connection.sourceId);
							const sourceNodeName = sourceNode.name;
							const outputIndex = info.connection.getParameters().index;

							this.connectTwoNodes(sourceNodeName, outputIndex, this.pullConnActiveNodeName, 0);
							this.pullConnActiveNodeName = null;
						}
					} catch (e) {
						console.error(e); // eslint-disable-line no-console
					}
				});

				// @ts-ignore
				this.instance.bind('connectionDrag', (connection: Connection) => {
					try {
						this.pullConnActiveNodeName = null;
						this.pullConnActive = true;
						this.newNodeInsertPosition = null;
						CanvasHelpers.resetConnection(connection);

						const nodes = [...document.querySelectorAll('.node-default')];

						const onMouseMove = (e: MouseEvent | TouchEvent) => {
							if (!connection) {
								return;
							}

							const element = document.querySelector('.jtk-endpoint.dropHover');
							if (element) {
								// @ts-ignore
								CanvasHelpers.showDropConnectionState(connection, element._jsPlumb);
								return;
							}

							const inputMargin = 24;
							const intersecting = nodes.find((element: Element) => {
								const { top, left, right, bottom } = element.getBoundingClientRect();
								const [x, y] = CanvasHelpers.getMousePosition(e);
								if (top <= y && bottom >= y && (left - inputMargin) <= x && right >= x) {
									const nodeName = (element as HTMLElement).dataset['name'] as string;
									const node = this.$store.getters.getNodeByName(nodeName) as INodeUi | null;
									if (node) {
										const nodeType = this.$store.getters['nodeTypes/getNodeType'](node.type, node.typeVersion) as INodeTypeDescription | null;
										if (nodeType && nodeType.inputs && nodeType.inputs.length === 1) {
											this.pullConnActiveNodeName = node.name;
											const endpointUUID = this.getInputEndpointUUID(nodeName, 0);
											if (endpointUUID) {
												const endpoint = this.instance.getEndpoint(endpointUUID);

												CanvasHelpers.showDropConnectionState(connection, endpoint);

												return true;
											}
										}
									}
								}

								return false;
							});

							if (!intersecting) {
								CanvasHelpers.showPullConnectionState(connection);
								this.pullConnActiveNodeName = null;
							}
						};

						const onMouseUp = (e: MouseEvent | TouchEvent) => {
							this.pullConnActive = false;
							this.newNodeInsertPosition = this.getMousePositionWithinNodeView(e);
							CanvasHelpers.resetConnectionAfterPull(connection);
							window.removeEventListener('mousemove', onMouseMove);
							window.removeEventListener('mouseup', onMouseUp);
						};

						window.addEventListener('mousemove', onMouseMove);
						window.addEventListener('touchmove', onMouseMove);
						window.addEventListener('mouseup', onMouseUp);
						window.addEventListener('touchend', onMouseMove);
					} catch (e) {
						console.error(e); // eslint-disable-line no-console
					}
				});

				// @ts-ignore
				this.instance.bind(('plusEndpointClick'), (endpoint: Endpoint) => {
					if (endpoint && endpoint.__meta) {
						insertNodeAfterSelected({
							sourceId: endpoint.__meta.nodeId,
							index: endpoint.__meta.index,
							eventSource: 'plus_endpoint',
						});
					}
				});
			},
			async newWorkflow(): Promise<void> {
				this.startLoading();
				await this.resetWorkspace();
				this.workflowData = await this.$store.dispatch('workflows/getNewWorkflowData');
				this.$store.commit('workflows/setCurrentWorkflowExecutions', []);
				this.$store.commit('workflows/setActiveWorkflowExecution', null);

				this.$store.commit('setStateDirty', false);
				this.setZoomLevel(1);
				this.zoomToFit();
			},
			tryToAddWelcomeSticky: once(async function(this: any) {
				const newWorkflow = this.workflowData;
				if (window.posthog?.getFeatureFlag?.('welcome-note') === 'test') {
					// For novice users (onboardingFlowEnabled == true)
					// Inject welcome sticky note and zoom to fit

					if (newWorkflow?.onboardingFlowEnabled && !this.isReadOnly) {
						const collisionPadding = CanvasHelpers.GRID_SIZE + CanvasHelpers.NODE_SIZE;
						// Position the welcome sticky left to the added trigger node
						let position: XYPosition = [...(this.triggerNodes[0].position as XYPosition)];

						position[0] -= CanvasHelpers.WELCOME_STICKY_NODE.parameters.width + (CanvasHelpers.GRID_SIZE * 4);
						position = CanvasHelpers.getNewNodePosition(this.nodes, position, [collisionPadding, collisionPadding]);

						await this.addNodes([{
							id: uuid(),
							...CanvasHelpers.WELCOME_STICKY_NODE,
							parameters: {
								// Use parameters from the template but add translated content
								...CanvasHelpers.WELCOME_STICKY_NODE.parameters,
								content: this.$locale.baseText('onboardingWorkflow.stickyContent'),
							},
							position,
						}]);
						this.$telemetry.track('welcome note inserted');
					}
				}
				this.$store.commit('ui/setNodeViewInitialized', true);
				this.$store.commit('workflows/setActiveWorkflowExecution', null);
				this.stopLoading();
			}),
			async initView(): Promise<void> {
				if (this.$route.params.action === 'workflowSave') {
					// In case the workflow got saved we do not have to run init
					// as only the route changed but all the needed data is already loaded
					this.$store.commit('setStateDirty', false);
					return Promise.resolve();
				}
				if (this.blankRedirect) {
					this.blankRedirect = false;
				}
				else if (this.$route.name === VIEWS.TEMPLATE_IMPORT) {
					const templateId = this.$route.params.id;
					await this.openWorkflowTemplate(templateId);
				}
				else if (this.isExecutionView) {
					// Load an execution
					const executionId = this.$route.params.id;
					await this.openExecution(executionId);
				} else {
					const result = this.$store.getters.getStateIsDirty;
					if (result) {
						const confirmModal = await this.confirmModal(
							this.$locale.baseText('generic.unsavedWork.confirmMessage.message'),
							this.$locale.baseText('generic.unsavedWork.confirmMessage.headline'),
							'warning',
							this.$locale.baseText('generic.unsavedWork.confirmMessage.confirmButtonText'),
							this.$locale.baseText('generic.unsavedWork.confirmMessage.cancelButtonText'),
							true,
						);
						if (confirmModal === MODAL_CONFIRMED) {
							const saved = await this.saveCurrentWorkflow();
							if (saved) await this.settingsStore.fetchPromptsData();
						} else if (confirmModal === MODAL_CLOSE) {
							return Promise.resolve();
						}
					}
					// Load a workflow
					let workflowId = null as string | null;
					if (this.$route.params.name) {
						workflowId = this.$route.params.name;
					}
					if (workflowId !== null) {
						const workflow = await this.restApi().getWorkflow(workflowId);
						if (!workflow) {
							this.$router.push({
								name: VIEWS.NEW_WORKFLOW,
							});
							this.$showMessage({
								title: 'Error',
								message: this.$locale.baseText('openWorkflow.workflowNotFoundError'),
								type: 'error',
							});
						} else {
							this.$titleSet(workflow.name, 'IDLE');
							// Open existing workflow
							await this.openWorkflow(workflowId);
						}
					} else if (this.$route.meta?.nodeView === true) {
						// Create new workflow
						await this.newWorkflow();
					}
				}
				this.$store.commit('ui/setNodeViewInitialized', true);
				document.addEventListener('keydown', this.keyDown);
				document.addEventListener('keyup', this.keyUp);
				window.addEventListener("beforeunload", (e) => {
					if (this.isDemo){
						return;
					}
					else if (this.$store.getters.getStateIsDirty === true) {
						const confirmationMessage = this.$locale.baseText('nodeView.itLooksLikeYouHaveBeenEditingSomething');
						(e || window.event).returnValue = confirmationMessage; //Gecko + IE
						return confirmationMessage; //Gecko + Webkit, Safari, Chrome etc.
					} else {
						this.startLoading(
							this.$locale.baseText('nodeView.redirecting'),
						);
						return;
					}
				});
			},
			getOutputEndpointUUID(nodeName: string, index: number): string | null {
				const node = this.$store.getters.getNodeByName(nodeName);
				if (!node) {
					return null;
				}

				return CanvasHelpers.getOutputEndpointUUID(node.id, index);
			},
			getInputEndpointUUID(nodeName: string, index: number) {
				const node = this.$store.getters.getNodeByName(nodeName);
				if (!node) {
					return null;
				}

				return CanvasHelpers.getInputEndpointUUID(node.id, index);
			},
			__addConnection(connection: [IConnection, IConnection], addVisualConnection = false) {
				if (addVisualConnection) {
					const outputUuid = this.getOutputEndpointUUID(connection[0].node, connection[0].index);
					const inputUuid = this.getInputEndpointUUID(connection[1].node, connection[1].index);
					if (!outputUuid || !inputUuid) {
						return;
					}

					const uuid: [string, string] = [
						outputUuid,
						inputUuid,
					];

					// Create connections in DOM
					// @ts-ignore
					this.instance.connect({
						uuids: uuid,
						detachable: !this.isReadOnly,
					});
				} else {
					const connectionProperties = { connection, setStateDirty: false };
					// When nodes get connected it gets saved automatically to the storage
					// so if we do not connect we have to save the connection manually
					this.$store.commit('addConnection', connectionProperties);
				}

				setTimeout(() => {
					this.addPinDataConnections(this.$store.getters.pinData);
				});
			},
			__removeConnection(connection: [IConnection, IConnection], removeVisualConnection = false) {
				if (removeVisualConnection) {
					const sourceId = this.$store.getters.getNodeByName(connection[0].node);
					const targetId = this.$store.getters.getNodeByName(connection[1].node);
					// @ts-ignore
					const connections = this.instance.getConnections({
						source: sourceId,
						target: targetId,
					});

					// @ts-ignore
					connections.forEach((connectionInstance) => {
						this.__deleteJSPlumbConnection(connectionInstance);
					});
				}

				this.$store.commit('removeConnection', { connection });
			},
			__deleteJSPlumbConnection(connection: Connection) {
				// Make sure to remove the overlay else after the second move
				// it visibly stays behind free floating without a connection.
				connection.removeOverlays();

				const sourceEndpoint = connection.endpoints && connection.endpoints[0];
				this.pullConnActiveNodeName = null; // prevent new connections when connectionDetached is triggered
				this.instance.deleteConnection(connection); // on delete, triggers connectionDetached event which applies mutation to store
				if (sourceEndpoint) {
					const endpoints = this.instance.getEndpoints(sourceEndpoint.elementId);
					endpoints.forEach((endpoint: Endpoint) => endpoint.repaint()); // repaint both circle and plus endpoint
				}
			},
			__removeConnectionByConnectionInfo(info: OnConnectionBindInfo, removeVisualConnection = false) {
				// @ts-ignore
				const sourceInfo = info.sourceEndpoint.getParameters();
				const sourceNode = this.$store.getters.getNodeById(sourceInfo.nodeId);
				// @ts-ignore
				const targetInfo = info.targetEndpoint.getParameters();
				const targetNode = this.$store.getters.getNodeById(targetInfo.nodeId);

				if (sourceNode && targetNode) {
					const connectionInfo = [
						{
							node: sourceNode.name,
							type: sourceInfo.type,
							index: sourceInfo.index,
						},
						{
							node: targetNode.name,
							type: targetInfo.type,
							index: targetInfo.index,
						},
					] as [IConnection, IConnection];

					if (removeVisualConnection) {
						this.__deleteJSPlumbConnection(info.connection);
					}

					this.$store.commit('removeConnection', { connection: connectionInfo });
				}
			},
			async duplicateNode(nodeName: string) {
				if (!this.editAllowedCheck()) {
					return;
				}

				const node = this.$store.getters.getNodeByName(nodeName);

				const nodeTypeData: INodeTypeDescription | null = this.$store.getters['nodeTypes/getNodeType'](node.type, node.typeVersion);
				if (nodeTypeData && nodeTypeData.maxNodes !== undefined && this.getNodeTypeCount(node.type) >= nodeTypeData.maxNodes) {
					this.showMaxNodeTypeError(nodeTypeData);
					return;
				}

				// Deep copy the data so that data on lower levels of the node-properties do
				// not share objects
				const newNodeData = deepCopy(this.getNodeDataToSave(node));
				newNodeData.id = uuid();

				// Check if node-name is unique else find one that is
				newNodeData.name = this.getUniqueNodeName({
					originalName: newNodeData.name,
					type: newNodeData.type,
				});

				newNodeData.position = CanvasHelpers.getNewNodePosition(
					this.nodes,
					[node.position[0], node.position[1] + 140],
					[0, 140],
				);

				if (newNodeData.webhookId) {
					// Make sure that the node gets a new unique webhook-ID
					newNodeData.webhookId = uuid();
				}

				await this.addNodes([newNodeData]);

				const pinData = this.$store.getters['pinDataByNodeName'](nodeName);
				if (pinData) {
					this.$store.commit('pinData', {
						node: newNodeData,
						data: pinData,
					});
				}

				this.$store.commit('setStateDirty', true);

				// Automatically deselect all nodes and select the current one and also active
				// current node
				this.deselectAllNodes();
				setTimeout(() => {
					this.nodeSelectedByName(newNodeData.name, false);
				});

				this.$telemetry.track('User duplicated node', { node_type: node.type, workflow_id: this.$store.getters.workflowId });
			},
			getJSPlumbConnection(sourceNodeName: string, sourceOutputIndex: number, targetNodeName: string, targetInputIndex: number): Connection | undefined {
				const sourceNode = this.$store.getters.getNodeByName(sourceNodeName) as INodeUi;
				const targetNode = this.$store.getters.getNodeByName(targetNodeName) as INodeUi;
				if (!sourceNode || !targetNode) {
					return;
				}

				const sourceId = sourceNode.id;
				const targetId = targetNode.id;

				const sourceEndpoint = CanvasHelpers.getOutputEndpointUUID(sourceId, sourceOutputIndex);
				const targetEndpoint = CanvasHelpers.getInputEndpointUUID(targetId, targetInputIndex);

				// @ts-ignore
				const connections = this.instance.getConnections({
					source: sourceId,
					target: targetId,
				}) as Connection[];

				return connections.find((connection: Connection) => {
					const uuids = connection.getUuids();
					return uuids[0] === sourceEndpoint && uuids[1] === targetEndpoint;
				});
			},
			getJSPlumbEndpoints(nodeName: string): Endpoint[] {
				const node = this.$store.getters.getNodeByName(nodeName);
				return this.instance.getEndpoints(node.id);
			},
			getPlusEndpoint(nodeName: string, outputIndex: number): Endpoint | undefined {
				const endpoints = this.getJSPlumbEndpoints(nodeName);
				// @ts-ignore
				return endpoints.find((endpoint: Endpoint) => endpoint.type === 'N8nPlus' && endpoint.__meta && endpoint.__meta.index === outputIndex);
			},
			getIncomingOutgoingConnections(nodeName: string): { incoming: Connection[], outgoing: Connection[] } {
				const node = this.$store.getters.getNodeByName(nodeName);
				// @ts-ignore
				const outgoing = this.instance.getConnections({
					source: node.id,
				}) as Connection[];

				// @ts-ignore
				const incoming = this.instance.getConnections({
					target: node.id,
				}) as Connection[];

				return {
					incoming,
					outgoing,
				};
			},
			onNodeMoved(node: INodeUi) {
				const { incoming, outgoing } = this.getIncomingOutgoingConnections(node.name);

				[...incoming, ...outgoing].forEach((connection: Connection) => {
					CanvasHelpers.showOrHideMidpointArrow(connection);
					CanvasHelpers.showOrHideItemsLabel(connection);
				});
			},
			onNodeRun({ name, data, waiting }: { name: string, data: ITaskData[] | null, waiting: boolean }) {
				const pinData = this.$store.getters.pinData;

				if (pinData && pinData[name]) return;

				const sourceNodeName = name;
				const sourceNode = this.$store.getters.getNodeByName(sourceNodeName);
				const sourceId = sourceNode.id;

				if (data === null || data.length === 0 || waiting) {
					// @ts-ignore
					const outgoing = this.instance.getConnections({
						source: sourceId,
					}) as Connection[];

					outgoing.forEach((connection: Connection) => {
						CanvasHelpers.resetConnection(connection);
					});
					const endpoints = this.getJSPlumbEndpoints(sourceNodeName);
					endpoints.forEach((endpoint: Endpoint) => {
						// @ts-ignore
						if (endpoint.type === 'N8nPlus') {
							(endpoint.endpoint as N8nPlusEndpoint).clearSuccessOutput();
						}
					});

					return;
				}

				const nodeConnections = (this.$store.getters.outgoingConnectionsByNodeName(sourceNodeName) as INodeConnections).main;
				const outputMap = CanvasHelpers.getOutputSummary(data, nodeConnections || []);

				Object.keys(outputMap).forEach((sourceOutputIndex: string) => {
					Object.keys(outputMap[sourceOutputIndex]).forEach((targetNodeName: string) => {
						Object.keys(outputMap[sourceOutputIndex][targetNodeName]).forEach((targetInputIndex: string) => {
							if (targetNodeName) {
								const connection = this.getJSPlumbConnection(sourceNodeName, parseInt(sourceOutputIndex, 10), targetNodeName, parseInt(targetInputIndex, 10));

								if (connection) {
									const output = outputMap[sourceOutputIndex][targetNodeName][targetInputIndex];

									if (!output || !output.total) {
										CanvasHelpers.resetConnection(connection);
									}
									else {
										CanvasHelpers.addConnectionOutputSuccess(connection, output);
									}
								}
							}

							const endpoint = this.getPlusEndpoint(sourceNodeName, parseInt(sourceOutputIndex, 10));
							if (endpoint && endpoint.endpoint) {
								const output = outputMap[sourceOutputIndex][NODE_OUTPUT_DEFAULT_KEY][0];
								if (output && output.total > 0) {
									(endpoint.endpoint as N8nPlusEndpoint).setSuccessOutput(CanvasHelpers.getRunItemsLabel(output));
								}
								else {
									(endpoint.endpoint as N8nPlusEndpoint).clearSuccessOutput();
								}
							}
						});
					});
				});
			},
			removeNode(nodeName: string) {
				if (!this.editAllowedCheck()) {
					return;
				}

				const node = this.$store.getters.getNodeByName(nodeName) as INodeUi | null;
				if (!node) {
					return;
				}

				// "requiredNodeTypes" are also defined in cli/commands/run.ts
				const requiredNodeTypes: string[] = [];

				if (requiredNodeTypes.includes(node.type)) {
					// The node is of the required type so check first
					// if any node of that type would be left when the
					// current one would get deleted.
					let deleteAllowed = false;
					for (const checkNode of this.nodes) {
						if (checkNode.name === node.name) {
							continue;
						}
						if (requiredNodeTypes.includes(checkNode.type)) {
							deleteAllowed = true;
							break;
						}
					}

					if (!deleteAllowed) {
						return;
					}
				}

				if (node.type === STICKY_NODE_TYPE) {
					this.$telemetry.track(
						'User deleted workflow note',
						{
							workflow_id: this.$store.getters.workflowId,
							is_welcome_note: node.name === QUICKSTART_NOTE_NAME,
						},
					);
				} else {
					this.$externalHooks().run('node.deleteNode', { node });
					this.$telemetry.track('User deleted node', { node_type: node.type, workflow_id: this.$store.getters.workflowId });
				}

				let waitForNewConnection = false;
				// connect nodes before/after deleted node
				const nodeType: INodeTypeDescription | null = this.$store.getters['nodeTypes/getNodeType'](node.type, node.typeVersion);
				if (nodeType && nodeType.outputs.length === 1
					&& nodeType.inputs.length === 1) {
					const { incoming, outgoing } = this.getIncomingOutgoingConnections(node.name);
					if (incoming.length === 1 && outgoing.length === 1) {
						const conn1 = incoming[0];
						const conn2 = outgoing[0];
						if (conn1.__meta && conn2.__meta) {
							waitForNewConnection = true;
							const sourceNodeName = conn1.__meta.sourceNodeName;
							const sourceNodeOutputIndex = conn1.__meta.sourceOutputIndex;
							const targetNodeName = conn2.__meta.targetNodeName;
							const targetNodeOuputIndex = conn2.__meta.targetOutputIndex;

							setTimeout(() => {
								this.connectTwoNodes(sourceNodeName, sourceNodeOutputIndex, targetNodeName, targetNodeOuputIndex);

								if (waitForNewConnection) {
									this.instance.setSuspendDrawing(false, true);
									waitForNewConnection = false;
								}
							}, 100); // just to make it clear to users that this is a new connection
						}
					}
				}

				setTimeout(() => {
					// Suspend drawing
					this.instance.setSuspendDrawing(true);

					// Remove all endpoints and the connections in jsplumb
					this.instance.removeAllEndpoints(node.id);

					// Remove the draggable
					// @ts-ignore
					this.instance.destroyDraggable(node.id);

					// Remove the connections in data
					this.$store.commit('removeAllNodeConnection', node);

					this.$store.commit('removeNode', node);
					this.$store.commit('clearNodeExecutionData', node.name);

					if (!waitForNewConnection) {
						// Now it can draw again
						this.instance.setSuspendDrawing(false, true);
					}

					// Remove node from selected index if found in it
					this.uiStore.removeNodeFromSelection(node);
				}, 0); // allow other events to finish like drag stop
			},
			valueChanged(parameterData: IUpdateInformation) {
				if (parameterData.name === 'name' && parameterData.oldValue) {
					// The name changed so we have to take care that
					// the connections get changed.
					this.renameNode(parameterData.oldValue as string, parameterData.value as string);
				}
			},
			async renameNodePrompt(currentName: string) {
				try {
					const promptResponsePromise = this.$prompt(
						this.$locale.baseText('nodeView.prompt.newName') + ':',
						this.$locale.baseText('nodeView.prompt.renameNode') + `: ${currentName}`,
						{
							customClass: 'rename-prompt',
							confirmButtonText: this.$locale.baseText('nodeView.prompt.rename'),
							cancelButtonText: this.$locale.baseText('nodeView.prompt.cancel'),
							inputErrorMessage: this.$locale.baseText('nodeView.prompt.invalidName'),
							inputValue: currentName,
						},
					);

					// Wait till it had time to display
					await Vue.nextTick();

					// Get the input and select the text in it
					const nameInput = document.querySelector('.rename-prompt .el-input__inner') as HTMLInputElement | undefined;
					if (nameInput) {
						nameInput.focus();
						nameInput.select();
					}

					const promptResponse = await promptResponsePromise as MessageBoxInputData;

					this.renameNode(currentName, promptResponse.value);
				} catch (e) { }
			},
			async renameNode(currentName: string, newName: string) {
				if (currentName === newName) {
					return;
				}

				const activeNodeName = this.activeNode && this.activeNode.name;
				const isActive = activeNodeName === currentName;
				if (isActive) {
					this.renamingActive = true;
				}

				// Check if node-name is unique else find one that is
				newName = this.getUniqueNodeName({
					originalName: newName,
				});

				// Rename the node and update the connections
				const workflow = this.getCurrentWorkflow(true);
				workflow.renameNode(currentName, newName);

				// Update also last selected node and execution data
				this.$store.commit('renameNodeSelectedAndExecution', { old: currentName, new: newName });

				// Reset all nodes and connections to load the new ones
				this.deleteEveryEndpoint();

				this.$store.commit('removeAllConnections');
				this.$store.commit('removeAllNodes', { setStateDirty: true });

				// Wait a tick that the old nodes had time to get removed
				await Vue.nextTick();

				// Add the new updated nodes
				await this.addNodes(Object.values(workflow.nodes), workflow.connectionsBySourceNode);

				// Make sure that the node is selected again
				this.deselectAllNodes();
				this.nodeSelectedByName(newName);

				if (isActive) {
					this.$store.commit('ndv/setActiveNodeName', newName);
					this.renamingActive = false;
				}
			},
			deleteEveryEndpoint() {
				// Check as it does not exist on first load
				if (this.instance) {
					try {
						const nodes = this.$store.getters.allNodes as INodeUi[];
						// @ts-ignore
						nodes.forEach((node: INodeUi) => this.instance.destroyDraggable(node.id));

						this.instance.deleteEveryEndpoint();
					} catch (e) { }
				}
			},
			matchCredentials(node: INodeUi) {
				if (!node.credentials) {
					return;
				}
				Object.entries(node.credentials).forEach(([nodeCredentialType, nodeCredentials]: [string, INodeCredentialsDetails]) => {
					const credentialOptions = this.$store.getters['credentials/getCredentialsByType'](nodeCredentialType) as ICredentialsResponse[];

					// Check if workflows applies old credentials style
					if (typeof nodeCredentials === 'string') {
						nodeCredentials = {
							id: null,
							name: nodeCredentials,
						};
						this.credentialsUpdated = true;
					}

					if (nodeCredentials.id) {
						// Check whether the id is matching with a credential
						const credentialsId = nodeCredentials.id.toString(); // due to a fixed bug in the migration UpdateWorkflowCredentials (just sqlite) we have to cast to string and check later if it has been a number
						const credentialsForId = credentialOptions.find((optionData: ICredentialsResponse) =>
							optionData.id === credentialsId,
						);
						if (credentialsForId) {
							if (credentialsForId.name !== nodeCredentials.name || typeof nodeCredentials.id === 'number') {
								node.credentials![nodeCredentialType] = { id: credentialsForId.id, name: credentialsForId.name };
								this.credentialsUpdated = true;
							}
							return;
						}
					}

					// No match for id found or old credentials type used
					node.credentials![nodeCredentialType] = nodeCredentials;

					// check if only one option with the name would exist
					const credentialsForName = credentialOptions.filter((optionData: ICredentialsResponse) => optionData.name === nodeCredentials.name);

					// only one option exists for the name, take it
					if (credentialsForName.length === 1) {
						node.credentials![nodeCredentialType].id = credentialsForName[0].id;
						this.credentialsUpdated = true;
					}
				});
			},
			async addNodes(nodes: INodeUi[], connections?: IConnections) {
				if (!nodes || !nodes.length) {
					return;
				}

				// Before proceeding we must check if all nodes contain the `properties` attribute.
				// Nodes are loaded without this information so we must make sure that all nodes
				// being added have this information.
				await this.loadNodesProperties(nodes.map(node => ({ name: node.type, version: node.typeVersion })));

				// Add the node to the node-list
				let nodeType: INodeTypeDescription | null;
				let foundNodeIssues: INodeIssues | null;
				nodes.forEach((node) => {
					if (!node.id) {
						node.id = uuid();
					}

					nodeType = this.$store.getters['nodeTypes/getNodeType'](node.type, node.typeVersion) as INodeTypeDescription | null;

					// Make sure that some properties always exist
					if (!node.hasOwnProperty('disabled')) {
						node.disabled = false;
					}

					if (!node.hasOwnProperty('parameters')) {
						node.parameters = {};
					}

					// Load the defaul parameter values because only values which differ
					// from the defaults get saved
					if (nodeType !== null) {
						let nodeParameters = null;
						try {
							nodeParameters = NodeHelpers.getNodeParameters(nodeType.properties, node.parameters, true, false, node);
						} catch (e) {
							console.error(this.$locale.baseText('nodeView.thereWasAProblemLoadingTheNodeParametersOfNode') + `: "${node.name}"`); // eslint-disable-line no-console
							console.error(e); // eslint-disable-line no-console
						}
						node.parameters = nodeParameters !== null ? nodeParameters : {};

						// if it's a webhook and the path is empty set the UUID as the default path
						if (node.type === WEBHOOK_NODE_TYPE && node.parameters.path === '') {
							node.parameters.path = node.webhookId as string;
						}
					}

					// check and match credentials, apply new format if old is used
					this.matchCredentials(node);

					foundNodeIssues = this.getNodeIssues(nodeType, node);

					if (foundNodeIssues !== null) {
						node.issues = foundNodeIssues;
					}

					this.$store.commit('addNode', node);
				});

				// Wait for the node to be rendered
				await Vue.nextTick();

				// Suspend drawing
				this.instance.setSuspendDrawing(true);

				// Load the connections
				if (connections !== undefined) {
					let connectionData;
					for (const sourceNode of Object.keys(connections)) {
						for (const type of Object.keys(connections[sourceNode])) {
							for (let sourceIndex = 0; sourceIndex < connections[sourceNode][type].length; sourceIndex++) {
								const outwardConnections = connections[sourceNode][type][sourceIndex];
								if (!outwardConnections) {
									continue;
								}
								outwardConnections.forEach((
									targetData,
								) => {
									connectionData = [
										{
											node: sourceNode,
											type,
											index: sourceIndex,
										},
										{
											node: targetData.node,
											type: targetData.type,
											index: targetData.index,
										},
									] as [IConnection, IConnection];

									this.__addConnection(connectionData, true);
								});
							}
						}
					}
				}

				// Now it can draw again
				this.instance.setSuspendDrawing(false, true);
			},
			async addNodesToWorkflow(data: IWorkflowDataUpdate): Promise<IWorkflowDataUpdate> {
				// Because nodes with the same name maybe already exist, it could
				// be needed that they have to be renamed. Also could it be possible
				// that nodes are not allowd to be created because they have a create
				// limit set. So we would then link the new nodes with the already existing ones.
				// In this object all that nodes get saved in the format:
				//   old-name -> new-name
				const nodeNameTable: {
					[key: string]: string;
				} = {};
				const newNodeNames: string[] = [];

				if (!data.nodes) {
					// No nodes to add
					throw new Error(
						this.$locale.baseText('nodeView.noNodesGivenToAdd'),
					);
				}

				// Get how many of the nodes of the types which have
				// a max limit set already exist
				const nodeTypesCount = this.getNodeTypesMaxCount();

				let oldName: string;
				let newName: string;
				const createNodes: INode[] = [];

				await this.loadNodesProperties(data.nodes.map(node => ({ name: node.type, version: node.typeVersion })));

				data.nodes.forEach(node => {
					if (nodeTypesCount[node.type] !== undefined) {
						if (nodeTypesCount[node.type].exist >= nodeTypesCount[node.type].max) {
							// Node is not allowed to be created so
							// do not add it to the create list but
							// add the name of the existing node
							// that this one gets linked up instead.
							nodeNameTable[node.name] = nodeTypesCount[node.type].nodeNames[0];
							return;
						} else {
							// Node can be created but increment the
							// counter in case multiple ones are
							// supposed to be created
							nodeTypesCount[node.type].exist += 1;
						}
					}

					oldName = node.name;
					newName = this.getUniqueNodeName({
						originalName: node.name,
						additionalUsedNames: newNodeNames,
						type: node.type,
					});

					newNodeNames.push(newName);
					nodeNameTable[oldName] = newName;

					createNodes.push(node);
				});

				// Get only the connections of the nodes that get created
				const newConnections: IConnections = {};
				const currentConnections = data.connections!;
				const createNodeNames = createNodes.map((node) => node.name);
				let sourceNode, type, sourceIndex, connectionIndex, connectionData;
				for (sourceNode of Object.keys(currentConnections)) {
					if (!createNodeNames.includes(sourceNode)) {
						// Node does not get created so skip output connections
						continue;
					}

					const connection: INodeConnections = {};

					for (type of Object.keys(currentConnections[sourceNode])) {
						connection[type] = [];
						for (sourceIndex = 0; sourceIndex < currentConnections[sourceNode][type].length; sourceIndex++) {
							const nodeSourceConnections = [];
							if (currentConnections[sourceNode][type][sourceIndex]) {
								for (connectionIndex = 0; connectionIndex < currentConnections[sourceNode][type][sourceIndex].length; connectionIndex++) {
									connectionData = currentConnections[sourceNode][type][sourceIndex][connectionIndex];
									if (!createNodeNames.includes(connectionData.node)) {
										// Node does not get created so skip input connection
										continue;
									}

									nodeSourceConnections.push(connectionData);
									// Add connection
								}
							}
							connection[type].push(nodeSourceConnections);
						}
					}

					newConnections[sourceNode] = connection;
				}

				// Create a workflow with the new nodes and connections that we can use
				// the rename method
				const tempWorkflow: Workflow = this.getWorkflow(createNodes, newConnections);

				// Rename all the nodes of which the name changed
				for (oldName in nodeNameTable) {
					if (oldName === nodeNameTable[oldName]) {
						// Name did not change so skip
						continue;
					}
					tempWorkflow.renameNode(oldName, nodeNameTable[oldName]);
				}

				// Add the nodes with the changed node names, expressions and connections
				await this.addNodes(Object.values(tempWorkflow.nodes), tempWorkflow.connectionsBySourceNode);

				this.$store.commit('setStateDirty', true);

				return {
					nodes: Object.values(tempWorkflow.nodes),
					connections: tempWorkflow.connectionsBySourceNode,
				};
			},
			getSelectedNodesToSave(): Promise<IWorkflowData> {
				const data: IWorkflowData = {
					nodes: [],
					connections: {},
				};

				// Get data of all the selected noes
				let nodeData;
				const exportNodeNames: string[] = [];

				for (const node of this.uiStore.getSelectedNodes) {
					try {
						nodeData = this.getNodeDataToSave(node);
						exportNodeNames.push(node.name);
					} catch (e) {
						return Promise.reject(e);
					}

					data.nodes.push(nodeData);
				}

				// Get only connections of exported nodes and ignore all other ones
				let connectionToKeep,
					connections: INodeConnections,
					type: string,
					connectionIndex: number,
					sourceIndex: number,
					connectionData: IConnection,
					typeConnections: INodeConnections;

				data.nodes.forEach((node) => {
					connections = this.$store.getters.outgoingConnectionsByNodeName(node.name);
					if (Object.keys(connections).length === 0) {
						return;
					}

					// Keep only the connection to node which get also exported
					// @ts-ignore
					typeConnections = {};
					for (type of Object.keys(connections)) {
						for (sourceIndex = 0; sourceIndex < connections[type].length; sourceIndex++) {
							connectionToKeep = [];
							for (connectionIndex = 0; connectionIndex < connections[type][sourceIndex].length; connectionIndex++) {
								connectionData = connections[type][sourceIndex][connectionIndex];
								if (exportNodeNames.indexOf(connectionData.node) !== -1) {
									connectionToKeep.push(connectionData);
								}
							}

							if (connectionToKeep.length) {
								if (!typeConnections.hasOwnProperty(type)) {
									typeConnections[type] = [];
								}
								typeConnections[type][sourceIndex] = connectionToKeep;
							}
						}
					}

					if (Object.keys(typeConnections).length) {
						data.connections[node.name] = typeConnections;
					}
				});

				return Promise.resolve(data);
			},
			resetWorkspace() {
				// Reset nodes
				this.deleteEveryEndpoint();

				if (this.executionWaitingForWebhook) {
					// Make sure that if there is a waiting test-webhook that
					// it gets removed
					this.restApi().removeTestWebhook(this.$store.getters.workflowId)
						.catch(() => {
							// Ignore all errors
						});
				}

				this.$store.commit('removeAllConnections', { setStateDirty: false });
				this.$store.commit('removeAllNodes', { setStateDirty: false, removePinData: true });

				// Reset workflow execution data
				this.$store.commit('setWorkflowExecutionData', null);
				this.$store.commit('resetAllNodesIssues');
				// vm.$forceUpdate();

				this.$store.commit('setActive', false);
				this.$store.commit('setWorkflowId', PLACEHOLDER_EMPTY_WORKFLOW_ID);
				this.$store.commit('setWorkflowName', { newName: '', setStateDirty: false });
				this.$store.commit('setWorkflowSettings', {});
				this.$store.commit('setWorkflowTagIds', []);

				this.$store.commit('setActiveExecutionId', null);
				this.$store.commit('setExecutingNode', null);
				this.uiStore.removeActiveAction('workflowRunning');
				this.$store.commit('setExecutionWaitingForWebhook', false);

				this.uiStore.resetSelectedNodes();
				this.uiStore.nodeViewOffsetPosition = [0, 0];

				return Promise.resolve();
			},
			async loadActiveWorkflows(): Promise<void> {
				const activeWorkflows = await this.restApi().getActiveWorkflows();
				this.uiStore.activeWorkflows = activeWorkflows;
			},
			async loadNodeTypes(): Promise<void> {
				await this.$store.dispatch('nodeTypes/getNodeTypes');
			},
			async loadCredentialTypes(): Promise<void> {
				await this.$store.dispatch('credentials/fetchCredentialTypes', true);
			},
			async loadCredentials(): Promise<void> {
				await this.$store.dispatch('credentials/fetchAllCredentials');
				await this.$store.dispatch('credentials/fetchForeignCredentials');
			},
			async loadNodesProperties(nodeInfos: INodeTypeNameVersion[]): Promise<void> {
				const allNodes: INodeTypeDescription[] = this.$store.getters['nodeTypes/allNodeTypes'];

				const nodesToBeFetched: INodeTypeNameVersion[] = [];
				allNodes.forEach(node => {
					const nodeVersions = Array.isArray(node.version) ? node.version : [node.version];
					if (!!nodeInfos.find(n => n.name === node.name && nodeVersions.includes(n.version)) && !node.hasOwnProperty('properties')) {
						nodesToBeFetched.push({
							name: node.name,
							version: Array.isArray(node.version)
								? node.version.slice(-1)[0]
								: node.version,
						});
					}
				});

				if (nodesToBeFetched.length > 0) {
					// Only call API if node information is actually missing
					this.startLoading();
					await this.$store.dispatch('nodeTypes/getNodesInformation', nodesToBeFetched);
					this.stopLoading();
				}
			},
			async onPostMessageReceived(message: MessageEvent) {
				try {
					const json = JSON.parse(message.data);
					if (json && json.command === 'openWorkflow') {
						try {
							await this.importWorkflowExact(json);
							this.isExecutionPreview = false;
						} catch (e) {
							if (window.top) {
								window.top.postMessage(JSON.stringify({ command: 'error', message: this.$locale.baseText('openWorkflow.workflowImportError') }), '*');
							}
							this.$showMessage({
								title: this.$locale.baseText('openWorkflow.workflowImportError'),
								message: (e as Error).message,
								type: 'error',
							});
						}
					} else if (json && json.command === 'openExecution') {
						try {
							await this.openExecution(json.executionId);
							this.isExecutionPreview = true;
						} catch (e) {
							if (window.top) {
								window.top.postMessage(JSON.stringify({ command: 'error', message: this.$locale.baseText('nodeView.showError.openExecution.title') }), '*');
							}
							this.$showMessage({
								title: this.$locale.baseText('nodeView.showError.openExecution.title'),
								message: (e as Error).message,
								type: 'error',
							});
						}
					}
				} catch (e) {
				}
			},
			async onImportWorkflowDataEvent(data: IDataObject) {
				await this.importWorkflowData(data.data as IWorkflowDataUpdate, undefined, 'file');
			},
			async onImportWorkflowUrlEvent(data: IDataObject) {
				const workflowData = await this.getWorkflowDataFromUrl(data.url as string);
				if (workflowData !== undefined) {
					await this.importWorkflowData(workflowData, undefined, 'url');
				}
			},
			addPinDataConnections(pinData: IPinData) {
				Object.keys(pinData).forEach((nodeName) => {
					const node = this.$store.getters.getNodeByName(nodeName);
					if (!node) {
						return;
					}

					// @ts-ignore
					const connections = this.instance.getConnections({
						source: node.id,
					}) as Connection[];

					connections.forEach((connection) => {
						CanvasHelpers.addConnectionOutputSuccess(connection, {
							total: pinData[nodeName].length,
							iterations: 0,
						});
					});
				});
			},
			removePinDataConnections(pinData: IPinData) {
				Object.keys(pinData).forEach((nodeName) => {
					const node = this.$store.getters.getNodeByName(nodeName);
					if (!node) {
						return;
					}

					// @ts-ignore
					const connections = this.instance.getConnections({
						source: node.id,
					}) as Connection[];

					connections.forEach(CanvasHelpers.resetConnection);
				});
			},
			onToggleNodeCreator({ source, createNodeActive }: { source?: string; createNodeActive: boolean }) {
				if (createNodeActive === this.createNodeActive) return;

				// Default to the trigger tab in node creator if there's no trigger node yet
				if (!this.containsTrigger) this.$store.commit('nodeCreator/setSelectedType', TRIGGER_NODE_FILTER);

				this.createNodeActive = createNodeActive;
				this.$externalHooks().run('nodeView.createNodeActiveChanged', { source, createNodeActive });
				this.$telemetry.trackNodesPanel('nodeView.createNodeActiveChanged', { source, createNodeActive, workflow_id: this.$store.getters.workflowId });
			},
			onAddNode({ nodeTypeName, position }: { nodeTypeName: string; position?: [number, number] }) {
				this.addNode(nodeTypeName, { position });
			},
		},
		async mounted() {
			this.$titleReset();
			window.addEventListener('message', this.onPostMessageReceived);
			this.$root.$on('importWorkflowData', this.onImportWorkflowDataEvent);
			this.$root.$on('newWorkflow', this.newWorkflow);
			this.$root.$on('importWorkflowUrl', this.onImportWorkflowUrlEvent);

			this.startLoading();
			this.resetWorkspace();

			const loadPromises = [
				this.loadActiveWorkflows(),
				this.loadCredentials(),
				this.loadCredentialTypes(),
			];

			if (this.$store.getters['nodeTypes/allNodeTypes'].length === 0) {
				loadPromises.push(this.loadNodeTypes());
			}

			try {
				await Promise.all(loadPromises);
			} catch (error) {
				this.$showError(
					error,
					this.$locale.baseText('nodeView.showError.mounted1.title'),
					this.$locale.baseText('nodeView.showError.mounted1.message') + ':',
				);
				return;
			}

			this.instance.ready(async () => {
				try {
					try {
						this.initNodeView();
					} catch {} // This will break if mounted after jsplumb has been initiated from executions preview, so continue if it breaks
					await this.initView();
					if (window.top) {
						window.top.postMessage(JSON.stringify({ command: 'n8nReady', version: this.$store.getters.versionCli }), '*');
					}
				} catch (error) {
					this.$showError(
						error,
						this.$locale.baseText('nodeView.showError.mounted2.title'),
						this.$locale.baseText('nodeView.showError.mounted2.message') + ':',
					);
				}
				this.stopLoading();

				setTimeout(() => {
					this.usersStore.showPersonalizationSurvey();
					this.checkForNewVersions();
					this.addPinDataConnections(this.$store.getters.pinData);
				}, 0);
			});

			// TODO: This currently breaks since front-end hooks are still not updated to work with pinia store
			this.$externalHooks().run('nodeView.mount').catch(e => {});

			if (
				this.currentUser.personalizationAnswers !== null &&
				this.settingsStore.onboardingCallPromptEnabled &&
				getAccountAge(this.currentUser) <= ONBOARDING_PROMPT_TIMEBOX
			) {
				const onboardingResponse = await this.uiStore.getNextOnboardingPrompt();
				const promptTimeout = onboardingResponse.toast_sequence_number === 1 ? FIRST_ONBOARDING_PROMPT_TIMEOUT : 1000;

				if (onboardingResponse.title && onboardingResponse.description) {
					setTimeout(async () => {
						this.$showToast({
							type: 'info',
							title: onboardingResponse.title,
							message: onboardingResponse.description,
							duration: 0,
							customClass: 'clickable',
							closeOnClick: true,
							onClick: () => {
								this.$telemetry.track('user clicked onboarding toast', {
									seq_num: onboardingResponse.toast_sequence_number,
									title: onboardingResponse.title,
									description: onboardingResponse.description,
								});
								this.uiStore.openModal(ONBOARDING_CALL_SIGNUP_MODAL_KEY);
							},
						});
					}, promptTimeout);
				}
			}
			dataPinningEventBus.$on('pin-data', this.addPinDataConnections);
			dataPinningEventBus.$on('unpin-data', this.removePinDataConnections);
		},
		activated() {
			const openSideMenu = this.$store.getters['ui/getAddFirstStepOnLoad'];
			if (openSideMenu) {
				this.showTriggerCreator('trigger_placeholder_button');
			}
			this.$store.commit('ui/setAddFirstStepOnLoad', false);

			document.addEventListener('keydown', this.keyDown);
			document.addEventListener('keyup', this.keyUp);
			window.addEventListener('message', this.onPostMessageReceived);
			this.$root.$on('newWorkflow', this.newWorkflow);
			this.$root.$on('importWorkflowData', this.onImportWorkflowDataEvent);
			this.$root.$on('importWorkflowUrl', this.onImportWorkflowUrlEvent);
			dataPinningEventBus.$on('pin-data', this.addPinDataConnections);
			dataPinningEventBus.$on('unpin-data', this.removePinDataConnections);
		},
		deactivated () {
			document.removeEventListener('keydown', this.keyDown);
			document.removeEventListener('keyup', this.keyUp);
			window.removeEventListener('message', this.onPostMessageReceived);
			this.$root.$off('newWorkflow', this.newWorkflow);
			this.$root.$off('importWorkflowData', this.onImportWorkflowDataEvent);
			this.$root.$off('importWorkflowUrl', this.onImportWorkflowUrlEvent);

			dataPinningEventBus.$off('pin-data', this.addPinDataConnections);
			dataPinningEventBus.$off('unpin-data', this.removePinDataConnections);
		},
		destroyed() {
			this.resetWorkspace();
			this.$store.commit('setStateDirty', false);
			window.removeEventListener('message', this.onPostMessageReceived);
			this.$root.$off('newWorkflow', this.newWorkflow);
			this.$root.$off('importWorkflowData', this.onImportWorkflowDataEvent);
			this.$root.$off('importWorkflowUrl', this.onImportWorkflowUrlEvent);

			dataPinningEventBus.$off('pin-data', this.addPinDataConnections);
			dataPinningEventBus.$off('unpin-data', this.removePinDataConnections);
		},
	});
</script>

<style scoped lang="scss">
.zoom-menu {
	$--zoom-menu-margin: 15;

	position: absolute;
	left: $sidebar-width + $--zoom-menu-margin;
	width: 210px;
	bottom: 108px;
	left: 35px;
	line-height: 25px;
	color: #444;
	padding-right: 5px;

	button {
		border: var(--border-base);
	}

	>* {
		+* {
			margin-left: var(--spacing-3xs);
		}

		&:hover {
			transform: scale(1.1);
		}
	}
}

.regular-zoom-menu {
	@media (max-width: $breakpoint-2xs) {
		bottom: 90px;
	}
}

.demo-zoom-menu {
	left: 10px;
	bottom: 10px;
}

.node-view-root {
	position: relative;
	flex: 1;
	overflow: hidden;
	background-color: var(--color-canvas-background);
	width: 100%;
	height: 100%;
	position: relative;
}

.node-view-wrapper {
	position: fixed;
}

.node-view {
	position: relative;
	width: 100%;
	height: 100%;
	transform-origin: 0 0;
	z-index: -1;
}

.node-view-background {
	background-color: var(--color-canvas-background);
	position: absolute;
	width: 10000px;
	height: 10000px;
	z-index: -2;
}

.move-active {
	cursor: grab;
	cursor: -moz-grab;
	cursor: -webkit-grab;
	touch-action: none;
}

.move-in-process {
	cursor: grabbing;
	cursor: -moz-grabbing;
	cursor: -webkit-grabbing;
	touch-action: none;
}

.workflow-execute-wrapper {
	position: absolute;
	display: flex;
	justify-content: center;
	left: 50%;
	transform: translateX(-50%);
	bottom: 110px;
	width: auto;

	> * {
		margin-inline-end: 0.625rem;
	}
}

/* Makes sure that when selected with mouse it does not select text */
.do-not-select *,
.jtk-drag-select * {
	-webkit-touch-callout: none;
	-webkit-user-select: none;
	-khtml-user-select: none;
	-moz-user-select: none;
	-ms-user-select: none;
	user-select: none;
}
</style>

<style lang="scss">
.connection-run-items-label {
	span {
		border-radius: 7px;
		background-color: hsla(var(--color-canvas-background-h), var(--color-canvas-background-s), var(--color-canvas-background-l), .85);
		line-height: 1.3em;
		padding: 0px 3px;
		white-space: nowrap;
		font-size: var(--font-size-s);
		font-weight: var(--font-weight-regular);
		color: var(--color-success);
	}

	.floating {
		position: absolute;
		top: -22px;
		transform: translateX(-50%);
	}
}

.connection-input-name-label {
	position: relative;

	span {
		position: absolute;
		top: -10px;
		left: -60px;
	}
}

.drop-add-node-label {
	color: var(--color-text-dark);
	font-weight: 600;
	font-size: 0.8em;
	text-align: center;
	background-color: #ffffff55;
}

.node-input-endpoint-label,
.node-output-endpoint-label {
	background-color: hsla(var(--color-canvas-background-h), var(--color-canvas-background-s), var(--color-canvas-background-l), .85);
	border-radius: 7px;
	font-size: 0.7em;
	padding: 2px;
	white-space: nowrap;
}

.node-input-endpoint-label {
	text-align: right;
}

.connection-actions {
	&:hover {
		display: block !important;
	}

	>div {
		color: var(--color-foreground-xdark);
		border: 2px solid var(--color-foreground-xdark);
		background-color: var(--color-background-xlight);
		border-radius: var(--border-radius-base);
		height: var(--spacing-l);
		width: var(--spacing-l);
		cursor: pointer;

		display: inline-flex;
		align-items: center;
		justify-content: center;

		position: absolute;
		top: -12px;

		&.add {
			right: 4px;
		}

		&.delete {
			left: 4px;
		}

		svg {
			pointer-events: none;
			font-size: var(--font-size-2xs);
		}

		&:hover {
			border-color: var(--color-primary);
			color: var(--color-primary);
		}
	}
}
</style>

<style module lang="scss">

.content {
	position: relative;
	display: flex;
	overflow: auto;
	height: 100vh;
}

.shake {
	animation: 1s 200ms shake;
}

@keyframes shake {
	10%, 90% {
    transform: translate3d(-1px, 0, 0);
  }

  20%, 80% {
    transform: translate3d(2px, 0, 0);
  }

  30%, 50%, 70% {
    transform: translate3d(-4px, 0, 0);
  }

  40%, 60% {
    transform: translate3d(4px, 0, 0);
  }
}

</style><|MERGE_RESOLUTION|>--- conflicted
+++ resolved
@@ -228,15 +228,12 @@
 import { getAccountAge } from '@/modules/userHelpers';
 import { dataPinningEventBus } from "@/event-bus/data-pinning-event-bus";
 import { debounceHelper } from '@/components/mixins/debounce';
-<<<<<<< HEAD
 import { mapStores } from 'pinia';
 import { useUIStore } from '@/stores/ui';
 import { useSettingsStore } from '@/stores/settings';
 import { useUsersStore } from '@/stores/users';
-=======
 import { getNodeViewTab } from '@/components/helpers';
 import { Route } from 'vue-router';
->>>>>>> d1b4d428
 
 interface AddNodeOptions {
 	position?: XYPosition;
@@ -324,33 +321,11 @@
 			},
 		},
 		async beforeRouteLeave(to, from, next) {
-<<<<<<< HEAD
-			this.$store.commit('setSubworkflowExecutionError', null);
-			const result = this.$store.getters.getStateIsDirty;
-			if (result) {
-				const confirmModal = await this.confirmModal(
-					this.$locale.baseText('generic.unsavedWork.confirmMessage.message'),
-					this.$locale.baseText('generic.unsavedWork.confirmMessage.headline'),
-					'warning',
-					this.$locale.baseText('generic.unsavedWork.confirmMessage.confirmButtonText'),
-					this.$locale.baseText('generic.unsavedWork.confirmMessage.cancelButtonText'),
-					true,
-				);
-
-				if (confirmModal === MODAL_CONFIRMED) {
-					const saved = await this.saveCurrentWorkflow({}, false);
-					if (saved) await this.settingsStore.fetchPromptsData();
-					this.$store.commit('setStateDirty', false);
-					next();
-				} else if (confirmModal === MODAL_CANCEL) {
-					this.$store.commit('setStateDirty', false);
-=======
 			const nextTab = getNodeViewTab(to);
 			// Only react if leaving workflow tab and going to a separate page
 			if (!nextTab) {
 				// Skip check if in the middle of template import
 				if (from.name === VIEWS.TEMPLATE_IMPORT) {
->>>>>>> d1b4d428
 					next();
 					return;
 				}
@@ -453,13 +428,8 @@
 			},
 			workflowClasses() {
 				const returnClasses = [];
-<<<<<<< HEAD
-				if (this.ctrlKeyPressed === true) {
-					if (this.uiStore.nodeViewMoveInProgress === true) {
-=======
 				if (this.ctrlKeyPressed) {
 					if (this.$store.getters.isNodeViewMoveInProgress === true) {
->>>>>>> d1b4d428
 						returnClasses.push('move-in-process');
 					} else {
 						returnClasses.push('move-active');
