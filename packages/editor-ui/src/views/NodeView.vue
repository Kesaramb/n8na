<template>
<div :class="$style['content']">
	<div
		class="node-view-root"
		id="node-view-root"
	 	@dragover="onDragOver"
	 	@drop="onDrop"
	>
		<div
			class="node-view-wrapper"
			:class="workflowClasses"
			@touchstart="mouseDown"
			@touchend="mouseUp"
			@touchmove="mouseMoveNodeWorkflow"
			@mousedown="mouseDown"
			v-touch:tap="touchTap"
			@mouseup="mouseUp"
			@wheel="canvasStore.wheelScroll"
		>
			<div id="node-view-background" class="node-view-background" :style="backgroundStyle" />
			<div
				id="node-view"
				class="node-view"
				:style="workflowStyle"
				ref="nodeView"
			>
				<canvas-add-button
					:style="canvasAddButtonStyle"
					@click="showTriggerCreator('trigger_placeholder_button')"
					v-show="showCanvasAddButton"
					:showTooltip="!containsTrigger && showTriggerMissingTooltip"
					:position="canvasStore.canvasAddButtonPosition"
					@hook:mounted="canvasStore.setRecenteredCanvasAddButtonPosition"
				/>
				<div v-for="nodeData in nodes" :key="nodeData.id">
					<node
						v-if="nodeData.type !== STICKY_NODE_TYPE"
						@duplicateNode="duplicateNode"
						@deselectAllNodes="deselectAllNodes"
						@deselectNode="nodeDeselectedByName"
						@nodeSelected="nodeSelectedByName"
						@removeNode="removeNode"
						@runWorkflow="onRunNode"
						@moved="onNodeMoved"
						@run="onNodeRun"
						:key="`${nodeData.id}_node`"
						:name="nodeData.name"
						:isReadOnly="isReadOnly"
						:instance="instance"
						:isActive="!!activeNode && activeNode.name === nodeData.name"
						:hideActions="pullConnActive"
					>
						<span
							slot="custom-tooltip"
							v-text="$locale.baseText('nodeView.placeholderNode.addTriggerNodeBeforeExecuting')"
						/>
					</node>
					<sticky
						v-else
						@deselectAllNodes="deselectAllNodes"
						@deselectNode="nodeDeselectedByName"
						@nodeSelected="nodeSelectedByName"
						@removeNode="removeNode"
						:key="`${nodeData.id}_sticky`"
						:name="nodeData.name"
						:isReadOnly="isReadOnly"
						:instance="instance"
						:isActive="!!activeNode && activeNode.name === nodeData.name"
						:nodeViewScale="nodeViewScale"
						:gridSize="GRID_SIZE"
						:hideActions="pullConnActive"
					/>
				</div>
			</div>
		</div>
		<node-details-view
			:readOnly="isReadOnly"
			:renaming="renamingActive"
			@valueChanged="valueChanged"
			@stopExecution="stopExecution"
		/>
		<node-creation
			v-if="!isReadOnly"
			:create-node-active="createNodeActive"
			:node-view-scale="nodeViewScale"
			@toggleNodeCreator="onToggleNodeCreator"
			@addNode="onAddNode"
		/>
		<canvas-controls />
		<div
			class="workflow-execute-wrapper" v-if="!isReadOnly"
		>
			<span
				@mouseenter="showTriggerMissingToltip(true)"
				@mouseleave="showTriggerMissingToltip(false)"
				@click="onRunContainerClick"
			>
				<n8n-button
					@click.stop="onRunWorkflow"
					:loading="workflowRunning"
					:label="runButtonText"
					:title="$locale.baseText('nodeView.executesTheWorkflowFromATriggerNode')"
					size="large"
					icon="play-circle"
					type="primary"
					:disabled="isExecutionDisabled"
				/>
			</span>

			<n8n-icon-button v-if="workflowRunning === true && !executionWaitingForWebhook" icon="stop" size="large"
				class="stop-execution" type="secondary" :title="stopExecutionInProgress
					? $locale.baseText('nodeView.stoppingCurrentExecution')
					: $locale.baseText('nodeView.stopCurrentExecution')
				" :loading="stopExecutionInProgress" @click.stop="stopExecution" />

			<n8n-icon-button v-if="workflowRunning === true && executionWaitingForWebhook === true" class="stop-execution"
				icon="stop" size="large" :title="$locale.baseText('nodeView.stopWaitingForWebhookCall')" type="secondary"
				@click.stop="stopWaitingForWebhook" />

			<n8n-icon-button v-if="!isReadOnly && workflowExecution && !workflowRunning && !allTriggersDisabled"
				:title="$locale.baseText('nodeView.deletesTheCurrentExecutionData')" icon="trash" size="large"
				@click.stop="clearExecutionData" />
		</div>
	</div>
</div>
</template>

<script lang="ts">
import Vue from 'vue';
import { mapStores } from 'pinia';
import {
	OnConnectionBindInfo, Connection, Endpoint, N8nPlusEndpoint, jsPlumbInstance,
} from 'jsplumb';
import type { MessageBoxInputData } from 'element-ui/types/message-box';
import once from 'lodash/once';

import {
	FIRST_ONBOARDING_PROMPT_TIMEOUT,
	MAIN_HEADER_TABS,
	MODAL_CANCEL,
	MODAL_CLOSE,
	MODAL_CONFIRMED,
	NODE_OUTPUT_DEFAULT_KEY,
	ONBOARDING_CALL_SIGNUP_MODAL_KEY,
	ONBOARDING_PROMPT_TIMEBOX,
	PLACEHOLDER_EMPTY_WORKFLOW_ID,
	QUICKSTART_NOTE_NAME,
	START_NODE_TYPE,
	STICKY_NODE_TYPE,
	VIEWS,
	WEBHOOK_NODE_TYPE,
	TRIGGER_NODE_FILTER,
} from '@/constants';
import { copyPaste } from '@/components/mixins/copyPaste';
import { externalHooks } from '@/components/mixins/externalHooks';
import { genericHelpers } from '@/components/mixins/genericHelpers';
import { mouseSelect } from '@/components/mixins/mouseSelect';
import { moveNodeWorkflow } from '@/components/mixins/moveNodeWorkflow';
import { restApi } from '@/components/mixins/restApi';
import { globalLinkActions } from '@/components/mixins/globalLinkActions';
import { showMessage } from '@/components/mixins/showMessage';
import { titleChange } from '@/components/mixins/titleChange';
import { newVersions } from '@/components/mixins/newVersions';

import { workflowHelpers } from '@/components/mixins/workflowHelpers';
import { workflowRun } from '@/components/mixins/workflowRun';

import NodeDetailsView from '@/components/NodeDetailsView.vue';
import Node from '@/components/Node.vue';
import NodeSettings from '@/components/NodeSettings.vue';
import Sticky from '@/components/Sticky.vue';
import CanvasAddButton from './CanvasAddButton.vue';

import * as CanvasHelpers from './canvasHelpers';

import mixins from 'vue-typed-mixins';
import { v4 as uuid } from 'uuid';
import {
	deepCopy,
	IConnection,
	IConnections,
	IDataObject,
	INode,
	INodeConnections,
	INodeCredentialsDetails,
	INodeIssues,
	INodeTypeDescription,
	INodeTypeNameVersion,
	IPinData,
	IRun,
	ITaskData,
	ITelemetryTrackProperties,
	IWorkflowBase,
	NodeHelpers,
	TelemetryHelpers,
	Workflow,
} from 'n8n-workflow';
import {
	ICredentialsResponse,
	IExecutionResponse,
	IWorkflowDb,
	IWorkflowData,
	INodeUi,
	IUpdateInformation,
	IWorkflowDataUpdate,
	XYPosition,
	IPushDataExecutionFinished,
	ITag,
	INewWorkflowData,
	IWorkflowTemplate,
	IExecutionsSummary,
	IWorkflowToShare,
	IUser,
	INodeUpdatePropertiesInformation,
} from '@/Interface';
import { getAccountAge } from '@/modules/userHelpers';
import { dataPinningEventBus } from "@/event-bus/data-pinning-event-bus";
import { debounceHelper } from '@/components/mixins/debounce';
import { useUIStore } from '@/stores/ui';
import { useSettingsStore } from '@/stores/settings';
import { useUsersStore } from '@/stores/users';
import { getNodeViewTab } from '@/components/helpers';
import { Route } from 'vue-router';
<<<<<<< HEAD
import { nodeViewEventBus } from '@/event-bus/node-view-event-bus';
=======
import { useWorkflowsStore } from '@/stores/workflows';
import { useRootStore } from '@/stores/n8nRootStore';
import { useNDVStore } from '@/stores/ndv';
import { useTemplatesStore } from '@/stores/templates';
import { useNodeTypesStore } from '@/stores/nodeTypes';
import { useCanvasStore } from '@/stores/canvas';
>>>>>>> 5d73b6e4

interface AddNodeOptions {
	position?: XYPosition;
	dragAndDrop?: boolean;
}

const NodeCreator = () => import('@/components/Node/NodeCreator/NodeCreator.vue');
const NodeCreation = () => import('@/components/Node/NodeCreation.vue');
const CanvasControls = () => import('@/components/CanvasControls.vue');

export default mixins(
	copyPaste,
	externalHooks,
	genericHelpers,
	mouseSelect,
	moveNodeWorkflow,
	restApi,
	showMessage,
	titleChange,
	workflowHelpers,
	workflowRun,
	newVersions,
	globalLinkActions,
	debounceHelper,
)
	.extend({
		name: 'NodeView',
		components: {
			NodeDetailsView,
			Node,
			NodeCreator,
			NodeSettings,
			Sticky,
			CanvasAddButton,
			NodeCreation,
			CanvasControls,
		},
		errorCaptured: (err, vm, info) => {
			console.error('errorCaptured'); // eslint-disable-line no-console
			console.error(err); // eslint-disable-line no-console
		},
		watch: {
			// Listen to route changes and load the workflow accordingly
			'$route' (to: Route, from: Route) {
				const currentTab = getNodeViewTab(to);
				const nodeViewNotInitialized = !this.uiStore.nodeViewInitialized;
				let workflowChanged =
					from.params.name !== to.params.name &&
					// Both 'new' and __EMPTY__ are new workflow names, so ignore them when detecting if wf changed
					!(from.params.name === 'new' && this.currentWorkflow === PLACEHOLDER_EMPTY_WORKFLOW_ID) &&
					// Also ignore if workflow id changes when saving new workflow
					to.params.action !== 'workflowSave';
				const isOpeningTemplate = to.name === VIEWS.TEMPLATE_IMPORT;

				// When entering this tab:
				if (currentTab === MAIN_HEADER_TABS.WORKFLOW || isOpeningTemplate) {
					if (workflowChanged || nodeViewNotInitialized || isOpeningTemplate) {
						this.startLoading();
						if (nodeViewNotInitialized) {
							const previousDirtyState = this.uiStore.stateIsDirty;
							this.resetWorkspace();
							this.uiStore.stateIsDirty = previousDirtyState;
						}
						this.initView().then(() => {
							this.stopLoading();
							if (this.blankRedirect) {
								this.blankRedirect = false;
							}
						});
					}
				}
				// Also, when landing on executions tab, check if workflow data is changed
				if (currentTab === MAIN_HEADER_TABS.EXECUTIONS) {
					workflowChanged = from.params.name !== to.params.name && !(to.params.name === 'new' && from.params.name === undefined);
					if (workflowChanged) {
						// This will trigger node view to update next time workflow tab is opened
						this.uiStore.nodeViewInitialized = false;
					}
				}
			},
			activeNode () {
				// When a node gets set as active deactivate the create-menu
				this.createNodeActive = false;
			},
			containsTrigger(containsTrigger) {
				// Re-center CanvasAddButton if there's no triggers
				if (containsTrigger === false) this.canvasStore.setRecenteredCanvasAddButtonPosition(this.getNodeViewOffsetPosition);
				else this.tryToAddWelcomeSticky();
			},
			nodeViewScale(newScale) {
				const element = this.$refs.nodeView as HTMLDivElement;

				if(element) {
					element.style.transform = `scale(${newScale})`;
				}
			},
		},
		async beforeRouteLeave(to, from, next) {
			const nextTab = getNodeViewTab(to);
			// Only react if leaving workflow tab and going to a separate page
			if (!nextTab) {
				// Skip check if in the middle of template import
				if (from.name === VIEWS.TEMPLATE_IMPORT) {
					next();
					return;
				}

				const result = this.uiStore.stateIsDirty;
				if (result) {
					const confirmModal = await this.confirmModal(
						this.$locale.baseText('generic.unsavedWork.confirmMessage.message'),
						this.$locale.baseText('generic.unsavedWork.confirmMessage.headline'),
						'warning',
						this.$locale.baseText('generic.unsavedWork.confirmMessage.confirmButtonText'),
						this.$locale.baseText('generic.unsavedWork.confirmMessage.cancelButtonText'),
						true,
					);

					if (confirmModal === MODAL_CONFIRMED) {
						const saved = await this.saveCurrentWorkflow({}, false);
						if (saved) this.settingsStore.fetchPromptsData();
						this.uiStore.stateIsDirty = false;
						next();
					} else if (confirmModal === MODAL_CANCEL) {
						this.uiStore.stateIsDirty = false;
						next();
					} else if (confirmModal === MODAL_CLOSE) {
						next(false);
					}
				} else {
					next();
				}
			} else {
				next();
			}
		},
		computed: {
			...mapStores(
				useNodeTypesStore,
				useNDVStore,
				useRootStore,
				useSettingsStore,
				useTemplatesStore,
				useUIStore,
				useUsersStore,
				useWorkflowsStore,
			),
			nativelyNumberSuffixedDefaults(): string[] {
				return this.rootStore.nativelyNumberSuffixedDefaults;
			},
			currentUser(): IUser | null {
				return this.usersStore.currentUser;
			},
			defaultLocale(): string {
				return this.rootStore.defaultLocale;
			},
			isEnglishLocale(): boolean {
				return this.defaultLocale === 'en';
			},
			activeNode(): INodeUi | null {
				return this.ndvStore.activeNode;
			},
			executionWaitingForWebhook(): boolean {
				return this.workflowsStore.executionWaitingForWebhook;
			},
			isDemo(): boolean {
				return this.$route.name === VIEWS.DEMO;
			},
			isExecutionView(): boolean {
				return this.$route.name === VIEWS.EXECUTION;
			},
			showCanvasAddButton(): boolean {
				return this.loadingService === null && !this.containsTrigger && !this.isDemo && !this.isExecutionView;
			},
			lastSelectedNode(): INodeUi | null {
				return this.uiStore.getLastSelectedNode;
			},
			nodes(): INodeUi[] {
				return this.workflowsStore.allNodes;
			},
			runButtonText(): string {
				if (!this.workflowRunning) {
					return this.$locale.baseText('nodeView.runButtonText.executeWorkflow');
				}

				if (this.executionWaitingForWebhook) {
					return this.$locale.baseText('nodeView.runButtonText.waitingForTriggerEvent');
				}

				return this.$locale.baseText('nodeView.runButtonText.executingWorkflow');
			},
			workflowStyle(): object {
				const offsetPosition = this.uiStore.nodeViewOffsetPosition;
				return {
					left: offsetPosition[0] + 'px',
					top: offsetPosition[1] + 'px',
				};
			},
			canvasAddButtonStyle(): object {
				return {
					'pointer-events': this.createNodeActive ? 'none' : 'all',
				};
			},
			backgroundStyle(): object {
				return CanvasHelpers.getBackgroundStyles(
					this.nodeViewScale,
					this.uiStore.nodeViewOffsetPosition,
					this.isExecutionPreview,
				);
			},
			workflowClasses() {
				const returnClasses = [];
				if (this.ctrlKeyPressed) {
					if (this.uiStore.nodeViewMoveInProgress === true) {
						returnClasses.push('move-in-process');
					} else {
						returnClasses.push('move-active');
					}
				}
				if (this.selectActive || this.ctrlKeyPressed) {
					// Makes sure that nothing gets selected while select or move is active
					returnClasses.push('do-not-select');
				}
				return returnClasses;
			},
			workflowExecution(): IExecutionResponse | null {
				return this.workflowsStore.getWorkflowExecution;
			},
			workflowRunning(): boolean {
				return this.uiStore.isActionActive('workflowRunning');
			},
			currentWorkflow (): string {
				return this.$route.params.name || this.workflowsStore.workflowId;
			},
			workflowName (): string {
				return this.workflowsStore.workflowName;
			},
			allTriggersDisabled(): boolean {
				const disabledTriggerNodes = this.triggerNodes.filter(node => node.disabled);
				return disabledTriggerNodes.length === this.triggerNodes.length;
			},
			triggerNodes(): INodeUi[] {
				return this.nodes.filter(node =>
					node.type === START_NODE_TYPE ||
					this.nodeTypesStore.isTriggerNode(node.type),
				);
			},
			containsTrigger(): boolean {
				return this.triggerNodes.length > 0;
			},
			isExecutionDisabled(): boolean {
				return !this.containsTrigger || this.allTriggersDisabled;
			},
			getNodeViewOffsetPosition(): XYPosition {
				return this.uiStore.nodeViewOffsetPosition;
			},
			...mapStores(useCanvasStore),
			nodeViewScale(): number {
				return this.canvasStore.nodeViewScale;
			},
			instance(): jsPlumbInstance {
				return this.canvasStore.jsPlumbInstance;
			},
		},
		data() {
			return {
				GRID_SIZE: CanvasHelpers.GRID_SIZE,
				STICKY_NODE_TYPE,
				createNodeActive: false,
				lastSelectedConnection: null as null | Connection,
				lastClickPosition: [450, 450] as XYPosition,
				ctrlKeyPressed: false,
				stopExecutionInProgress: false,
				blankRedirect: false,
				credentialsUpdated: false,
				newNodeInsertPosition: null as XYPosition | null,
				pullConnActiveNodeName: null as string | null,
				pullConnActive: false,
				dropPrevented: false,
				renamingActive: false,
				showStickyButton: false,
				isExecutionPreview: false,
				showTriggerMissingTooltip: false,
				workflowData: null as INewWorkflowData | null,
			};
		},
		beforeDestroy() {
			this.resetWorkspace();
			// Make sure the event listeners get removed again else we
			// could add up with them registred multiple times
			document.removeEventListener('keydown', this.keyDown);
			document.removeEventListener('keyup', this.keyUp);
			this.unregisterCustomAction('showNodeCreator');
		},
		methods: {
			showTriggerMissingToltip(isVisible: boolean) {
				this.showTriggerMissingTooltip = isVisible;
			},
			onRunNode(nodeName: string, source: string) {
				const node = this.workflowsStore.getNodeByName(nodeName);
				const telemetryPayload = {
					node_type: node ? node.type : null,
					workflow_id: this.workflowsStore.workflowId,
					source: 'canvas',
				};
				this.$telemetry.track('User clicked execute node button', telemetryPayload);
				this.$externalHooks().run('nodeView.onRunNode', telemetryPayload);
				this.runWorkflow(nodeName, source);
			},
			async onRunWorkflow() {
				this.getWorkflowDataToSave().then((workflowData) => {
					const telemetryPayload = {
						workflow_id: this.workflowsStore.workflowId,
						node_graph_string: JSON.stringify(TelemetryHelpers.generateNodesGraph(workflowData as IWorkflowBase, this.getNodeTypes()).nodeGraph),
					};
					this.$telemetry.track('User clicked execute workflow button', telemetryPayload);
					this.$externalHooks().run('nodeView.onRunWorkflow', telemetryPayload);

				});

				await this.runWorkflow();
			},
			onRunContainerClick() {
				if (this.containsTrigger && !this.allTriggersDisabled) return;

				const message = this.containsTrigger && this.allTriggersDisabled
					? this.$locale.baseText('nodeView.addOrEnableTriggerNode')
					: this.$locale.baseText('nodeView.addATriggerNodeFirst');

				this.registerCustomAction('showNodeCreator', () => this.showTriggerCreator('no_trigger_execution_tooltip'));
				const notice = this.$showMessage({
					type: 'info',
					title: this.$locale.baseText('nodeView.cantExecuteNoTrigger'),
					message,
					duration: 3000,
					onClick: () => setTimeout(() => {
						// Close the creator panel if user clicked on the link
						if(this.createNodeActive) notice.close();
					}, 0),
				});
			},
			clearExecutionData() {
				this.workflowsStore.workflowExecutionData = null;
				this.updateNodesExecutionIssues();
			},
			translateName(type: string, originalName: string) {
				return this.$locale.headerText({
					key: `headers.${this.$locale.shortNodeType(type)}.displayName`,
					fallback: originalName,
				});
			},
			getUniqueNodeName({
				originalName,
				additionalUsedNames = [],
				type = '',
			}: {
				originalName: string,
				additionalUsedNames?: string[],
				type?: string,
			}) {
				const allNodeNamesOnCanvas = this.workflowsStore.allNodes.map((n: INodeUi) => n.name);
				originalName = this.isEnglishLocale ? originalName : this.translateName(type, originalName);

				if (
					!allNodeNamesOnCanvas.includes(originalName) &&
					!additionalUsedNames.includes(originalName)
				) {
					return originalName; // already unique
				}

				let natives: string[] = this.nativelyNumberSuffixedDefaults;
				natives = this.isEnglishLocale ? natives : natives.map(name => {
					const type = name.toLowerCase().replace('_', '');
					return this.translateName(type, name);
				});

				const found = natives.find((n) => originalName.startsWith(n));

				let ignore, baseName, nameIndex, uniqueName;
				let index = 1;

				if (found) {
					// name natively ends with number
					nameIndex = originalName.split(found).pop();
					if (nameIndex) {
						index = parseInt(nameIndex, 10);
					}
					baseName = uniqueName = found;
				} else {
					const nameMatch = originalName.match(/(.*\D+)(\d*)/);

					if (nameMatch === null) {
						// name is only a number
						index = parseInt(originalName, 10);
						baseName = '';
						uniqueName = baseName + index;
					} else {
						// name is string or string/number combination
						[ignore, baseName, nameIndex] = nameMatch;
						if (nameIndex !== '') {
							index = parseInt(nameIndex, 10);
						}
						uniqueName = baseName;
					}
				}

				while (
					allNodeNamesOnCanvas.includes(uniqueName) ||
					additionalUsedNames.includes(uniqueName)
				) {
					uniqueName = baseName + (index++);
				}

				return uniqueName;
			},
			async onSaveKeyboardShortcut() {
<<<<<<< HEAD
				const saved = await this.saveCurrentWorkflow({}, false);
				if (saved) this.$store.dispatch('settings/fetchPromptsData');
=======
				const saved = await this.saveCurrentWorkflow();
				if (saved) await this.settingsStore.fetchPromptsData();
>>>>>>> 5d73b6e4
			},
			showTriggerCreator(source: string) {
				if(this.createNodeActive) return;
				this.$store.commit('nodeCreator/setSelectedType', TRIGGER_NODE_FILTER);
				this.$store.commit('nodeCreator/setShowScrim', true);
				this.onToggleNodeCreator({ source, createNodeActive: true });
				this.$nextTick(() => this.$store.commit('nodeCreator/setShowTabs', false));
			},
			async openExecution(executionId: string) {
				this.startLoading();
				this.resetWorkspace();
				let data: IExecutionResponse | undefined;
				try {
					data = await this.restApi().getExecution(executionId);
				} catch (error) {
					this.$showError(
						error,
						this.$locale.baseText('nodeView.showError.openExecution.title'),
					);
					return;
				}
				if (data === undefined) {
					throw new Error(`Execution with id "${executionId}" could not be found!`);
				}
				this.workflowsStore.setWorkflowName({ newName: data.workflowData.name, setStateDirty: false });
				this.workflowsStore.setWorkflowId(PLACEHOLDER_EMPTY_WORKFLOW_ID);
				this.workflowsStore.setWorkflowExecutionData(data);
				if (data.workflowData.pinData) {
					this.workflowsStore.setWorkflowPinData(data.workflowData.pinData);
				}

				await this.addNodes(deepCopy(data.workflowData.nodes), deepCopy(data.workflowData.connections));
				this.$nextTick(() => {
					this.canvasStore.zoomToFit();
					this.uiStore.stateIsDirty = false;
				});
				this.$externalHooks().run('execution.open', { workflowId: data.workflowData.id, workflowName: data.workflowData.name, executionId });
				this.$telemetry.track('User opened read-only execution', { workflow_id: data.workflowData.id, execution_mode: data.mode, execution_finished: data.finished });

				if (!data.finished && data.data?.resultData?.error) {
					// Check if any node contains an error
					let nodeErrorFound = false;
					if (data.data.resultData.runData) {
						const runData = data.data.resultData.runData;
						errorCheck:
						for (const nodeName of Object.keys(runData)) {
							for (const taskData of runData[nodeName]) {
								if (taskData.error) {
									nodeErrorFound = true;
									break errorCheck;
								}
							}
						}
					}

					if (!nodeErrorFound) {
						const resultError = data.data.resultData.error;
						const errorMessage = this.$getExecutionError(data.data);
						const shouldTrack = resultError && 'node' in resultError && resultError.node!.type.startsWith('n8n-nodes-base');
						this.$showMessage({
							title: 'Failed execution',
							message: errorMessage,
							type: 'error',
						}, shouldTrack);
						if (data.data.resultData.error.stack) {
							// Display some more information for now in console to make debugging easier
							// TODO: Improve this in the future by displaying in UI
							console.error(`Execution ${executionId} error:`); // eslint-disable-line no-console
							console.error(data.data.resultData.error.stack); // eslint-disable-line no-console
						}
					}
				}
				if ((data as IExecutionsSummary).waitTill) {
					this.$showMessage({
						title: this.$locale.baseText('nodeView.thisExecutionHasntFinishedYet'),
						message: `<a data-action="reload">${this.$locale.baseText('nodeView.refresh')}</a> ${this.$locale.baseText('nodeView.toSeeTheLatestStatus')}.<br/> <a href="https://docs.n8n.io/integrations/builtin/core-nodes/n8n-nodes-base.wait/" target="_blank">${this.$locale.baseText('nodeView.moreInfo')}</a>`,
						type: 'warning',
						duration: 0,
					});
				}
				this.stopLoading();
			},
			async importWorkflowExact(data: { workflow: IWorkflowDataUpdate }) {
				if (!data.workflow.nodes || !data.workflow.connections) {
					throw new Error('Invalid workflow object');
				}
				this.resetWorkspace();
				data.workflow.nodes = CanvasHelpers.getFixedNodesList(data.workflow.nodes);

				await this.addNodes(data.workflow.nodes as INodeUi[], data.workflow.connections);

				if (data.workflow.pinData) {
					this.workflowsStore.setWorkflowPinData(data.workflow.pinData);
				}

				this.$nextTick(() => {
					this.canvasStore.zoomToFit();
				});
			},
			async openWorkflowTemplate(templateId: string) {
				this.startLoading();
				this.setLoadingText(this.$locale.baseText('nodeView.loadingTemplate'));
				this.resetWorkspace();

				this.workflowsStore.currentWorkflowExecutions = [];
				this.workflowsStore.activeWorkflowExecution = null;

				let data: IWorkflowTemplate | undefined;
				try {
					this.$externalHooks().run('template.requested', { templateId });
					data = await this.templatesStore.getWorkflowTemplate(templateId);

					if (!data) {
						throw new Error(
							this.$locale.baseText(
								'nodeView.workflowTemplateWithIdCouldNotBeFound',
								{ interpolate: { templateId } },
							),
						);
					}
				} catch (error) {
					this.$showError(error, this.$locale.baseText('nodeView.couldntImportWorkflow'));
					this.$router.replace({ name: VIEWS.NEW_WORKFLOW });
					return;
				}

				data.workflow.nodes = CanvasHelpers.getFixedNodesList(data.workflow.nodes) as INodeUi[];

				this.blankRedirect = true;
				this.$router.replace({ name: VIEWS.NEW_WORKFLOW, query: { templateId } });

				await this.addNodes(data.workflow.nodes, data.workflow.connections);
				this.workflowData = await this.workflowsStore.getNewWorkflowData(data.name) || {};
				this.$nextTick(() => {
					this.canvasStore.zoomToFit();
					this.uiStore.stateIsDirty = true;
				});

				this.$externalHooks().run('template.open', { templateId, templateName: data.name, workflow: data.workflow });
				this.stopLoading();
			},
			async openWorkflow(workflowId: string) {
				this.startLoading();
				this.resetWorkspace();
				let data: IWorkflowDb | undefined;
				try {
					data = await this.restApi().getWorkflow(workflowId);
				} catch (error) {
					this.$showError(
						error,
						this.$locale.baseText('nodeView.showError.openWorkflow.title'),
					);
					return;
				}

				if (!data) {
					throw new Error(
						this.$locale.baseText(
							'nodeView.workflowWithIdCouldNotBeFound',
							{ interpolate: { workflowId } },
						),
					);
				}
<<<<<<< HEAD
				this.$store.commit('setActive', data.active || false);
				this.$store.commit('setWorkflowId', workflowId);
				this.$store.commit('setWorkflowName', { newName: data.name, setStateDirty: false });
				this.$store.commit('setWorkflowSettings', data.settings || {});
				this.$store.commit('setWorkflowPinData', data.pinData || {});
				this.$store.commit('setWorkflowHash', data.hash);
				this.$store.commit('addWorkflow', {
					id: data.id,
					name: data.name,
					ownedBy: data.ownedBy,
					sharedWith: data.sharedWith,
					tags: data.tags || [],
				});
				this.$store.commit('setWorkflowOwnedBy', {
					workflowId: data.id,
					ownedBy: data.ownedBy,
				});
				this.$store.commit('setWorkflowSharedWith', {
					workflowId: data.id,
					sharedWith: data.sharedWith,
				});

				if (data.usedCredentials) {
					this.$store.commit('credentials/addCredentials', data.usedCredentials);
				}
=======
				this.workflowsStore.setActive(data.active || false);
				this.workflowsStore.setWorkflowId(workflowId);
				this.workflowsStore.setWorkflowName({ newName: data.name, setStateDirty: false });
				this.workflowsStore.setWorkflowSettings(data.settings || {});
				this.workflowsStore.setWorkflowPinData(data.pinData || {});
				this.workflowsStore.setWorkflowHash(data.hash || '');
>>>>>>> 5d73b6e4

				const tags = (data.tags || []) as ITag[];
				const tagIds = tags.map((tag) => tag.id);
				this.workflowsStore.setWorkflowTagIds(tagIds || []);
				this.$store.commit('tags/upsertTags', tags);

				await this.addNodes(data.nodes, data.connections);

				if (!this.credentialsUpdated) {
					this.uiStore.stateIsDirty = false;
				}
				this.canvasStore.zoomToFit();
				this.$externalHooks().run('workflow.open', { workflowId, workflowName: data.name });
				this.workflowsStore.activeWorkflowExecution = null;
				this.stopLoading();
				return data;
			},
			touchTap(e: MouseEvent | TouchEvent) {
				if (this.isTouchDevice) {
					this.mouseDown(e);
				}
			},
			mouseDown(e: MouseEvent | TouchEvent) {
				// Save the location of the mouse click
				this.lastClickPosition = this.getMousePositionWithinNodeView(e);

				this.mouseDownMouseSelect(e as MouseEvent);
				this.mouseDownMoveWorkflow(e as MouseEvent);

				// Hide the node-creator
				this.createNodeActive = false;
			},
			mouseUp(e: MouseEvent) {
				this.mouseUpMouseSelect(e);
				this.mouseUpMoveWorkflow(e);
			},
			keyUp(e: KeyboardEvent) {
				if (e.key === this.controlKeyCode) {
					this.ctrlKeyPressed = false;
				}
			},
			async keyDown(e: KeyboardEvent) {
				// @ts-ignore
				const path = e.path || (e.composedPath && e.composedPath());

				// Check if the keys got emitted from a message box or from something
				// else which should ignore the default keybindings
				for (const element of path) {
					if (element.className && typeof element.className === 'string' && (
						element.className.includes('ignore-key-press')
					)) {
						return;
					}
				}

				// el-dialog or el-message-box element is open
				if (window.document.body.classList.contains('el-popup-parent--hidden')) {
					return;
				}

				if (e.key === 'Escape') {
					this.createNodeActive = false;
					if (this.activeNode) {
						this.$externalHooks().run('dataDisplay.nodeEditingFinished');
						this.ndvStore.activeNodeName = null;
					}

					return;
				}

				// node modal is open
				if (this.activeNode) {
					return;
				}

				if (e.key === 'd') {
					this.callDebounced('deactivateSelectedNode', { debounceTime: 350 });

				} else if (e.key === 'Delete' || e.key === 'Backspace') {
					e.stopPropagation();
					e.preventDefault();

					this.callDebounced('deleteSelectedNodes', { debounceTime: 500 });

				} else if (e.key === 'Tab') {
					this.onToggleNodeCreator({ source: 'tab', createNodeActive: !this.createNodeActive && !this.isReadOnly });
				} else if (e.key === this.controlKeyCode) {
					this.ctrlKeyPressed = true;
				} else if (e.key === 'F2' && !this.isReadOnly) {
					const lastSelectedNode = this.lastSelectedNode;
					if (lastSelectedNode !== null && lastSelectedNode.type !== STICKY_NODE_TYPE) {
						this.callDebounced('renameNodePrompt', { debounceTime: 1500 }, lastSelectedNode.name);
					}
				} else if ((e.key === 'a') && (this.isCtrlKeyPressed(e) === true)) {
					// Select all nodes
					e.stopPropagation();
					e.preventDefault();

					this.callDebounced('selectAllNodes', { debounceTime: 1000 });
				} else if ((e.key === 'c') && this.isCtrlKeyPressed(e)) {
					this.callDebounced('copySelectedNodes', { debounceTime: 1000 });
				} else if ((e.key === 'x') && this.isCtrlKeyPressed(e)) {
					// Cut nodes
					e.stopPropagation();
					e.preventDefault();

					this.callDebounced('cutSelectedNodes', { debounceTime: 1000 });
				} else if (e.key === 'n' && this.isCtrlKeyPressed(e) && e.altKey) {
					// Create a new workflow
					e.stopPropagation();
					e.preventDefault();
					if (this.isDemo) {
						return;
					}

					if (this.$router.currentRoute.name === VIEWS.NEW_WORKFLOW) {
						this.$root.$emit('newWorkflow');
					} else {
						this.$router.push({ name: VIEWS.NEW_WORKFLOW });
					}

					this.$showMessage({
						title: this.$locale.baseText('nodeView.showMessage.keyDown.title'),
						type: 'success',
					});
				} else if ((e.key === 's') && this.isCtrlKeyPressed(e)) {
					// Save workflow
					e.stopPropagation();
					e.preventDefault();

					if (this.isReadOnly) {
						return;
					}

					this.callDebounced('onSaveKeyboardShortcut', { debounceTime: 1000 });
				} else if (e.key === 'Enter') {
					// Activate the last selected node
					const lastSelectedNode = this.lastSelectedNode;

					if (lastSelectedNode !== null) {
						if (lastSelectedNode.type === STICKY_NODE_TYPE && this.isReadOnly) {
							return;
						}
						this.ndvStore.activeNodeName = lastSelectedNode.name;
					}
				} else if (e.key === 'ArrowRight' && e.shiftKey) {
					// Select all downstream nodes
					e.stopPropagation();
					e.preventDefault();

					this.callDebounced('selectDownstreamNodes', { debounceTime: 1000 });
				} else if (e.key === 'ArrowRight') {
					// Set child node active
					const lastSelectedNode = this.lastSelectedNode;
					if (lastSelectedNode === null) {
						return;
					}

					const connections = this.workflowsStore.outgoingConnectionsByNodeName(lastSelectedNode.name);

					if (connections.main === undefined || connections.main.length === 0) {
						return;
					}

					this.callDebounced('nodeSelectedByName', { debounceTime: 100 }, connections.main[0][0].node, false, true);
				} else if (e.key === 'ArrowLeft' && e.shiftKey) {
					// Select all downstream nodes
					e.stopPropagation();
					e.preventDefault();

					this.callDebounced('selectUpstreamNodes', { debounceTime: 1000 });
				} else if (e.key === 'ArrowLeft') {
					// Set parent node active
					const lastSelectedNode = this.lastSelectedNode;
					if (lastSelectedNode === null) {
						return;
					}

					const workflow = this.getCurrentWorkflow();

					if (!workflow.connectionsByDestinationNode.hasOwnProperty(lastSelectedNode.name)) {
						return;
					}

					const connections = workflow.connectionsByDestinationNode[lastSelectedNode.name];

					if (connections.main === undefined || connections.main.length === 0) {
						return;
					}

					this.callDebounced('nodeSelectedByName', { debounceTime: 100 }, connections.main[0][0].node, false, true);
				} else if (['ArrowUp', 'ArrowDown'].includes(e.key)) {
					// Set sibling node as active

					// Check first if it has a parent node
					const lastSelectedNode = this.lastSelectedNode;
					if (lastSelectedNode === null) {
						return;
					}

					const workflow = this.getCurrentWorkflow();

					if (!workflow.connectionsByDestinationNode.hasOwnProperty(lastSelectedNode.name)) {
						return;
					}

					const connections = workflow.connectionsByDestinationNode[lastSelectedNode.name];

					if (!Array.isArray(connections.main) || !connections.main.length) {
						return;
					}

					const parentNode = connections.main[0][0].node;
					const connectionsParent = this.workflowsStore.outgoingConnectionsByNodeName(parentNode);

					if (!Array.isArray(connectionsParent.main) || !connectionsParent.main.length) {
						return;
					}

					// Get all the sibling nodes and their x positions to know which one to set active
					let siblingNode: INodeUi | null;
					let lastCheckedNodePosition = e.key === 'ArrowUp' ? -99999999 : 99999999;
					let nextSelectNode: string | null = null;
					for (const ouputConnections of connectionsParent.main) {
						for (const ouputConnection of ouputConnections) {
							if (ouputConnection.node === lastSelectedNode.name) {
								// Ignore current node
								continue;
							}
							siblingNode = this.workflowsStore.getNodeByName(ouputConnection.node);

							if (siblingNode) {
								if (e.key === 'ArrowUp') {
									// Get the next node on the left
									if (siblingNode.position[1] <= lastSelectedNode.position[1] && siblingNode.position[1] > lastCheckedNodePosition) {
										nextSelectNode = siblingNode.name;
										lastCheckedNodePosition = siblingNode.position[1];
									}
								} else {
									// Get the next node on the right
									if (siblingNode.position[1] >= lastSelectedNode.position[1] && siblingNode.position[1] < lastCheckedNodePosition) {
										nextSelectNode = siblingNode.name;
										lastCheckedNodePosition = siblingNode.position[1];
									}
								}
							}
						}
					}

					if (nextSelectNode !== null) {
						this.callDebounced('nodeSelectedByName', { debounceTime: 100 }, nextSelectNode, false, true);
					}
				}
			},

			deactivateSelectedNode() {
				if (!this.editAllowedCheck()) {
					return;
				}
				this.disableNodes(this.uiStore.getSelectedNodes);
			},

			deleteSelectedNodes() {
				// Copy "selectedNodes" as the nodes get deleted out of selection
				// when they get deleted and if we would use original it would mess
				// with the index and would so not delete all nodes
				const nodesToDelete: string[] = this.uiStore.getSelectedNodes.map((node: INodeUi) => {
					return node.name;
				});
				nodesToDelete.forEach((nodeName: string) => {
					this.removeNode(nodeName);
				});
			},

			selectAllNodes() {
				this.nodes.forEach((node) => {
					this.nodeSelectedByName(node.name);
				});
			},

			selectUpstreamNodes() {
				const lastSelectedNode = this.lastSelectedNode;
				if (lastSelectedNode === null) {
					return;
				}

				this.deselectAllNodes();

				// Get all upstream nodes and select them
				const workflow = this.getCurrentWorkflow();
				for (const nodeName of workflow.getParentNodes(lastSelectedNode.name)) {
					this.nodeSelectedByName(nodeName);
				}

				// At the end select the previously selected node again
				this.nodeSelectedByName(lastSelectedNode.name);
			},
			selectDownstreamNodes() {
				const lastSelectedNode = this.lastSelectedNode;
				if (lastSelectedNode === null) {
					return;
				}

				this.deselectAllNodes();

				// Get all downstream nodes and select them
				const workflow = this.getCurrentWorkflow();
				for (const nodeName of workflow.getChildNodes(lastSelectedNode.name)) {
					this.nodeSelectedByName(nodeName);
				}

				// At the end select the previously selected node again
				this.nodeSelectedByName(lastSelectedNode.name);
			},

			pushDownstreamNodes(sourceNodeName: string, margin: number) {
				const sourceNode = this.workflowsStore.nodesByName[sourceNodeName];
				const workflow = this.getCurrentWorkflow();
				const childNodes = workflow.getChildNodes(sourceNodeName);
				for (const nodeName of childNodes) {
					const node = this.workflowsStore.nodesByName[nodeName] as INodeUi;
					if (node.position[0] < sourceNode.position[0]) {
						continue;
					}

					const updateInformation: INodeUpdatePropertiesInformation = {
						name: nodeName,
						properties: {
							position: { position: [node.position[0] + margin, node.position[1]] },
						},
					};

					this.workflowsStore.updateNodeProperties(updateInformation);
					this.onNodeMoved(node);
				}
			},

			cutSelectedNodes() {
				const deleteCopiedNodes = !this.isReadOnly;
				this.copySelectedNodes(deleteCopiedNodes);
				if (deleteCopiedNodes) {
					this.deleteSelectedNodes();
				}
			},

			copySelectedNodes(isCut: boolean) {
				this.getSelectedNodesToSave().then((data) => {
					const workflowToCopy: IWorkflowToShare = {
						meta: {
							instanceId: this.rootStore.instanceId,
						},
						...data,
					};

					const nodeData = JSON.stringify(workflowToCopy, null, 2);
					this.copyToClipboard(nodeData);
					if (data.nodes.length > 0) {
						if (!isCut) {
							this.$showMessage({
								title: 'Copied!',
								message: '',
								type: 'success',
							});
						}
						this.$telemetry.track('User copied nodes', {
							node_types: data.nodes.map((node) => node.type),
							workflow_id: this.workflowsStore.workflowId,
						});
					}
				});
			},
			async stopExecution() {
				const executionId = this.workflowsStore.activeExecutionId;
				if (executionId === null) {
					return;
				}

				try {
					this.stopExecutionInProgress = true;
					await this.restApi().stopCurrentExecution(executionId);
					this.$showMessage({
						title: this.$locale.baseText('nodeView.showMessage.stopExecutionTry.title'),
						type: 'success',
					});
				} catch (error) {
					// Execution stop might fail when the execution has already finished. Let's treat this here.
					const execution = await this.restApi().getExecution(executionId);
					if (execution?.finished) {
						const executedData = {
							data: execution.data,
							finished: execution.finished,
							mode: execution.mode,
							startedAt: execution.startedAt,
							stoppedAt: execution.stoppedAt,
						} as IRun;
						const pushData = {
							data: executedData,
							executionId,
							retryOf: execution.retryOf,
						} as IPushDataExecutionFinished;
						this.workflowsStore.finishActiveExecution(pushData);
						this.$titleSet(execution.workflowData.name, 'IDLE');
						this.workflowsStore.executingNode = null;
						this.workflowsStore.setWorkflowExecutionData(executedData as IExecutionResponse);
						this.uiStore.removeActiveAction('workflowRunning');
						this.$showMessage({
							title: this.$locale.baseText('nodeView.showMessage.stopExecutionCatch.title'),
							message: this.$locale.baseText('nodeView.showMessage.stopExecutionCatch.message'),
							type: 'success',
						});
					} else {
						this.$showError(
							error,
							this.$locale.baseText('nodeView.showError.stopExecution.title'),
						);
					}
				}
				this.stopExecutionInProgress = false;

				this.getWorkflowDataToSave().then((workflowData) => {
					const trackProps = {
						workflow_id: this.workflowsStore.workflowId,
						node_graph_string: JSON.stringify(TelemetryHelpers.generateNodesGraph(workflowData as IWorkflowBase, this.getNodeTypes()).nodeGraph),
					};

					this.$telemetry.track('User clicked stop workflow execution', trackProps);
				});
			},

			async stopWaitingForWebhook() {
				try {
					await this.restApi().removeTestWebhook(this.workflowsStore.workflowId);
				} catch (error) {
					this.$showError(
						error,
						this.$locale.baseText('nodeView.showError.stopWaitingForWebhook.title'),
					);
					return;
				}
			},
			/**
			 * This method gets called when data got pasted into the window
			 */
			async receivedCopyPasteData(plainTextData: string): Promise<void> {
				const currentTab = getNodeViewTab(this.$route);
				if (currentTab === MAIN_HEADER_TABS.WORKFLOW) {
					let workflowData: IWorkflowDataUpdate | undefined;
					if (this.editAllowedCheck() === false) {
						return;
					}
					// Check if it is an URL which could contain workflow data
					if (plainTextData.match(/^http[s]?:\/\/.*\.json$/i)) {
						// Pasted data points to a possible workflow JSON file

						if (!this.editAllowedCheck()) {
							return;
						}

						const importConfirm = await this.confirmMessage(
							this.$locale.baseText(
								'nodeView.confirmMessage.receivedCopyPasteData.message',
								{ interpolate: { plainTextData } },
							),
							this.$locale.baseText('nodeView.confirmMessage.receivedCopyPasteData.headline'),
							'warning',
							this.$locale.baseText('nodeView.confirmMessage.receivedCopyPasteData.confirmButtonText'),
							this.$locale.baseText('nodeView.confirmMessage.receivedCopyPasteData.cancelButtonText'),
						);

						if (!importConfirm) {
							return;
						}

						workflowData = await this.getWorkflowDataFromUrl(plainTextData);
						if (workflowData === undefined) {
							return;
						}
					} else {
						// Pasted data is is possible workflow data
						try {
							// Check first if it is valid JSON
							workflowData = JSON.parse(plainTextData);

							if (!this.editAllowedCheck()) {
								return;
							}
						} catch (e) {
							// Is no valid JSON so ignore
							return;
						}
					}

					return this.importWorkflowData(workflowData!, false, 'paste');
				}
			},

			// Returns the workflow data from a given URL. If no data gets found or
			// data is invalid it returns undefined and displays an error message by itself.
			async getWorkflowDataFromUrl(url: string): Promise<IWorkflowDataUpdate | undefined> {
				let workflowData: IWorkflowDataUpdate;

				this.startLoading();
				try {
					workflowData = await this.restApi().getWorkflowFromUrl(url);
				} catch (error) {
					this.stopLoading();
					this.$showError(
						error,
						this.$locale.baseText('nodeView.showError.getWorkflowDataFromUrl.title'),
					);
					return;
				}
				this.stopLoading();

				return workflowData;
			},

			// Imports the given workflow data into the current workflow
			async importWorkflowData(workflowData: IWorkflowToShare, importTags = true, source: string): Promise<void> { // eslint-disable-line @typescript-eslint/default-param-last
				// If it is JSON check if it looks on the first look like data we can use
				if (
					!workflowData.hasOwnProperty('nodes') ||
					!workflowData.hasOwnProperty('connections')
				) {
					return;
				}

				try {
					const nodeIdMap: { [prev: string]: string } = {};
					if (workflowData.nodes) {
						// set all new ids when pasting/importing workflows
						workflowData.nodes.forEach((node: INode) => {
							if (node.id) {
								const newId = uuid();
								nodeIdMap[newId] = node.id;
								node.id = newId;
							}
							else {
								node.id = uuid();
							}
						});
					}

					const currInstanceId = this.rootStore.instanceId;

					const nodeGraph = JSON.stringify(
						TelemetryHelpers.generateNodesGraph(workflowData as IWorkflowBase,
							this.getNodeTypes(),
							{
								nodeIdMap,
								sourceInstanceId: workflowData.meta && workflowData.meta.instanceId !== currInstanceId ? workflowData.meta.instanceId : '',
							}).nodeGraph,
					);
					if (source === 'paste') {
						this.$telemetry.track('User pasted nodes', {
							workflow_id: this.workflowsStore.workflowId,
							node_graph_string: nodeGraph,
						});
					} else {
						this.$telemetry.track('User imported workflow', { source, workflow_id: this.workflowsStore.workflowId, node_graph_string: nodeGraph });
					}

					// By default we automatically deselect all the currently
					// selected nodes and select the new ones
					this.deselectAllNodes();

					// Fix the node position as it could be totally offscreen
					// and the pasted nodes would so not be directly visible to
					// the user
					this.updateNodePositions(workflowData, CanvasHelpers.getNewNodePosition(this.nodes, this.lastClickPosition));

					const data = await this.addNodesToWorkflow(workflowData);

					setTimeout(() => {
						data.nodes!.forEach((node: INodeUi) => {
							this.nodeSelectedByName(node.name);
						});
					});

					if (workflowData.pinData) {
						this.workflowsStore.setWorkflowPinData(workflowData.pinData);
					}

					const tagsEnabled = this.settingsStore.areTagsEnabled;
					if (importTags && tagsEnabled && Array.isArray(workflowData.tags)) {
						const allTags: ITag[] = await this.$store.dispatch('tags/fetchAll');
						const tagNames = new Set(allTags.map((tag) => tag.name));

						const workflowTags = workflowData.tags as ITag[];
						const notFound = workflowTags.filter((tag) => !tagNames.has(tag.name));

						const creatingTagPromises: Array<Promise<ITag>> = [];
						for (const tag of notFound) {
							const creationPromise = this.$store.dispatch('tags/create', tag.name)
								.then((tag: ITag) => {
									allTags.push(tag);
									return tag;
								});

							creatingTagPromises.push(creationPromise);
						}

						await Promise.all(creatingTagPromises);

						const tagIds = workflowTags.reduce((accu: string[], imported: ITag) => {
							const tag = allTags.find(tag => tag.name === imported.name);
							if (tag) {
								accu.push(tag.id);
							}

							return accu;
						}, []);

						this.workflowsStore.addWorkflowTagIds(tagIds);
					}

				} catch (error) {
					this.$showError(
						error,
						this.$locale.baseText('nodeView.showError.importWorkflowData.title'),
					);
				}
			},
			onDragOver(event: DragEvent) {
				event.preventDefault();
			},

			onDrop(event: DragEvent) {
				if (!event.dataTransfer) {
					return;
				}

				const nodeTypeName = event.dataTransfer.getData('nodeTypeName');
				if (nodeTypeName) {
					const mousePosition = this.getMousePositionWithinNodeView(event);

					this.addNode(nodeTypeName, {
						position: [
							mousePosition[0] - CanvasHelpers.NODE_SIZE / 2,
							mousePosition[1] - CanvasHelpers.NODE_SIZE / 2,
						],
						dragAndDrop: true,
					});
					this.createNodeActive = false;
				}
			},

			nodeDeselectedByName(nodeName: string) {
				const node = this.workflowsStore.getNodeByName(nodeName);
				if (node) {
					this.nodeDeselected(node);
				}
			},

			nodeSelectedByName(nodeName: string, setActive = false, deselectAllOthers?: boolean) {
				if (deselectAllOthers === true) {
					this.deselectAllNodes();
				}

				const node = this.workflowsStore.getNodeByName(nodeName);
				if (node) {
					this.nodeSelected(node);
					this.uiStore.lastSelectedNode = node.name;
					this.uiStore.lastSelectedNodeOutputIndex = null;
					this.lastSelectedConnection = null;
					this.newNodeInsertPosition = null;

					if (setActive) {
						this.ndvStore.activeNodeName = node.name;
					}
				}
			},
			showMaxNodeTypeError(nodeTypeData: INodeTypeDescription) {
				const maxNodes = nodeTypeData.maxNodes;
				this.$showMessage({
					title: this.$locale.baseText('nodeView.showMessage.showMaxNodeTypeError.title'),
					message: this.$locale.baseText('nodeView.showMessage.showMaxNodeTypeError.message',
						{
							adjustToNumber: maxNodes,
							interpolate: { nodeTypeDataDisplayName: nodeTypeData.displayName },
						},
					),
					type: 'error',
					duration: 0,
				});
			},

			async getNewNodeWithDefaultCredential(nodeTypeData: INodeTypeDescription) {
				const newNodeData: INodeUi = {
					id: uuid(),
					name: nodeTypeData.defaults.name as string,
					type: nodeTypeData.name,
					typeVersion: Array.isArray(nodeTypeData.version)
						? nodeTypeData.version.slice(-1)[0]
						: nodeTypeData.version,
					position: [0, 0],
					parameters: {},
				};

				const credentialPerType = nodeTypeData.credentials && nodeTypeData.credentials
					.map(type => this.$store.getters['credentials/getCredentialsByType'](type.name))
					.flat();

				if (credentialPerType && credentialPerType.length === 1) {
					const defaultCredential = credentialPerType[0];

					const selectedCredentials = this.$store.getters['credentials/getCredentialById'](defaultCredential.id);
					const selected = { id: selectedCredentials.id, name: selectedCredentials.name };
					const credentials = {
						[defaultCredential.type]: selected,
					};

					await this.loadNodesProperties([newNodeData].map(node => ({name: node.type, version: node.typeVersion})));
					const nodeType = this.nodeTypesStore.getNodeType(newNodeData.type, newNodeData.typeVersion);
				 	const nodeParameters = NodeHelpers.getNodeParameters(nodeType?.properties || [], {}, true, false, newNodeData);

					if (nodeTypeData.credentials) {
						const authentication = nodeTypeData.credentials.find(type => type.name === defaultCredential.type);
						if (authentication?.displayOptions?.hide) {
							return newNodeData;
						}

						const authDisplayOptions = authentication?.displayOptions?.show;
						if (!authDisplayOptions) {
							newNodeData.credentials = credentials;
							return newNodeData;
						}

						if (Object.keys(authDisplayOptions).length === 1 && authDisplayOptions['authentication']) {
							// ignore complex case when there's multiple dependencies
							newNodeData.credentials = credentials;

							let parameters: { [key:string]: string } = {};
							for (const displayOption of Object.keys(authDisplayOptions)) {
								if (nodeParameters && !nodeParameters[displayOption]) {
									parameters = {};
									newNodeData.credentials = undefined;
									break;
								}
								const optionValue = authDisplayOptions[displayOption]?.[0];
								if (optionValue && typeof optionValue === 'string') {
									parameters[displayOption] = optionValue;
								}
								newNodeData.parameters = {
									...newNodeData.parameters,
									...parameters,
								};
							}
						}
					}
				}
				return newNodeData;
			},

			async injectNode (nodeTypeName: string, options: AddNodeOptions = {}) {
				const nodeTypeData: INodeTypeDescription | null = this.nodeTypesStore.getNodeType(nodeTypeName);

				if (nodeTypeData === null) {
					this.$showMessage({
						title: this.$locale.baseText('nodeView.showMessage.addNodeButton.title'),
						message: this.$locale.baseText(
							'nodeView.showMessage.addNodeButton.message',
							{ interpolate: { nodeTypeName } },
						),
						type: 'error',
					});
					return;
				}

				if (nodeTypeData.maxNodes !== undefined && this.getNodeTypeCount(nodeTypeName) >= nodeTypeData.maxNodes) {
					this.showMaxNodeTypeError(nodeTypeData);
					return;
				}

				const newNodeData = await this.getNewNodeWithDefaultCredential(nodeTypeData);

				// when pulling new connection from node or injecting into a connection
				const lastSelectedNode = this.lastSelectedNode;

				if (options.position) {
					newNodeData.position = CanvasHelpers.getNewNodePosition(this.canvasStore.getNodesWithPlaceholderNode(), options.position);
				} else if (lastSelectedNode) {
					const lastSelectedConnection = this.lastSelectedConnection;
					if (lastSelectedConnection) { // set when injecting into a connection
						const [diffX] = CanvasHelpers.getConnectorLengths(lastSelectedConnection);
						if (diffX <= CanvasHelpers.MAX_X_TO_PUSH_DOWNSTREAM_NODES) {
							this.pushDownstreamNodes(lastSelectedNode.name, CanvasHelpers.PUSH_NODES_OFFSET);
						}
					}

					// set when pulling connections
					if (this.newNodeInsertPosition) {
						newNodeData.position = CanvasHelpers.getNewNodePosition(this.nodes, [
							this.newNodeInsertPosition[0] + CanvasHelpers.GRID_SIZE,
							this.newNodeInsertPosition[1] - CanvasHelpers.NODE_SIZE / 2,
						]);
						this.newNodeInsertPosition = null;
					} else {
						let yOffset = 0;

						if (lastSelectedConnection) {
							const sourceNodeType = this.nodeTypesStore.getNodeType(lastSelectedNode.type, lastSelectedNode.typeVersion);
							const offsets = [[-100, 100], [-140, 0, 140], [-240, -100, 100, 240]];
							if (sourceNodeType && sourceNodeType.outputs.length > 1) {
								const offset = offsets[sourceNodeType.outputs.length - 2];
								const sourceOutputIndex = lastSelectedConnection.__meta ? lastSelectedConnection.__meta.sourceOutputIndex : 0;
								yOffset = offset[sourceOutputIndex];
							}
						}

						// If a node is active then add the new node directly after the current one
						// newNodeData.position = [activeNode.position[0], activeNode.position[1] + 60];
						newNodeData.position = CanvasHelpers.getNewNodePosition(
							this.nodes,
							[lastSelectedNode.position[0] + CanvasHelpers.PUSH_NODES_OFFSET, lastSelectedNode.position[1] + yOffset],
							[100, 0],
						);
					}
				} else {
					// If added node is a trigger and it's the first one added to the canvas
					// we place it at canvasAddButtonPosition to replace the canvas add button
					const position = this.nodeTypesStore.isTriggerNode(nodeTypeName) && !this.containsTrigger
						? this.canvasStore.canvasAddButtonPosition
						// If no node is active find a free spot
						: this.lastClickPosition as XYPosition;

					newNodeData.position = CanvasHelpers.getNewNodePosition(this.nodes, position);
				}


				// Check if node-name is unique else find one that is
				newNodeData.name = this.getUniqueNodeName({
					originalName: newNodeData.name,
					type: newNodeData.type,
				});

				if (nodeTypeData.webhooks && nodeTypeData.webhooks.length) {
					newNodeData.webhookId = uuid();
				}

				await this.addNodes([newNodeData]);

				this.uiStore.stateIsDirty = true;

				if (nodeTypeName === STICKY_NODE_TYPE) {
					this.$telemetry.trackNodesPanel('nodeView.addSticky', { workflow_id: this.workflowsStore.workflowId });
				} else {
					this.$externalHooks().run('nodeView.addNodeButton', { nodeTypeName });
					const trackProperties: ITelemetryTrackProperties = {
						node_type: nodeTypeName,
						workflow_id: this.workflowsStore.workflowId,
						drag_and_drop: options.dragAndDrop,
					};

					if (lastSelectedNode) {
						trackProperties.input_node_type = lastSelectedNode.type;
					}

					this.$telemetry.trackNodesPanel('nodeView.addNodeButton', trackProperties);
				}

				// Automatically deselect all nodes and select the current one and also active
				// current node
				this.deselectAllNodes();
				setTimeout(() => {
					this.nodeSelectedByName(newNodeData.name, nodeTypeName !== STICKY_NODE_TYPE);
				});

				return newNodeData;
			},
			getConnection(sourceNodeName: string, sourceNodeOutputIndex: number, targetNodeName: string, targetNodeOuputIndex: number): IConnection | undefined {
				const nodeConnections = (this.workflowsStore.outgoingConnectionsByNodeName(sourceNodeName) as INodeConnections).main;
				if (nodeConnections) {
					const connections: IConnection[] | null = nodeConnections[sourceNodeOutputIndex];

					if (connections) {
						return connections.find((connection: IConnection) => connection.node === targetNodeName && connection.index === targetNodeOuputIndex);
					}
				}

				return undefined;
			},
			connectTwoNodes(sourceNodeName: string, sourceNodeOutputIndex: number, targetNodeName: string, targetNodeOuputIndex: number) {
				if (this.getConnection(sourceNodeName, sourceNodeOutputIndex, targetNodeName, targetNodeOuputIndex)) {
					return;
				}

				const connectionData = [
					{
						node: sourceNodeName,
						type: 'main',
						index: sourceNodeOutputIndex,
					},
					{
						node: targetNodeName,
						type: 'main',
						index: targetNodeOuputIndex,
					},
				] as [IConnection, IConnection];

				this.__addConnection(connectionData, true);
			},
			async addNode(nodeTypeName: string, options: AddNodeOptions = {}) {
				if (!this.editAllowedCheck()) {
					return;
				}

				const lastSelectedConnection = this.lastSelectedConnection;
				const lastSelectedNode = this.lastSelectedNode;
				const lastSelectedNodeOutputIndex = this.uiStore.lastSelectedNodeOutputIndex;

				const newNodeData = await this.injectNode(nodeTypeName, options);
				if (!newNodeData) {
					return;
				}

				const outputIndex = lastSelectedNodeOutputIndex || 0;

				// If a node is last selected then connect between the active and its child ones
				if (lastSelectedNode) {
					await Vue.nextTick();

					if (lastSelectedConnection && lastSelectedConnection.__meta) {
						this.__deleteJSPlumbConnection(lastSelectedConnection);

						const targetNodeName = lastSelectedConnection.__meta.targetNodeName;
						const targetOutputIndex = lastSelectedConnection.__meta.targetOutputIndex;
						this.connectTwoNodes(newNodeData.name, 0, targetNodeName, targetOutputIndex);
					}

					// Connect active node to the newly created one
					this.connectTwoNodes(lastSelectedNode.name, outputIndex, newNodeData.name, 0);
				}
			},
			initNodeView() {
				this.instance.importDefaults({
					Connector: CanvasHelpers.CONNECTOR_FLOWCHART_TYPE,
					Endpoint: ['Dot', { radius: 5 }],
					DragOptions: { cursor: 'pointer', zIndex: 5000 },
					PaintStyle: CanvasHelpers.CONNECTOR_PAINT_STYLE_DEFAULT,
					HoverPaintStyle: CanvasHelpers.CONNECTOR_PAINT_STYLE_PRIMARY,
					ConnectionOverlays: CanvasHelpers.CONNECTOR_ARROW_OVERLAYS,
					Container: '#node-view',
				});

				const insertNodeAfterSelected = (info: { sourceId: string, index: number, eventSource: string, connection?: Connection }) => {
					// Get the node and set it as active that new nodes
					// which get created get automatically connected
					// to it.
					const sourceNode = this.workflowsStore.getNodeById(info.sourceId);
					if (!sourceNode) {
						return;
					}

					this.uiStore.lastSelectedNode = sourceNode.name;
					this.uiStore.lastSelectedNodeOutputIndex = info.index;
					this.newNodeInsertPosition = null;

					if (info.connection) {
						this.lastSelectedConnection = info.connection;
					}

					this.onToggleNodeCreator({ source: info.eventSource, createNodeActive: true});
				};

				this.instance.bind('connectionAborted', (connection) => {
					try {
						if (this.dropPrevented) {
							this.dropPrevented = false;
							return;
						}

						if (this.pullConnActiveNodeName) {
							const sourceNode = this.workflowsStore.getNodeById(connection.sourceId);
							if (sourceNode) {
								const sourceNodeName = sourceNode.name;
								const outputIndex = connection.getParameters().index;

								this.connectTwoNodes(sourceNodeName, outputIndex, this.pullConnActiveNodeName, 0);
								this.pullConnActiveNodeName = null;
							}
							return;
						}

						insertNodeAfterSelected({
							sourceId: connection.sourceId,
							index: connection.getParameters().index,
							eventSource: 'node_connection_drop',
						});
					} catch (e) {
						console.error(e);  // eslint-disable-line no-console
					}
				});

				this.instance.bind('beforeDrop', (info) => {
					try {
						const sourceInfo = info.connection.endpoints[0].getParameters();
						// @ts-ignore
						const targetInfo = info.dropEndpoint.getParameters();

						const sourceNodeName = this.workflowsStore.getNodeById(sourceInfo.nodeId)?.name || '';
						const targetNodeName = this.workflowsStore.getNodeById(targetInfo.nodeId)?.name || '';

						// check for duplicates
						if (this.getConnection(sourceNodeName, sourceInfo.index, targetNodeName, targetInfo.index)) {
							this.dropPrevented = true;
							this.pullConnActiveNodeName = null;
							return false;
						}

						return true;
					} catch (e) {
						console.error(e);  // eslint-disable-line no-console
						return true;
					}
				});

				// only one set of visible actions should be visible at the same time
				let activeConnection: null | Connection = null;

				this.instance.bind('connection', (info: OnConnectionBindInfo) => {
					try {
						const sourceInfo = info.sourceEndpoint.getParameters();
						const targetInfo = info.targetEndpoint.getParameters();

						const sourceNodeName = this.workflowsStore.getNodeById(sourceInfo.nodeId)?.name;
						const targetNodeName = this.workflowsStore.getNodeById(targetInfo.nodeId)?.name;

						if (sourceNodeName && targetNodeName) {
							info.connection.__meta = {
								sourceNodeName,
								sourceOutputIndex: sourceInfo.index,
								targetNodeName,
								targetOutputIndex: targetInfo.index,
							};
						}

						CanvasHelpers.resetConnection(info.connection);

						if (!this.isReadOnly) {
							let exitTimer: NodeJS.Timeout | undefined;
							let enterTimer: NodeJS.Timeout | undefined;
							info.connection.bind('mouseover', (connection: Connection) => {
								try {
									if (exitTimer !== undefined) {
										clearTimeout(exitTimer);
										exitTimer = undefined;
									}

									if (enterTimer) {
										return;
									}

									if (!info.connection || info.connection === activeConnection) {
										return;
									}

									CanvasHelpers.hideConnectionActions(activeConnection);


									enterTimer = setTimeout(() => {
										enterTimer = undefined;
										if (info.connection) {
											activeConnection = info.connection;
											CanvasHelpers.showConectionActions(info.connection);
										}
									}, 150);
								} catch (e) {
									console.error(e); // eslint-disable-line no-console
								}
							});

							info.connection.bind('mouseout', (connection: Connection) => {
								try {
									if (exitTimer) {
										return;
									}

									if (enterTimer) {
										clearTimeout(enterTimer);
										enterTimer = undefined;
									}

									if (!info.connection || activeConnection !== info.connection) {
										return;
									}

									exitTimer = setTimeout(() => {
										exitTimer = undefined;

										if (info.connection && activeConnection === info.connection) {
											CanvasHelpers.hideConnectionActions(activeConnection);
											activeConnection = null;
										}
									}, 500);
								} catch (e) {
									console.error(e); // eslint-disable-line no-console
								}
							});

							CanvasHelpers.addConnectionActionsOverlay(info.connection,
								() => {
									activeConnection = null;
									this.__deleteJSPlumbConnection(info.connection);
								},
								() => {
									setTimeout(() => {
										insertNodeAfterSelected({
											sourceId: info.sourceId,
											index: sourceInfo.index,
											connection: info.connection,
											eventSource: 'node_connection_action',
										});
									}, 150);
								});
						}

						CanvasHelpers.moveBackInputLabelPosition(info.targetEndpoint);

						this.workflowsStore.addConnection({
							connection: [
								{
									node: sourceNodeName,
									type: sourceInfo.type,
									index: sourceInfo.index,
								},
								{
									node: targetNodeName,
									type: targetInfo.type,
									index: targetInfo.index,
								},
							],
							setStateDirty: true,
						});
					} catch (e) {
						console.error(e); // eslint-disable-line no-console
					}
				});

				this.instance.bind('connectionMoved', (info) => {
					try {
						// When a connection gets moved from one node to another it for some reason
						// calls the "connection" event but not the "connectionDetached" one. So we listen
						// additionally to the "connectionMoved" event and then only delete the existing connection.

						CanvasHelpers.resetInputLabelPosition(info.originalTargetEndpoint);

						// @ts-ignore
						const sourceInfo = info.originalSourceEndpoint.getParameters();
						// @ts-ignore
						const targetInfo = info.originalTargetEndpoint.getParameters();

						const connectionInfo = [
							{
								node: this.workflowsStore.getNodeById(sourceInfo.nodeId)?.name || '',
								type: sourceInfo.type,
								index: sourceInfo.index,
							},
							{
								node: this.workflowsStore.getNodeById(targetInfo.nodeId)?.name || '',
								type: targetInfo.type,
								index: targetInfo.index,
							},
						] as [IConnection, IConnection];

						this.__removeConnection(connectionInfo, false);
					} catch (e) {
						console.error(e); // eslint-disable-line no-console
					}
				});

				this.instance.bind('connectionDetached', (info) => {
					try {
						CanvasHelpers.resetInputLabelPosition(info.targetEndpoint);
						info.connection.removeOverlays();
						this.__removeConnectionByConnectionInfo(info, false);

						if (this.pullConnActiveNodeName) { // establish new connection when dragging connection from one node to another
							const sourceNode = this.workflowsStore.getNodeById(info.connection.sourceId);
							const sourceNodeName = sourceNode.name;
							const outputIndex = info.connection.getParameters().index;

							this.connectTwoNodes(sourceNodeName, outputIndex, this.pullConnActiveNodeName, 0);
							this.pullConnActiveNodeName = null;
						}
					} catch (e) {
						console.error(e); // eslint-disable-line no-console
					}
				});

				// @ts-ignore
				this.instance.bind('connectionDrag', (connection: Connection) => {
					try {
						this.pullConnActiveNodeName = null;
						this.pullConnActive = true;
						this.newNodeInsertPosition = null;
						CanvasHelpers.resetConnection(connection);

						const nodes = [...document.querySelectorAll('.node-default')];

						const onMouseMove = (e: MouseEvent | TouchEvent) => {
							if (!connection) {
								return;
							}

							const element = document.querySelector('.jtk-endpoint.dropHover');
							if (element) {
								// @ts-ignore
								CanvasHelpers.showDropConnectionState(connection, element._jsPlumb);
								return;
							}

							const inputMargin = 24;
							const intersecting = nodes.find((element: Element) => {
								const { top, left, right, bottom } = element.getBoundingClientRect();
								const [x, y] = CanvasHelpers.getMousePosition(e);
								if (top <= y && bottom >= y && (left - inputMargin) <= x && right >= x) {
									const nodeName = (element as HTMLElement).dataset['name'] as string;
									const node = this.workflowsStore.getNodeByName(nodeName) as INodeUi | null;
									if (node) {
										const nodeType = this.nodeTypesStore.getNodeType(node.type, node.typeVersion);
										if (nodeType && nodeType.inputs && nodeType.inputs.length === 1) {
											this.pullConnActiveNodeName = node.name;
											const endpointUUID = this.getInputEndpointUUID(nodeName, 0);
											if (endpointUUID) {
												const endpoint = this.instance.getEndpoint(endpointUUID);

												CanvasHelpers.showDropConnectionState(connection, endpoint);

												return true;
											}
										}
									}
								}

								return false;
							});

							if (!intersecting) {
								CanvasHelpers.showPullConnectionState(connection);
								this.pullConnActiveNodeName = null;
							}
						};

						const onMouseUp = (e: MouseEvent | TouchEvent) => {
							this.pullConnActive = false;
							this.newNodeInsertPosition = this.getMousePositionWithinNodeView(e);
							CanvasHelpers.resetConnectionAfterPull(connection);
							window.removeEventListener('mousemove', onMouseMove);
							window.removeEventListener('mouseup', onMouseUp);
						};

						window.addEventListener('mousemove', onMouseMove);
						window.addEventListener('touchmove', onMouseMove);
						window.addEventListener('mouseup', onMouseUp);
						window.addEventListener('touchend', onMouseMove);
					} catch (e) {
						console.error(e); // eslint-disable-line no-console
					}
				});

				// @ts-ignore
				this.instance.bind(('plusEndpointClick'), (endpoint: Endpoint) => {
					if (endpoint && endpoint.__meta) {
						insertNodeAfterSelected({
							sourceId: endpoint.__meta.nodeId,
							index: endpoint.__meta.index,
							eventSource: 'plus_endpoint',
						});
					}
				});
			},
			async newWorkflow(): Promise<void> {
				this.startLoading();
				await this.resetWorkspace();
				this.workflowData = await this.workflowsStore.getNewWorkflowData();
				this.workflowsStore.currentWorkflowExecutions = [];
				this.workflowsStore.activeWorkflowExecution = null;

				this.uiStore.stateIsDirty = false;
				this.canvasStore.setZoomLevel(1);
				this.canvasStore.zoomToFit();
			},
			tryToAddWelcomeSticky: once(async function(this: any) {
				const newWorkflow = this.workflowData;
				if (window.posthog?.getFeatureFlag?.('welcome-note') === 'test') {
					// For novice users (onboardingFlowEnabled == true)
					// Inject welcome sticky note and zoom to fit

					if (newWorkflow?.onboardingFlowEnabled && !this.isReadOnly) {
						const collisionPadding = CanvasHelpers.GRID_SIZE + CanvasHelpers.NODE_SIZE;
						// Position the welcome sticky left to the added trigger node
						let position: XYPosition = [...(this.triggerNodes[0].position as XYPosition)];

						position[0] -= CanvasHelpers.WELCOME_STICKY_NODE.parameters.width + (CanvasHelpers.GRID_SIZE * 4);
						position = CanvasHelpers.getNewNodePosition(this.nodes, position, [collisionPadding, collisionPadding]);

						await this.addNodes([{
							id: uuid(),
							...CanvasHelpers.WELCOME_STICKY_NODE,
							parameters: {
								// Use parameters from the template but add translated content
								...CanvasHelpers.WELCOME_STICKY_NODE.parameters,
								content: this.$locale.baseText('onboardingWorkflow.stickyContent'),
							},
							position,
						}]);
						this.$telemetry.track('welcome note inserted');
					}
				}
				this.uiStore.nodeViewInitialized = true;
				this.workflowsStore.activeWorkflowExecution = null;
				this.stopLoading();
			}),
			async initView(): Promise<void> {
				if (this.$route.params.action === 'workflowSave') {
					// In case the workflow got saved we do not have to run init
					// as only the route changed but all the needed data is already loaded
					this.uiStore.stateIsDirty = false;
					return Promise.resolve();
				}
				if (this.blankRedirect) {
					this.blankRedirect = false;
				}
				else if (this.$route.name === VIEWS.TEMPLATE_IMPORT) {
					const templateId = this.$route.params.id;
					await this.openWorkflowTemplate(templateId);
				}
				else if (this.isExecutionView) {
					// Load an execution
					const executionId = this.$route.params.id;
					await this.openExecution(executionId);
				} else {
					const result = this.uiStore.stateIsDirty;;
					if (result) {
						const confirmModal = await this.confirmModal(
							this.$locale.baseText('generic.unsavedWork.confirmMessage.message'),
							this.$locale.baseText('generic.unsavedWork.confirmMessage.headline'),
							'warning',
							this.$locale.baseText('generic.unsavedWork.confirmMessage.confirmButtonText'),
							this.$locale.baseText('generic.unsavedWork.confirmMessage.cancelButtonText'),
							true,
						);
						if (confirmModal === MODAL_CONFIRMED) {
							const saved = await this.saveCurrentWorkflow();
							if (saved) await this.settingsStore.fetchPromptsData();
						} else if (confirmModal === MODAL_CLOSE) {
							return Promise.resolve();
						}
					}
					// Load a workflow
					let workflowId = null as string | null;
					if (this.$route.params.name) {
						workflowId = this.$route.params.name;
					}
					if (workflowId !== null) {
						const workflow = await this.restApi().getWorkflow(workflowId);
						if (!workflow) {
							this.$router.push({
								name: VIEWS.NEW_WORKFLOW,
							});
							this.$showMessage({
								title: 'Error',
								message: this.$locale.baseText('openWorkflow.workflowNotFoundError'),
								type: 'error',
							});
						} else {
							this.$titleSet(workflow.name, 'IDLE');
							// Open existing workflow
							await this.openWorkflow(workflowId);
						}
					} else if (this.$route.meta?.nodeView === true) {
						// Create new workflow
						await this.newWorkflow();
					}
				}
				this.uiStore.nodeViewInitialized = true;
				document.addEventListener('keydown', this.keyDown);
				document.addEventListener('keyup', this.keyUp);
				window.addEventListener("beforeunload", (e) => {
					if (this.isDemo){
						return;
					}
					else if (this.uiStore.stateIsDirty === true) {
						const confirmationMessage = this.$locale.baseText('nodeView.itLooksLikeYouHaveBeenEditingSomething');
						(e || window.event).returnValue = confirmationMessage; //Gecko + IE
						return confirmationMessage; //Gecko + Webkit, Safari, Chrome etc.
					} else {
						this.startLoading(
							this.$locale.baseText('nodeView.redirecting'),
						);
						return;
					}
				});
			},
			getOutputEndpointUUID(nodeName: string, index: number): string | null {
				const node = this.workflowsStore.getNodeByName(nodeName);
				if (!node) {
					return null;
				}

				return CanvasHelpers.getOutputEndpointUUID(node.id, index);
			},
			getInputEndpointUUID(nodeName: string, index: number) {
				const node = this.workflowsStore.getNodeByName(nodeName);
				if (!node) {
					return null;
				}

				return CanvasHelpers.getInputEndpointUUID(node.id, index);
			},
			__addConnection(connection: [IConnection, IConnection], addVisualConnection = false) {
				if (addVisualConnection) {
					const outputUuid = this.getOutputEndpointUUID(connection[0].node, connection[0].index);
					const inputUuid = this.getInputEndpointUUID(connection[1].node, connection[1].index);
					if (!outputUuid || !inputUuid) {
						return;
					}

					const uuid: [string, string] = [
						outputUuid,
						inputUuid,
					];

					// Create connections in DOM
					// @ts-ignore
					this.instance.connect({
						uuids: uuid,
						detachable: !this.isReadOnly,
					});
				} else {
					const connectionProperties = { connection, setStateDirty: false };
					// When nodes get connected it gets saved automatically to the storage
					// so if we do not connect we have to save the connection manually
					this.workflowsStore.addConnection(connectionProperties);
				}

				setTimeout(() => {
					this.addPinDataConnections(this.workflowsStore.pinData);
				});
			},
			__removeConnection(connection: [IConnection, IConnection], removeVisualConnection = false) {
				if (removeVisualConnection) {
					const sourceId = this.workflowsStore.getNodeByName(connection[0].node);
					const targetId = this.workflowsStore.getNodeByName(connection[1].node);
					// @ts-ignore
					const connections = this.instance.getConnections({
						source: sourceId,
						target: targetId,
					});

					// @ts-ignore
					connections.forEach((connectionInstance) => {
						this.__deleteJSPlumbConnection(connectionInstance);
					});
				}

				this.workflowsStore.removeConnection({ connection });
			},
			__deleteJSPlumbConnection(connection: Connection) {
				// Make sure to remove the overlay else after the second move
				// it visibly stays behind free floating without a connection.
				connection.removeOverlays();

				const sourceEndpoint = connection.endpoints && connection.endpoints[0];
				this.pullConnActiveNodeName = null; // prevent new connections when connectionDetached is triggered
				this.instance.deleteConnection(connection); // on delete, triggers connectionDetached event which applies mutation to store
				if (sourceEndpoint) {
					const endpoints = this.instance.getEndpoints(sourceEndpoint.elementId);
					endpoints.forEach((endpoint: Endpoint) => endpoint.repaint()); // repaint both circle and plus endpoint
				}
			},
			__removeConnectionByConnectionInfo(info: OnConnectionBindInfo, removeVisualConnection = false) {
				const sourceInfo = info.sourceEndpoint.getParameters();
				const sourceNode = this.workflowsStore.getNodeById(sourceInfo.nodeId);
				const targetInfo = info.targetEndpoint.getParameters();
				const targetNode = this.workflowsStore.getNodeById(targetInfo.nodeId);

				if (sourceNode && targetNode) {
					const connectionInfo = [
						{
							node: sourceNode.name,
							type: sourceInfo.type,
							index: sourceInfo.index,
						},
						{
							node: targetNode.name,
							type: targetInfo.type,
							index: targetInfo.index,
						},
					] as [IConnection, IConnection];

					if (removeVisualConnection) {
						this.__deleteJSPlumbConnection(info.connection);
					}

					this.workflowsStore.removeConnection({ connection: connectionInfo });
				}
			},
			async duplicateNode(nodeName: string) {
				if (!this.editAllowedCheck()) {
					return;
				}
				const node = this.workflowsStore.getNodeByName(nodeName);

				if (node) {
					const nodeTypeData = this.nodeTypesStore.getNodeType(node.type, node.typeVersion);

					if (nodeTypeData && nodeTypeData.maxNodes !== undefined && this.getNodeTypeCount(node.type) >= nodeTypeData.maxNodes) {
						this.showMaxNodeTypeError(nodeTypeData);
						return;
					}

					// Deep copy the data so that data on lower levels of the node-properties do
					// not share objects
					const newNodeData = deepCopy(this.getNodeDataToSave(node));
					newNodeData.id = uuid();

					// Check if node-name is unique else find one that is
					newNodeData.name = this.getUniqueNodeName({
						originalName: newNodeData.name,
						type: newNodeData.type,
					});

					newNodeData.position = CanvasHelpers.getNewNodePosition(
						this.nodes,
						[node.position[0], node.position[1] + 140],
						[0, 140],
					);

					if (newNodeData.webhookId) {
						// Make sure that the node gets a new unique webhook-ID
						newNodeData.webhookId = uuid();
					}

					await this.addNodes([newNodeData]);

					const pinData = this.workflowsStore.pinDataByNodeName(nodeName);
					if (pinData) {
						this.workflowsStore.pinData({
							node: newNodeData,
							data: pinData,
						});
					}

					this.uiStore.stateIsDirty = true;

					// Automatically deselect all nodes and select the current one and also active
					// current node
					this.deselectAllNodes();
					setTimeout(() => {
						this.nodeSelectedByName(newNodeData.name, false);
					});

					this.$telemetry.track('User duplicated node', { node_type: node.type, workflow_id: this.workflowsStore.workflowId });
				}
			},
			getJSPlumbConnection(sourceNodeName: string, sourceOutputIndex: number, targetNodeName: string, targetInputIndex: number): Connection | undefined {
				const sourceNode = this.workflowsStore.getNodeByName(sourceNodeName);
				const targetNode = this.workflowsStore.getNodeByName(targetNodeName);
				if (!sourceNode || !targetNode) {
					return;
				}

				const sourceId = sourceNode.id;
				const targetId = targetNode.id;

				const sourceEndpoint = CanvasHelpers.getOutputEndpointUUID(sourceId, sourceOutputIndex);
				const targetEndpoint = CanvasHelpers.getInputEndpointUUID(targetId, targetInputIndex);

				// @ts-ignore
				const connections = this.instance.getConnections({
					source: sourceId,
					target: targetId,
				}) as Connection[];

				return connections.find((connection: Connection) => {
					const uuids = connection.getUuids();
					return uuids[0] === sourceEndpoint && uuids[1] === targetEndpoint;
				});
			},
			getJSPlumbEndpoints(nodeName: string): Endpoint[] {
				const node = this.workflowsStore.getNodeByName(nodeName);
				return this.instance.getEndpoints(node !== null ? node.id : '');
			},
			getPlusEndpoint(nodeName: string, outputIndex: number): Endpoint | undefined {
				const endpoints = this.getJSPlumbEndpoints(nodeName);
				// @ts-ignore
				return endpoints.find((endpoint: Endpoint) => endpoint.type === 'N8nPlus' && endpoint.__meta && endpoint.__meta.index === outputIndex);
			},
			getIncomingOutgoingConnections(nodeName: string): { incoming: Connection[], outgoing: Connection[] } {
				const node = this.workflowsStore.getNodeByName(nodeName);

				if (node) {
					// @ts-ignore
					const outgoing = this.instance.getConnections({
						source: node.id,
					});

					// @ts-ignore
					const incoming = this.instance.getConnections({
						target: node.id,
					}) as Connection[];

					return {
						incoming,
						outgoing,
					};
				}
				return { incoming: [], outgoing: [] };
			},
			onNodeMoved(node: INodeUi) {
				const { incoming, outgoing } = this.getIncomingOutgoingConnections(node.name);

				[...incoming, ...outgoing].forEach((connection: Connection) => {
					CanvasHelpers.showOrHideMidpointArrow(connection);
					CanvasHelpers.showOrHideItemsLabel(connection);
				});
			},
			onNodeRun({ name, data, waiting }: { name: string, data: ITaskData[] | null, waiting: boolean }) {
				const pinData = this.workflowsStore.getPinData;

				if (pinData && pinData[name]) return;

				const sourceNodeName = name;
				const sourceNode = this.workflowsStore.getNodeByName(sourceNodeName);
				const sourceId = sourceNode !== null ? sourceNode.id : '';

				if (data === null || data.length === 0 || waiting) {
					// @ts-ignore
					const outgoing = this.instance.getConnections({
						source: sourceId,
					}) as Connection[];

					outgoing.forEach((connection: Connection) => {
						CanvasHelpers.resetConnection(connection);
					});
					const endpoints = this.getJSPlumbEndpoints(sourceNodeName);
					endpoints.forEach((endpoint: Endpoint) => {
						// @ts-ignore
						if (endpoint.type === 'N8nPlus') {
							(endpoint.endpoint as N8nPlusEndpoint).clearSuccessOutput();
						}
					});

					return;
				}

				const nodeConnections = this.workflowsStore.outgoingConnectionsByNodeName(sourceNodeName).main;
				const outputMap = CanvasHelpers.getOutputSummary(data, nodeConnections || []);

				Object.keys(outputMap).forEach((sourceOutputIndex: string) => {
					Object.keys(outputMap[sourceOutputIndex]).forEach((targetNodeName: string) => {
						Object.keys(outputMap[sourceOutputIndex][targetNodeName]).forEach((targetInputIndex: string) => {
							if (targetNodeName) {
								const connection = this.getJSPlumbConnection(sourceNodeName, parseInt(sourceOutputIndex, 10), targetNodeName, parseInt(targetInputIndex, 10));

								if (connection) {
									const output = outputMap[sourceOutputIndex][targetNodeName][targetInputIndex];

									if (!output || !output.total) {
										CanvasHelpers.resetConnection(connection);
									}
									else {
										CanvasHelpers.addConnectionOutputSuccess(connection, output);
									}
								}
							}

							const endpoint = this.getPlusEndpoint(sourceNodeName, parseInt(sourceOutputIndex, 10));
							if (endpoint && endpoint.endpoint) {
								const output = outputMap[sourceOutputIndex][NODE_OUTPUT_DEFAULT_KEY][0];
								if (output && output.total > 0) {
									(endpoint.endpoint as N8nPlusEndpoint).setSuccessOutput(CanvasHelpers.getRunItemsLabel(output));
								}
								else {
									(endpoint.endpoint as N8nPlusEndpoint).clearSuccessOutput();
								}
							}
						});
					});
				});
			},
			removeNode(nodeName: string) {
				if (!this.editAllowedCheck()) {
					return;
				}

				const node = this.workflowsStore.getNodeByName(nodeName);
				if (!node) {
					return;
				}

				// "requiredNodeTypes" are also defined in cli/commands/run.ts
				const requiredNodeTypes: string[] = [];

				if (requiredNodeTypes.includes(node.type)) {
					// The node is of the required type so check first
					// if any node of that type would be left when the
					// current one would get deleted.
					let deleteAllowed = false;
					for (const checkNode of this.nodes) {
						if (checkNode.name === node.name) {
							continue;
						}
						if (requiredNodeTypes.includes(checkNode.type)) {
							deleteAllowed = true;
							break;
						}
					}

					if (!deleteAllowed) {
						return;
					}
				}

				if (node.type === STICKY_NODE_TYPE) {
					this.$telemetry.track(
						'User deleted workflow note',
						{
							workflow_id: this.workflowsStore.workflowId,
							is_welcome_note: node.name === QUICKSTART_NOTE_NAME,
						},
					);
				} else {
					this.$externalHooks().run('node.deleteNode', { node });
					this.$telemetry.track('User deleted node', { node_type: node.type, workflow_id: this.workflowsStore.workflowId });
				}

				let waitForNewConnection = false;
				// connect nodes before/after deleted node
				const nodeType = this.nodeTypesStore.getNodeType(node.type, node.typeVersion);
				if (nodeType && nodeType.outputs.length === 1
					&& nodeType.inputs.length === 1) {
					const { incoming, outgoing } = this.getIncomingOutgoingConnections(node.name);
					if (incoming.length === 1 && outgoing.length === 1) {
						const conn1 = incoming[0];
						const conn2 = outgoing[0];
						if (conn1.__meta && conn2.__meta) {
							waitForNewConnection = true;
							const sourceNodeName = conn1.__meta.sourceNodeName;
							const sourceNodeOutputIndex = conn1.__meta.sourceOutputIndex;
							const targetNodeName = conn2.__meta.targetNodeName;
							const targetNodeOuputIndex = conn2.__meta.targetOutputIndex;

							setTimeout(() => {
								this.connectTwoNodes(sourceNodeName, sourceNodeOutputIndex, targetNodeName, targetNodeOuputIndex);

								if (waitForNewConnection) {
									this.instance.setSuspendDrawing(false, true);
									waitForNewConnection = false;
								}
							}, 100); // just to make it clear to users that this is a new connection
						}
					}
				}

				setTimeout(() => {
					// Suspend drawing
					this.instance.setSuspendDrawing(true);

					// Remove all endpoints and the connections in jsplumb
					this.instance.removeAllEndpoints(node.id);

					// Remove the draggable
					// @ts-ignore
					this.instance.destroyDraggable(node.id);

					// Remove the connections in data
					this.workflowsStore.removeAllNodeConnection(node);
					this.workflowsStore.removeNode(node);
					this.workflowsStore.clearNodeExecutionData(node.name);

					if (!waitForNewConnection) {
						// Now it can draw again
						this.instance.setSuspendDrawing(false, true);
					}

					// Remove node from selected index if found in it
					this.uiStore.removeNodeFromSelection(node);
				}, 0); // allow other events to finish like drag stop
			},
			valueChanged(parameterData: IUpdateInformation) {
				if (parameterData.name === 'name' && parameterData.oldValue) {
					// The name changed so we have to take care that
					// the connections get changed.
					this.renameNode(parameterData.oldValue as string, parameterData.value as string);
				}
			},
			async renameNodePrompt(currentName: string) {
				try {
					const promptResponsePromise = this.$prompt(
						this.$locale.baseText('nodeView.prompt.newName') + ':',
						this.$locale.baseText('nodeView.prompt.renameNode') + `: ${currentName}`,
						{
							customClass: 'rename-prompt',
							confirmButtonText: this.$locale.baseText('nodeView.prompt.rename'),
							cancelButtonText: this.$locale.baseText('nodeView.prompt.cancel'),
							inputErrorMessage: this.$locale.baseText('nodeView.prompt.invalidName'),
							inputValue: currentName,
						},
					);

					// Wait till it had time to display
					await Vue.nextTick();

					// Get the input and select the text in it
					const nameInput = document.querySelector('.rename-prompt .el-input__inner') as HTMLInputElement | undefined;
					if (nameInput) {
						nameInput.focus();
						nameInput.select();
					}

					const promptResponse = await promptResponsePromise as MessageBoxInputData;

					this.renameNode(currentName, promptResponse.value);
				} catch (e) { }
			},
			async renameNode(currentName: string, newName: string) {
				if (currentName === newName) {
					return;
				}

				const activeNodeName = this.activeNode && this.activeNode.name;
				const isActive = activeNodeName === currentName;
				if (isActive) {
					this.renamingActive = true;
				}

				// Check if node-name is unique else find one that is
				newName = this.getUniqueNodeName({
					originalName: newName,
				});

				// Rename the node and update the connections
				const workflow = this.getCurrentWorkflow(true);
				workflow.renameNode(currentName, newName);

				// Update also last selected node and execution data
				this.workflowsStore.renameNodeSelectedAndExecution({ old: currentName, new: newName });

				// Reset all nodes and connections to load the new ones
				this.deleteEveryEndpoint();

				this.workflowsStore.removeAllConnections({ setStateDirty: false });
				this.workflowsStore.removeAllNodes({ removePinData: false, setStateDirty: true });

				// Wait a tick that the old nodes had time to get removed
				await Vue.nextTick();

				// Add the new updated nodes
				await this.addNodes(Object.values(workflow.nodes), workflow.connectionsBySourceNode);

				// Make sure that the node is selected again
				this.deselectAllNodes();
				this.nodeSelectedByName(newName);

				if (isActive) {
					this.ndvStore.activeNodeName = newName;
					this.renamingActive = false;
				}
			},
			deleteEveryEndpoint() {
				// Check as it does not exist on first load
				if (this.instance) {
					const nodes = this.workflowsStore.allNodes;
					nodes.forEach((node: INodeUi) => {
						try {
							// important to prevent memory leak
							// @ts-ignore
							this.instance.destroyDraggable(node.id);
						} catch (e) {
							console.error(e);
						}
					});

					this.instance.deleteEveryEndpoint();
				}
			},
			matchCredentials(node: INodeUi) {
				if (!node.credentials) {
					return;
				}
				Object.entries(node.credentials).forEach(([nodeCredentialType, nodeCredentials]: [string, INodeCredentialsDetails]) => {
					const credentialOptions = this.$store.getters['credentials/getCredentialsByType'](nodeCredentialType) as ICredentialsResponse[];

					// Check if workflows applies old credentials style
					if (typeof nodeCredentials === 'string') {
						nodeCredentials = {
							id: null,
							name: nodeCredentials,
						};
						this.credentialsUpdated = true;
					}

					if (nodeCredentials.id) {
						// Check whether the id is matching with a credential
						const credentialsId = nodeCredentials.id.toString(); // due to a fixed bug in the migration UpdateWorkflowCredentials (just sqlite) we have to cast to string and check later if it has been a number
						const credentialsForId = credentialOptions.find((optionData: ICredentialsResponse) =>
							optionData.id === credentialsId,
						);
						if (credentialsForId) {
							if (credentialsForId.name !== nodeCredentials.name || typeof nodeCredentials.id === 'number') {
								node.credentials![nodeCredentialType] = { id: credentialsForId.id, name: credentialsForId.name };
								this.credentialsUpdated = true;
							}
							return;
						}
					}

					// No match for id found or old credentials type used
					node.credentials![nodeCredentialType] = nodeCredentials;

					// check if only one option with the name would exist
					const credentialsForName = credentialOptions.filter((optionData: ICredentialsResponse) => optionData.name === nodeCredentials.name);

					// only one option exists for the name, take it
					if (credentialsForName.length === 1) {
						node.credentials![nodeCredentialType].id = credentialsForName[0].id;
						this.credentialsUpdated = true;
					}
				});
			},
			async addNodes(nodes: INodeUi[], connections?: IConnections) {
				if (!nodes || !nodes.length) {
					return;
				}

				// Before proceeding we must check if all nodes contain the `properties` attribute.
				// Nodes are loaded without this information so we must make sure that all nodes
				// being added have this information.
				await this.loadNodesProperties(nodes.map(node => ({ name: node.type, version: node.typeVersion })));

				// Add the node to the node-list
				let nodeType: INodeTypeDescription | null;
				let foundNodeIssues: INodeIssues | null;
				nodes.forEach((node) => {
					if (!node.id) {
						node.id = uuid();
					}

					nodeType = this.nodeTypesStore.getNodeType(node.type, node.typeVersion);

					// Make sure that some properties always exist
					if (!node.hasOwnProperty('disabled')) {
						node.disabled = false;
					}

					if (!node.hasOwnProperty('parameters')) {
						node.parameters = {};
					}

					// Load the defaul parameter values because only values which differ
					// from the defaults get saved
					if (nodeType !== null) {
						let nodeParameters = null;
						try {
							nodeParameters = NodeHelpers.getNodeParameters(nodeType.properties, node.parameters, true, false, node);
						} catch (e) {
							console.error(this.$locale.baseText('nodeView.thereWasAProblemLoadingTheNodeParametersOfNode') + `: "${node.name}"`); // eslint-disable-line no-console
							console.error(e); // eslint-disable-line no-console
						}
						node.parameters = nodeParameters !== null ? nodeParameters : {};

						// if it's a webhook and the path is empty set the UUID as the default path
						if (node.type === WEBHOOK_NODE_TYPE && node.parameters.path === '') {
							node.parameters.path = node.webhookId as string;
						}
					}

					// check and match credentials, apply new format if old is used
					this.matchCredentials(node);

					foundNodeIssues = this.getNodeIssues(nodeType, node);

					if (foundNodeIssues !== null) {
						node.issues = foundNodeIssues;
					}

					this.workflowsStore.addNode(node);
				});

				// Wait for the node to be rendered
				await Vue.nextTick();

				// Suspend drawing
				this.instance.setSuspendDrawing(true);

				// Load the connections
				if (connections !== undefined) {
					let connectionData;
					for (const sourceNode of Object.keys(connections)) {
						for (const type of Object.keys(connections[sourceNode])) {
							for (let sourceIndex = 0; sourceIndex < connections[sourceNode][type].length; sourceIndex++) {
								const outwardConnections = connections[sourceNode][type][sourceIndex];
								if (!outwardConnections) {
									continue;
								}
								outwardConnections.forEach((
									targetData,
								) => {
									connectionData = [
										{
											node: sourceNode,
											type,
											index: sourceIndex,
										},
										{
											node: targetData.node,
											type: targetData.type,
											index: targetData.index,
										},
									] as [IConnection, IConnection];

									this.__addConnection(connectionData, true);
								});
							}
						}
					}
				}

				// Now it can draw again
				this.instance.setSuspendDrawing(false, true);
			},
			async addNodesToWorkflow(data: IWorkflowDataUpdate): Promise<IWorkflowDataUpdate> {
				// Because nodes with the same name maybe already exist, it could
				// be needed that they have to be renamed. Also could it be possible
				// that nodes are not allowd to be created because they have a create
				// limit set. So we would then link the new nodes with the already existing ones.
				// In this object all that nodes get saved in the format:
				//   old-name -> new-name
				const nodeNameTable: {
					[key: string]: string;
				} = {};
				const newNodeNames: string[] = [];

				if (!data.nodes) {
					// No nodes to add
					throw new Error(
						this.$locale.baseText('nodeView.noNodesGivenToAdd'),
					);
				}

				// Get how many of the nodes of the types which have
				// a max limit set already exist
				const nodeTypesCount = this.getNodeTypesMaxCount();

				let oldName: string;
				let newName: string;
				const createNodes: INode[] = [];

				await this.loadNodesProperties(data.nodes.map(node => ({ name: node.type, version: node.typeVersion })));

				data.nodes.forEach(node => {
					if (nodeTypesCount[node.type] !== undefined) {
						if (nodeTypesCount[node.type].exist >= nodeTypesCount[node.type].max) {
							// Node is not allowed to be created so
							// do not add it to the create list but
							// add the name of the existing node
							// that this one gets linked up instead.
							nodeNameTable[node.name] = nodeTypesCount[node.type].nodeNames[0];
							return;
						} else {
							// Node can be created but increment the
							// counter in case multiple ones are
							// supposed to be created
							nodeTypesCount[node.type].exist += 1;
						}
					}

					oldName = node.name;
					newName = this.getUniqueNodeName({
						originalName: node.name,
						additionalUsedNames: newNodeNames,
						type: node.type,
					});

					newNodeNames.push(newName);
					nodeNameTable[oldName] = newName;

					createNodes.push(node);
				});

				// Get only the connections of the nodes that get created
				const newConnections: IConnections = {};
				const currentConnections = data.connections!;
				const createNodeNames = createNodes.map((node) => node.name);
				let sourceNode, type, sourceIndex, connectionIndex, connectionData;
				for (sourceNode of Object.keys(currentConnections)) {
					if (!createNodeNames.includes(sourceNode)) {
						// Node does not get created so skip output connections
						continue;
					}

					const connection: INodeConnections = {};

					for (type of Object.keys(currentConnections[sourceNode])) {
						connection[type] = [];
						for (sourceIndex = 0; sourceIndex < currentConnections[sourceNode][type].length; sourceIndex++) {
							const nodeSourceConnections = [];
							if (currentConnections[sourceNode][type][sourceIndex]) {
								for (connectionIndex = 0; connectionIndex < currentConnections[sourceNode][type][sourceIndex].length; connectionIndex++) {
									connectionData = currentConnections[sourceNode][type][sourceIndex][connectionIndex];
									if (!createNodeNames.includes(connectionData.node)) {
										// Node does not get created so skip input connection
										continue;
									}

									nodeSourceConnections.push(connectionData);
									// Add connection
								}
							}
							connection[type].push(nodeSourceConnections);
						}
					}

					newConnections[sourceNode] = connection;
				}

				// Create a workflow with the new nodes and connections that we can use
				// the rename method
				const tempWorkflow: Workflow = this.getWorkflow(createNodes, newConnections);

				// Rename all the nodes of which the name changed
				for (oldName in nodeNameTable) {
					if (oldName === nodeNameTable[oldName]) {
						// Name did not change so skip
						continue;
					}
					tempWorkflow.renameNode(oldName, nodeNameTable[oldName]);
				}

				// Add the nodes with the changed node names, expressions and connections
				await this.addNodes(Object.values(tempWorkflow.nodes), tempWorkflow.connectionsBySourceNode);

				this.uiStore.stateIsDirty = true;

				return {
					nodes: Object.values(tempWorkflow.nodes),
					connections: tempWorkflow.connectionsBySourceNode,
				};
			},
			getSelectedNodesToSave(): Promise<IWorkflowData> {
				const data: IWorkflowData = {
					nodes: [],
					connections: {},
				};

				// Get data of all the selected noes
				let nodeData;
				const exportNodeNames: string[] = [];

				for (const node of this.uiStore.getSelectedNodes) {
					try {
						nodeData = this.getNodeDataToSave(node);
						exportNodeNames.push(node.name);
					} catch (e) {
						return Promise.reject(e);
					}

					data.nodes.push(nodeData);
				}

				// Get only connections of exported nodes and ignore all other ones
				let connectionToKeep,
					connections: INodeConnections,
					type: string,
					connectionIndex: number,
					sourceIndex: number,
					connectionData: IConnection,
					typeConnections: INodeConnections;

				data.nodes.forEach((node) => {
					connections = this.workflowsStore.outgoingConnectionsByNodeName(node.name);
					if (Object.keys(connections).length === 0) {
						return;
					}

					// Keep only the connection to node which get also exported
					// @ts-ignore
					typeConnections = {};
					for (type of Object.keys(connections)) {
						for (sourceIndex = 0; sourceIndex < connections[type].length; sourceIndex++) {
							connectionToKeep = [];
							for (connectionIndex = 0; connectionIndex < connections[type][sourceIndex].length; connectionIndex++) {
								connectionData = connections[type][sourceIndex][connectionIndex];
								if (exportNodeNames.indexOf(connectionData.node) !== -1) {
									connectionToKeep.push(connectionData);
								}
							}

							if (connectionToKeep.length) {
								if (!typeConnections.hasOwnProperty(type)) {
									typeConnections[type] = [];
								}
								typeConnections[type][sourceIndex] = connectionToKeep;
							}
						}
					}

					if (Object.keys(typeConnections).length) {
						data.connections[node.name] = typeConnections;
					}
				});

				return Promise.resolve(data);
			},
			resetWorkspace() {
				// Reset nodes
				this.deleteEveryEndpoint();

				if (this.executionWaitingForWebhook) {
					// Make sure that if there is a waiting test-webhook that
					// it gets removed
					this.restApi().removeTestWebhook(this.workflowsStore.workflowId)
						.catch(() => {
							// Ignore all errors
						});
				}

				this.workflowsStore.removeAllConnections({ setStateDirty: false });
				this.workflowsStore.removeAllNodes({ setStateDirty: false, removePinData: true });

				// Reset workflow execution data
				this.workflowsStore.setWorkflowExecutionData(null);
				this.workflowsStore.resetAllNodesIssues();
				// vm.$forceUpdate();

				this.workflowsStore.setActive(false);
				this.workflowsStore.setWorkflowId(PLACEHOLDER_EMPTY_WORKFLOW_ID);
				this.workflowsStore.setWorkflowName({ newName: '', setStateDirty: false });
				this.workflowsStore.setWorkflowSettings({});
				this.workflowsStore.setWorkflowTagIds([]);

				this.workflowsStore.activeExecutionId = null;
				this.workflowsStore.executingNode = null;
				this.workflowsStore.executionWaitingForWebhook = false;
				this.uiStore.removeActiveAction('workflowRunning');

				this.uiStore.resetSelectedNodes();
				this.uiStore.nodeViewOffsetPosition = [0, 0];

				this.credentialsUpdated = false;
				return Promise.resolve();
			},
			async loadActiveWorkflows(): Promise<void> {
				const activeWorkflows = await this.restApi().getActiveWorkflows();
				this.workflowsStore.activeWorkflows = activeWorkflows;
			},
			async loadNodeTypes(): Promise<void> {
				await this.nodeTypesStore.getNodeTypes();
			},
			async loadCredentialTypes(): Promise<void> {
				await this.$store.dispatch('credentials/fetchCredentialTypes', true);
			},
			async loadCredentials(): Promise<void> {
				await this.$store.dispatch('credentials/fetchAllCredentials');
			},
			async loadNodesProperties(nodeInfos: INodeTypeNameVersion[]): Promise<void> {
				const allNodes: INodeTypeDescription[] = this.nodeTypesStore.allNodeTypes;

				const nodesToBeFetched: INodeTypeNameVersion[] = [];
				allNodes.forEach(node => {
					const nodeVersions = Array.isArray(node.version) ? node.version : [node.version];
					if (!!nodeInfos.find(n => n.name === node.name && nodeVersions.includes(n.version)) && !node.hasOwnProperty('properties')) {
						nodesToBeFetched.push({
							name: node.name,
							version: Array.isArray(node.version)
								? node.version.slice(-1)[0]
								: node.version,
						});
					}
				});

				if (nodesToBeFetched.length > 0) {
					// Only call API if node information is actually missing
					this.startLoading();
					await this.nodeTypesStore.getNodesInformation(nodesToBeFetched);
					this.stopLoading();
				}
			},
			async onPostMessageReceived(message: MessageEvent) {
				try {
					const json = JSON.parse(message.data);
					if (json && json.command === 'openWorkflow') {
						try {
							await this.importWorkflowExact(json);
							this.isExecutionPreview = false;
						} catch (e) {
							if (window.top) {
								window.top.postMessage(JSON.stringify({ command: 'error', message: this.$locale.baseText('openWorkflow.workflowImportError') }), '*');
							}
							this.$showMessage({
								title: this.$locale.baseText('openWorkflow.workflowImportError'),
								message: (e as Error).message,
								type: 'error',
							});
						}
					} else if (json && json.command === 'openExecution') {
						try {
							await this.openExecution(json.executionId);
							this.isExecutionPreview = true;
						} catch (e) {
							if (window.top) {
								window.top.postMessage(JSON.stringify({ command: 'error', message: this.$locale.baseText('nodeView.showError.openExecution.title') }), '*');
							}
							this.$showMessage({
								title: this.$locale.baseText('nodeView.showError.openExecution.title'),
								message: (e as Error).message,
								type: 'error',
							});
						}
					}
				} catch (e) {
				}
			},
			async onImportWorkflowDataEvent(data: IDataObject) {
				await this.importWorkflowData(data.data as IWorkflowDataUpdate, undefined, 'file');
			},
			async onImportWorkflowUrlEvent(data: IDataObject) {
				const workflowData = await this.getWorkflowDataFromUrl(data.url as string);
				if (workflowData !== undefined) {
					await this.importWorkflowData(workflowData, undefined, 'url');
				}
			},
			addPinDataConnections(pinData: IPinData) {
				Object.keys(pinData).forEach((nodeName) => {
					const node = this.workflowsStore.getNodeByName(nodeName);
					if (!node) {
						return;
					}

					// @ts-ignore
					const connections = this.instance.getConnections({
						source: node.id,
					}) as Connection[];

					connections.forEach((connection) => {
						CanvasHelpers.addConnectionOutputSuccess(connection, {
							total: pinData[nodeName].length,
							iterations: 0,
						});
					});
				});
			},
			removePinDataConnections(pinData: IPinData) {
				Object.keys(pinData).forEach((nodeName) => {
					const node = this.workflowsStore.getNodeByName(nodeName);
					if (!node) {
						return;
					}

					// @ts-ignore
					const connections = this.instance.getConnections({
						source: node.id,
					}) as Connection[];

					connections.forEach(CanvasHelpers.resetConnection);
				});
			},
			onToggleNodeCreator({ source, createNodeActive }: { source?: string; createNodeActive: boolean }) {
				if (createNodeActive === this.createNodeActive) return;

				// Default to the trigger tab in node creator if there's no trigger node yet
				if (!this.containsTrigger) this.$store.commit('nodeCreator/setSelectedType', TRIGGER_NODE_FILTER);

				this.createNodeActive = createNodeActive;
				this.$externalHooks().run('nodeView.createNodeActiveChanged', { source, createNodeActive });
				this.$telemetry.trackNodesPanel('nodeView.createNodeActiveChanged', { source, createNodeActive, workflow_id: this.workflowsStore.workflowId });
			},
			onAddNode({ nodeTypeName, position }: { nodeTypeName: string; position?: [number, number] }) {
				this.addNode(nodeTypeName, { position });
			},
			async saveCurrentWorkflowExternal(callback: () => void) {
				await this.saveCurrentWorkflow();
				callback?.();
			},
		},
		async mounted() {
			this.$titleReset();
			window.addEventListener('message', this.onPostMessageReceived);

			this.startLoading();
			this.resetWorkspace();

			const loadPromises = [
				this.loadActiveWorkflows(),
				this.loadCredentials(),
				this.loadCredentialTypes(),
			];

			if (this.nodeTypesStore.allNodeTypes.length === 0) {
				loadPromises.push(this.loadNodeTypes());
			}

			try {
				await Promise.all(loadPromises);
			} catch (error) {
				this.$showError(
					error,
					this.$locale.baseText('nodeView.showError.mounted1.title'),
					this.$locale.baseText('nodeView.showError.mounted1.message') + ':',
				);
				return;
			}

			this.instance.ready(async () => {
				try {
					try {
						this.initNodeView();
					} catch {} // This will break if mounted after jsplumb has been initiated from executions preview, so continue if it breaks
					await this.initView();
					if (window.top) {
						window.top.postMessage(JSON.stringify({ command: 'n8nReady', version: this.rootStore.versionCli }), '*');
					}
				} catch (error) {
					this.$showError(
						error,
						this.$locale.baseText('nodeView.showError.mounted2.title'),
						this.$locale.baseText('nodeView.showError.mounted2.message') + ':',
					);
				}
				this.stopLoading();

				setTimeout(() => {
					this.usersStore.showPersonalizationSurvey();
					this.checkForNewVersions();
					this.addPinDataConnections(this.workflowsStore.getPinData || {} as IPinData);
				}, 0);
			});

			// TODO: This currently breaks since front-end hooks are still not updated to work with pinia store
			this.$externalHooks().run('nodeView.mount').catch(e => {});

			if (
				this.currentUser?.personalizationAnswers !== null &&
				this.settingsStore.onboardingCallPromptEnabled &&
				this.currentUser &&
				getAccountAge(this.currentUser) <= ONBOARDING_PROMPT_TIMEBOX
			) {
				const onboardingResponse = await this.uiStore.getNextOnboardingPrompt();
				const promptTimeout = onboardingResponse.toast_sequence_number === 1 ? FIRST_ONBOARDING_PROMPT_TIMEOUT : 1000;

				if (onboardingResponse.title && onboardingResponse.description) {
					setTimeout(async () => {
						this.$showToast({
							type: 'info',
							title: onboardingResponse.title,
							message: onboardingResponse.description,
							duration: 0,
							customClass: 'clickable',
							closeOnClick: true,
							onClick: () => {
								this.$telemetry.track('user clicked onboarding toast', {
									seq_num: onboardingResponse.toast_sequence_number,
									title: onboardingResponse.title,
									description: onboardingResponse.description,
								});
								this.uiStore.openModal(ONBOARDING_CALL_SIGNUP_MODAL_KEY);
							},
						});
					}, promptTimeout);
				}
			}

			dataPinningEventBus.$on('pin-data', this.addPinDataConnections);
			dataPinningEventBus.$on('unpin-data', this.removePinDataConnections);
			nodeViewEventBus.$on('saveWorkflow', this.saveCurrentWorkflowExternal);
		},
		activated() {
			const openSideMenu = this.uiStore.addFirstStepOnLoad;
			if (openSideMenu) {
				this.showTriggerCreator('trigger_placeholder_button');
			}
			this.uiStore.addFirstStepOnLoad = false;

			document.addEventListener('keydown', this.keyDown);
			document.addEventListener('keyup', this.keyUp);
			window.addEventListener('message', this.onPostMessageReceived);
			this.$root.$on('newWorkflow', this.newWorkflow);
			this.$root.$on('importWorkflowData', this.onImportWorkflowDataEvent);
			this.$root.$on('importWorkflowUrl', this.onImportWorkflowUrlEvent);
			dataPinningEventBus.$on('pin-data', this.addPinDataConnections);
			dataPinningEventBus.$on('unpin-data', this.removePinDataConnections);
<<<<<<< HEAD
			nodeViewEventBus.$on('saveWorkflow', this.saveCurrentWorkflowExternal);
=======
			this.canvasStore.isDemo = this.isDemo;
>>>>>>> 5d73b6e4
		},
		deactivated () {
			document.removeEventListener('keydown', this.keyDown);
			document.removeEventListener('keyup', this.keyUp);
			window.removeEventListener('message', this.onPostMessageReceived);
			this.$root.$off('newWorkflow', this.newWorkflow);
			this.$root.$off('importWorkflowData', this.onImportWorkflowDataEvent);
			this.$root.$off('importWorkflowUrl', this.onImportWorkflowUrlEvent);

			dataPinningEventBus.$off('pin-data', this.addPinDataConnections);
			dataPinningEventBus.$off('unpin-data', this.removePinDataConnections);
			nodeViewEventBus.$off('saveWorkflow', this.saveCurrentWorkflowExternal);
		},
		destroyed() {
			this.resetWorkspace();
			this.uiStore.stateIsDirty = false;
			window.removeEventListener('message', this.onPostMessageReceived);
			this.$root.$off('newWorkflow', this.newWorkflow);
			this.$root.$off('importWorkflowData', this.onImportWorkflowDataEvent);
			this.$root.$off('importWorkflowUrl', this.onImportWorkflowUrlEvent);

			dataPinningEventBus.$off('pin-data', this.addPinDataConnections);
			dataPinningEventBus.$off('unpin-data', this.removePinDataConnections);
			nodeViewEventBus.$off('saveWorkflow', this.saveCurrentWorkflowExternal);
		},
	});
</script>

<style scoped lang="scss">
.node-view-root {
	position: relative;
	flex: 1;
	overflow: hidden;
	background-color: var(--color-canvas-background);
	width: 100%;
	height: 100%;
	position: relative;
}

.node-view-wrapper {
	position: fixed;
}

.node-view {
	position: relative;
	width: 100%;
	height: 100%;
	transform-origin: 0 0;
	z-index: -1;
}

.node-view-background {
	background-color: var(--color-canvas-background);
	position: absolute;
	width: 10000px;
	height: 10000px;
	z-index: -2;
}

.move-active {
	cursor: grab;
	cursor: -moz-grab;
	cursor: -webkit-grab;
	touch-action: none;
}

.move-in-process {
	cursor: grabbing;
	cursor: -moz-grabbing;
	cursor: -webkit-grabbing;
	touch-action: none;
}

.workflow-execute-wrapper {
	position: absolute;
	display: flex;
	justify-content: center;
	align-items: center;
	left: 50%;
	transform: translateX(-50%);
	bottom: 110px;
	width: auto;

	@media (max-width: $breakpoint-2xs) {
		bottom: 150px;
	}

	button {
		display: flex;
		justify-content: center;
		align-items: center;
		margin-left: 0.625rem;

		&:first-child {
			margin: 0;
		}
	}
}

/* Makes sure that when selected with mouse it does not select text */
.do-not-select *,
.jtk-drag-select * {
	-webkit-touch-callout: none;
	-webkit-user-select: none;
	-khtml-user-select: none;
	-moz-user-select: none;
	-ms-user-select: none;
	user-select: none;
}
</style>

<style lang="scss">
.connection-run-items-label {
	span {
		border-radius: 7px;
		background-color: hsla(var(--color-canvas-background-h), var(--color-canvas-background-s), var(--color-canvas-background-l), .85);
		line-height: 1.3em;
		padding: 0px 3px;
		white-space: nowrap;
		font-size: var(--font-size-s);
		font-weight: var(--font-weight-regular);
		color: var(--color-success);
	}

	.floating {
		position: absolute;
		top: -22px;
		transform: translateX(-50%);
	}
}

.connection-input-name-label {
	position: relative;

	span {
		position: absolute;
		top: -10px;
		left: -60px;
	}
}

.drop-add-node-label {
	color: var(--color-text-dark);
	font-weight: 600;
	font-size: 0.8em;
	text-align: center;
	background-color: #ffffff55;
}

.node-input-endpoint-label,
.node-output-endpoint-label {
	background-color: hsla(var(--color-canvas-background-h), var(--color-canvas-background-s), var(--color-canvas-background-l), .85);
	border-radius: 7px;
	font-size: 0.7em;
	padding: 2px;
	white-space: nowrap;
}

.node-input-endpoint-label {
	text-align: right;
}

.connection-actions {
	&:hover {
		display: block !important;
	}

	>div {
		color: var(--color-foreground-xdark);
		border: 2px solid var(--color-foreground-xdark);
		background-color: var(--color-background-xlight);
		border-radius: var(--border-radius-base);
		height: var(--spacing-l);
		width: var(--spacing-l);
		cursor: pointer;

		display: inline-flex;
		align-items: center;
		justify-content: center;

		position: absolute;
		top: -12px;

		&.add {
			right: 4px;
		}

		&.delete {
			left: 4px;
		}

		svg {
			pointer-events: none;
			font-size: var(--font-size-2xs);
		}

		&:hover {
			border-color: var(--color-primary);
			color: var(--color-primary);
		}
	}
}
</style>

<style module lang="scss">

.content {
	position: relative;
	display: flex;
	overflow: auto;
	height: 100vh;
}

.shake {
	animation: 1s 200ms shake;
}

@keyframes shake {
	10%, 90% {
    transform: translate3d(-1px, 0, 0);
  }

  20%, 80% {
    transform: translate3d(2px, 0, 0);
  }

  30%, 50%, 70% {
    transform: translate3d(-4px, 0, 0);
  }

  40%, 60% {
    transform: translate3d(4px, 0, 0);
  }
}

</style><|MERGE_RESOLUTION|>--- conflicted
+++ resolved
@@ -221,16 +221,13 @@
 import { useUsersStore } from '@/stores/users';
 import { getNodeViewTab } from '@/components/helpers';
 import { Route } from 'vue-router';
-<<<<<<< HEAD
 import { nodeViewEventBus } from '@/event-bus/node-view-event-bus';
-=======
 import { useWorkflowsStore } from '@/stores/workflows';
 import { useRootStore } from '@/stores/n8nRootStore';
 import { useNDVStore } from '@/stores/ndv';
 import { useTemplatesStore } from '@/stores/templates';
 import { useNodeTypesStore } from '@/stores/nodeTypes';
 import { useCanvasStore } from '@/stores/canvas';
->>>>>>> 5d73b6e4
 
 interface AddNodeOptions {
 	position?: XYPosition;
@@ -647,13 +644,8 @@
 				return uniqueName;
 			},
 			async onSaveKeyboardShortcut() {
-<<<<<<< HEAD
-				const saved = await this.saveCurrentWorkflow({}, false);
-				if (saved) this.$store.dispatch('settings/fetchPromptsData');
-=======
 				const saved = await this.saveCurrentWorkflow();
 				if (saved) await this.settingsStore.fetchPromptsData();
->>>>>>> 5d73b6e4
 			},
 			showTriggerCreator(source: string) {
 				if(this.createNodeActive) return;
@@ -817,13 +809,15 @@
 						),
 					);
 				}
-<<<<<<< HEAD
-				this.$store.commit('setActive', data.active || false);
-				this.$store.commit('setWorkflowId', workflowId);
-				this.$store.commit('setWorkflowName', { newName: data.name, setStateDirty: false });
-				this.$store.commit('setWorkflowSettings', data.settings || {});
-				this.$store.commit('setWorkflowPinData', data.pinData || {});
-				this.$store.commit('setWorkflowHash', data.hash);
+
+				this.workflowsStore.setActive(data.active || false);
+				this.workflowsStore.setWorkflowId(workflowId);
+				this.workflowsStore.setWorkflowName({ newName: data.name, setStateDirty: false });
+				this.workflowsStore.setWorkflowSettings(data.settings || {});
+				this.workflowsStore.setWorkflowPinData(data.pinData || {});
+				this.workflowsStore.setWorkflowHash(data.hash || '');
+
+				// @TODO
 				this.$store.commit('addWorkflow', {
 					id: data.id,
 					name: data.name,
@@ -843,14 +837,6 @@
 				if (data.usedCredentials) {
 					this.$store.commit('credentials/addCredentials', data.usedCredentials);
 				}
-=======
-				this.workflowsStore.setActive(data.active || false);
-				this.workflowsStore.setWorkflowId(workflowId);
-				this.workflowsStore.setWorkflowName({ newName: data.name, setStateDirty: false });
-				this.workflowsStore.setWorkflowSettings(data.settings || {});
-				this.workflowsStore.setWorkflowPinData(data.pinData || {});
-				this.workflowsStore.setWorkflowHash(data.hash || '');
->>>>>>> 5d73b6e4
 
 				const tags = (data.tags || []) as ITag[];
 				const tagIds = tags.map((tag) => tag.id);
@@ -3335,11 +3321,8 @@
 			this.$root.$on('importWorkflowUrl', this.onImportWorkflowUrlEvent);
 			dataPinningEventBus.$on('pin-data', this.addPinDataConnections);
 			dataPinningEventBus.$on('unpin-data', this.removePinDataConnections);
-<<<<<<< HEAD
 			nodeViewEventBus.$on('saveWorkflow', this.saveCurrentWorkflowExternal);
-=======
 			this.canvasStore.isDemo = this.isDemo;
->>>>>>> 5d73b6e4
 		},
 		deactivated () {
 			document.removeEventListener('keydown', this.keyDown);
