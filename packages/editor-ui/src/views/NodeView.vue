--- conflicted
+++ resolved
@@ -185,11 +185,7 @@
 	EVENT_CONNECTION_MOVED,
 	INTERCEPT_BEFORE_DROP,
 } from '@jsplumb/core';
-<<<<<<< HEAD
-import type { MessageBoxInputData } from 'element-plus';
-=======
 import type { MessageBoxInputData, ElNotification } from 'element-plus';
->>>>>>> adcf5a96
 
 import {
 	FIRST_ONBOARDING_PROMPT_TIMEOUT,
@@ -319,10 +315,6 @@
 	N8nPlusEndpointType,
 	EVENT_PLUS_ENDPOINT_CLICK,
 } from '@/plugins/endpoints/N8nPlusEndpointType';
-<<<<<<< HEAD
-import type { ElNotification } from 'element-plus';
-=======
->>>>>>> adcf5a96
 import { sourceControlEventBus } from '@/event-bus/source-control';
 
 interface AddNodeOptions {
@@ -641,11 +633,7 @@
 			isProductionExecutionPreview: false,
 			enterTimer: undefined as undefined | ReturnType<typeof setTimeout>,
 			exitTimer: undefined as undefined | ReturnType<typeof setTimeout>,
-<<<<<<< HEAD
-			readOnlyNotification: null as null | ElNotification,
-=======
 			readOnlyNotification: null as null | typeof ElNotification,
->>>>>>> adcf5a96
 			// jsplumb automatically deletes all loose connections which is in turn recorded
 			// in undo history as a user action.
 			// This should prevent automatically removed connections from populating undo stack
