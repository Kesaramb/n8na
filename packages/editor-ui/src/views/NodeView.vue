--- conflicted
+++ resolved
@@ -142,10 +142,7 @@
 	STICKY_NODE_TYPE,
 	VIEWS,
 	WEBHOOK_NODE_TYPE,
-<<<<<<< HEAD
-=======
 	TRIGGER_NODE_FILTER,
->>>>>>> be7aac32
 } from '@/constants';
 import { copyPaste } from '@/components/mixins/copyPaste';
 import { externalHooks } from '@/components/mixins/externalHooks';
