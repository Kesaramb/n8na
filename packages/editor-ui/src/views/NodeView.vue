--- conflicted
+++ resolved
@@ -287,11 +287,7 @@
 	useSettingsStore,
 	useUIStore,
 	useHistoryStore,
-<<<<<<< HEAD
-	useVersionControlStore,
 	useExternalSecretsStore,
-=======
->>>>>>> 180ab8d7
 } from '@/stores';
 import * as NodeViewUtils from '@/utils/nodeViewUtils';
 import { getAccountAge, getConnectionInfo, getNodeViewTab } from '@/utils';
@@ -493,11 +489,7 @@
 			useEnvironmentsStore,
 			useWorkflowsEEStore,
 			useHistoryStore,
-<<<<<<< HEAD
-			useVersionControlStore,
 			useExternalSecretsStore,
-=======
->>>>>>> 180ab8d7
 		),
 		nativelyNumberSuffixedDefaults(): string[] {
 			return this.rootStore.nativelyNumberSuffixedDefaults;
