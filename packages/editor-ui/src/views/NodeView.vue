<template>
	<div :class="$style['content']">
		<div
			class="node-view-root do-not-select"
			id="node-view-root"
			data-test-id="node-view-root"
			@dragover="onDragOver"
			@drop="onDrop"
		>
			<div
				class="node-view-wrapper"
				:class="workflowClasses"
				@touchstart="mouseDown"
				@touchend="mouseUp"
				@touchmove="mouseMoveNodeWorkflow"
				@mousedown="mouseDown"
				v-touch:tap="touchTap"
				@mouseup="mouseUp"
				@wheel="canvasStore.wheelScroll"
			>
				<div
					id="node-view-background"
					class="node-view-background"
					:style="backgroundStyle"
					data-test-id="node-view-background"
				/>
				<div
					id="node-view"
					class="node-view"
					:style="workflowStyle"
					ref="nodeView"
					data-test-id="node-view"
				>
					<canvas-add-button
						:style="canvasAddButtonStyle"
						@click="showTriggerCreator(NODE_CREATOR_OPEN_SOURCES.TRIGGER_PLACEHOLDER_BUTTON)"
						v-show="showCanvasAddButton"
						:showTooltip="!containsTrigger && showTriggerMissingTooltip"
						:position="canvasStore.canvasAddButtonPosition"
						ref="canvasAddButton"
						@hook:mounted="canvasStore.setRecenteredCanvasAddButtonPosition"
						data-test-id="canvas-add-button"
					/>
					<template v-for="nodeData in nodes">
						<node
							v-if="nodeData.type !== STICKY_NODE_TYPE"
							@duplicateNode="duplicateNode"
							@deselectAllNodes="deselectAllNodes"
							@deselectNode="nodeDeselectedByName"
							@nodeSelected="nodeSelectedByName"
							@removeNode="(name) => removeNode(name, true)"
							@runWorkflow="onRunNode"
							@moved="onNodeMoved"
							@run="onNodeRun"
							:key="`${nodeData.id}_node`"
							:name="nodeData.name"
							:isReadOnly="isReadOnly"
							:instance="instance"
							:isActive="!!activeNode && activeNode.name === nodeData.name"
							:hideActions="pullConnActive"
							:isProductionExecutionPreview="isProductionExecutionPreview"
						>
							<template #custom-tooltip>
								<span
									v-text="
										$locale.baseText('nodeView.placeholderNode.addTriggerNodeBeforeExecuting')
									"
								/>
							</template>
						</node>
						<sticky
							v-else
							@deselectAllNodes="deselectAllNodes"
							@deselectNode="nodeDeselectedByName"
							@nodeSelected="nodeSelectedByName"
							@removeNode="(name) => removeNode(name, true)"
							:key="`${nodeData.id}_sticky`"
							:name="nodeData.name"
							:isReadOnly="isReadOnly"
							:instance="instance"
							:isActive="!!activeNode && activeNode.name === nodeData.name"
							:nodeViewScale="nodeViewScale"
							:gridSize="GRID_SIZE"
							:hideActions="pullConnActive"
						/>
					</template>
				</div>
			</div>
			<node-details-view
				:readOnly="isReadOnly"
				:renaming="renamingActive"
				:isProductionExecutionPreview="isProductionExecutionPreview"
				@valueChanged="valueChanged"
				@stopExecution="stopExecution"
				@saveKeyboardShortcut="onSaveKeyboardShortcut"
			/>
			<node-creation
				v-if="!isReadOnly"
				:create-node-active="createNodeActive"
				:node-view-scale="nodeViewScale"
				@toggleNodeCreator="onToggleNodeCreator"
				@addNode="onAddNode"
			/>
			<canvas-controls />
			<div class="workflow-execute-wrapper" v-if="!isReadOnly">
				<span
					@mouseenter="showTriggerMissingToltip(true)"
					@mouseleave="showTriggerMissingToltip(false)"
					@click="onRunContainerClick"
				>
					<n8n-button
						@click.stop="onRunWorkflow"
						:loading="workflowRunning"
						:label="runButtonText"
						:title="$locale.baseText('nodeView.executesTheWorkflowFromATriggerNode')"
						size="large"
						icon="play-circle"
						type="primary"
						:disabled="isExecutionDisabled"
						data-test-id="execute-workflow-button"
					/>
				</span>

				<n8n-icon-button
					v-if="workflowRunning === true && !executionWaitingForWebhook"
					icon="stop"
					size="large"
					class="stop-execution"
					type="secondary"
					:title="
						stopExecutionInProgress
							? $locale.baseText('nodeView.stoppingCurrentExecution')
							: $locale.baseText('nodeView.stopCurrentExecution')
					"
					:loading="stopExecutionInProgress"
					@click.stop="stopExecution"
					data-test-id="stop-execution-button"
				/>

				<n8n-icon-button
					v-if="workflowRunning === true && executionWaitingForWebhook === true"
					class="stop-execution"
					icon="stop"
					size="large"
					:title="$locale.baseText('nodeView.stopWaitingForWebhookCall')"
					type="secondary"
					@click.stop="stopWaitingForWebhook"
					data-test-id="stop-execution-waiting-for-webhook-button"
				/>

				<n8n-icon-button
					v-if="!isReadOnly && workflowExecution && !workflowRunning && !allTriggersDisabled"
					:title="$locale.baseText('nodeView.deletesTheCurrentExecutionData')"
					icon="trash"
					size="large"
					@click.stop="clearExecutionData"
					data-test-id="clear-execution-data-button"
				/>
			</div>
		</div>
	</div>
</template>

<script lang="ts">
import Vue from 'vue';
import { mapStores } from 'pinia';

import type {
	Endpoint,
	Connection,
	ConnectionEstablishedParams,
	BeforeDropParams,
	ConnectionDetachedParams,
	ConnectionMovedParams,
} from '@jsplumb/core';
import {
	EVENT_CONNECTION,
	EVENT_CONNECTION_DETACHED,
	EVENT_CONNECTION_MOVED,
	INTERCEPT_BEFORE_DROP,
} from '@jsplumb/core';
import type { MessageBoxInputData } from 'element-ui/types/message-box';

import {
	FIRST_ONBOARDING_PROMPT_TIMEOUT,
	MAIN_HEADER_TABS,
	MODAL_CANCEL,
	MODAL_CLOSE,
	MODAL_CONFIRM,
	NODE_OUTPUT_DEFAULT_KEY,
	ONBOARDING_CALL_SIGNUP_MODAL_KEY,
	ONBOARDING_PROMPT_TIMEBOX,
	PLACEHOLDER_EMPTY_WORKFLOW_ID,
	QUICKSTART_NOTE_NAME,
	START_NODE_TYPE,
	STICKY_NODE_TYPE,
	VIEWS,
	WEBHOOK_NODE_TYPE,
	TRIGGER_NODE_CREATOR_VIEW,
	EnterpriseEditionFeature,
<<<<<<< HEAD
	REGULAR_NODE_FILTER,
=======
	REGULAR_NODE_CREATOR_VIEW,
>>>>>>> f9fd8204
	MANUAL_TRIGGER_NODE_TYPE,
	NODE_CREATOR_OPEN_SOURCES,
} from '@/constants';
import { copyPaste } from '@/mixins/copyPaste';
import { externalHooks } from '@/mixins/externalHooks';
import { genericHelpers } from '@/mixins/genericHelpers';
import { moveNodeWorkflow } from '@/mixins/moveNodeWorkflow';
<<<<<<< HEAD
import {
	useGlobalLinkActions,
	useCanvasMouseSelect,
	useMessage,
	useToast,
	useTitleChange,
} from '@/composables';
=======
import useGlobalLinkActions from '@/composables/useGlobalLinkActions';
import useCanvasMouseSelect from '@/composables/useCanvasMouseSelect';
import { showMessage } from '@/mixins/showMessage';
import { useTitleChange } from '@/composables/useTitleChange';
import { useUniqueNodeName } from '@/composables/useUniqueNodeName';
import { useI18n } from '@/composables/useI18n';

>>>>>>> f9fd8204
import { workflowHelpers } from '@/mixins/workflowHelpers';
import { workflowRun } from '@/mixins/workflowRun';

import NodeDetailsView from '@/components/NodeDetailsView.vue';
import Node from '@/components/Node.vue';
import NodeSettings from '@/components/NodeSettings.vue';
import Sticky from '@/components/Sticky.vue';
import CanvasAddButton from './CanvasAddButton.vue';
import mixins from 'vue-typed-mixins';
import { v4 as uuid } from 'uuid';
import type {
	IConnection,
	IConnections,
	IDataObject,
	IExecutionsSummary,
	INode,
	INodeConnections,
	INodeCredentialsDetails,
	INodeIssues,
	INodeTypeDescription,
	INodeTypeNameVersion,
	IPinData,
	IRun,
	ITaskData,
	ITelemetryTrackProperties,
	IWorkflowBase,
	Workflow,
} from 'n8n-workflow';
import { deepCopy, NodeHelpers, TelemetryHelpers } from 'n8n-workflow';
import type {
	ICredentialsResponse,
	IExecutionResponse,
	IWorkflowDb,
	IWorkflowData,
	INodeUi,
	IUpdateInformation,
	IWorkflowDataUpdate,
	XYPosition,
	IPushDataExecutionFinished,
	ITag,
	INewWorkflowData,
	IWorkflowTemplate,
	IWorkflowToShare,
	IUser,
	INodeUpdatePropertiesInformation,
	NodeCreatorOpenSource,
} from '@/Interface';

import { debounceHelper } from '@/mixins/debounce';
import { useUIStore } from '@/stores/ui';
import { useSettingsStore } from '@/stores/settings';
import { useUsersStore } from '@/stores/users';
import type { Route, RawLocation } from 'vue-router';
import { dataPinningEventBus, nodeViewEventBus } from '@/event-bus';
import { useWorkflowsStore } from '@/stores/workflows';
import { useRootStore } from '@/stores/n8nRootStore';
import { useNDVStore } from '@/stores/ndv';
import { useSegment } from '@/stores/segment';
import { useTemplatesStore } from '@/stores/templates';
import { useNodeTypesStore } from '@/stores/nodeTypes';
import { useCredentialsStore } from '@/stores/credentials';
import { useTagsStore } from '@/stores/tags';
import { useNodeCreatorStore } from '@/stores/nodeCreator';
import { useCanvasStore } from '@/stores/canvas';
import { useWorkflowsEEStore } from '@/stores/workflows.ee';
import { useEnvironmentsStore } from '@/stores';
import * as NodeViewUtils from '@/utils/nodeViewUtils';
import { getAccountAge, getConnectionInfo, getNodeViewTab } from '@/utils';
import { useHistoryStore } from '@/stores/history';
import {
	AddConnectionCommand,
	AddNodeCommand,
	MoveNodeCommand,
	RemoveConnectionCommand,
	RemoveNodeCommand,
	RenameNodeCommand,
	historyBus,
} from '@/models/history';
import type { BrowserJsPlumbInstance } from '@jsplumb/browser-ui';
import {
	EVENT_ENDPOINT_MOUSEOVER,
	EVENT_ENDPOINT_MOUSEOUT,
	EVENT_DRAG_MOVE,
	EVENT_CONNECTION_DRAG,
	EVENT_CONNECTION_ABORT,
	EVENT_CONNECTION_MOUSEOUT,
	EVENT_CONNECTION_MOUSEOVER,
	ready,
} from '@jsplumb/browser-ui';
import type { N8nPlusEndpoint } from '@/plugins/endpoints/N8nPlusEndpointType';
import {
	N8nPlusEndpointType,
	EVENT_PLUS_ENDPOINT_CLICK,
} from '@/plugins/endpoints/N8nPlusEndpointType';

interface AddNodeOptions {
	position?: XYPosition;
	dragAndDrop?: boolean;
}

const NodeCreator = () => import('@/components/Node/NodeCreator/NodeCreator.vue');
const NodeCreation = () => import('@/components/Node/NodeCreation.vue');
const CanvasControls = () => import('@/components/CanvasControls.vue');

export default mixins(
	copyPaste,
	externalHooks,
	genericHelpers,
	moveNodeWorkflow,
	workflowHelpers,
	workflowRun,
	debounceHelper,
).extend({
	name: 'NodeView',
	components: {
		NodeDetailsView,
		Node,
		NodeCreator,
		NodeSettings,
		Sticky,
		CanvasAddButton,
		NodeCreation,
		CanvasControls,
	},
	setup() {
		return {
			...useCanvasMouseSelect(),
			...useGlobalLinkActions(),
			...useTitleChange(),
<<<<<<< HEAD
			...useToast(),
			...useMessage(),
=======
			...useUniqueNodeName(),
			...useI18n(),
>>>>>>> f9fd8204
		};
	},
	errorCaptured: (err, vm, info) => {
		console.error('errorCaptured'); // eslint-disable-line no-console
		console.error(err); // eslint-disable-line no-console
	},
	watch: {
		// Listen to route changes and load the workflow accordingly
		$route(to: Route, from: Route) {
			const currentTab = getNodeViewTab(to);
			const nodeViewNotInitialized = !this.uiStore.nodeViewInitialized;
			let workflowChanged =
				from.params.name !== to.params.name &&
				// Both 'new' and __EMPTY__ are new workflow names, so ignore them when detecting if wf changed
				!(from.params.name === 'new' && this.currentWorkflow === PLACEHOLDER_EMPTY_WORKFLOW_ID) &&
				// Also ignore if workflow id changes when saving new workflow
				to.params.action !== 'workflowSave';
			const isOpeningTemplate = to.name === VIEWS.TEMPLATE_IMPORT;

			// When entering this tab:
			if (currentTab === MAIN_HEADER_TABS.WORKFLOW || isOpeningTemplate) {
				if (workflowChanged || nodeViewNotInitialized || isOpeningTemplate) {
					this.startLoading();
					if (nodeViewNotInitialized) {
						const previousDirtyState = this.uiStore.stateIsDirty;
						this.resetWorkspace();
						this.uiStore.stateIsDirty = previousDirtyState;
					}
					this.loadCredentials();
					this.initView().then(() => {
						this.stopLoading();
						if (this.blankRedirect) {
							this.blankRedirect = false;
						}
					});
				}
			}
			// Also, when landing on executions tab, check if workflow data is changed
			if (currentTab === MAIN_HEADER_TABS.EXECUTIONS) {
				workflowChanged =
					from.params.name !== to.params.name &&
					!(to.params.name === 'new' && from.params.name === undefined);
				if (workflowChanged) {
					// This will trigger node view to update next time workflow tab is opened
					this.uiStore.nodeViewInitialized = false;
				}
			}
		},
		activeNode() {
			// When a node gets set as active deactivate the create-menu
			this.createNodeActive = false;
		},
		containsTrigger(containsTrigger) {
			// Re-center CanvasAddButton if there's no triggers
			if (containsTrigger === false)
				this.canvasStore.setRecenteredCanvasAddButtonPosition(this.getNodeViewOffsetPosition);
		},
		nodeViewScale(newScale) {
			const elementRef = this.$refs.nodeView as HTMLDivElement | undefined;
			if (elementRef) {
				elementRef.style.transform = `scale(${newScale})`;
			}
		},
	},
	async beforeRouteLeave(to, from, next) {
		if (getNodeViewTab(to) === MAIN_HEADER_TABS.EXECUTIONS || from.name === VIEWS.TEMPLATE_IMPORT) {
			next();
			return;
		}
		if (this.uiStore.stateIsDirty) {
			const confirmModal = await this.confirm(
				this.$locale.baseText('generic.unsavedWork.confirmMessage.message'),
				{
					title: this.$locale.baseText('generic.unsavedWork.confirmMessage.headline'),
					type: 'warning',
					confirmButtonText: this.$locale.baseText(
						'generic.unsavedWork.confirmMessage.confirmButtonText',
					),
					cancelButtonText: this.$locale.baseText(
						'generic.unsavedWork.confirmMessage.cancelButtonText',
					),
					showClose: true,
				},
			);
			if (confirmModal === MODAL_CONFIRM) {
				// Make sure workflow id is empty when leaving the editor
				this.workflowsStore.setWorkflowId(PLACEHOLDER_EMPTY_WORKFLOW_ID);
				const saved = await this.saveCurrentWorkflow({}, false);
				if (saved) {
					await this.settingsStore.fetchPromptsData();
				}
				this.uiStore.stateIsDirty = false;

				if (from.name === VIEWS.NEW_WORKFLOW) {
					// Replace the current route with the new workflow route
					// before navigating to the new route when saving new workflow.
					this.$router.replace(
						{ name: VIEWS.WORKFLOW, params: { name: this.currentWorkflow } },
						() => {
							// We can't use next() here since vue-router
							// would prevent the navigation with an error
							this.$router.push(to as RawLocation);
						},
					);
				} else {
					next();
				}
			} else if (confirmModal === MODAL_CANCEL) {
				this.workflowsStore.setWorkflowId(PLACEHOLDER_EMPTY_WORKFLOW_ID);
				this.resetWorkspace();
				this.uiStore.stateIsDirty = false;
				next();
			}
		} else {
			next();
		}
	},
	computed: {
		...mapStores(
			useCanvasStore,
			useTagsStore,
			useCredentialsStore,
			useNodeCreatorStore,
			useNodeTypesStore,
			useNDVStore,
			useRootStore,
			useSettingsStore,
			useTemplatesStore,
			useUIStore,
			useWorkflowsStore,
			useUsersStore,
			useNodeCreatorStore,
			useEnvironmentsStore,
			useWorkflowsEEStore,
			useHistoryStore,
		),
		nativelyNumberSuffixedDefaults(): string[] {
			return this.rootStore.nativelyNumberSuffixedDefaults;
		},
		currentUser(): IUser | null {
			return this.usersStore.currentUser;
		},
		activeNode(): INodeUi | null {
			return this.ndvStore.activeNode;
		},
		executionWaitingForWebhook(): boolean {
			return this.workflowsStore.executionWaitingForWebhook;
		},
		isDemo(): boolean {
			return this.$route.name === VIEWS.DEMO;
		},
		showCanvasAddButton(): boolean {
			return this.loadingService === null && !this.containsTrigger && !this.isDemo;
		},
		lastSelectedNode(): INodeUi | null {
			return this.uiStore.getLastSelectedNode;
		},
		nodes(): INodeUi[] {
			return this.workflowsStore.allNodes;
		},
		runButtonText(): string {
			if (!this.workflowRunning) {
				return this.$locale.baseText('nodeView.runButtonText.executeWorkflow');
			}

			if (this.executionWaitingForWebhook) {
				return this.$locale.baseText('nodeView.runButtonText.waitingForTriggerEvent');
			}

			return this.$locale.baseText('nodeView.runButtonText.executingWorkflow');
		},
		workflowStyle(): object {
			const offsetPosition = this.uiStore.nodeViewOffsetPosition;
			return {
				left: offsetPosition[0] + 'px',
				top: offsetPosition[1] + 'px',
			};
		},
		canvasAddButtonStyle(): object {
			return {
				'pointer-events': this.createNodeActive ? 'none' : 'all',
			};
		},
		backgroundStyle(): object {
			return NodeViewUtils.getBackgroundStyles(
				this.nodeViewScale,
				this.uiStore.nodeViewOffsetPosition,
				this.isExecutionPreview,
			);
		},
		workflowClasses() {
			const returnClasses = [];
			if (this.ctrlKeyPressed || this.moveCanvasKeyPressed) {
				if (this.uiStore.nodeViewMoveInProgress === true) {
					returnClasses.push('move-in-process');
				} else {
					returnClasses.push('move-active');
				}
			}
			if (this.selectActive || this.ctrlKeyPressed || this.moveCanvasKeyPressed) {
				// Makes sure that nothing gets selected while select or move is active
				returnClasses.push('do-not-select');
			}
			return returnClasses;
		},
		workflowExecution(): IExecutionResponse | null {
			return this.workflowsStore.getWorkflowExecution;
		},
		workflowRunning(): boolean {
			return this.uiStore.isActionActive('workflowRunning');
		},
		currentWorkflow(): string {
			return this.$route.params.name || this.workflowsStore.workflowId;
		},
		workflowName(): string {
			return this.workflowsStore.workflowName;
		},
		allTriggersDisabled(): boolean {
			const disabledTriggerNodes = this.triggerNodes.filter((node) => node.disabled);
			return disabledTriggerNodes.length === this.triggerNodes.length;
		},
		triggerNodes(): INodeUi[] {
			return this.nodes.filter(
				(node) => node.type === START_NODE_TYPE || this.nodeTypesStore.isTriggerNode(node.type),
			);
		},
		containsTrigger(): boolean {
			return this.triggerNodes.length > 0;
		},
		isExecutionDisabled(): boolean {
			return !this.containsTrigger || this.allTriggersDisabled;
		},
		getNodeViewOffsetPosition(): XYPosition {
			return this.uiStore.nodeViewOffsetPosition;
		},
		nodeViewScale(): number {
			return this.canvasStore.nodeViewScale;
		},
		instance(): BrowserJsPlumbInstance {
			return this.canvasStore.jsPlumbInstance;
		},
	},
	data() {
		return {
			GRID_SIZE: NodeViewUtils.GRID_SIZE,
			STICKY_NODE_TYPE,
			createNodeActive: false,
			lastClickPosition: [450, 450] as XYPosition,
			ctrlKeyPressed: false,
			moveCanvasKeyPressed: false,
			stopExecutionInProgress: false,
			blankRedirect: false,
			credentialsUpdated: false,
			pullConnActiveNodeName: null as string | null,
			pullConnActive: false,
			dropPrevented: false,
			renamingActive: false,
			showStickyButton: false,
			isExecutionPreview: false,
			showTriggerMissingTooltip: false,
			workflowData: null as INewWorkflowData | null,
			activeConnection: null as null | Connection,
			isProductionExecutionPreview: false,
			enterTimer: undefined as undefined | ReturnType<typeof setTimeout>,
			exitTimer: undefined as undefined | ReturnType<typeof setTimeout>,
			// jsplumb automatically deletes all loose connections which is in turn recorded
			// in undo history as a user action.
			// This should prevent automatically removed connections from populating undo stack
			suspendRecordingDetachedConnections: false,
			NODE_CREATOR_OPEN_SOURCES,
		};
	},
	beforeDestroy() {
		this.resetWorkspace();
		// Make sure the event listeners get removed again else we
		// could add up with them registered multiple times
		document.removeEventListener('keydown', this.keyDown);
		document.removeEventListener('keyup', this.keyUp);
		this.unregisterCustomAction('showNodeCreator');
	},
	methods: {
		showTriggerMissingToltip(isVisible: boolean) {
			this.showTriggerMissingTooltip = isVisible;
		},
		onRunNode(nodeName: string, source: string) {
			const node = this.workflowsStore.getNodeByName(nodeName);
			const telemetryPayload = {
				node_type: node ? node.type : null,
				workflow_id: this.workflowsStore.workflowId,
				source: 'canvas',
			};
			this.$telemetry.track('User clicked execute node button', telemetryPayload);
			this.$externalHooks().run('nodeView.onRunNode', telemetryPayload);
			this.runWorkflow(nodeName, source);
		},
		async onRunWorkflow() {
			this.getWorkflowDataToSave().then((workflowData) => {
				const telemetryPayload = {
					workflow_id: this.workflowsStore.workflowId,
					node_graph_string: JSON.stringify(
						TelemetryHelpers.generateNodesGraph(workflowData as IWorkflowBase, this.getNodeTypes())
							.nodeGraph,
					),
				};
				this.$telemetry.track('User clicked execute workflow button', telemetryPayload);
				this.$externalHooks().run('nodeView.onRunWorkflow', telemetryPayload);
			});

			await this.runWorkflow();
		},
		onRunContainerClick() {
			if (this.containsTrigger && !this.allTriggersDisabled) return;

			const message =
				this.containsTrigger && this.allTriggersDisabled
					? this.$locale.baseText('nodeView.addOrEnableTriggerNode')
					: this.$locale.baseText('nodeView.addATriggerNodeFirst');

			this.registerCustomAction('showNodeCreator', () =>
				this.showTriggerCreator(NODE_CREATOR_OPEN_SOURCES.NO_TRIGGER_EXECUTION_TOOLTIP),
			);
			const notice = this.showMessage({
				type: 'info',
				title: this.$locale.baseText('nodeView.cantExecuteNoTrigger'),
				message,
				duration: 3000,
				onClick: () =>
					setTimeout(() => {
						// Close the creator panel if user clicked on the link
						if (this.createNodeActive) notice.close();
					}, 0),
			});
		},
		clearExecutionData() {
			this.workflowsStore.workflowExecutionData = null;
			this.updateNodesExecutionIssues();
		},
		async onSaveKeyboardShortcut(e: KeyboardEvent) {
			let saved = await this.saveCurrentWorkflow();
			if (saved) await this.settingsStore.fetchPromptsData();
			if (this.activeNode) {
				// If NDV is open, save will not work from editable input fields
				// so don't show success message if this is true
				if (e.target instanceof HTMLInputElement) {
					saved = e.target.readOnly;
				} else {
					saved = true;
				}
				if (saved) {
					this.showMessage({
						title: this.$locale.baseText('generic.workflowSaved'),
						type: 'success',
					});
				}
			}
		},
		showTriggerCreator(source: NodeCreatorOpenSource) {
			if (this.createNodeActive) return;
			this.nodeCreatorStore.setSelectedView(TRIGGER_NODE_CREATOR_VIEW);
			this.nodeCreatorStore.setShowScrim(true);
			this.onToggleNodeCreator({ source, createNodeActive: true });
		},
		async openExecution(executionId: string) {
			this.startLoading();
			this.resetWorkspace();
			let data: IExecutionResponse | undefined;
			try {
				data = await this.workflowsStore.getExecution(executionId);
			} catch (error) {
				this.showError(error, this.$locale.baseText('nodeView.showError.openExecution.title'));
				return;
			}
			if (data === undefined) {
				throw new Error(`Execution with id "${executionId}" could not be found!`);
			}
			this.workflowsStore.setWorkflowName({
				newName: data.workflowData.name,
				setStateDirty: false,
			});
			this.workflowsStore.setWorkflowId(PLACEHOLDER_EMPTY_WORKFLOW_ID);
			this.workflowsStore.setWorkflowExecutionData(data);
			if (data.workflowData.pinData) {
				this.workflowsStore.setWorkflowPinData(data.workflowData.pinData);
			}

			await this.addNodes(
				deepCopy(data.workflowData.nodes),
				deepCopy(data.workflowData.connections),
			);
			this.$nextTick(() => {
				this.canvasStore.zoomToFit();
				this.uiStore.stateIsDirty = false;
			});
			this.$externalHooks().run('execution.open', {
				workflowId: data.workflowData.id,
				workflowName: data.workflowData.name,
				executionId,
			});
			this.$telemetry.track('User opened read-only execution', {
				workflow_id: data.workflowData.id,
				execution_mode: data.mode,
				execution_finished: data.finished,
			});

			if (!data.finished && data.data?.resultData?.error) {
				// Check if any node contains an error
				let nodeErrorFound = false;
				if (data.data.resultData.runData) {
					const runData = data.data.resultData.runData;
					errorCheck: for (const nodeName of Object.keys(runData)) {
						for (const taskData of runData[nodeName]) {
							if (taskData.error) {
								nodeErrorFound = true;
								break errorCheck;
							}
						}
					}
				}

				if (!nodeErrorFound && data.data.resultData.error.stack) {
					// Display some more information for now in console to make debugging easier
					// TODO: Improve this in the future by displaying in UI
					console.error(`Execution ${executionId} error:`); // eslint-disable-line no-console
					console.error(data.data.resultData.error.stack); // eslint-disable-line no-console
				}
			}
			if ((data as IExecutionsSummary).waitTill) {
				this.showMessage({
					title: this.$locale.baseText('nodeView.thisExecutionHasntFinishedYet'),
					message: `<a data-action="reload">${this.$locale.baseText(
						'nodeView.refresh',
					)}</a> ${this.$locale.baseText(
						'nodeView.toSeeTheLatestStatus',
					)}.<br/> <a href="https://docs.n8n.io/integrations/builtin/core-nodes/n8n-nodes-base.wait/" target="_blank">${this.$locale.baseText(
						'nodeView.moreInfo',
					)}</a>`,
					type: 'warning',
					duration: 0,
				});
			}
			this.stopLoading();
		},
		async importWorkflowExact(data: { workflow: IWorkflowDataUpdate }) {
			if (!data.workflow.nodes || !data.workflow.connections) {
				throw new Error('Invalid workflow object');
			}
			this.resetWorkspace();
			data.workflow.nodes = NodeViewUtils.getFixedNodesList(data.workflow.nodes);

			await this.addNodes(data.workflow.nodes as INodeUi[], data.workflow.connections);

			if (data.workflow.pinData) {
				this.workflowsStore.setWorkflowPinData(data.workflow.pinData);
			}

			this.$nextTick(() => {
				this.canvasStore.zoomToFit();
			});
		},
		async openWorkflowTemplate(templateId: string) {
			this.startLoading();
			this.setLoadingText(this.$locale.baseText('nodeView.loadingTemplate'));
			this.resetWorkspace();

			this.workflowsStore.currentWorkflowExecutions = [];
			this.workflowsStore.activeWorkflowExecution = null;

			let data: IWorkflowTemplate | undefined;
			try {
				this.$externalHooks().run('template.requested', { templateId });
				data = await this.templatesStore.getWorkflowTemplate(templateId);

				if (!data) {
					throw new Error(
						this.$locale.baseText('nodeView.workflowTemplateWithIdCouldNotBeFound', {
							interpolate: { templateId },
						}),
					);
				}
			} catch (error) {
				this.showError(error, this.$locale.baseText('nodeView.couldntImportWorkflow'));
				this.$router.replace({ name: VIEWS.NEW_WORKFLOW });
				return;
			}

			data.workflow.nodes = NodeViewUtils.getFixedNodesList(data.workflow.nodes) as INodeUi[];

			this.blankRedirect = true;
			this.$router.replace({ name: VIEWS.NEW_WORKFLOW, query: { templateId } });

			await this.addNodes(data.workflow.nodes, data.workflow.connections);
			this.workflowData = (await this.workflowsStore.getNewWorkflowData(data.name)) || {};
			this.$nextTick(() => {
				this.canvasStore.zoomToFit();
				this.uiStore.stateIsDirty = true;
			});

			this.$externalHooks().run('template.open', {
				templateId,
				templateName: data.name,
				workflow: data.workflow,
			});
			this.stopLoading();
		},
		async openWorkflow(workflow: IWorkflowDb) {
			this.startLoading();

			const selectedExecution = this.workflowsStore.activeWorkflowExecution;

			this.resetWorkspace();

			this.workflowsStore.addWorkflow(workflow);
			this.workflowsStore.setActive(workflow.active || false);
			this.workflowsStore.setWorkflowId(workflow.id);
			this.workflowsStore.setWorkflowName({ newName: workflow.name, setStateDirty: false });
			this.workflowsStore.setWorkflowSettings(workflow.settings || {});
			this.workflowsStore.setWorkflowPinData(workflow.pinData || {});
			this.workflowsStore.setWorkflowVersionId(workflow.versionId);

			if (workflow.ownedBy) {
				this.workflowsEEStore.setWorkflowOwnedBy({
					workflowId: workflow.id,
					ownedBy: workflow.ownedBy,
				});
			}

			if (workflow.sharedWith) {
				this.workflowsEEStore.setWorkflowSharedWith({
					workflowId: workflow.id,
					sharedWith: workflow.sharedWith,
				});
			}

			if (workflow.usedCredentials) {
				this.workflowsStore.setUsedCredentials(workflow.usedCredentials);
			}

			const tags = (workflow.tags || []) as ITag[];
			const tagIds = tags.map((tag) => tag.id);
			this.workflowsStore.setWorkflowTagIds(tagIds || []);
			this.tagsStore.upsertTags(tags);

			await this.addNodes(workflow.nodes, workflow.connections);

			if (!this.credentialsUpdated) {
				this.uiStore.stateIsDirty = false;
			}
			this.canvasStore.zoomToFit();
			this.$externalHooks().run('workflow.open', {
				workflowId: workflow.id,
				workflowName: workflow.name,
			});
			if (selectedExecution?.workflowId !== workflow.id) {
				this.workflowsStore.activeWorkflowExecution = null;
				this.workflowsStore.currentWorkflowExecutions = [];
			} else {
				this.workflowsStore.activeWorkflowExecution = selectedExecution;
			}
			this.stopLoading();
		},
		touchTap(e: MouseEvent | TouchEvent) {
			if (this.isTouchDevice) {
				this.mouseDown(e);
			}
		},
		mouseDown(e: MouseEvent | TouchEvent) {
			// Save the location of the mouse click
			this.lastClickPosition = this.getMousePositionWithinNodeView(e);
			if (e instanceof MouseEvent && e.button === 1) {
				this.moveCanvasKeyPressed = true;
			}

			this.mouseDownMouseSelect(e as MouseEvent, this.moveCanvasKeyPressed);
			this.mouseDownMoveWorkflow(e as MouseEvent, this.moveCanvasKeyPressed);

			// Hide the node-creator
			this.createNodeActive = false;
		},
		mouseUp(e: MouseEvent) {
			if (e.button === 1) {
				this.moveCanvasKeyPressed = false;
			}
			this.mouseUpMouseSelect(e);
			this.mouseUpMoveWorkflow(e);
		},
		keyUp(e: KeyboardEvent) {
			if (e.key === this.controlKeyCode) {
				this.ctrlKeyPressed = false;
			}
			if (e.key === ' ') {
				this.moveCanvasKeyPressed = false;
			}
		},
		async keyDown(e: KeyboardEvent) {
			if (e.key === 's' && this.isCtrlKeyPressed(e)) {
				e.stopPropagation();
				e.preventDefault();

				if (this.isReadOnly) {
					return;
				}

				this.callDebounced('onSaveKeyboardShortcut', { debounceTime: 1000 }, e);

				return;
			}

			// @ts-ignore
			const path = e.path || (e.composedPath && e.composedPath());

			// Check if the keys got emitted from a message box or from something
			// else which should ignore the default keybindings
			for (const element of path) {
				if (
					element.className &&
					typeof element.className === 'string' &&
					element.className.includes('ignore-key-press')
				) {
					return;
				}
			}

			// el-dialog or el-message-box element is open
			if (window.document.body.classList.contains('el-popup-parent--hidden')) {
				return;
			}

			if (e.key === 'Escape') {
				this.createNodeActive = false;
				if (this.activeNode) {
					this.$externalHooks().run('dataDisplay.nodeEditingFinished');
					this.ndvStore.activeNodeName = null;
				}

				return;
			}

			// node modal is open
			if (this.activeNode) {
				return;
			}

			if (e.key === 'd') {
				this.callDebounced('deactivateSelectedNode', { debounceTime: 350 });
			} else if (e.key === 'Delete' || e.key === 'Backspace') {
				e.stopPropagation();
				e.preventDefault();

				this.callDebounced('deleteSelectedNodes', { debounceTime: 500 });
			} else if (e.key === 'Tab') {
				this.onToggleNodeCreator({
					source: NODE_CREATOR_OPEN_SOURCES.TAB,
					createNodeActive: !this.createNodeActive && !this.isReadOnly,
				});
			} else if (e.key === this.controlKeyCode) {
				this.ctrlKeyPressed = true;
			} else if (e.key === ' ') {
				this.moveCanvasKeyPressed = true;
			} else if (e.key === 'F2' && !this.isReadOnly) {
				const lastSelectedNode = this.lastSelectedNode;
				if (lastSelectedNode !== null && lastSelectedNode.type !== STICKY_NODE_TYPE) {
					this.callDebounced('renameNodePrompt', { debounceTime: 1500 }, lastSelectedNode.name);
				}
			} else if (e.key === 'a' && this.isCtrlKeyPressed(e) === true) {
				// Select all nodes
				e.stopPropagation();
				e.preventDefault();

				this.callDebounced('selectAllNodes', { debounceTime: 1000 });
			} else if (e.key === 'c' && this.isCtrlKeyPressed(e)) {
				this.callDebounced('copySelectedNodes', { debounceTime: 1000 });
			} else if (e.key === 'x' && this.isCtrlKeyPressed(e)) {
				// Cut nodes
				e.stopPropagation();
				e.preventDefault();

				this.callDebounced('cutSelectedNodes', { debounceTime: 1000 });
			} else if (e.key === 'n' && this.isCtrlKeyPressed(e) && e.altKey) {
				// Create a new workflow
				e.stopPropagation();
				e.preventDefault();
				if (this.isDemo) {
					return;
				}

				if (this.$router.currentRoute.name === VIEWS.NEW_WORKFLOW) {
					this.$root.$emit('newWorkflow');
				} else {
					this.$router.push({ name: VIEWS.NEW_WORKFLOW });
				}

				this.showMessage({
					title: this.$locale.baseText('nodeView.showMessage.keyDown.title'),
					type: 'success',
				});
			} else if (e.key === 'Enter') {
				// Activate the last selected node
				const lastSelectedNode = this.lastSelectedNode;

				if (lastSelectedNode !== null) {
					if (lastSelectedNode.type === STICKY_NODE_TYPE && this.isReadOnly) {
						return;
					}
					this.ndvStore.activeNodeName = lastSelectedNode.name;
				}
			} else if (e.key === 'ArrowRight' && e.shiftKey) {
				// Select all downstream nodes
				e.stopPropagation();
				e.preventDefault();

				this.callDebounced('selectDownstreamNodes', { debounceTime: 1000 });
			} else if (e.key === 'ArrowRight') {
				// Set child node active
				const lastSelectedNode = this.lastSelectedNode;
				if (lastSelectedNode === null) {
					return;
				}

				const connections = this.workflowsStore.outgoingConnectionsByNodeName(
					lastSelectedNode.name,
				);

				if (connections.main === undefined || connections.main.length === 0) {
					return;
				}

				this.callDebounced(
					'nodeSelectedByName',
					{ debounceTime: 100 },
					connections.main[0][0].node,
					false,
					true,
				);
			} else if (e.key === 'ArrowLeft' && e.shiftKey) {
				// Select all downstream nodes
				e.stopPropagation();
				e.preventDefault();

				this.callDebounced('selectUpstreamNodes', { debounceTime: 1000 });
			} else if (e.key === 'ArrowLeft') {
				// Set parent node active
				const lastSelectedNode = this.lastSelectedNode;
				if (lastSelectedNode === null) {
					return;
				}

				const workflow = this.getCurrentWorkflow();

				if (!workflow.connectionsByDestinationNode.hasOwnProperty(lastSelectedNode.name)) {
					return;
				}

				const connections = workflow.connectionsByDestinationNode[lastSelectedNode.name];

				if (connections.main === undefined || connections.main.length === 0) {
					return;
				}

				this.callDebounced(
					'nodeSelectedByName',
					{ debounceTime: 100 },
					connections.main[0][0].node,
					false,
					true,
				);
			} else if (['ArrowUp', 'ArrowDown'].includes(e.key)) {
				// Set sibling node as active

				// Check first if it has a parent node
				const lastSelectedNode = this.lastSelectedNode;
				if (lastSelectedNode === null) {
					return;
				}

				const workflow = this.getCurrentWorkflow();

				if (!workflow.connectionsByDestinationNode.hasOwnProperty(lastSelectedNode.name)) {
					return;
				}

				const connections = workflow.connectionsByDestinationNode[lastSelectedNode.name];

				if (!Array.isArray(connections.main) || !connections.main.length) {
					return;
				}

				const parentNode = connections.main[0][0].node;
				const connectionsParent = this.workflowsStore.outgoingConnectionsByNodeName(parentNode);

				if (!Array.isArray(connectionsParent.main) || !connectionsParent.main.length) {
					return;
				}

				// Get all the sibling nodes and their x positions to know which one to set active
				let siblingNode: INodeUi | null;
				let lastCheckedNodePosition = e.key === 'ArrowUp' ? -99999999 : 99999999;
				let nextSelectNode: string | null = null;
				for (const ouputConnections of connectionsParent.main) {
					for (const ouputConnection of ouputConnections) {
						if (ouputConnection.node === lastSelectedNode.name) {
							// Ignore current node
							continue;
						}
						siblingNode = this.workflowsStore.getNodeByName(ouputConnection.node);

						if (siblingNode) {
							if (e.key === 'ArrowUp') {
								// Get the next node on the left
								if (
									siblingNode.position[1] <= lastSelectedNode.position[1] &&
									siblingNode.position[1] > lastCheckedNodePosition
								) {
									nextSelectNode = siblingNode.name;
									lastCheckedNodePosition = siblingNode.position[1];
								}
							} else {
								// Get the next node on the right
								if (
									siblingNode.position[1] >= lastSelectedNode.position[1] &&
									siblingNode.position[1] < lastCheckedNodePosition
								) {
									nextSelectNode = siblingNode.name;
									lastCheckedNodePosition = siblingNode.position[1];
								}
							}
						}
					}
				}

				if (nextSelectNode !== null) {
					this.callDebounced(
						'nodeSelectedByName',
						{ debounceTime: 100 },
						nextSelectNode,
						false,
						true,
					);
				}
			}
		},

		deactivateSelectedNode() {
			if (!this.editAllowedCheck()) {
				return;
			}
			this.disableNodes(this.uiStore.getSelectedNodes, true);
		},

		deleteSelectedNodes() {
			// Copy "selectedNodes" as the nodes get deleted out of selection
			// when they get deleted and if we would use original it would mess
			// with the index and would so not delete all nodes
			const nodesToDelete: string[] = this.uiStore.getSelectedNodes.map((node: INodeUi) => {
				return node.name;
			});
			this.historyStore.startRecordingUndo();
			nodesToDelete.forEach((nodeName: string) => {
				this.removeNode(nodeName, true, false);
			});
			setTimeout(() => {
				this.historyStore.stopRecordingUndo();
			}, 200);
		},

		selectAllNodes() {
			this.nodes.forEach((node) => {
				this.nodeSelectedByName(node.name);
			});
		},

		selectUpstreamNodes() {
			const lastSelectedNode = this.lastSelectedNode;
			if (lastSelectedNode === null) {
				return;
			}

			this.deselectAllNodes();

			// Get all upstream nodes and select them
			const workflow = this.getCurrentWorkflow();
			for (const nodeName of workflow.getParentNodes(lastSelectedNode.name)) {
				this.nodeSelectedByName(nodeName);
			}

			// At the end select the previously selected node again
			this.nodeSelectedByName(lastSelectedNode.name);
		},
		selectDownstreamNodes() {
			const lastSelectedNode = this.lastSelectedNode;
			if (lastSelectedNode === null) {
				return;
			}

			this.deselectAllNodes();

			// Get all downstream nodes and select them
			const workflow = this.getCurrentWorkflow();
			for (const nodeName of workflow.getChildNodes(lastSelectedNode.name)) {
				this.nodeSelectedByName(nodeName);
			}

			// At the end select the previously selected node again
			this.nodeSelectedByName(lastSelectedNode.name);
		},

		pushDownstreamNodes(sourceNodeName: string, margin: number, recordHistory = false) {
			const sourceNode = this.workflowsStore.nodesByName[sourceNodeName];
			const workflow = this.getCurrentWorkflow();
			const childNodes = workflow.getChildNodes(sourceNodeName);
			for (const nodeName of childNodes) {
				const node = this.workflowsStore.nodesByName[nodeName] as INodeUi;
				const oldPosition = node.position;

				if (node.position[0] < sourceNode.position[0]) {
					continue;
				}

				const updateInformation: INodeUpdatePropertiesInformation = {
					name: nodeName,
					properties: {
						position: [node.position[0] + margin, node.position[1]],
					},
				};

				this.workflowsStore.updateNodeProperties(updateInformation);
				this.onNodeMoved(node);

				if (
					(recordHistory && oldPosition[0] !== node.position[0]) ||
					oldPosition[1] !== node.position[1]
				) {
					this.historyStore.pushCommandToUndo(
						new MoveNodeCommand(nodeName, oldPosition, node.position, this),
						recordHistory,
					);
				}
			}
		},

		cutSelectedNodes() {
			const deleteCopiedNodes = !this.isReadOnly;
			this.copySelectedNodes(deleteCopiedNodes);
			if (deleteCopiedNodes) {
				this.deleteSelectedNodes();
			}
		},

		copySelectedNodes(isCut: boolean) {
			this.getSelectedNodesToSave().then((data) => {
				const workflowToCopy: IWorkflowToShare = {
					meta: {
						instanceId: this.rootStore.instanceId,
					},
					...data,
				};

				this.removeForeignCredentialsFromWorkflow(
					workflowToCopy,
					this.credentialsStore.allCredentials,
				);

				const nodeData = JSON.stringify(workflowToCopy, null, 2);

				this.copyToClipboard(nodeData);
				if (data.nodes.length > 0) {
					if (!isCut) {
						this.showMessage({
							title: 'Copied!',
							message: '',
							type: 'success',
						});
					}
					this.$telemetry.track('User copied nodes', {
						node_types: data.nodes.map((node) => node.type),
						workflow_id: this.workflowsStore.workflowId,
					});
				}
			});
		},
		async stopExecution() {
			const executionId = this.workflowsStore.activeExecutionId;
			if (executionId === null) {
				return;
			}

			try {
				this.stopExecutionInProgress = true;
				await this.workflowsStore.stopCurrentExecution(executionId);
				this.showMessage({
					title: this.$locale.baseText('nodeView.showMessage.stopExecutionTry.title'),
					type: 'success',
				});
			} catch (error) {
				// Execution stop might fail when the execution has already finished. Let's treat this here.
				const execution = await this.workflowsStore.getExecution(executionId);

				if (execution === undefined) {
					// execution finished but was not saved (e.g. due to low connectivity)

					this.workflowsStore.finishActiveExecution({
						executionId,
						data: { finished: true, stoppedAt: new Date() },
					});
					this.workflowsStore.executingNode = null;
					this.uiStore.removeActiveAction('workflowRunning');

					this.titleSet(this.workflowsStore.workflowName, 'IDLE');
					this.showMessage({
						title: this.$locale.baseText('nodeView.showMessage.stopExecutionCatch.unsaved.title'),
						message: this.$locale.baseText(
							'nodeView.showMessage.stopExecutionCatch.unsaved.message',
						),
						type: 'success',
					});
				} else if (execution?.finished) {
					// execution finished before it could be stopped

					const executedData = {
						data: execution.data,
						finished: execution.finished,
						mode: execution.mode,
						startedAt: execution.startedAt,
						stoppedAt: execution.stoppedAt,
					} as IRun;
					const pushData = {
						data: executedData,
						executionId,
						retryOf: execution.retryOf,
					} as IPushDataExecutionFinished;
					this.workflowsStore.finishActiveExecution(pushData);
					this.titleSet(execution.workflowData.name, 'IDLE');
					this.workflowsStore.executingNode = null;
					this.workflowsStore.setWorkflowExecutionData(executedData as IExecutionResponse);
					this.uiStore.removeActiveAction('workflowRunning');
					this.showMessage({
						title: this.$locale.baseText('nodeView.showMessage.stopExecutionCatch.title'),
						message: this.$locale.baseText('nodeView.showMessage.stopExecutionCatch.message'),
						type: 'success',
					});
				} else {
					this.showError(error, this.$locale.baseText('nodeView.showError.stopExecution.title'));
				}
			}
			this.stopExecutionInProgress = false;

			this.getWorkflowDataToSave().then((workflowData) => {
				const trackProps = {
					workflow_id: this.workflowsStore.workflowId,
					node_graph_string: JSON.stringify(
						TelemetryHelpers.generateNodesGraph(workflowData as IWorkflowBase, this.getNodeTypes())
							.nodeGraph,
					),
				};

				this.$telemetry.track('User clicked stop workflow execution', trackProps);
			});
		},

		async stopWaitingForWebhook() {
			try {
				await this.workflowsStore.removeTestWebhook(this.workflowsStore.workflowId);
			} catch (error) {
				this.showError(
					error,
					this.$locale.baseText('nodeView.showError.stopWaitingForWebhook.title'),
				);
				return;
			}
		},
		/**
		 * This method gets called when data got pasted into the window
		 */
		async receivedCopyPasteData(plainTextData: string): Promise<void> {
			const currentTab = getNodeViewTab(this.$route);
			if (currentTab === MAIN_HEADER_TABS.WORKFLOW) {
				let workflowData: IWorkflowDataUpdate | undefined;
				if (this.editAllowedCheck() === false) {
					return;
				}
				// Check if it is an URL which could contain workflow data
				if (plainTextData.match(/^http[s]?:\/\/.*\.json$/i)) {
					// Pasted data points to a possible workflow JSON file

					if (!this.editAllowedCheck()) {
						return;
					}

					const importConfirm = await this.confirmMessage(
						this.$locale.baseText('nodeView.confirmMessage.receivedCopyPasteData.message', {
							interpolate: { plainTextData },
						}),
						this.$locale.baseText('nodeView.confirmMessage.receivedCopyPasteData.headline'),
						'warning',
						this.$locale.baseText(
							'nodeView.confirmMessage.receivedCopyPasteData.confirmButtonText',
						),
						this.$locale.baseText('nodeView.confirmMessage.receivedCopyPasteData.cancelButtonText'),
					);

					if (!importConfirm) {
						return;
					}

					workflowData = await this.getWorkflowDataFromUrl(plainTextData);
					if (workflowData === undefined) {
						return;
					}
				} else {
					// Pasted data is is possible workflow data
					try {
						// Check first if it is valid JSON
						workflowData = JSON.parse(plainTextData);

						if (!this.editAllowedCheck()) {
							return;
						}
					} catch (e) {
						// Is no valid JSON so ignore
						return;
					}
				}

				return this.importWorkflowData(workflowData!, 'paste', false);
			}
		},

		// Returns the workflow data from a given URL. If no data gets found or
		// data is invalid it returns undefined and displays an error message by itself.
		async getWorkflowDataFromUrl(url: string): Promise<IWorkflowDataUpdate | undefined> {
			let workflowData: IWorkflowDataUpdate;

			this.startLoading();
			try {
				workflowData = await this.workflowsStore.getWorkflowFromUrl(url);
			} catch (error) {
				this.stopLoading();
				this.showError(
					error,
					this.$locale.baseText('nodeView.showError.getWorkflowDataFromUrl.title'),
				);
				return;
			}
			this.stopLoading();

			return workflowData;
		},

		// Imports the given workflow data into the current workflow
		async importWorkflowData(
			workflowData: IWorkflowToShare,
			source: string,
			importTags = true,
		): Promise<void> {
			// eslint-disable-line @typescript-eslint/default-param-last
			// If it is JSON check if it looks on the first look like data we can use
			if (!workflowData.hasOwnProperty('nodes') || !workflowData.hasOwnProperty('connections')) {
				return;
			}

			try {
				const nodeIdMap: { [prev: string]: string } = {};
				if (workflowData.nodes) {
					// set all new ids when pasting/importing workflows
					workflowData.nodes.forEach((node: INode) => {
						if (node.id) {
							const newId = uuid();
							nodeIdMap[newId] = node.id;
							node.id = newId;
						} else {
							node.id = uuid();
						}
					});
				}

				const currInstanceId = this.rootStore.instanceId;

				const nodeGraph = JSON.stringify(
					TelemetryHelpers.generateNodesGraph(workflowData as IWorkflowBase, this.getNodeTypes(), {
						nodeIdMap,
						sourceInstanceId:
							workflowData.meta && workflowData.meta.instanceId !== currInstanceId
								? workflowData.meta.instanceId
								: '',
					}).nodeGraph,
				);
				if (source === 'paste') {
					this.$telemetry.track('User pasted nodes', {
						workflow_id: this.workflowsStore.workflowId,
						node_graph_string: nodeGraph,
					});
				} else {
					this.$telemetry.track('User imported workflow', {
						source,
						workflow_id: this.workflowsStore.workflowId,
						node_graph_string: nodeGraph,
					});
				}

				// By default we automatically deselect all the currently
				// selected nodes and select the new ones
				this.deselectAllNodes();

				// Fix the node position as it could be totally offscreen
				// and the pasted nodes would so not be directly visible to
				// the user
				this.updateNodePositions(
					workflowData,
					NodeViewUtils.getNewNodePosition(this.nodes, this.lastClickPosition),
				);

				const data = await this.addNodesToWorkflow(workflowData);

				setTimeout(() => {
					data.nodes!.forEach((node: INodeUi) => {
						this.nodeSelectedByName(node.name);
					});
				});

				if (workflowData.pinData) {
					this.workflowsStore.setWorkflowPinData(workflowData.pinData);
				}

				const tagsEnabled = this.settingsStore.areTagsEnabled;
				if (importTags && tagsEnabled && Array.isArray(workflowData.tags)) {
					const allTags = await this.tagsStore.fetchAll();
					const tagNames = new Set(allTags.map((tag) => tag.name));

					const workflowTags = workflowData.tags as ITag[];
					const notFound = workflowTags.filter((tag) => !tagNames.has(tag.name));

					const creatingTagPromises: Array<Promise<ITag>> = [];
					for (const tag of notFound) {
						const creationPromise = this.tagsStore.create(tag.name).then((tag: ITag) => {
							allTags.push(tag);
							return tag;
						});

						creatingTagPromises.push(creationPromise);
					}

					await Promise.all(creatingTagPromises);

					const tagIds = workflowTags.reduce((accu: string[], imported: ITag) => {
						const tag = allTags.find((tag) => tag.name === imported.name);
						if (tag) {
							accu.push(tag.id);
						}

						return accu;
					}, []);

					this.workflowsStore.addWorkflowTagIds(tagIds);
				}
			} catch (error) {
				this.showError(
					error,
					this.$locale.baseText('nodeView.showError.importWorkflowData.title'),
				);
			}
		},
		onDragOver(event: DragEvent) {
			event.preventDefault();
		},

		onDrop(event: DragEvent) {
			if (!event.dataTransfer) {
				return;
			}

			const nodeTypeNames = event.dataTransfer.getData('nodeTypeName').split(',');

			if (nodeTypeNames) {
				const mousePosition = this.getMousePositionWithinNodeView(event);

				const nodesToAdd = nodeTypeNames.map((nodeTypeName: string, index: number) => {
					return {
						nodeTypeName,
						position: [
							// If adding more than one node, offset the X position
							mousePosition[0] -
								NodeViewUtils.NODE_SIZE / 2 +
								NodeViewUtils.NODE_SIZE * index * 2 +
								NodeViewUtils.GRID_SIZE,
							mousePosition[1] - NodeViewUtils.NODE_SIZE / 2,
						] as XYPosition,
						dragAndDrop: true,
					};
				});

				this.onAddNode(nodesToAdd, true);
				this.createNodeActive = false;
			}
		},

		nodeDeselectedByName(nodeName: string) {
			const node = this.workflowsStore.getNodeByName(nodeName);
			if (node) {
				this.nodeDeselected(node);
			}
		},

		nodeSelectedByName(nodeName: string, setActive = false, deselectAllOthers?: boolean) {
			if (deselectAllOthers === true) {
				this.deselectAllNodes();
			}

			const node = this.workflowsStore.getNodeByName(nodeName);
			if (node) {
				this.nodeSelected(node);
				this.uiStore.lastSelectedNode = node.name;
				this.uiStore.lastSelectedNodeOutputIndex = null;
				this.canvasStore.lastSelectedConnection = null;
				this.canvasStore.newNodeInsertPosition = null;

				if (setActive) {
					this.ndvStore.activeNodeName = node.name;
				}
			}
		},
		showMaxNodeTypeError(nodeTypeData: INodeTypeDescription) {
			const maxNodes = nodeTypeData.maxNodes;
			this.showMessage({
				title: this.$locale.baseText('nodeView.showMessage.showMaxNodeTypeError.title'),
				message: this.$locale.baseText('nodeView.showMessage.showMaxNodeTypeError.message', {
					adjustToNumber: maxNodes,
					interpolate: { nodeTypeDataDisplayName: nodeTypeData.displayName },
				}),
				type: 'error',
				duration: 0,
			});
		},

		async getNewNodeWithDefaultCredential(nodeTypeData: INodeTypeDescription) {
			const newNodeData: INodeUi = {
				id: uuid(),
				name: nodeTypeData.defaults.name as string,
				type: nodeTypeData.name,
				typeVersion: Array.isArray(nodeTypeData.version)
					? nodeTypeData.version.slice(-1)[0]
					: nodeTypeData.version,
				position: [0, 0],
				parameters: {},
			};

			const credentialPerType =
				nodeTypeData.credentials &&
				nodeTypeData.credentials
					.map((type) => this.credentialsStore.getUsableCredentialByType(type.name))
					.flat();

			if (credentialPerType && credentialPerType.length === 1) {
				const defaultCredential = credentialPerType[0];

				const selectedCredentials = this.credentialsStore.getCredentialById(defaultCredential.id);
				const selected = { id: selectedCredentials.id, name: selectedCredentials.name };
				const credentials = {
					[defaultCredential.type]: selected,
				};

				await this.loadNodesProperties(
					[newNodeData].map((node) => ({ name: node.type, version: node.typeVersion })),
				);
				const nodeType = this.nodeTypesStore.getNodeType(newNodeData.type, newNodeData.typeVersion);
				const nodeParameters = NodeHelpers.getNodeParameters(
					nodeType?.properties || [],
					{},
					true,
					false,
					newNodeData,
				);

				if (nodeTypeData.credentials) {
					const authentication = nodeTypeData.credentials.find(
						(type) => type.name === defaultCredential.type,
					);
					if (authentication?.displayOptions?.hide) {
						return newNodeData;
					}

					const authDisplayOptions = authentication?.displayOptions?.show;
					if (!authDisplayOptions) {
						newNodeData.credentials = credentials;
						return newNodeData;
					}

					if (
						Object.keys(authDisplayOptions).length === 1 &&
						authDisplayOptions['authentication']
					) {
						// ignore complex case when there's multiple dependencies
						newNodeData.credentials = credentials;

						let parameters: { [key: string]: string } = {};
						for (const displayOption of Object.keys(authDisplayOptions)) {
							if (nodeParameters && !nodeParameters[displayOption]) {
								parameters = {};
								newNodeData.credentials = undefined;
								break;
							}
							const optionValue = authDisplayOptions[displayOption]?.[0];
							if (optionValue && typeof optionValue === 'string') {
								parameters[displayOption] = optionValue;
							}
							newNodeData.parameters = {
								...newNodeData.parameters,
								...parameters,
							};
						}
					}
				}
			}
			return newNodeData;
		},

		async injectNode(
			nodeTypeName: string,
			options: AddNodeOptions = {},
			showDetail = true,
			trackHistory = false,
			isAutoAdd = false,
		) {
			const nodeTypeData: INodeTypeDescription | null =
				this.nodeTypesStore.getNodeType(nodeTypeName);

			if (nodeTypeData === null) {
				this.showMessage({
					title: this.$locale.baseText('nodeView.showMessage.addNodeButton.title'),
					message: this.$locale.baseText('nodeView.showMessage.addNodeButton.message', {
						interpolate: { nodeTypeName },
					}),
					type: 'error',
				});
				return;
			}

			if (
				nodeTypeData.maxNodes !== undefined &&
				this.getNodeTypeCount(nodeTypeName) >= nodeTypeData.maxNodes
			) {
				this.showMaxNodeTypeError(nodeTypeData);
				return;
			}

			const newNodeData = await this.getNewNodeWithDefaultCredential(nodeTypeData);

			// when pulling new connection from node or injecting into a connection
			const lastSelectedNode = this.lastSelectedNode;

			if (options.position) {
				newNodeData.position = NodeViewUtils.getNewNodePosition(
					this.canvasStore.getNodesWithPlaceholderNode(),
					options.position,
				);
			} else if (lastSelectedNode) {
				const lastSelectedConnection = this.canvasStore.lastSelectedConnection;
				if (lastSelectedConnection) {
					// set when injecting into a connection
					const [diffX] = NodeViewUtils.getConnectorLengths(lastSelectedConnection);
					if (diffX <= NodeViewUtils.MAX_X_TO_PUSH_DOWNSTREAM_NODES) {
						this.pushDownstreamNodes(
							lastSelectedNode.name,
							NodeViewUtils.PUSH_NODES_OFFSET,
							trackHistory,
						);
					}
				}

				// set when pulling connections
				if (this.canvasStore.newNodeInsertPosition) {
					newNodeData.position = NodeViewUtils.getNewNodePosition(this.nodes, [
						this.canvasStore.newNodeInsertPosition[0] + NodeViewUtils.GRID_SIZE,
						this.canvasStore.newNodeInsertPosition[1] - NodeViewUtils.NODE_SIZE / 2,
					]);
					this.canvasStore.newNodeInsertPosition = null;
				} else {
					let yOffset = 0;

					if (lastSelectedConnection) {
						const sourceNodeType = this.nodeTypesStore.getNodeType(
							lastSelectedNode.type,
							lastSelectedNode.typeVersion,
						);
						const offsets = [
							[-100, 100],
							[-140, 0, 140],
							[-240, -100, 100, 240],
						];
						if (sourceNodeType && sourceNodeType.outputs.length > 1) {
							const offset = offsets[sourceNodeType.outputs.length - 2];
							const sourceOutputIndex = lastSelectedConnection.__meta
								? lastSelectedConnection.__meta.sourceOutputIndex
								: 0;
							yOffset = offset[sourceOutputIndex];
						}
					}

					// If a node is active then add the new node directly after the current one
					newNodeData.position = NodeViewUtils.getNewNodePosition(
						this.nodes,
						[
							lastSelectedNode.position[0] + NodeViewUtils.PUSH_NODES_OFFSET,
							lastSelectedNode.position[1] + yOffset,
						],
						[100, 0],
					);
				}
			} else {
				// If added node is a trigger and it's the first one added to the canvas
				// we place it at canvasAddButtonPosition to replace the canvas add button
				const position =
					this.nodeTypesStore.isTriggerNode(nodeTypeName) && !this.containsTrigger
						? this.canvasStore.canvasAddButtonPosition
						: // If no node is active find a free spot
						  (this.lastClickPosition as XYPosition);

				newNodeData.position = NodeViewUtils.getNewNodePosition(this.nodes, position);
			}

			const localizedName = this.localizeNodeName(newNodeData.name, newNodeData.type);

			newNodeData.name = this.uniqueNodeName(localizedName);

			if (nodeTypeData.webhooks && nodeTypeData.webhooks.length) {
				newNodeData.webhookId = uuid();
			}

			await this.addNodes([newNodeData], undefined, trackHistory);
			this.workflowsStore.setNodePristine(newNodeData.name, true);

			this.uiStore.stateIsDirty = true;

			if (nodeTypeName === STICKY_NODE_TYPE) {
				this.$telemetry.trackNodesPanel('nodeView.addSticky', {
					workflow_id: this.workflowsStore.workflowId,
				});
			} else {
				this.$externalHooks().run('nodeView.addNodeButton', { nodeTypeName });
				useSegment().trackAddedTrigger(nodeTypeName);
				const trackProperties: ITelemetryTrackProperties = {
					node_type: nodeTypeName,
					is_auto_add: isAutoAdd,
					workflow_id: this.workflowsStore.workflowId,
					drag_and_drop: options.dragAndDrop,
				};

				if (lastSelectedNode) {
					trackProperties.input_node_type = lastSelectedNode.type;
				}

				this.$telemetry.trackNodesPanel('nodeView.addNodeButton', trackProperties);
			}

			// Automatically deselect all nodes and select the current one and also active
			// current node. But only if it's added manually by the user (not by undo/redo mechanism)
			if (trackHistory) {
				this.deselectAllNodes();
				setTimeout(() => {
					this.nodeSelectedByName(
						newNodeData.name,
						showDetail && nodeTypeName !== STICKY_NODE_TYPE,
					);
				});
			}

			return newNodeData;
		},
		getConnection(
			sourceNodeName: string,
			sourceNodeOutputIndex: number,
			targetNodeName: string,
			targetNodeOuputIndex: number,
		): IConnection | undefined {
			const nodeConnections = (
				this.workflowsStore.outgoingConnectionsByNodeName(sourceNodeName) as INodeConnections
			).main;
			if (nodeConnections) {
				const connections: IConnection[] | null = nodeConnections[sourceNodeOutputIndex];

				if (connections) {
					return connections.find(
						(connection: IConnection) =>
							connection.node === targetNodeName && connection.index === targetNodeOuputIndex,
					);
				}
			}

			return undefined;
		},
		connectTwoNodes(
			sourceNodeName: string,
			sourceNodeOutputIndex: number,
			targetNodeName: string,
			targetNodeOuputIndex: number,
		) {
			this.uiStore.stateIsDirty = true;

			if (
				this.getConnection(
					sourceNodeName,
					sourceNodeOutputIndex,
					targetNodeName,
					targetNodeOuputIndex,
				)
			) {
				return;
			}

			const connectionData = [
				{
					node: sourceNodeName,
					type: 'main',
					index: sourceNodeOutputIndex,
				},
				{
					node: targetNodeName,
					type: 'main',
					index: targetNodeOuputIndex,
				},
			] as [IConnection, IConnection];

			this.__addConnection(connectionData);
		},
		async addNode(
			nodeTypeName: string,
			options: AddNodeOptions = {},
			showDetail = true,
			trackHistory = false,
			isAutoAdd = false,
		) {
			if (!this.editAllowedCheck()) {
				return;
			}

			const lastSelectedConnection = this.canvasStore.lastSelectedConnection;
			const lastSelectedNode = this.lastSelectedNode;
			const lastSelectedNodeOutputIndex = this.uiStore.lastSelectedNodeOutputIndex;

			this.historyStore.startRecordingUndo();

			const newNodeData = await this.injectNode(
				nodeTypeName,
				options,
				showDetail,
				trackHistory,
				isAutoAdd,
			);
			if (!newNodeData) {
				return;
			}

			const outputIndex = lastSelectedNodeOutputIndex || 0;

			// If a node is last selected then connect between the active and its child ones
			if (lastSelectedNode) {
				await Vue.nextTick();

				if (lastSelectedConnection && lastSelectedConnection.__meta) {
					this.__deleteJSPlumbConnection(lastSelectedConnection, trackHistory);

					const targetNodeName = lastSelectedConnection.__meta.targetNodeName;
					const targetOutputIndex = lastSelectedConnection.__meta.targetOutputIndex;
					this.connectTwoNodes(newNodeData.name, 0, targetNodeName, targetOutputIndex);
				}

				// Connect active node to the newly created one
				this.connectTwoNodes(lastSelectedNode.name, outputIndex, newNodeData.name, 0);
			}
			this.historyStore.stopRecordingUndo();
		},
		insertNodeAfterSelected(info: {
			sourceId: string;
			index: number;
			eventSource: NodeCreatorOpenSource;
			connection?: Connection;
		}) {
			// Get the node and set it as active that new nodes
			// which get created get automatically connected
			// to it.
			const sourceNode = this.workflowsStore.getNodeById(info.sourceId);
			if (!sourceNode) {
				return;
			}

			this.uiStore.lastSelectedNode = sourceNode.name;
			this.uiStore.lastSelectedNodeOutputIndex = info.index;
			this.canvasStore.newNodeInsertPosition = null;

			if (info.connection) {
				this.canvasStore.lastSelectedConnection = info.connection;
			}

			this.onToggleNodeCreator({
				source: info.eventSource,
				createNodeActive: true,
			});
		},
		onEventConnectionAbort(connection: Connection) {
			try {
				if (this.dropPrevented) {
					this.dropPrevented = false;
					return;
				}

				if (this.pullConnActiveNodeName) {
					const sourceNode = this.workflowsStore.getNodeById(connection.parameters.nodeId);
					if (sourceNode) {
						const sourceNodeName = sourceNode.name;
						const outputIndex = connection.parameters.index;

						this.connectTwoNodes(sourceNodeName, outputIndex, this.pullConnActiveNodeName, 0);
						this.pullConnActiveNodeName = null;
						this.dropPrevented = true;
					}
					return;
				}

				this.insertNodeAfterSelected({
					sourceId: connection.parameters.nodeId,
					index: connection.parameters.index,
					eventSource: NODE_CREATOR_OPEN_SOURCES.NODE_CONNECTION_DROP,
				});
			} catch (e) {
				console.error(e); // eslint-disable-line no-console
			}
		},
		onInterceptBeforeDrop(info: BeforeDropParams) {
			try {
				const sourceInfo = info.connection.endpoints[0].parameters;
				const targetInfo = info.dropEndpoint.parameters;

				const sourceNodeName = this.workflowsStore.getNodeById(sourceInfo.nodeId)?.name || '';
				const targetNodeName = this.workflowsStore.getNodeById(targetInfo.nodeId)?.name || '';

				// check for duplicates
				if (
					this.getConnection(sourceNodeName, sourceInfo.index, targetNodeName, targetInfo.index)
				) {
					this.dropPrevented = true;
					this.pullConnActiveNodeName = null;
					return false;
				}

				return true;
			} catch (e) {
				console.error(e); // eslint-disable-line no-console
				return true;
			}
		},
		onEventConnection(info: ConnectionEstablishedParams) {
			try {
				const sourceInfo = info.sourceEndpoint.parameters;
				const targetInfo = info.targetEndpoint.parameters;

				const sourceNodeName = this.workflowsStore.getNodeById(sourceInfo.nodeId)?.name;
				const targetNodeName = this.workflowsStore.getNodeById(targetInfo.nodeId)?.name;

				if (sourceNodeName && targetNodeName) {
					info.connection.__meta = {
						sourceNodeName,
						sourceOutputIndex: sourceInfo.index,
						targetNodeName,
						targetOutputIndex: targetInfo.index,
					};
				}

				NodeViewUtils.resetConnection(info.connection);
				NodeViewUtils.moveBackInputLabelPosition(info.targetEndpoint);

				const connectionData: [IConnection, IConnection] = [
					{
						node: sourceNodeName,
						type: sourceInfo.type,
						index: sourceInfo.index,
					},
					{
						node: targetNodeName,
						type: targetInfo.type,
						index: targetInfo.index,
					},
				];

				this.dropPrevented = true;
				this.workflowsStore.addConnection({ connection: connectionData });
				this.uiStore.stateIsDirty = true;
				if (!this.suspendRecordingDetachedConnections) {
					this.historyStore.pushCommandToUndo(new AddConnectionCommand(connectionData));
				}
				if (!this.isReadOnly) {
					NodeViewUtils.addConnectionActionsOverlay(
						info.connection,
						() => {
							this.activeConnection = null;
							this.__deleteJSPlumbConnection(info.connection);
						},
						() => {
							this.insertNodeAfterSelected({
								sourceId: info.sourceEndpoint.parameters.nodeId,
								index: sourceInfo.index,
								connection: info.connection,
								eventSource: NODE_CREATOR_OPEN_SOURCES.NODE_CONNECTION_ACTION,
							});
						},
					);
					setTimeout(() => {
						NodeViewUtils.addConnectionTestData(
							info.source,
							info.target,
							'canvas' in info.connection.connector
								? (info.connection.connector.canvas as HTMLElement)
								: undefined,
						);
					}, 0);
				}
			} catch (e) {
				console.error(e); // eslint-disable-line no-console
			}
		},
		onDragMove() {
			this.instance?.connections.forEach((connection) => {
				NodeViewUtils.showOrHideItemsLabel(connection);
				NodeViewUtils.showOrHideMidpointArrow(connection);

				Object.values(connection.overlays).forEach((overlay) => {
					if (!overlay.canvas) return;
					this.instance?.repaint(overlay.canvas);
				});
			});
		},
		onConnectionMouseOver(connection: Connection) {
			try {
				if (this.exitTimer !== undefined) {
					clearTimeout(this.exitTimer);
					this.exitTimer = undefined;
				}

				if (
					this.isReadOnly ||
					this.enterTimer ||
					!connection ||
					connection === this.activeConnection
				)
					return;

				if (this.activeConnection) NodeViewUtils.hideConnectionActions(this.activeConnection);

				this.enterTimer = setTimeout(() => {
					this.enterTimer = undefined;
					if (connection) {
						NodeViewUtils.showConnectionActions(connection);
						this.activeConnection = connection;
					}
				}, 150);
			} catch (e) {
				console.error(e); // eslint-disable-line no-console
			}
		},
		onConnectionMouseOut(connection: Connection) {
			try {
				if (this.exitTimer) return;

				if (this.enterTimer) {
					clearTimeout(this.enterTimer);
					this.enterTimer = undefined;
				}

				if (this.isReadOnly || !connection || this.activeConnection?.id !== connection.id) return;

				this.exitTimer = setTimeout(() => {
					this.exitTimer = undefined;

					if (connection && this.activeConnection === connection) {
						NodeViewUtils.hideConnectionActions(this.activeConnection);
						this.activeConnection = null;
					}
				}, 500);
			} catch (e) {
				console.error(e); // eslint-disable-line no-console
			}
		},
		onConnectionMoved(info: ConnectionMovedParams) {
			try {
				// When a connection gets moved from one node to another it for some reason
				// calls the "connection" event but not the "connectionDetached" one. So we listen
				// additionally to the "connectionMoved" event and then only delete the existing connection.

				NodeViewUtils.resetInputLabelPosition(info.connection);

				const sourceInfo = info.connection.parameters;
				const targetInfo = info.originalEndpoint.parameters;

				const connectionInfo = [
					{
						node: this.workflowsStore.getNodeById(sourceInfo.nodeId)?.name || '',
						type: sourceInfo.type,
						index: sourceInfo.index,
					},
					{
						node: this.workflowsStore.getNodeById(targetInfo.nodeId)?.name || '',
						type: targetInfo.type,
						index: targetInfo.index,
					},
				] as [IConnection, IConnection];

				this.__removeConnection(connectionInfo, false);
			} catch (e) {
				console.error(e); // eslint-disable-line no-console
			}
		},
		onEndpointMouseOver(endpoint: Endpoint, mouse) {
			// This event seems bugged. It gets called constantly even when the mouse is not over the endpoint
			// if the endpoint has a connection attached to it. So we need to check if the mouse is actually over
			// the endpoint.
			if (!endpoint.isTarget || mouse.target !== endpoint.endpoint.canvas) return;
			this.instance.setHover(endpoint, true);
		},
		onEndpointMouseOut(endpoint: Endpoint) {
			if (!endpoint.isTarget) return;
			this.instance.setHover(endpoint, false);
		},
		async onConnectionDetached(info: ConnectionDetachedParams) {
			try {
				const connectionInfo: [IConnection, IConnection] | null = getConnectionInfo(info);
				NodeViewUtils.resetInputLabelPosition(info.targetEndpoint);
				info.connection.removeOverlays();
				this.__removeConnectionByConnectionInfo(info, false, false);

				if (this.pullConnActiveNodeName) {
					// establish new connection when dragging connection from one node to another
					this.historyStore.startRecordingUndo();
					const sourceNode = this.workflowsStore.getNodeById(info.connection.parameters.nodeId);
					const sourceNodeName = sourceNode.name;
					const outputIndex = info.connection.parameters.index;

					if (connectionInfo) {
						this.historyStore.pushCommandToUndo(new RemoveConnectionCommand(connectionInfo));
					}
					this.connectTwoNodes(sourceNodeName, outputIndex, this.pullConnActiveNodeName, 0);
					this.pullConnActiveNodeName = null;
					await this.$nextTick();
					this.historyStore.stopRecordingUndo();
				} else if (
					!this.historyStore.bulkInProgress &&
					!this.suspendRecordingDetachedConnections &&
					connectionInfo
				) {
					// Ff connection being detached by user, save this in history
					// but skip if it's detached as a side effect of bulk undo/redo or node rename process
					const removeCommand = new RemoveConnectionCommand(connectionInfo, this);
					this.historyStore.pushCommandToUndo(removeCommand);
				}
			} catch (e) {
				console.error(e); // eslint-disable-line no-console
			}
		},
		onConnectionDrag(connection: Connection) {
			// The overlays are visible by default so we need to hide the midpoint arrow
			// manually
			connection.overlays['midpoint-arrow']?.setVisible(false);
			try {
				this.pullConnActiveNodeName = null;
				this.pullConnActive = true;
				this.canvasStore.newNodeInsertPosition = null;
				NodeViewUtils.resetConnection(connection);

				const nodes = [...document.querySelectorAll('.node-wrapper')];

				const onMouseMove = (e: MouseEvent | TouchEvent) => {
					if (!connection) {
						return;
					}

					const element = document.querySelector('.jtk-endpoint.jtk-drag-hover');
					if (element) {
						const endpoint = element.jtk.endpoint;
						NodeViewUtils.showDropConnectionState(connection, endpoint);
						return;
					}

					const inputMargin = 24;
					const intersecting = nodes.find((element: Element) => {
						const { top, left, right, bottom } = element.getBoundingClientRect();
						const [x, y] = NodeViewUtils.getMousePosition(e);
						if (top <= y && bottom >= y && left - inputMargin <= x && right >= x) {
							const nodeName = (element as HTMLElement).dataset['name'] as string;
							const node = this.workflowsStore.getNodeByName(nodeName) as INodeUi | null;
							if (node) {
								const nodeType = this.nodeTypesStore.getNodeType(node.type, node.typeVersion);
								if (nodeType && nodeType.inputs && nodeType.inputs.length === 1) {
									this.pullConnActiveNodeName = node.name;
									const endpointUUID = this.getInputEndpointUUID(nodeName, 0);
									if (endpointUUID) {
										const endpoint = this.instance?.getEndpoint(endpointUUID);

										NodeViewUtils.showDropConnectionState(connection, endpoint);

										return true;
									}
								}
							}
						}

						return false;
					});

					if (!intersecting) {
						NodeViewUtils.showPullConnectionState(connection);
						this.pullConnActiveNodeName = null;
					}
				};

				const onMouseUp = (e: MouseEvent | TouchEvent) => {
					this.pullConnActive = false;
					this.canvasStore.newNodeInsertPosition = this.getMousePositionWithinNodeView(e);
					NodeViewUtils.resetConnectionAfterPull(connection);
					window.removeEventListener('mousemove', onMouseMove);
					window.removeEventListener('mouseup', onMouseUp);
				};

				window.addEventListener('mousemove', onMouseMove);
				window.addEventListener('touchmove', onMouseMove);
				window.addEventListener('mouseup', onMouseUp);
				window.addEventListener('touchend', onMouseMove);
			} catch (e) {
				console.error(e); // eslint-disable-line no-console
			}
		},
		onConnectionDragAbortDetached(connection: Connection) {
			Object.values(this.instance?.endpointsByElement)
				.flatMap((endpoints) => Object.values(endpoints))
				.filter((endpoint) => endpoint.endpoint.type === 'N8nPlus')
				.forEach((endpoint) => setTimeout(() => endpoint.instance.revalidate(endpoint.element), 0));
		},
		onPlusEndpointClick(endpoint: Endpoint) {
			if (endpoint && endpoint.__meta) {
				this.insertNodeAfterSelected({
					sourceId: endpoint.__meta.nodeId,
					index: endpoint.__meta.index,
					eventSource: NODE_CREATOR_OPEN_SOURCES.PLUS_ENDPOINT,
				});
			}
		},
		bindCanvasEvents() {
			this.instance.bind(EVENT_CONNECTION_ABORT, this.onEventConnectionAbort);

			this.instance.bind(INTERCEPT_BEFORE_DROP, this.onInterceptBeforeDrop);

			this.instance.bind(EVENT_CONNECTION, this.onEventConnection);

			this.instance.bind(EVENT_DRAG_MOVE, this.onDragMove);
			this.instance.bind(EVENT_CONNECTION_MOUSEOVER, this.onConnectionMouseOver);
			this.instance.bind(EVENT_CONNECTION_MOUSEOUT, this.onConnectionMouseOut);

			this.instance.bind(EVENT_CONNECTION_MOVED, this.onConnectionMoved);
			this.instance.bind(EVENT_ENDPOINT_MOUSEOVER, this.onEndpointMouseOver);
			this.instance.bind(EVENT_ENDPOINT_MOUSEOUT, this.onEndpointMouseOut);
			this.instance.bind(EVENT_CONNECTION_DETACHED, this.onConnectionDetached);
			this.instance.bind(EVENT_CONNECTION_DRAG, this.onConnectionDrag);
			this.instance.bind(
				[EVENT_CONNECTION_DRAG, EVENT_CONNECTION_ABORT, EVENT_CONNECTION_DETACHED],
				this.onConnectionDragAbortDetached,
			);
			this.instance.bind(EVENT_PLUS_ENDPOINT_CLICK, this.onPlusEndpointClick);
		},
		unbindCanvasEvents() {
			this.instance.unbind(EVENT_CONNECTION_ABORT, this.onEventConnectionAbort);

			this.instance.unbind(INTERCEPT_BEFORE_DROP, this.onInterceptBeforeDrop);

			this.instance.unbind(EVENT_CONNECTION, this.onEventConnection);

			this.instance.unbind(EVENT_DRAG_MOVE, this.onDragMove);
			this.instance.unbind(EVENT_CONNECTION_MOUSEOVER, this.onConnectionMouseOver);
			this.instance.unbind(EVENT_CONNECTION_MOUSEOUT, this.onConnectionMouseOut);

			this.instance.unbind(EVENT_CONNECTION_MOVED, this.onConnectionMoved);
			this.instance.unbind(EVENT_ENDPOINT_MOUSEOVER, this.onEndpointMouseOver);
			this.instance.unbind(EVENT_ENDPOINT_MOUSEOUT, this.onEndpointMouseOut);
			this.instance.unbind(EVENT_CONNECTION_DETACHED, this.onConnectionDetached);
			this.instance.unbind(EVENT_CONNECTION_DRAG, this.onConnectionDrag);

			this.instance.unbind(EVENT_CONNECTION_DRAG, this.onConnectionDragAbortDetached);
			this.instance.unbind(EVENT_CONNECTION_ABORT, this.onConnectionDragAbortDetached);
			this.instance.unbind(EVENT_CONNECTION_DETACHED, this.onConnectionDragAbortDetached);
			this.instance.unbind(EVENT_PLUS_ENDPOINT_CLICK, this.onPlusEndpointClick);

			// Get all the endpoints and unbind the events
			const elements = this.instance.getManagedElements();
			for (const element of Object.values(elements)) {
				const endpoints = element.endpoints;
				for (const endpoint of endpoints || []) {
					const endpointInstance = endpoint?.endpoint;
					if (endpointInstance && endpointInstance.type === N8nPlusEndpointType) {
						(endpointInstance as N8nPlusEndpoint).unbindEvents();
					}
				}
			}
		},
		onBeforeUnload(e) {
			if (this.isDemo || window.preventNodeViewBeforeUnload) {
				return;
			} else if (this.uiStore.stateIsDirty) {
				const confirmationMessage = this.$locale.baseText(
					'nodeView.itLooksLikeYouHaveBeenEditingSomething',
				);
				(e || window.event).returnValue = confirmationMessage; //Gecko + IE
				return confirmationMessage; //Gecko + Webkit, Safari, Chrome etc.
			} else {
				this.startLoading(this.$locale.baseText('nodeView.redirecting'));
				return;
			}
		},
		async newWorkflow(): Promise<void> {
			this.startLoading();
			this.resetWorkspace();
			this.workflowData = await this.workflowsStore.getNewWorkflowData();
			this.workflowsStore.currentWorkflowExecutions = [];
			this.workflowsStore.activeWorkflowExecution = null;

			this.uiStore.stateIsDirty = false;
			this.canvasStore.setZoomLevel(1, [0, 0]);
			this.tryToAddWelcomeSticky();
			this.uiStore.nodeViewInitialized = true;
			this.historyStore.reset();
			this.workflowsStore.activeWorkflowExecution = null;
			this.stopLoading();
		},
		async tryToAddWelcomeSticky(): Promise<void> {
			const newWorkflow = this.workflowData;
			this.canvasStore.zoomToFit();
		},
		async initView(): Promise<void> {
			if (this.$route.params.action === 'workflowSave') {
				// In case the workflow got saved we do not have to run init
				// as only the route changed but all the needed data is already loaded
				this.uiStore.stateIsDirty = false;
				return;
			}
			if (this.blankRedirect) {
				this.blankRedirect = false;
			} else if (this.$route.name === VIEWS.TEMPLATE_IMPORT) {
				const templateId = this.$route.params.id;
				await this.openWorkflowTemplate(templateId);
			} else {
				const result = this.uiStore.stateIsDirty;
				if (result) {
					const confirmModal = await this.confirm(
						this.$locale.baseText('generic.unsavedWork.confirmMessage.message'),
						{
							title: this.$locale.baseText('generic.unsavedWork.confirmMessage.headline'),
							type: 'warning',
							confirmButtonText: this.$locale.baseText(
								'generic.unsavedWork.confirmMessage.confirmButtonText',
							),
							cancelButtonText: this.$locale.baseText(
								'generic.unsavedWork.confirmMessage.cancelButtonText',
							),
							showClose: true,
						},
					);
					if (confirmModal === MODAL_CONFIRM) {
						const saved = await this.saveCurrentWorkflow();
						if (saved) await this.settingsStore.fetchPromptsData();
					} else if (confirmModal === MODAL_CLOSE) {
						return;
					}
				}
				// Load a workflow
				let workflowId = null as string | null;
				if (this.$route.params.name) {
					workflowId = this.$route.params.name;
				}
				if (workflowId !== null) {
					let workflow: IWorkflowDb | undefined = undefined;
					try {
						workflow = await this.workflowsStore.fetchWorkflow(workflowId);
					} catch (error) {
						this.showError(error, this.$locale.baseText('openWorkflow.workflowNotFoundError'));

						this.$router.push({
							name: VIEWS.NEW_WORKFLOW,
						});
					}

					if (workflow) {
						this.titleSet(workflow.name, 'IDLE');
						// Open existing workflow
						await this.openWorkflow(workflow);
					}
				} else if (this.$route.meta?.nodeView === true) {
					// Create new workflow
					await this.newWorkflow();
				}
			}
			this.historyStore.reset();
			this.uiStore.nodeViewInitialized = true;
			document.addEventListener('keydown', this.keyDown);
			document.addEventListener('keyup', this.keyUp);

			window.addEventListener('beforeunload', this.onBeforeUnload);
		},
		getOutputEndpointUUID(nodeName: string, index: number): string | null {
			const node = this.workflowsStore.getNodeByName(nodeName);
			if (!node) {
				return null;
			}

			return NodeViewUtils.getOutputEndpointUUID(node.id, index);
		},
		getInputEndpointUUID(nodeName: string, index: number) {
			const node = this.workflowsStore.getNodeByName(nodeName);
			if (!node) {
				return null;
			}

			return NodeViewUtils.getInputEndpointUUID(node.id, index);
		},
		__addConnection(connection: [IConnection, IConnection]) {
			const outputUuid = this.getOutputEndpointUUID(connection[0].node, connection[0].index);
			const inputUuid = this.getInputEndpointUUID(connection[1].node, connection[1].index);
			if (!outputUuid || !inputUuid) {
				return;
			}

			const uuid: [string, string] = [outputUuid, inputUuid];
			// Create connections in DOM
			this.instance?.connect({
				uuids: uuid,
				detachable: !this.isReadOnly,
			});

			setTimeout(() => {
				this.addPinDataConnections(this.workflowsStore.pinData);
			});
		},
		__removeConnection(connection: [IConnection, IConnection], removeVisualConnection = false) {
			if (removeVisualConnection) {
				const sourceNode = this.workflowsStore.getNodeByName(connection[0].node);
				const targetNode = this.workflowsStore.getNodeByName(connection[1].node);

				if (!sourceNode || !targetNode) {
					return;
				}
				const connections = this.instance?.getConnections({
					source: sourceNode.id,
					target: targetNode.id,
				});

				connections.forEach((connectionInstance: Connection) => {
					if (connectionInstance.__meta) {
						// Only delete connections from specific indexes (if it can be determined by meta)
						if (
							connectionInstance.__meta.sourceOutputIndex === connection[0].index &&
							connectionInstance.__meta.targetOutputIndex === connection[1].index
						) {
							this.__deleteJSPlumbConnection(connectionInstance);
						}
					} else {
						this.__deleteJSPlumbConnection(connectionInstance);
					}
				});
			}

			this.workflowsStore.removeConnection({ connection });
		},
		__deleteJSPlumbConnection(connection: Connection, trackHistory = false) {
			// Make sure to remove the overlay else after the second move
			// it visibly stays behind free floating without a connection.
			connection.removeOverlays();

			this.pullConnActiveNodeName = null; // prevent new connections when connectionDetached is triggered
			this.instance?.deleteConnection(connection); // on delete, triggers connectionDetached event which applies mutation to store
			if (trackHistory && connection.__meta) {
				const connectionData: [IConnection, IConnection] = [
					{
						index: connection.__meta?.sourceOutputIndex,
						node: connection.__meta.sourceNodeName,
						type: 'main',
					},
					{
						index: connection.__meta?.targetOutputIndex,
						node: connection.__meta.targetNodeName,
						type: 'main',
					},
				];
				const removeCommand = new RemoveConnectionCommand(connectionData, this);
				this.historyStore.pushCommandToUndo(removeCommand);
			}
		},
		__removeConnectionByConnectionInfo(info, removeVisualConnection = false, trackHistory = false) {
			const connectionInfo: [IConnection, IConnection] | null = getConnectionInfo(info);

			if (connectionInfo) {
				if (removeVisualConnection) {
					this.__deleteJSPlumbConnection(info.connection, trackHistory);
				} else if (trackHistory) {
					this.historyStore.pushCommandToUndo(new RemoveConnectionCommand(connectionInfo));
				}
				this.workflowsStore.removeConnection({ connection: connectionInfo });
			}
		},
		async duplicateNode(nodeName: string) {
			if (!this.editAllowedCheck()) {
				return;
			}
			const node = this.workflowsStore.getNodeByName(nodeName);

			if (node) {
				const nodeTypeData = this.nodeTypesStore.getNodeType(node.type, node.typeVersion);

				if (
					nodeTypeData &&
					nodeTypeData.maxNodes !== undefined &&
					this.getNodeTypeCount(node.type) >= nodeTypeData.maxNodes
				) {
					this.showMaxNodeTypeError(nodeTypeData);
					return;
				}

				// Deep copy the data so that data on lower levels of the node-properties do
				// not share objects
				const newNodeData = deepCopy(this.getNodeDataToSave(node));
				newNodeData.id = uuid();

				const localizedName = this.localizeNodeName(newNodeData.name, newNodeData.type);

				newNodeData.name = this.uniqueNodeName(localizedName);

				newNodeData.position = NodeViewUtils.getNewNodePosition(
					this.nodes,
					[node.position[0], node.position[1] + 140],
					[0, 140],
				);

				if (newNodeData.webhookId) {
					// Make sure that the node gets a new unique webhook-ID
					newNodeData.webhookId = uuid();
				}

				if (
					newNodeData.credentials &&
					this.settingsStore.isEnterpriseFeatureEnabled(EnterpriseEditionFeature.Sharing)
				) {
					const usedCredentials = this.workflowsStore.usedCredentials;
					newNodeData.credentials = Object.fromEntries(
						Object.entries(newNodeData.credentials).filter(([_, credential]) => {
							return (
								credential.id &&
								(!usedCredentials[credential.id] ||
									usedCredentials[credential.id]?.currentUserHasAccess)
							);
						}),
					);
				}

				await this.addNodes([newNodeData], [], true);

				const pinData = this.workflowsStore.pinDataByNodeName(nodeName);
				if (pinData) {
					this.workflowsStore.pinData({
						node: newNodeData,
						data: pinData,
					});
				}

				this.uiStore.stateIsDirty = true;

				// Automatically deselect all nodes and select the current one and also active
				// current node
				this.deselectAllNodes();
				setTimeout(() => {
					this.nodeSelectedByName(newNodeData.name, false);
				});

				this.$telemetry.track('User duplicated node', {
					node_type: node.type,
					workflow_id: this.workflowsStore.workflowId,
				});
			}
		},
		getJSPlumbConnection(
			sourceNodeName: string,
			sourceOutputIndex: number,
			targetNodeName: string,
			targetInputIndex: number,
		): Connection | undefined {
			const sourceNode = this.workflowsStore.getNodeByName(sourceNodeName);
			const targetNode = this.workflowsStore.getNodeByName(targetNodeName);
			if (!sourceNode || !targetNode) {
				return;
			}

			const sourceId = sourceNode.id;
			const targetId = targetNode.id;

			const sourceEndpoint = NodeViewUtils.getOutputEndpointUUID(sourceId, sourceOutputIndex);
			const targetEndpoint = NodeViewUtils.getInputEndpointUUID(targetId, targetInputIndex);

			// @ts-ignore
			const connections = this.instance?.getConnections({
				source: sourceId,
				target: targetId,
			}) as Connection[];

			return connections.find((connection: Connection) => {
				const uuids = connection.getUuids();
				return uuids[0] === sourceEndpoint && uuids[1] === targetEndpoint;
			});
		},
		getJSPlumbEndpoints(nodeName: string): Endpoint[] {
			const node = this.workflowsStore.getNodeByName(nodeName);
			const nodeEl = this.instance.getManagedElement(node?.id);

			const endpoints = this.instance?.getEndpoints(nodeEl);
			return endpoints;
		},
		getPlusEndpoint(nodeName: string, outputIndex: number): Endpoint | undefined {
			const endpoints = this.getJSPlumbEndpoints(nodeName);
			return endpoints.find(
				(endpoint: Endpoint) =>
					// @ts-ignore
					endpoint.endpoint.type === 'N8nPlus' && endpoint?.__meta?.index === outputIndex,
			);
		},
		getIncomingOutgoingConnections(nodeName: string): {
			incoming: Connection[];
			outgoing: Connection[];
		} {
			const node = this.workflowsStore.getNodeByName(nodeName);

			if (node) {
				// @ts-ignore
				const outgoing = this.instance?.getConnections({
					source: node.id,
				});

				// @ts-ignore
				const incoming = this.instance?.getConnections({
					target: node.id,
				}) as Connection[];

				return {
					incoming,
					outgoing,
				};
			}
			return { incoming: [], outgoing: [] };
		},
		onNodeMoved(node: INodeUi) {
			const { incoming, outgoing } = this.getIncomingOutgoingConnections(node.name);

			[...incoming, ...outgoing].forEach((connection: Connection) => {
				NodeViewUtils.showOrHideMidpointArrow(connection);
				NodeViewUtils.showOrHideItemsLabel(connection);
			});
		},
		onNodeRun({
			name,
			data,
			waiting,
		}: {
			name: string;
			data: ITaskData[] | null;
			waiting: boolean;
		}) {
			const pinData = this.workflowsStore.getPinData;

			if (pinData && pinData[name]) return;

			const sourceNodeName = name;
			const sourceNode = this.workflowsStore.getNodeByName(sourceNodeName);
			const sourceId = sourceNode !== null ? sourceNode.id : '';

			if (data === null || data.length === 0 || waiting) {
				const outgoing = this.instance?.getConnections({
					source: sourceId,
				}) as Connection[];

				outgoing.forEach((connection: Connection) => {
					NodeViewUtils.resetConnection(connection);
				});
				const endpoints = this.getJSPlumbEndpoints(sourceNodeName);
				endpoints.forEach((endpoint: Endpoint) => {
					if (endpoint.endpoint.type === 'N8nPlus') {
						(endpoint.endpoint as N8nPlusEndpoint).clearSuccessOutput();
					}
				});

				return;
			}

			const nodeConnections =
				this.workflowsStore.outgoingConnectionsByNodeName(sourceNodeName).main;
			const outputMap = NodeViewUtils.getOutputSummary(data, nodeConnections || []);

			Object.keys(outputMap).forEach((sourceOutputIndex: string) => {
				Object.keys(outputMap[sourceOutputIndex]).forEach((targetNodeName: string) => {
					Object.keys(outputMap[sourceOutputIndex][targetNodeName]).forEach(
						(targetInputIndex: string) => {
							if (targetNodeName) {
								const connection = this.getJSPlumbConnection(
									sourceNodeName,
									parseInt(sourceOutputIndex, 10),
									targetNodeName,
									parseInt(targetInputIndex, 10),
								);

								if (connection) {
									const output = outputMap[sourceOutputIndex][targetNodeName][targetInputIndex];

									if (output.isArtificialRecoveredEventItem) {
										NodeViewUtils.recoveredConnection(connection);
									} else if ((!output || !output.total) && !output.isArtificialRecoveredEventItem) {
										NodeViewUtils.resetConnection(connection);
									} else {
										NodeViewUtils.addConnectionOutputSuccess(connection, output);
									}
								}
							}

							const endpoint = this.getPlusEndpoint(
								sourceNodeName,
								parseInt(sourceOutputIndex, 10),
							);
							if (endpoint && endpoint.endpoint) {
								const output = outputMap[sourceOutputIndex][NODE_OUTPUT_DEFAULT_KEY][0];

								if (output && output.total > 0) {
									(endpoint.endpoint as N8nPlusEndpoint).setSuccessOutput(
										NodeViewUtils.getRunItemsLabel(output),
									);
								} else {
									(endpoint.endpoint as N8nPlusEndpoint).clearSuccessOutput();
								}
							}
						},
					);
				});
			});
		},
		removeNode(nodeName: string, trackHistory = false, trackBulk = true) {
			if (!this.editAllowedCheck()) {
				return;
			}

			const node = this.workflowsStore.getNodeByName(nodeName);
			if (!node) {
				return;
			}

			if (trackHistory && trackBulk) {
				this.historyStore.startRecordingUndo();
			}

			// "requiredNodeTypes" are also defined in cli/commands/run.ts
			const requiredNodeTypes: string[] = [];

			if (requiredNodeTypes.includes(node.type)) {
				// The node is of the required type so check first
				// if any node of that type would be left when the
				// current one would get deleted.
				let deleteAllowed = false;
				for (const checkNode of this.nodes) {
					if (checkNode.name === node.name) {
						continue;
					}
					if (requiredNodeTypes.includes(checkNode.type)) {
						deleteAllowed = true;
						break;
					}
				}

				if (!deleteAllowed) {
					return;
				}
			}

			if (node.type === STICKY_NODE_TYPE) {
				this.$telemetry.track('User deleted workflow note', {
					workflow_id: this.workflowsStore.workflowId,
					is_welcome_note: node.name === QUICKSTART_NOTE_NAME,
				});
			} else {
				this.$externalHooks().run('node.deleteNode', { node });
				this.$telemetry.track('User deleted node', {
					node_type: node.type,
					workflow_id: this.workflowsStore.workflowId,
				});
			}

			let waitForNewConnection = false;
			// connect nodes before/after deleted node
			const nodeType = this.nodeTypesStore.getNodeType(node.type, node.typeVersion);
			if (nodeType && nodeType.outputs.length === 1 && nodeType.inputs.length === 1) {
				const { incoming, outgoing } = this.getIncomingOutgoingConnections(node.name);
				if (incoming.length === 1 && outgoing.length === 1) {
					const conn1 = incoming[0];
					const conn2 = outgoing[0];
					if (conn1.__meta && conn2.__meta) {
						waitForNewConnection = true;
						const sourceNodeName = conn1.__meta.sourceNodeName;
						const sourceNodeOutputIndex = conn1.__meta.sourceOutputIndex;
						const targetNodeName = conn2.__meta.targetNodeName;
						const targetNodeOuputIndex = conn2.__meta.targetOutputIndex;

						setTimeout(() => {
							this.connectTwoNodes(
								sourceNodeName,
								sourceNodeOutputIndex,
								targetNodeName,
								targetNodeOuputIndex,
							);

							if (waitForNewConnection) {
								this.instance?.setSuspendDrawing(false, true);
								waitForNewConnection = false;
							}
						}, 100); // just to make it clear to users that this is a new connection
					}
				}
			}

			setTimeout(() => {
				// Suspend drawing
				this.instance?.setSuspendDrawing(true);
				(this.instance?.endpointsByElement[node.id] || [])
					.flat()
					.forEach((endpoint) => this.instance?.deleteEndpoint(endpoint));

				// Remove the connections in data
				this.workflowsStore.removeAllNodeConnection(node);
				this.workflowsStore.removeNode(node);
				this.workflowsStore.clearNodeExecutionData(node.name);

				if (!waitForNewConnection) {
					// Now it can draw again
					this.instance?.setSuspendDrawing(false, true);
				}

				// Remove node from selected index if found in it
				this.uiStore.removeNodeFromSelection(node);
				if (trackHistory) {
					this.historyStore.pushCommandToUndo(new RemoveNodeCommand(node));
				}
			}, 0); // allow other events to finish like drag stop
			if (trackHistory && trackBulk) {
				const recordingTimeout = waitForNewConnection ? 100 : 0;
				setTimeout(() => {
					this.historyStore.stopRecordingUndo();
				}, recordingTimeout);
			}
		},
		valueChanged(parameterData: IUpdateInformation) {
			if (parameterData.name === 'name' && parameterData.oldValue) {
				// The name changed so we have to take care that
				// the connections get changed.
				this.renameNode(parameterData.oldValue as string, parameterData.value as string);
			}
		},
		async renameNodePrompt(currentName: string) {
			try {
				const promptResponsePromise = this.$prompt(
					this.$locale.baseText('nodeView.prompt.newName') + ':',
					this.$locale.baseText('nodeView.prompt.renameNode') + `: ${currentName}`,
					{
						customClass: 'rename-prompt',
						confirmButtonText: this.$locale.baseText('nodeView.prompt.rename'),
						cancelButtonText: this.$locale.baseText('nodeView.prompt.cancel'),
						inputErrorMessage: this.$locale.baseText('nodeView.prompt.invalidName'),
						inputValue: currentName,
					},
				);

				// Wait till it had time to display
				await Vue.nextTick();

				// Get the input and select the text in it
				const nameInput = document.querySelector('.rename-prompt .el-input__inner') as
					| HTMLInputElement
					| undefined;
				if (nameInput) {
					nameInput.focus();
					nameInput.select();
				}

				const promptResponse = (await promptResponsePromise) as MessageBoxInputData;

				this.renameNode(currentName, promptResponse.value, true);
			} catch (e) {}
		},
		async renameNode(currentName: string, newName: string, trackHistory = false) {
			if (currentName === newName) {
				return;
			}

			this.suspendRecordingDetachedConnections = true;
			if (trackHistory) {
				this.historyStore.startRecordingUndo();
			}

			const activeNodeName = this.activeNode && this.activeNode.name;
			const isActive = activeNodeName === currentName;
			if (isActive) {
				this.renamingActive = true;
			}

			newName = this.uniqueNodeName(newName);

			// Rename the node and update the connections
			const workflow = this.getCurrentWorkflow(true);
			workflow.renameNode(currentName, newName);

			if (trackHistory) {
				this.historyStore.pushCommandToUndo(new RenameNodeCommand(currentName, newName));
			}

			// Update also last selected node and execution data
			this.workflowsStore.renameNodeSelectedAndExecution({ old: currentName, new: newName });

			// Reset all nodes and connections to load the new ones
			this.deleteEveryEndpoint();

			this.workflowsStore.removeAllConnections({ setStateDirty: false });
			this.workflowsStore.removeAllNodes({ removePinData: false, setStateDirty: true });

			// Wait a tick that the old nodes had time to get removed
			await Vue.nextTick();

			// Add the new updated nodes
			await this.addNodes(Object.values(workflow.nodes), workflow.connectionsBySourceNode, false);

			// Make sure that the node is selected again
			this.deselectAllNodes();
			this.nodeSelectedByName(newName);

			if (isActive) {
				this.ndvStore.activeNodeName = newName;
				this.renamingActive = false;
			}

			if (trackHistory) {
				this.historyStore.stopRecordingUndo();
			}
			this.suspendRecordingDetachedConnections = false;
		},
		deleteEveryEndpoint() {
			// Check as it does not exist on first load
			if (this.instance) {
				this.instance?.reset();
				Object.values(this.instance?.endpointsByElement)
					.flatMap((endpoint) => endpoint)
					.forEach((endpoint) => endpoint.destroy());

				this.instance.deleteEveryConnection({ fireEvent: true });
			}
		},
		matchCredentials(node: INodeUi) {
			if (!node.credentials) {
				return;
			}
			Object.entries(node.credentials).forEach(
				([nodeCredentialType, nodeCredentials]: [string, INodeCredentialsDetails]) => {
					const credentialOptions = this.credentialsStore.getCredentialsByType(nodeCredentialType);

					// Check if workflows applies old credentials style
					if (typeof nodeCredentials === 'string') {
						nodeCredentials = {
							id: null,
							name: nodeCredentials,
						};
						this.credentialsUpdated = true;
					}

					if (nodeCredentials.id) {
						// Check whether the id is matching with a credential
						const credentialsId = nodeCredentials.id.toString(); // due to a fixed bug in the migration UpdateWorkflowCredentials (just sqlite) we have to cast to string and check later if it has been a number
						const credentialsForId = credentialOptions.find(
							(optionData: ICredentialsResponse) => optionData.id === credentialsId,
						);
						if (credentialsForId) {
							if (
								credentialsForId.name !== nodeCredentials.name ||
								typeof nodeCredentials.id === 'number'
							) {
								node.credentials![nodeCredentialType] = {
									id: credentialsForId.id,
									name: credentialsForId.name,
								};
								this.credentialsUpdated = true;
							}
							return;
						}
					}

					// No match for id found or old credentials type used
					node.credentials![nodeCredentialType] = nodeCredentials;

					// check if only one option with the name would exist
					const credentialsForName = credentialOptions.filter(
						(optionData: ICredentialsResponse) => optionData.name === nodeCredentials.name,
					);

					// only one option exists for the name, take it
					if (credentialsForName.length === 1) {
						node.credentials![nodeCredentialType].id = credentialsForName[0].id;
						this.credentialsUpdated = true;
					}
				},
			);
		},
		async addNodes(nodes: INodeUi[], connections?: IConnections, trackHistory = false) {
			if (!nodes || !nodes.length) {
				return;
			}

			// Before proceeding we must check if all nodes contain the `properties` attribute.
			// Nodes are loaded without this information so we must make sure that all nodes
			// being added have this information.
			await this.loadNodesProperties(
				nodes.map((node) => ({ name: node.type, version: node.typeVersion })),
			);

			// Add the node to the node-list
			let nodeType: INodeTypeDescription | null;
			let foundNodeIssues: INodeIssues | null;
			nodes.forEach((node) => {
				if (!node.id) {
					node.id = uuid();
				}

				nodeType = this.nodeTypesStore.getNodeType(node.type, node.typeVersion);

				// Make sure that some properties always exist
				if (!node.hasOwnProperty('disabled')) {
					node.disabled = false;
				}

				if (!node.hasOwnProperty('parameters')) {
					node.parameters = {};
				}

				// Load the defaul parameter values because only values which differ
				// from the defaults get saved
				if (nodeType !== null) {
					let nodeParameters = null;
					try {
						nodeParameters = NodeHelpers.getNodeParameters(
							nodeType.properties,
							node.parameters,
							true,
							false,
							node,
						);
					} catch (e) {
						console.error(
							this.$locale.baseText('nodeView.thereWasAProblemLoadingTheNodeParametersOfNode') +
								`: "${node.name}"`,
						); // eslint-disable-line no-console
						console.error(e); // eslint-disable-line no-console
					}
					node.parameters = nodeParameters !== null ? nodeParameters : {};

					// if it's a webhook and the path is empty set the UUID as the default path
					if (node.type === WEBHOOK_NODE_TYPE && node.parameters.path === '') {
						node.parameters.path = node.webhookId as string;
					}
				}

				// check and match credentials, apply new format if old is used
				this.matchCredentials(node);

				foundNodeIssues = this.getNodeIssues(nodeType, node);

				if (foundNodeIssues !== null) {
					node.issues = foundNodeIssues;
				}

				this.workflowsStore.addNode(node);
				if (trackHistory) {
					this.historyStore.pushCommandToUndo(new AddNodeCommand(node));
				}
			});

			// Wait for the node to be rendered
			await Vue.nextTick();

			// Suspend drawing
			this.instance?.setSuspendDrawing(true);

			// Load the connections
			if (connections !== undefined) {
				let connectionData;
				for (const sourceNode of Object.keys(connections)) {
					for (const type of Object.keys(connections[sourceNode])) {
						for (
							let sourceIndex = 0;
							sourceIndex < connections[sourceNode][type].length;
							sourceIndex++
						) {
							const outwardConnections = connections[sourceNode][type][sourceIndex];
							if (!outwardConnections) {
								continue;
							}
							outwardConnections.forEach((targetData) => {
								connectionData = [
									{
										node: sourceNode,
										type,
										index: sourceIndex,
									},
									{
										node: targetData.node,
										type: targetData.type,
										index: targetData.index,
									},
								] as [IConnection, IConnection];

								this.__addConnection(connectionData);
							});
						}
					}
				}
			}
			// Now it can draw again
			this.instance?.setSuspendDrawing(false, true);
		},
		async addNodesToWorkflow(data: IWorkflowDataUpdate): Promise<IWorkflowDataUpdate> {
			// Because nodes with the same name maybe already exist, it could
			// be needed that they have to be renamed. Also could it be possible
			// that nodes are not allowd to be created because they have a create
			// limit set. So we would then link the new nodes with the already existing ones.
			// In this object all that nodes get saved in the format:
			//   old-name -> new-name
			const nodeNameTable: {
				[key: string]: string;
			} = {};
			const newNodeNames: string[] = [];

			if (!data.nodes) {
				// No nodes to add
				throw new Error(this.$locale.baseText('nodeView.noNodesGivenToAdd'));
			}

			// Get how many of the nodes of the types which have
			// a max limit set already exist
			const nodeTypesCount = this.getNodeTypesMaxCount();

			let oldName: string;
			let newName: string;
			const createNodes: INode[] = [];

			await this.loadNodesProperties(
				data.nodes.map((node) => ({ name: node.type, version: node.typeVersion })),
			);

			data.nodes.forEach((node) => {
				if (nodeTypesCount[node.type] !== undefined) {
					if (nodeTypesCount[node.type].exist >= nodeTypesCount[node.type].max) {
						// Node is not allowed to be created so
						// do not add it to the create list but
						// add the name of the existing node
						// that this one gets linked up instead.
						nodeNameTable[node.name] = nodeTypesCount[node.type].nodeNames[0];
						return;
					} else {
						// Node can be created but increment the
						// counter in case multiple ones are
						// supposed to be created
						nodeTypesCount[node.type].exist += 1;
					}
				}

				oldName = node.name;

				const localized = this.localizeNodeName(node.name, node.type);

				newName = this.uniqueNodeName(localized, newNodeNames);

				newNodeNames.push(newName);
				nodeNameTable[oldName] = newName;

				createNodes.push(node);
			});

			// Get only the connections of the nodes that get created
			const newConnections: IConnections = {};
			const currentConnections = data.connections!;
			const createNodeNames = createNodes.map((node) => node.name);
			let sourceNode, type, sourceIndex, connectionIndex, connectionData;
			for (sourceNode of Object.keys(currentConnections)) {
				if (!createNodeNames.includes(sourceNode)) {
					// Node does not get created so skip output connections
					continue;
				}

				const connection: INodeConnections = {};

				for (type of Object.keys(currentConnections[sourceNode])) {
					connection[type] = [];
					for (
						sourceIndex = 0;
						sourceIndex < currentConnections[sourceNode][type].length;
						sourceIndex++
					) {
						const nodeSourceConnections = [];
						if (currentConnections[sourceNode][type][sourceIndex]) {
							for (
								connectionIndex = 0;
								connectionIndex < currentConnections[sourceNode][type][sourceIndex].length;
								connectionIndex++
							) {
								connectionData = currentConnections[sourceNode][type][sourceIndex][connectionIndex];
								if (!createNodeNames.includes(connectionData.node)) {
									// Node does not get created so skip input connection
									continue;
								}

								nodeSourceConnections.push(connectionData);
								// Add connection
							}
						}
						connection[type].push(nodeSourceConnections);
					}
				}

				newConnections[sourceNode] = connection;
			}

			// Create a workflow with the new nodes and connections that we can use
			// the rename method
			const tempWorkflow: Workflow = this.getWorkflow(createNodes, newConnections);

			// Rename all the nodes of which the name changed
			for (oldName in nodeNameTable) {
				if (oldName === nodeNameTable[oldName]) {
					// Name did not change so skip
					continue;
				}
				tempWorkflow.renameNode(oldName, nodeNameTable[oldName]);
			}

			// Add the nodes with the changed node names, expressions and connections
			this.historyStore.startRecordingUndo();
			await this.addNodes(
				Object.values(tempWorkflow.nodes),
				tempWorkflow.connectionsBySourceNode,
				true,
			);

			this.historyStore.stopRecordingUndo();

			this.uiStore.stateIsDirty = true;

			return {
				nodes: Object.values(tempWorkflow.nodes),
				connections: tempWorkflow.connectionsBySourceNode,
			};
		},
		async getSelectedNodesToSave(): Promise<IWorkflowData> {
			const data: IWorkflowData = {
				nodes: [],
				connections: {},
			};

			// Get data of all the selected noes
			let nodeData;
			const exportNodeNames: string[] = [];

			for (const node of this.uiStore.getSelectedNodes) {
				nodeData = this.getNodeDataToSave(node);
				exportNodeNames.push(node.name);

				data.nodes.push(nodeData);
			}

			// Get only connections of exported nodes and ignore all other ones
			let connectionToKeep,
				connections: INodeConnections,
				type: string,
				connectionIndex: number,
				sourceIndex: number,
				connectionData: IConnection,
				typeConnections: INodeConnections;

			data.nodes.forEach((node) => {
				connections = this.workflowsStore.outgoingConnectionsByNodeName(node.name);
				if (Object.keys(connections).length === 0) {
					return;
				}

				// Keep only the connection to node which get also exported
				typeConnections = {};
				for (type of Object.keys(connections)) {
					for (sourceIndex = 0; sourceIndex < connections[type].length; sourceIndex++) {
						connectionToKeep = [];
						for (
							connectionIndex = 0;
							connectionIndex < connections[type][sourceIndex].length;
							connectionIndex++
						) {
							connectionData = connections[type][sourceIndex][connectionIndex];
							if (exportNodeNames.indexOf(connectionData.node) !== -1) {
								connectionToKeep.push(connectionData);
							}
						}

						if (connectionToKeep.length) {
							if (!typeConnections.hasOwnProperty(type)) {
								typeConnections[type] = [];
							}
							typeConnections[type][sourceIndex] = connectionToKeep;
						}
					}
				}

				if (Object.keys(typeConnections).length) {
					data.connections[node.name] = typeConnections;
				}
			});

			return data;
		},
		resetWorkspace() {
			this.workflowsStore.resetWorkflow();

			this.onToggleNodeCreator({ createNodeActive: false });
			this.nodeCreatorStore.setShowScrim(false);

			// Reset nodes
			this.deleteEveryEndpoint();

			if (this.executionWaitingForWebhook) {
				// Make sure that if there is a waiting test-webhook that
				// it gets removed
				this.restApi()
					.removeTestWebhook(this.workflowsStore.workflowId)
					.catch(() => {
						// Ignore all errors
					});
			}
			this.workflowsStore.removeAllConnections({ setStateDirty: false });
			this.workflowsStore.removeAllNodes({ setStateDirty: false, removePinData: true });

			// Reset workflow execution data
			this.workflowsStore.setWorkflowExecutionData(null);
			this.workflowsStore.resetAllNodesIssues();

			this.workflowsStore.setActive(false);
			this.workflowsStore.setWorkflowId(PLACEHOLDER_EMPTY_WORKFLOW_ID);
			this.workflowsStore.setWorkflowName({ newName: '', setStateDirty: false });
			this.workflowsStore.setWorkflowSettings({});
			this.workflowsStore.setWorkflowTagIds([]);

			this.workflowsStore.activeExecutionId = null;
			this.workflowsStore.executingNode = null;
			this.workflowsStore.executionWaitingForWebhook = false;
			this.uiStore.removeActiveAction('workflowRunning');

			this.uiStore.resetSelectedNodes();
			this.uiStore.nodeViewOffsetPosition = [0, 0];

			this.credentialsUpdated = false;
		},
		async loadActiveWorkflows(): Promise<void> {
			await this.workflowsStore.fetchActiveWorkflows();
		},
		async loadNodeTypes(): Promise<void> {
			await this.nodeTypesStore.getNodeTypes();
		},
		async loadCredentialTypes(): Promise<void> {
			await this.credentialsStore.fetchCredentialTypes(true);
		},
		async loadCredentials(): Promise<void> {
			await this.credentialsStore.fetchAllCredentials();
		},
		async loadVariables(): Promise<void> {
			await this.environmentsStore.fetchAllVariables();
		},
		async loadNodesProperties(nodeInfos: INodeTypeNameVersion[]): Promise<void> {
			const allNodes: INodeTypeDescription[] = this.nodeTypesStore.allNodeTypes;

			const nodesToBeFetched: INodeTypeNameVersion[] = [];
			allNodes.forEach((node) => {
				const nodeVersions = Array.isArray(node.version) ? node.version : [node.version];
				if (
					!!nodeInfos.find((n) => n.name === node.name && nodeVersions.includes(n.version)) &&
					!node.hasOwnProperty('properties')
				) {
					nodesToBeFetched.push({
						name: node.name,
						version: Array.isArray(node.version) ? node.version.slice(-1)[0] : node.version,
					});
				}
			});

			if (nodesToBeFetched.length > 0) {
				// Only call API if node information is actually missing
				this.startLoading();
				await this.nodeTypesStore.getNodesInformation(nodesToBeFetched);
				this.stopLoading();
			}
		},
		async onPostMessageReceived(message: MessageEvent) {
			try {
				const json = JSON.parse(message.data);
				if (json && json.command === 'openWorkflow') {
					try {
						await this.importWorkflowExact(json);
						this.isExecutionPreview = false;
					} catch (e) {
						if (window.top) {
							window.top.postMessage(
								JSON.stringify({
									command: 'error',
									message: this.$locale.baseText('openWorkflow.workflowImportError'),
								}),
								'*',
							);
						}
						this.showMessage({
							title: this.$locale.baseText('openWorkflow.workflowImportError'),
							message: (e as Error).message,
							type: 'error',
						});
					}
				} else if (json && json.command === 'openExecution') {
					try {
						// If this NodeView is used in preview mode (in iframe) it will not have access to the main app store
						// so everything it needs has to be sent using post messages and passed down to child components
						this.isProductionExecutionPreview = json.executionMode !== 'manual';

						await this.openExecution(json.executionId);
						this.isExecutionPreview = true;
					} catch (e) {
						if (window.top) {
							window.top.postMessage(
								JSON.stringify({
									command: 'error',
									message: this.$locale.baseText('nodeView.showError.openExecution.title'),
								}),
								'*',
							);
						}
						this.showMessage({
							title: this.$locale.baseText('nodeView.showError.openExecution.title'),
							message: (e as Error).message,
							type: 'error',
						});
					}
				}
			} catch (e) {}
		},
		async onImportWorkflowDataEvent(data: IDataObject) {
			await this.importWorkflowData(data.data as IWorkflowDataUpdate, 'file');
		},
		async onImportWorkflowUrlEvent(data: IDataObject) {
			const workflowData = await this.getWorkflowDataFromUrl(data.url as string);
			if (workflowData !== undefined) {
				await this.importWorkflowData(workflowData, 'url');
			}
		},
		addPinDataConnections(pinData: IPinData) {
			Object.keys(pinData).forEach((nodeName) => {
				const node = this.workflowsStore.getNodeByName(nodeName);
				if (!node) {
					return;
				}

				// @ts-ignore
				const connections = this.instance?.getConnections({
					source: node.id,
				}) as Connection[];

				connections.forEach((connection) => {
					NodeViewUtils.addConnectionOutputSuccess(connection, {
						total: pinData[nodeName].length,
						iterations: 0,
					});
				});
			});
		},
		removePinDataConnections(pinData: IPinData) {
			Object.keys(pinData).forEach((nodeName) => {
				const node = this.workflowsStore.getNodeByName(nodeName);
				if (!node) {
					return;
				}

				// @ts-ignore
				const connections = this.instance?.getConnections({
					source: node.id,
				}) as Connection[];

				this.instance.setSuspendDrawing(true);
				connections.forEach(NodeViewUtils.resetConnection);
				this.instance.setSuspendDrawing(false, true);
			});
		},
		onToggleNodeCreator({
			source,
			createNodeActive,
		}: {
			source?: NodeCreatorOpenSource;
			createNodeActive: boolean;
		}) {
			if (createNodeActive === this.createNodeActive) return;

			// Default to the trigger tab in node creator if there's no trigger node yet
			this.nodeCreatorStore.setSelectedView(
				this.containsTrigger ? REGULAR_NODE_CREATOR_VIEW : TRIGGER_NODE_CREATOR_VIEW,
			);

			this.createNodeActive = createNodeActive;

			const mode =
				this.nodeCreatorStore.selectedView === TRIGGER_NODE_CREATOR_VIEW ? 'trigger' : 'regular';

			if (createNodeActive === true) this.nodeCreatorStore.setOpenSource(source);
			this.$externalHooks().run('nodeView.createNodeActiveChanged', {
				source,
				mode,
				createNodeActive,
			});
			this.$telemetry.trackNodesPanel('nodeView.createNodeActiveChanged', {
				source,
				mode,
				createNodeActive,
				workflow_id: this.workflowsStore.workflowId,
			});
		},
		onAddNode(
			nodeTypes: Array<{ nodeTypeName: string; position: XYPosition }>,
			dragAndDrop: boolean,
		) {
			nodeTypes.forEach(({ nodeTypeName, position }, index) => {
				const isManualTrigger = nodeTypeName === MANUAL_TRIGGER_NODE_TYPE;
				const openNDV = !isManualTrigger && (nodeTypes.length === 1 || index > 0);
				this.addNode(
					nodeTypeName,
					{ position, dragAndDrop },
					openNDV,
					true,
					nodeTypes.length > 1 && index < 1,
				);
				if (index === 0) return;
				// If there's more than one node, we want to connect them
				// this has to be done in mutation subscriber to make sure both nodes already
				// exist
				const actionWatcher = this.workflowsStore.$onAction(({ name, after, args }) => {
					if (name === 'addNode' && args[0].type === nodeTypeName) {
						after(() => {
							const lastAddedNode = this.nodes[this.nodes.length - 1];
							const previouslyAddedNode = this.nodes[this.nodes.length - 2];

							this.$nextTick(() =>
								this.connectTwoNodes(previouslyAddedNode.name, 0, lastAddedNode.name, 0),
							);

							// Position the added node to the right side of the previously added one
							lastAddedNode.position = [
								previouslyAddedNode.position[0] +
									NodeViewUtils.NODE_SIZE * 2 +
									NodeViewUtils.GRID_SIZE,
								previouslyAddedNode.position[1],
							];
							actionWatcher();
						});
					}
				});
			});
		},
		async saveCurrentWorkflowExternal(callback: () => void) {
			await this.saveCurrentWorkflow();
			callback?.();
		},
		setSuspendRecordingDetachedConnections(suspend: boolean) {
			this.suspendRecordingDetachedConnections = suspend;
		},
		onMoveNode({ nodeName, position }: { nodeName: string; position: XYPosition }): void {
			this.workflowsStore.updateNodeProperties({ name: nodeName, properties: { position } });
			const node = this.workflowsStore.getNodeByName(nodeName);
			setTimeout(() => {
				if (node) {
					this.instance?.repaintEverything();
					this.onNodeMoved(node);
				}
			}, 0);
		},
		onRevertAddNode({ node }: { node: INodeUi }): void {
			this.removeNode(node.name, false);
		},
		async onRevertRemoveNode({ node }: { node: INodeUi }): Promise<void> {
			const prevNode = this.workflowsStore.workflow.nodes.find((n) => n.id === node.id);
			if (prevNode) {
				return;
			}
			// For some reason, returning node to canvas with old id
			// makes it's endpoint to render at wrong position
			node.id = uuid();
			await this.addNodes([node]);
		},
		onRevertAddConnection({ connection }: { connection: [IConnection, IConnection] }) {
			this.suspendRecordingDetachedConnections = true;
			this.__removeConnection(connection, true);
			this.suspendRecordingDetachedConnections = false;
		},
		async onRevertRemoveConnection({ connection }: { connection: [IConnection, IConnection] }) {
			this.suspendRecordingDetachedConnections = true;
			this.__addConnection(connection);
			this.suspendRecordingDetachedConnections = false;
		},
		async onRevertNameChange({ currentName, newName }: { currentName: string; newName: string }) {
			await this.renameNode(newName, currentName);
		},
		onRevertEnableToggle({ nodeName, isDisabled }: { nodeName: string; isDisabled: boolean }) {
			const node = this.workflowsStore.getNodeByName(nodeName);
			if (node) {
				this.disableNodes([node]);
			}
		},
	},
	async mounted() {
		this.resetWorkspace();
		this.canvasStore.initInstance(this.$refs.nodeView as HTMLElement);
		this.titleReset();
		window.addEventListener('message', this.onPostMessageReceived);

		this.startLoading();
		const loadPromises = [
			this.loadActiveWorkflows(),
			this.loadCredentials(),
			this.loadCredentialTypes(),
		];
		this.loadVariables();

		if (this.nodeTypesStore.allNodeTypes.length === 0) {
			loadPromises.push(this.loadNodeTypes());
		}

		try {
			await Promise.all(loadPromises);
		} catch (error) {
			this.showError(
				error,
				this.$locale.baseText('nodeView.showError.mounted1.title'),
				this.$locale.baseText('nodeView.showError.mounted1.message') + ':',
			);
			return;
		}
		ready(async () => {
			try {
				try {
					this.bindCanvasEvents();
				} catch {} // This will break if mounted after jsplumb has been initiated from executions preview, so continue if it breaks
				await this.initView();
				if (window.parent) {
					window.parent.postMessage(
						JSON.stringify({ command: 'n8nReady', version: this.rootStore.versionCli }),
						'*',
					);
				}
			} catch (error) {
				this.showError(
					error,
					this.$locale.baseText('nodeView.showError.mounted2.title'),
					this.$locale.baseText('nodeView.showError.mounted2.message') + ':',
				);
			}
			this.stopLoading();

			setTimeout(() => {
				this.usersStore.showPersonalizationSurvey();
				this.addPinDataConnections(this.workflowsStore.getPinData || ({} as IPinData));
			}, 0);
		});

		// TODO: This currently breaks since front-end hooks are still not updated to work with pinia store
		this.$externalHooks()
			.run('nodeView.mount')
			.catch((e) => {});

		if (
			this.currentUser?.personalizationAnswers !== null &&
			this.settingsStore.onboardingCallPromptEnabled &&
			this.currentUser &&
			getAccountAge(this.currentUser) <= ONBOARDING_PROMPT_TIMEBOX
		) {
			const onboardingResponse = await this.uiStore.getNextOnboardingPrompt();
			const promptTimeout =
				onboardingResponse.toast_sequence_number === 1 ? FIRST_ONBOARDING_PROMPT_TIMEOUT : 1000;

			if (onboardingResponse.title && onboardingResponse.description) {
				setTimeout(async () => {
					this.showToast({
						type: 'info',
						title: onboardingResponse.title,
						message: onboardingResponse.description,
						duration: 0,
						customClass: 'clickable',
						closeOnClick: true,
						onClick: () => {
							this.$telemetry.track('user clicked onboarding toast', {
								seq_num: onboardingResponse.toast_sequence_number,
								title: onboardingResponse.title,
								description: onboardingResponse.description,
							});
							this.uiStore.openModal(ONBOARDING_CALL_SIGNUP_MODAL_KEY);
						},
					});
				}, promptTimeout);
			}
		}
	},
	activated() {
		const openSideMenu = this.uiStore.addFirstStepOnLoad;
		if (openSideMenu) {
			this.showTriggerCreator(NODE_CREATOR_OPEN_SOURCES.TRIGGER_PLACEHOLDER_BUTTON);
		}
		this.uiStore.addFirstStepOnLoad = false;
		this.bindCanvasEvents();
		document.addEventListener('keydown', this.keyDown);
		document.addEventListener('keyup', this.keyUp);
		window.addEventListener('message', this.onPostMessageReceived);

		this.$root.$on('newWorkflow', this.newWorkflow);
		this.$root.$on('importWorkflowData', this.onImportWorkflowDataEvent);
		this.$root.$on('importWorkflowUrl', this.onImportWorkflowUrlEvent);
		historyBus.on('nodeMove', this.onMoveNode);
		historyBus.on('revertAddNode', this.onRevertAddNode);
		historyBus.on('revertRemoveNode', this.onRevertRemoveNode);
		historyBus.on('revertAddConnection', this.onRevertAddConnection);
		historyBus.on('revertRemoveConnection', this.onRevertRemoveConnection);
		historyBus.on('revertRenameNode', this.onRevertNameChange);
		historyBus.on('enableNodeToggle', this.onRevertEnableToggle);

		dataPinningEventBus.on('pin-data', this.addPinDataConnections);
		dataPinningEventBus.on('unpin-data', this.removePinDataConnections);
		nodeViewEventBus.on('saveWorkflow', this.saveCurrentWorkflowExternal);

		this.canvasStore.isDemo = this.isDemo;
	},
	deactivated() {
		this.unbindCanvasEvents();
		document.removeEventListener('keydown', this.keyDown);
		document.removeEventListener('keyup', this.keyUp);
		window.removeEventListener('message', this.onPostMessageReceived);
		window.removeEventListener('beforeunload', this.onBeforeUnload);

		this.$root.$off('newWorkflow', this.newWorkflow);
		this.$root.$off('importWorkflowData', this.onImportWorkflowDataEvent);
		this.$root.$off('importWorkflowUrl', this.onImportWorkflowUrlEvent);
		historyBus.off('nodeMove', this.onMoveNode);
		historyBus.off('revertAddNode', this.onRevertAddNode);
		historyBus.off('revertRemoveNode', this.onRevertRemoveNode);
		historyBus.off('revertAddConnection', this.onRevertAddConnection);
		historyBus.off('revertRemoveConnection', this.onRevertRemoveConnection);
		historyBus.off('revertRenameNode', this.onRevertNameChange);
		historyBus.off('enableNodeToggle', this.onRevertEnableToggle);

		dataPinningEventBus.off('pin-data', this.addPinDataConnections);
		dataPinningEventBus.off('unpin-data', this.removePinDataConnections);
		nodeViewEventBus.off('saveWorkflow', this.saveCurrentWorkflowExternal);
	},
	destroyed() {
		this.resetWorkspace();
		this.instance.unbind();
		this.instance.destroy();
		this.uiStore.stateIsDirty = false;
		window.removeEventListener('message', this.onPostMessageReceived);
		this.$root.$off('newWorkflow', this.newWorkflow);
		this.$root.$off('importWorkflowData', this.onImportWorkflowDataEvent);
		this.$root.$off('importWorkflowUrl', this.onImportWorkflowUrlEvent);
		this.workflowsStore.setWorkflowId(PLACEHOLDER_EMPTY_WORKFLOW_ID);
	},
});
</script>

<style scoped lang="scss">
.node-view-root {
	position: relative;
	flex: 1;
	overflow: hidden;
	background-color: var(--color-canvas-background);
	width: 100%;
	height: 100%;
	position: relative;
}

.node-view-wrapper {
	position: fixed;
}

.node-view {
	position: relative;
	width: 100%;
	height: 100%;
	transform-origin: 0 0;
	z-index: -1;
}

.node-view-background {
	background-color: var(--color-canvas-background);
	position: absolute;
	width: 10000px;
	height: 10000px;
	z-index: -2;
}

.move-active {
	cursor: grab;
	cursor: -moz-grab;
	cursor: -webkit-grab;
	touch-action: none;
}

.move-in-process {
	cursor: grabbing;
	cursor: -moz-grabbing;
	cursor: -webkit-grabbing;
	touch-action: none;
}

.workflow-execute-wrapper {
	position: absolute;
	display: flex;
	justify-content: center;
	align-items: center;
	left: 50%;
	transform: translateX(-50%);
	bottom: 110px;
	width: auto;

	@media (max-width: $breakpoint-2xs) {
		bottom: 150px;
	}

	button {
		display: flex;
		justify-content: center;
		align-items: center;
		margin-left: 0.625rem;

		&:first-child {
			margin: 0;
		}
	}
}

/* Makes sure that when selected with mouse it does not select text */
.do-not-select *,
.jtk-drag-select * {
	-webkit-touch-callout: none;
	-webkit-user-select: none;
	-khtml-user-select: none;
	-moz-user-select: none;
	-ms-user-select: none;
	user-select: none;
}
</style>

<style lang="scss">
.drop-add-node-label {
	color: var(--color-text-dark);
	font-weight: 600;
	font-size: 0.8em;
	text-align: center;
	background-color: #ffffff55;
}

.connection-actions {
	&:hover {
		display: block !important;
	}

	> button {
		color: var(--color-foreground-xdark);
		border: 2px solid var(--color-foreground-xdark);
		background-color: var(--color-background-xlight);
		border-radius: var(--border-radius-base);
		height: var(--spacing-l);
		width: var(--spacing-l);
		cursor: pointer;

		display: inline-flex;
		align-items: center;
		justify-content: center;

		position: absolute;
		top: -12px;

		&.add {
			right: 4px;
		}

		&.delete {
			left: 4px;
		}

		svg {
			pointer-events: none;
			font-size: var(--font-size-2xs);
		}

		&:hover {
			border-color: var(--color-primary);
			color: var(--color-primary);
		}
	}
}
</style>

<style module lang="scss">
.content {
	position: relative;
	display: flex;
	overflow: auto;
	height: 100%;
	width: 100%;
}

.shake {
	animation: 1s 200ms shake;
}

@keyframes shake {
	10%,
	90% {
		transform: translate3d(-1px, 0, 0);
	}

	20%,
	80% {
		transform: translate3d(2px, 0, 0);
	}

	30%,
	50%,
	70% {
		transform: translate3d(-4px, 0, 0);
	}

	40%,
	60% {
		transform: translate3d(4px, 0, 0);
	}
}
</style><|MERGE_RESOLUTION|>--- conflicted
+++ resolved
@@ -198,11 +198,7 @@
 	WEBHOOK_NODE_TYPE,
 	TRIGGER_NODE_CREATOR_VIEW,
 	EnterpriseEditionFeature,
-<<<<<<< HEAD
-	REGULAR_NODE_FILTER,
-=======
 	REGULAR_NODE_CREATOR_VIEW,
->>>>>>> f9fd8204
 	MANUAL_TRIGGER_NODE_TYPE,
 	NODE_CREATOR_OPEN_SOURCES,
 } from '@/constants';
@@ -210,7 +206,6 @@
 import { externalHooks } from '@/mixins/externalHooks';
 import { genericHelpers } from '@/mixins/genericHelpers';
 import { moveNodeWorkflow } from '@/mixins/moveNodeWorkflow';
-<<<<<<< HEAD
 import {
 	useGlobalLinkActions,
 	useCanvasMouseSelect,
@@ -218,15 +213,8 @@
 	useToast,
 	useTitleChange,
 } from '@/composables';
-=======
-import useGlobalLinkActions from '@/composables/useGlobalLinkActions';
-import useCanvasMouseSelect from '@/composables/useCanvasMouseSelect';
-import { showMessage } from '@/mixins/showMessage';
-import { useTitleChange } from '@/composables/useTitleChange';
 import { useUniqueNodeName } from '@/composables/useUniqueNodeName';
 import { useI18n } from '@/composables/useI18n';
-
->>>>>>> f9fd8204
 import { workflowHelpers } from '@/mixins/workflowHelpers';
 import { workflowRun } from '@/mixins/workflowRun';
 
@@ -356,13 +344,10 @@
 			...useCanvasMouseSelect(),
 			...useGlobalLinkActions(),
 			...useTitleChange(),
-<<<<<<< HEAD
 			...useToast(),
 			...useMessage(),
-=======
 			...useUniqueNodeName(),
 			...useI18n(),
->>>>>>> f9fd8204
 		};
 	},
 	errorCaptured: (err, vm, info) => {
