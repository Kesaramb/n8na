--- conflicted
+++ resolved
@@ -148,10 +148,7 @@
 	INodeConnections,
 	INodeIssues,
 	INodeTypeDescription,
-<<<<<<< HEAD
 	INodeTypeNameVersion,
-=======
->>>>>>> a080fab1
 	NodeInputConnections,
 	NodeHelpers,
 	Workflow,
