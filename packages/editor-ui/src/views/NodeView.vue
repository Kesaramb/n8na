--- conflicted
+++ resolved
@@ -1864,10 +1864,7 @@
 								},
 							]);
 							this.zoomToFit();
-<<<<<<< HEAD
-=======
 							this.$telemetry.track('welcome node inserted');
->>>>>>> 2c62160a
 						});
 					}
 				}, 0);
