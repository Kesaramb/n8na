--- conflicted
+++ resolved
@@ -33,24 +33,6 @@
 </script>
 
 <style lang="scss" module>
-<<<<<<< HEAD
-=======
-.mockMenu {
-	height: 100%;
-	min-height: 100vh;
-}
-
-.menu {
-	composes: mockMenu;
-	min-width: $sidebar-width;
-}
-
-.expandedMenu {
-	composes: mockMenu;
-	min-width: $sidebar-expanded-width;
-}
-
->>>>>>> 7aa40bf9
 .template {
 	display: flex;
 	padding: var(--spacing-3xl) var(--spacing-xl) var(--spacing-4xl) var(--spacing-xl);
