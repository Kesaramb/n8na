<script lang="ts" setup>
import { computed, onMounted, watch, ref } from 'vue';
import ResourcesListLayout, { type IResource } from '@/components/layouts/ResourcesListLayout.vue';
import WorkflowCard from '@/components/WorkflowCard.vue';
import WorkflowTagsDropdown from '@/components/WorkflowTagsDropdown.vue';
import { EnterpriseEditionFeature, MORE_ONBOARDING_OPTIONS_EXPERIMENT, VIEWS } from '@/constants';
import type { ITag, IUser, IWorkflowDb } from '@/Interface';
import { useUIStore } from '@/stores/ui.store';
import { useSettingsStore } from '@/stores/settings.store';
import { useUsersStore } from '@/stores/users.store';
import { useWorkflowsStore } from '@/stores/workflows.store';
import { useSourceControlStore } from '@/stores/sourceControl.store';
import { useTagsStore } from '@/stores/tags.store';
import { useProjectsStore } from '@/stores/projects.store';
import ProjectTabs from '@/components/Projects/ProjectTabs.vue';
import { useTemplatesStore } from '@/stores/templates.store';
import { getResourcePermissions } from '@/permissions';
import { usePostHog } from '@/stores/posthog.store';
import { useDocumentTitle } from '@/composables/useDocumentTitle';
import { useI18n } from '@/composables/useI18n';
import { useRoute, useRouter } from 'vue-router';
import { useTelemetry } from '@/composables/useTelemetry';
import {
	N8nButton,
	N8nCard,
	N8nHeading,
	N8nIcon,
	N8nInputLabel,
	N8nOption,
	N8nSelect,
	N8nText,
	N8nTooltip,
} from 'n8n-design-system';

const i18n = useI18n();
const route = useRoute();
const router = useRouter();

const sourceControlStore = useSourceControlStore();
const usersStore = useUsersStore();
const workflowsStore = useWorkflowsStore();
const settingsStore = useSettingsStore();
const posthogStore = usePostHog();
const projectsStore = useProjectsStore();
const templatesStore = useTemplatesStore();
const telemetry = useTelemetry();
const uiStore = useUIStore();
const tagsStore = useTagsStore();
const documentTitle = useDocumentTitle();

interface Filters {
	search: string;
	homeProject: string;
	status: string | boolean;
	tags: string[];
}

type QueryFilters = Partial<Filters>;

const StatusFilter = {
	ACTIVE: true,
	DEACTIVATED: false,
	ALL: '',
};

const readOnlyEnv = computed(() => sourceControlStore.preferences.branchReadOnly);
const currentUser = computed(() => usersStore.currentUser ?? ({} as IUser));
const allWorkflows = computed(() => workflowsStore.allWorkflows as IResource[]);
const isShareable = computed(
	() => settingsStore.isEnterpriseFeatureEnabled[EnterpriseEditionFeature.Sharing],
);

const loading = ref(false);
const filters = ref<Filters>({
	search: '',
	homeProject: '',
	status: StatusFilter.ALL,
	tags: [],
});

const statusFilterOptions = computed(() => [
	{
		label: i18n.baseText('workflows.filters.status.all'),
		value: StatusFilter.ALL,
	},
<<<<<<< HEAD
	{
		label: i18n.baseText('workflows.filters.status.active'),
		value: StatusFilter.ACTIVE,
=======
	async mounted() {
		this.documentTitle.set(this.$locale.baseText('workflows.heading'));

		await this.tagsStore.fetchAll();

		await this.setFiltersFromQueryString();

		void this.usersStore.showPersonalizationSurvey();

		this.sourceControlStoreUnsubscribe = this.sourceControlStore.$onAction(({ name, after }) => {
			if (name === 'pullWorkfolder' && after) {
				after(() => {
					void this.initialize();
				});
			}
		});
>>>>>>> 67c34538
	},
	{
		label: i18n.baseText('workflows.filters.status.deactivated'),
		value: StatusFilter.DEACTIVATED,
	},
<<<<<<< HEAD
]);

const userRole = computed(() => {
	const role = usersStore.currentUserCloudInfo?.role;
	if (role) return role;

	const answers = usersStore.currentUser?.personalizationAnswers;
	if (answers && 'role' in answers) {
		return answers.role;
	}

	return undefined;
});

const isOnboardingExperimentEnabled = computed(() => {
	return (
		posthogStore.getVariant(MORE_ONBOARDING_OPTIONS_EXPERIMENT.name) ===
		MORE_ONBOARDING_OPTIONS_EXPERIMENT.variant
	);
});

const isSalesUser = computed(() => {
	return ['Sales', 'sales-and-marketing'].includes(userRole.value || '');
});

const addWorkflowButtonText = computed(() => {
	return projectsStore.currentProject
		? i18n.baseText('workflows.project.add')
		: i18n.baseText('workflows.add');
});

const projectPermissions = computed(() => {
	return getResourcePermissions(
		projectsStore.currentProject?.scopes ?? projectsStore.personalProject?.scopes,
	);
});

const emptyListDescription = computed(() => {
	if (readOnlyEnv.value) {
		return i18n.baseText('workflows.empty.description.readOnlyEnv');
	} else if (!projectPermissions.value.workflow.create) {
		return i18n.baseText('workflows.empty.description.noPermission');
	} else {
		return i18n.baseText('workflows.empty.description');
	}
});

watch(filters, () => saveFiltersOnQueryString(), { deep: true });

watch(
	() => route.params?.projectId,
	async () => {
		await initialize();
=======
	methods: {
		onFiltersUpdated(filters: Filters) {
			this.filters = filters;
		},
		addWorkflow() {
			this.uiStore.nodeViewInitialized = false;
			void this.$router.push({
				name: VIEWS.NEW_WORKFLOW,
				query: { projectId: this.$route?.params?.projectId },
			});

			this.$telemetry.track('User clicked add workflow button', {
				source: 'Workflows list',
			});
			this.trackEmptyCardClick('blank');
		},
		getTemplateRepositoryURL() {
			return this.templatesStore.websiteTemplateRepositoryURL;
		},
		trackEmptyCardClick(option: 'blank' | 'templates' | 'courses') {
			this.$telemetry.track('User clicked empty page option', {
				option,
			});
			if (option === 'templates' && this.isSalesUser) {
				this.trackCategoryLinkClick('Sales');
			}
		},
		trackCategoryLinkClick(category: string) {
			this.$telemetry.track(`User clicked Browse ${category} Templates`, {
				role: this.usersStore.currentUserCloudInfo?.role,
				active_workflow_count: this.workflowsStore.activeWorkflows.length,
			});
		},
		async initialize() {
			this.loading = true;
			await Promise.all([
				this.usersStore.fetchUsers(),
				this.workflowsStore.fetchAllWorkflows(this.$route?.params?.projectId as string | undefined),
				this.workflowsStore.fetchActiveWorkflows(),
			]);
			this.loading = false;
		},
		onClickTag(tagId: string) {
			if (!this.filters.tags.includes(tagId)) {
				this.filters.tags.push(tagId);
			}
		},
		onFilter(
			resource: IWorkflowDb,
			filters: { tags: string[]; search: string; status: string | boolean },
			matches: boolean,
		): boolean {
			if (this.settingsStore.areTagsEnabled && filters.tags.length > 0) {
				matches =
					matches &&
					filters.tags.every((tag) =>
						(resource.tags as ITag[])?.find((resourceTag) =>
							typeof resourceTag === 'object'
								? `${resourceTag.id}` === `${tag}`
								: `${resourceTag}` === `${tag}`,
						),
					);
			}

			if (filters.status !== '') {
				matches = matches && resource.active === filters.status;
			}

			return matches;
		},
		saveFiltersOnQueryString() {
			const query: { [key: string]: string } = {};

			if (this.filters.search) {
				query.search = this.filters.search;
			}

			if (typeof this.filters.status !== 'string') {
				query.status = this.filters.status.toString();
			}

			if (this.filters.tags.length) {
				query.tags = this.filters.tags.join(',');
			}

			if (this.filters.homeProject) {
				query.homeProject = this.filters.homeProject;
			}

			void this.$router.replace({
				query: Object.keys(query).length ? query : undefined,
			});
		},
		isValidProjectId(projectId: string) {
			return this.projectsStore.availableProjects.some((project) => project.id === projectId);
		},
		async removeInvalidQueryFiltersFromUrl(filtersToApply: QueryFilters) {
			await this.$router.push({
				query: {
					...(filtersToApply.tags && { tags: filtersToApply.tags?.join(',') }),
					...(filtersToApply.status && { status: filtersToApply.status?.toString() }),
					...(filtersToApply.search && { search: filtersToApply.search }),
					...(filtersToApply.homeProject && { homeProject: filtersToApply.homeProject }),
				},
			});
		},
		async setFiltersFromQueryString() {
			const { tags, status, search, homeProject } = this.$route.query;

			const filtersToApply: QueryFilters = {};

			if (homeProject && typeof homeProject === 'string') {
				await this.projectsStore.getAvailableProjects();
				if (this.isValidProjectId(homeProject)) {
					filtersToApply.homeProject = homeProject;
				}
			}

			if (search && typeof search === 'string') {
				filtersToApply.search = search;
			}

			if (tags && typeof tags === 'string') {
				const currentTags = this.tagsStore.allTags.map((tag) => tag.id);
				const savedTags = tags.split(',').filter((tag) => currentTags.includes(tag));
				if (savedTags.length) {
					filtersToApply.tags = savedTags;
				}
			}

			if (
				status &&
				typeof status === 'string' &&
				[StatusFilter.ACTIVE.toString(), StatusFilter.DEACTIVATED.toString()].includes(status)
			) {
				filtersToApply.status = status === 'true';
			}

			await this.removeInvalidQueryFiltersFromUrl(filtersToApply);

			if (Object.keys(filtersToApply).length) {
				this.filters = {
					...this.filters,
					...filtersToApply,
				};
			}
		},
>>>>>>> 67c34538
	},
);

const onFilter = (
	resource: IWorkflowDb,
	newFilters: { tags: string[]; search: string; status: string | boolean },
	matches: boolean,
): boolean => {
	if (settingsStore.areTagsEnabled && newFilters.tags.length > 0) {
		matches =
			matches &&
			newFilters.tags.every((tag) =>
				(resource.tags as ITag[])?.find((resourceTag) =>
					typeof resourceTag === 'object'
						? `${resourceTag.id}` === `${tag}`
						: `${resourceTag}` === `${tag}`,
				),
			);
	}

	if (newFilters.status !== '') {
		matches = matches && resource.active === newFilters.status;
	}

	return matches;
};

// Methods
const onFiltersUpdated = (newFilters: Filters) => {
	Object.assign(filters.value, newFilters);
};

const addWorkflow = () => {
	uiStore.nodeViewInitialized = false;
	void router.push({
		name: VIEWS.NEW_WORKFLOW,
		query: { projectId: route.params?.projectId },
	});

	telemetry.track('User clicked add workflow button', {
		source: 'Workflows list',
	});
	trackEmptyCardClick('blank');
};

const getTemplateRepositoryURL = () => templatesStore.websiteTemplateRepositoryURL;

const trackEmptyCardClick = (option: 'blank' | 'templates' | 'courses') => {
	telemetry.track('User clicked empty page option', {
		option,
	});
	if (option === 'templates' && isSalesUser.value) {
		trackCategoryLinkClick('Sales');
	}
};

const trackCategoryLinkClick = (category: string) => {
	telemetry.track(`User clicked Browse ${category} Templates`, {
		role: usersStore.currentUserCloudInfo?.role,
		active_workflow_count: workflowsStore.activeWorkflows.length,
	});
};

const initialize = async () => {
	loading.value = true;
	await Promise.all([
		usersStore.fetchUsers(),
		workflowsStore.fetchAllWorkflows(route.params?.projectId as string | undefined),
		workflowsStore.fetchActiveWorkflows(),
	]);
	loading.value = false;
};

const onClickTag = (tagId: string) => {
	if (!filters.value.tags.includes(tagId)) {
		filters.value.tags.push(tagId);
	}
};

const saveFiltersOnQueryString = () => {
	const query: { [key: string]: string } = {};

	if (filters.value.search) {
		query.search = filters.value.search;
	}

	if (typeof filters.value.status !== 'string') {
		query.status = filters.value.status.toString();
	}

	if (filters.value.tags.length) {
		query.tags = filters.value.tags.join(',');
	}

	if (filters.value.homeProject) {
		query.homeProject = filters.value.homeProject;
	}

	void router.replace({
		query: Object.keys(query).length ? query : undefined,
	});
};

function isValidProjectId(projectId: string) {
	return projectsStore.availableProjects.some((project) => project.id === projectId);
}

const setFiltersFromQueryString = async () => {
	const { tags, status, search, homeProject } = route.query ?? {};

	const filtersToApply: { [key: string]: string | string[] | boolean } = {};

	if (homeProject && typeof homeProject === 'string') {
		await projectsStore.getAvailableProjects();
		if (isValidProjectId(homeProject)) {
			filtersToApply.homeProject = homeProject;
		}
	}

	if (search && typeof search === 'string') {
		filtersToApply.search = search;
	}

	if (tags && typeof tags === 'string') {
		const currentTags = tagsStore.allTags.map((tag) => tag.id);
		const savedTags = tags.split(',').filter((tag) => currentTags.includes(tag));
		if (savedTags.length) {
			filtersToApply.tags = savedTags;
		}
	}

	if (
		status &&
		typeof status === 'string' &&
		[StatusFilter.ACTIVE.toString(), StatusFilter.DEACTIVATED.toString()].includes(status)
	) {
		filtersToApply.status = status === 'true';
	}

	if (Object.keys(filtersToApply).length) {
		Object.assign(filters.value, filtersToApply);
	}
};

sourceControlStore.$onAction(({ name, after }) => {
	if (name !== 'pullWorkfolder') return;
	after(async () => await initialize());
});

onMounted(async () => {
	documentTitle.set(i18n.baseText('workflows.heading'));
	await setFiltersFromQueryString();
	void usersStore.showPersonalizationSurvey();
});
</script>

<template>
	<ResourcesListLayout
		ref="layout"
		resource-key="workflows"
		:resources="allWorkflows"
		:filters="filters"
		:additional-filters-handler="onFilter"
		:type-props="{ itemSize: 80 }"
		:shareable="isShareable"
		:initialize="initialize"
		:disabled="readOnlyEnv || !projectPermissions.workflow.create"
		:loading="loading"
		@click:add="addWorkflow"
		@update:filters="onFiltersUpdated"
	>
		<template #header>
			<ProjectTabs />
		</template>
		<template #add-button="{ disabled }">
			<N8nTooltip :disabled="!readOnlyEnv">
				<div>
					<N8nButton
						size="large"
						block
						:disabled="disabled"
						data-test-id="resources-list-add"
						@click="addWorkflow"
					>
						{{ addWorkflowButtonText }}
					</N8nButton>
				</div>
				<template #content>
					<i18n-t tag="span" keypath="mainSidebar.workflows.readOnlyEnv.tooltip">
						<template #link>
							<a target="_blank" href="https://docs.n8n.io/source-control-environments/">
								{{ i18n.baseText('mainSidebar.workflows.readOnlyEnv.tooltip.link') }}
							</a>
						</template>
					</i18n-t>
				</template>
			</N8nTooltip>
		</template>
		<template #default="{ data, updateItemSize }">
			<WorkflowCard
				data-test-id="resources-list-item"
				class="mb-2xs"
				:data="data"
				:read-only="readOnlyEnv"
				@expand:tags="updateItemSize(data)"
				@click:tag="onClickTag"
			/>
		</template>
		<template #empty>
			<div class="text-center mt-s">
				<N8nHeading tag="h2" size="xlarge" class="mb-2xs">
					{{
						currentUser.firstName
							? i18n.baseText('workflows.empty.heading', {
									interpolate: { name: currentUser.firstName },
								})
							: i18n.baseText('workflows.empty.heading.userNotSetup')
					}}
				</N8nHeading>
				<N8nText v-if="!isOnboardingExperimentEnabled" size="large" color="text-base">
					{{ emptyListDescription }}
				</N8nText>
			</div>
			<div
				v-if="!readOnlyEnv && projectPermissions.workflow.create"
				:class="['text-center', 'mt-2xl', $style.actionsContainer]"
			>
				<N8nCard
					:class="$style.emptyStateCard"
					hoverable
					data-test-id="new-workflow-card"
					@click="addWorkflow"
				>
					<N8nIcon :class="$style.emptyStateCardIcon" icon="file" />
					<N8nText size="large" class="mt-xs" color="text-dark">
						{{ i18n.baseText('workflows.empty.startFromScratch') }}
					</N8nText>
				</N8nCard>
				<a
					v-if="isSalesUser || isOnboardingExperimentEnabled"
					href="https://docs.n8n.io/courses/#available-courses"
					:class="$style.emptyStateCard"
					target="_blank"
				>
					<N8nCard
						hoverable
						data-test-id="browse-sales-templates-card"
						@click="trackEmptyCardClick('courses')"
					>
						<N8nIcon :class="$style.emptyStateCardIcon" icon="graduation-cap" />
						<N8nText size="large" class="mt-xs" color="text-dark">
							{{ i18n.baseText('workflows.empty.learnN8n') }}
						</N8nText>
					</N8nCard>
				</a>
				<a
					v-if="isSalesUser || isOnboardingExperimentEnabled"
					:href="getTemplateRepositoryURL()"
					:class="$style.emptyStateCard"
					target="_blank"
				>
					<N8nCard
						hoverable
						data-test-id="browse-sales-templates-card"
						@click="trackEmptyCardClick('templates')"
					>
						<N8nIcon :class="$style.emptyStateCardIcon" icon="box-open" />
						<N8nText size="large" class="mt-xs" color="text-dark">
							{{ i18n.baseText('workflows.empty.browseTemplates') }}
						</N8nText>
					</N8nCard>
				</a>
			</div>
		</template>
		<template #filters="{ setKeyValue }">
			<div v-if="settingsStore.areTagsEnabled" class="mb-s">
				<N8nInputLabel
					:label="i18n.baseText('workflows.filters.tags')"
					:bold="false"
					size="small"
					color="text-base"
					class="mb-3xs"
				/>
				<WorkflowTagsDropdown
					:placeholder="i18n.baseText('workflowOpen.filterWorkflows')"
					:model-value="filters.tags"
					:create-enabled="false"
					@update:model-value="setKeyValue('tags', $event)"
				/>
			</div>
			<div class="mb-s">
				<N8nInputLabel
					:label="i18n.baseText('workflows.filters.status')"
					:bold="false"
					size="small"
					color="text-base"
					class="mb-3xs"
				/>
				<N8nSelect
					data-test-id="status-dropdown"
					:model-value="filters.status"
					@update:model-value="setKeyValue('status', $event)"
				>
					<N8nOption
						v-for="option in statusFilterOptions"
						:key="option.label"
						:label="option.label"
						:value="option.value"
						data-test-id="status"
					>
					</N8nOption>
				</N8nSelect>
			</div>
		</template>
	</ResourcesListLayout>
</template>

<style lang="scss" module>
.actionsContainer {
	display: flex;
	justify-content: center;
}

.emptyStateCard {
	width: 192px;
	text-align: center;
	display: inline-flex;
	height: 230px;

	& + & {
		margin-left: var(--spacing-s);
	}

	&:hover {
		svg {
			color: var(--color-primary);
		}
	}
}

.emptyStateCardIcon {
	font-size: 48px;

	svg {
		width: 48px !important;
		color: var(--color-foreground-dark);
		transition: color 0.3s ease;
	}
}
</style><|MERGE_RESOLUTION|>--- conflicted
+++ resolved
@@ -83,34 +83,14 @@
 		label: i18n.baseText('workflows.filters.status.all'),
 		value: StatusFilter.ALL,
 	},
-<<<<<<< HEAD
 	{
 		label: i18n.baseText('workflows.filters.status.active'),
 		value: StatusFilter.ACTIVE,
-=======
-	async mounted() {
-		this.documentTitle.set(this.$locale.baseText('workflows.heading'));
-
-		await this.tagsStore.fetchAll();
-
-		await this.setFiltersFromQueryString();
-
-		void this.usersStore.showPersonalizationSurvey();
-
-		this.sourceControlStoreUnsubscribe = this.sourceControlStore.$onAction(({ name, after }) => {
-			if (name === 'pullWorkfolder' && after) {
-				after(() => {
-					void this.initialize();
-				});
-			}
-		});
->>>>>>> 67c34538
 	},
 	{
 		label: i18n.baseText('workflows.filters.status.deactivated'),
 		value: StatusFilter.DEACTIVATED,
 	},
-<<<<<<< HEAD
 ]);
 
 const userRole = computed(() => {
@@ -164,155 +144,6 @@
 	() => route.params?.projectId,
 	async () => {
 		await initialize();
-=======
-	methods: {
-		onFiltersUpdated(filters: Filters) {
-			this.filters = filters;
-		},
-		addWorkflow() {
-			this.uiStore.nodeViewInitialized = false;
-			void this.$router.push({
-				name: VIEWS.NEW_WORKFLOW,
-				query: { projectId: this.$route?.params?.projectId },
-			});
-
-			this.$telemetry.track('User clicked add workflow button', {
-				source: 'Workflows list',
-			});
-			this.trackEmptyCardClick('blank');
-		},
-		getTemplateRepositoryURL() {
-			return this.templatesStore.websiteTemplateRepositoryURL;
-		},
-		trackEmptyCardClick(option: 'blank' | 'templates' | 'courses') {
-			this.$telemetry.track('User clicked empty page option', {
-				option,
-			});
-			if (option === 'templates' && this.isSalesUser) {
-				this.trackCategoryLinkClick('Sales');
-			}
-		},
-		trackCategoryLinkClick(category: string) {
-			this.$telemetry.track(`User clicked Browse ${category} Templates`, {
-				role: this.usersStore.currentUserCloudInfo?.role,
-				active_workflow_count: this.workflowsStore.activeWorkflows.length,
-			});
-		},
-		async initialize() {
-			this.loading = true;
-			await Promise.all([
-				this.usersStore.fetchUsers(),
-				this.workflowsStore.fetchAllWorkflows(this.$route?.params?.projectId as string | undefined),
-				this.workflowsStore.fetchActiveWorkflows(),
-			]);
-			this.loading = false;
-		},
-		onClickTag(tagId: string) {
-			if (!this.filters.tags.includes(tagId)) {
-				this.filters.tags.push(tagId);
-			}
-		},
-		onFilter(
-			resource: IWorkflowDb,
-			filters: { tags: string[]; search: string; status: string | boolean },
-			matches: boolean,
-		): boolean {
-			if (this.settingsStore.areTagsEnabled && filters.tags.length > 0) {
-				matches =
-					matches &&
-					filters.tags.every((tag) =>
-						(resource.tags as ITag[])?.find((resourceTag) =>
-							typeof resourceTag === 'object'
-								? `${resourceTag.id}` === `${tag}`
-								: `${resourceTag}` === `${tag}`,
-						),
-					);
-			}
-
-			if (filters.status !== '') {
-				matches = matches && resource.active === filters.status;
-			}
-
-			return matches;
-		},
-		saveFiltersOnQueryString() {
-			const query: { [key: string]: string } = {};
-
-			if (this.filters.search) {
-				query.search = this.filters.search;
-			}
-
-			if (typeof this.filters.status !== 'string') {
-				query.status = this.filters.status.toString();
-			}
-
-			if (this.filters.tags.length) {
-				query.tags = this.filters.tags.join(',');
-			}
-
-			if (this.filters.homeProject) {
-				query.homeProject = this.filters.homeProject;
-			}
-
-			void this.$router.replace({
-				query: Object.keys(query).length ? query : undefined,
-			});
-		},
-		isValidProjectId(projectId: string) {
-			return this.projectsStore.availableProjects.some((project) => project.id === projectId);
-		},
-		async removeInvalidQueryFiltersFromUrl(filtersToApply: QueryFilters) {
-			await this.$router.push({
-				query: {
-					...(filtersToApply.tags && { tags: filtersToApply.tags?.join(',') }),
-					...(filtersToApply.status && { status: filtersToApply.status?.toString() }),
-					...(filtersToApply.search && { search: filtersToApply.search }),
-					...(filtersToApply.homeProject && { homeProject: filtersToApply.homeProject }),
-				},
-			});
-		},
-		async setFiltersFromQueryString() {
-			const { tags, status, search, homeProject } = this.$route.query;
-
-			const filtersToApply: QueryFilters = {};
-
-			if (homeProject && typeof homeProject === 'string') {
-				await this.projectsStore.getAvailableProjects();
-				if (this.isValidProjectId(homeProject)) {
-					filtersToApply.homeProject = homeProject;
-				}
-			}
-
-			if (search && typeof search === 'string') {
-				filtersToApply.search = search;
-			}
-
-			if (tags && typeof tags === 'string') {
-				const currentTags = this.tagsStore.allTags.map((tag) => tag.id);
-				const savedTags = tags.split(',').filter((tag) => currentTags.includes(tag));
-				if (savedTags.length) {
-					filtersToApply.tags = savedTags;
-				}
-			}
-
-			if (
-				status &&
-				typeof status === 'string' &&
-				[StatusFilter.ACTIVE.toString(), StatusFilter.DEACTIVATED.toString()].includes(status)
-			) {
-				filtersToApply.status = status === 'true';
-			}
-
-			await this.removeInvalidQueryFiltersFromUrl(filtersToApply);
-
-			if (Object.keys(filtersToApply).length) {
-				this.filters = {
-					...this.filters,
-					...filtersToApply,
-				};
-			}
-		},
->>>>>>> 67c34538
 	},
 );
 
