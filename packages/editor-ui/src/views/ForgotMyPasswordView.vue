--- conflicted
+++ resolved
@@ -72,11 +72,7 @@
 		},
 	},
 	methods: {
-<<<<<<< HEAD
 		async onSubmit(values: { email: string }) {
-=======
-		async onSubmit(values: {email: string}) {
->>>>>>> b0c074a4
 			try {
 				this.loading = true;
 				await this.$store.dispatch('users/sendForgotPasswordEmail', values);
@@ -84,14 +80,10 @@
 				this.$showMessage({
 					type: 'success',
 					title: this.$locale.baseText('RECOVERY_EMAIL_SENT'),
-<<<<<<< HEAD
 					message: this.$locale.baseText(
 						'FORGOT_PASSWORD_SUCCESS_MESSAGE',
 						{ interpolate: { email: values.email }},
 					),
-=======
-					message: this.$locale.baseText('EMAIL_SENT_IF_EXISTS', {interpolate: {email: values.email}}),
->>>>>>> b0c074a4
 				});
 			} catch (error) {
 				this.$showMessage({
