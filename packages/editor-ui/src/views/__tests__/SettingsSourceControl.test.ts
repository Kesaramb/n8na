--- conflicted
+++ resolved
@@ -91,25 +91,7 @@
 		await userEvent.tab();
 		expect(connectButton).toBeDisabled();
 
-<<<<<<< HEAD
-		expect(connectButton).toBeEnabled();
-=======
-		await userEvent.click(authorName);
-		await userEvent.type(authorName, 'John Doe');
-		await userEvent.tab();
-		expect(connectButton).toBeDisabled();
-
-		await userEvent.click(authorEmail);
-		await userEvent.type(authorEmail, 'john@example.');
-		await userEvent.tab();
-		expect(connectButton).toBeDisabled();
-
-		await userEvent.click(authorEmail);
-		await userEvent.type(authorEmail, 'com');
-		await userEvent.tab();
-
 		await waitFor(() => expect(connectButton).toBeEnabled());
->>>>>>> d617f63a
 		expect(queryByTestId('source-control-save-settings-button')).not.toBeInTheDocument();
 
 		await userEvent.click(connectButton);
