<script setup lang="ts">
import { computed, onMounted, watch, ref } from 'vue';
import { useRoute, useRouter } from 'vue-router';
import { NODE_PINNING_MODAL_KEY, VIEWS } from '@/constants';
import { useToast } from '@/composables/useToast';
import { useI18n } from '@/composables/useI18n';
import { useAnnotationTagsStore } from '@/stores/tags.store';
import { useDebounce } from '@/composables/useDebounce';
import { useTestDefinitionForm } from '@/components/TestDefinition/composables/useTestDefinitionForm';

import HeaderSection from '@/components/TestDefinition/EditDefinition/sections/HeaderSection.vue';
import RunsSection from '@/components/TestDefinition/EditDefinition/sections/RunsSection.vue';
import type { TestMetricRecord, TestRunRecord } from '@/api/testDefinition.ee';
import { useUIStore } from '@/stores/ui.store';
import { useTestDefinitionStore } from '@/stores/testDefinition.store.ee';
import ConfigSection from '@/components/TestDefinition/EditDefinition/sections/ConfigSection.vue';
<<<<<<< HEAD
import { useTelemetry } from '@/composables/useTelemetry';
import { useRootStore } from '@/stores/root.store';
=======
import { useExecutionsStore } from '@/stores/executions.store';
import { useWorkflowsStore } from '@/stores/workflows.store';
import type { IPinData } from 'n8n-workflow';

>>>>>>> 323e8782
const props = defineProps<{
	testId?: string;
}>();

const router = useRouter();
const route = useRoute();
const locale = useI18n();
const { debounce } = useDebounce();
const toast = useToast();
const testDefinitionStore = useTestDefinitionStore();
const tagsStore = useAnnotationTagsStore();
const uiStore = useUIStore();
<<<<<<< HEAD
const telemetry = useTelemetry();
=======
const executionsStore = useExecutionsStore();
const workflowStore = useWorkflowsStore();
>>>>>>> 323e8782

const {
	state,
	isSaving,
	cancelEditing,
	loadTestData,
	createTest,
	updateTest,
	startEditing,
	saveChanges,
	handleKeydown,
	deleteMetric,
	updateMetrics,
} = useTestDefinitionForm();

const isLoading = computed(() => tagsStore.isLoading);
const allTags = computed(() => tagsStore.allTags);
const tagsById = computed(() => tagsStore.tagsById);
const testId = computed(() => props.testId ?? (route.params.testId as string));
const currentWorkflowId = computed(() => route.params.name as string);
const appliedTheme = computed(() => uiStore.appliedTheme);
const tagUsageCount = computed(
	() => tagsStore.tagsById[state.value.tags.value[0]]?.usageCount ?? 0,
);
const workflowName = computed(() => workflowStore.workflow.name);
const hasRuns = computed(() => runs.value.length > 0);
const fieldsIssues = computed(() => testDefinitionStore.getFieldIssues(testId.value) ?? []);

const showConfig = ref(true);
const selectedMetric = ref<string>('');
const examplePinnedData = ref<IPinData>({});

onMounted(async () => {
	if (!testDefinitionStore.isFeatureEnabled) {
		toast.showMessage({
			title: locale.baseText('testDefinition.notImplemented'),
			type: 'warning',
		});

		void router.push({
			name: VIEWS.WORKFLOW,
			params: { name: router.currentRoute.value.params.name },
		});
		return; // Add early return to prevent loading if feature is disabled
	}
	if (testId.value) {
		await loadTestData(testId.value);
	} else {
		await onSaveTest();
	}
});

async function onSaveTest() {
	try {
		let savedTest;
		if (testId.value) {
			savedTest = await updateTest(testId.value);
		} else {
			savedTest = await createTest(currentWorkflowId.value);
		}
		if (savedTest && route.name === VIEWS.NEW_TEST_DEFINITION) {
			await router.replace({
				name: VIEWS.TEST_DEFINITION_EDIT,
				params: { testId: savedTest.id },
			});

			telemetry.track(
				'User created test',
				{
					test_id: savedTest.id,
					workflow_id: currentWorkflowId.value,
					session_id: useRootStore().pushRef,
				},
				{
					withPostHog: true,
				},
			);
		}
	} catch (e: unknown) {
		toast.showError(e, locale.baseText('testDefinition.edit.testSaveFailed'));
	}
}

function getFieldIssues(key: string) {
	return fieldsIssues.value.filter((issue) => issue.field === key);
}

async function onDeleteMetric(deletedMetric: Partial<TestMetricRecord>) {
	if (deletedMetric.id) {
		await deleteMetric(deletedMetric.id, testId.value);
	}
}

async function handleCreateTag(tagName: string) {
	try {
		const newTag = await tagsStore.create(tagName);
		return newTag;
	} catch (error) {
		toast.showError(error, 'Error', error.message);
		throw error;
	}
}

async function openPinningModal() {
	uiStore.openModal(NODE_PINNING_MODAL_KEY);
}

async function runTest() {
	await testDefinitionStore.startTestRun(testId.value);
	await testDefinitionStore.fetchTestRuns(testId.value);
}

const runs = computed(() =>
	Object.values(testDefinitionStore.testRunsById ?? {}).filter(
		(run) => run.testDefinitionId === testId.value,
	),
);

const isRunning = computed(() => runs.value.some((run) => run.status === 'running'));
const isRunTestEnabled = computed(() => fieldsIssues.value.length === 0 && !isRunning.value);

async function onDeleteRuns(toDelete: TestRunRecord[]) {
	await Promise.all(
		toDelete.map(async (run) => {
			await testDefinitionStore.deleteTestRun({ testDefinitionId: testId.value, runId: run.id });
		}),
	);
}

function toggleConfig() {
	showConfig.value = !showConfig.value;
}

async function getExamplePinnedDataForTags() {
	const evaluationWorkflowExecutions = await executionsStore.fetchExecutions({
		workflowId: currentWorkflowId.value,
		annotationTags: state.value.tags.value,
	});
	if (evaluationWorkflowExecutions.count > 0) {
		const firstExecution = evaluationWorkflowExecutions.results[0];
		const executionData = await executionsStore.fetchExecution(firstExecution.id);
		const resultData = executionData?.data?.resultData.runData;

		examplePinnedData.value = {
			'When called by a test run': [
				{
					json: {
						originalExecution: resultData,
						newExecution: resultData,
					},
				},
			],
		};
	}
}

// Debounced watchers for auto-saving
watch(
	() => state.value.metrics,
	debounce(async () => await updateMetrics(testId.value), { debounceTime: 400 }),
	{ deep: true },
);
watch(() => state.value.tags, getExamplePinnedDataForTags);
watch(
	() => [
		state.value.description,
		state.value.name,
		state.value.tags,
		state.value.evaluationWorkflow,
		state.value.mockedNodes,
	],
	debounce(onSaveTest, { debounceTime: 400 }),
	{ deep: true },
);
</script>

<template>
	<div :class="[$style.container, { [$style.noRuns]: !hasRuns }]">
		<HeaderSection
			v-model:name="state.name"
			v-model:description="state.description"
			v-model:tags="state.tags"
			:has-runs="hasRuns"
			:is-saving="isSaving"
			:get-field-issues="getFieldIssues"
			:start-editing="startEditing"
			:save-changes="saveChanges"
			:handle-keydown="handleKeydown"
			:on-save-test="onSaveTest"
			:run-test="runTest"
			:show-config="showConfig"
			:toggle-config="toggleConfig"
			:run-test-enabled="isRunTestEnabled"
		>
			<template #runTestTooltip>
				<template v-if="fieldsIssues.length > 0">
					<div>{{ locale.baseText('testDefinition.completeConfig') }}</div>
					<div v-for="issue in fieldsIssues" :key="issue.field">- {{ issue.message }}</div>
				</template>
				<template v-if="isRunning">
					{{ locale.baseText('testDefinition.testIsRunning') }}
				</template>
			</template>
		</HeaderSection>

		<div :class="$style.content">
			<RunsSection
				v-if="runs.length > 0"
				v-model:selectedMetric="selectedMetric"
				:runs="runs"
				:test-id="testId"
				:applied-theme="appliedTheme"
				@delete-runs="onDeleteRuns"
			/>

			<ConfigSection
				v-model:tags="state.tags"
				v-model:evaluationWorkflow="state.evaluationWorkflow"
				v-model:metrics="state.metrics"
				v-model:mockedNodes="state.mockedNodes"
				:cancel-editing="cancelEditing"
				:show-config="showConfig"
				:tag-usage-count="tagUsageCount"
				:all-tags="allTags"
				:tags-by-id="tagsById"
				:is-loading="isLoading"
				:get-field-issues="getFieldIssues"
				:start-editing="startEditing"
				:save-changes="saveChanges"
				:create-tag="handleCreateTag"
				:example-pinned-data="examplePinnedData"
				:sample-workflow-name="workflowName"
				@open-pinning-modal="openPinningModal"
				@delete-metric="onDeleteMetric"
			/>
		</div>
	</div>
</template>

<style module lang="scss">
.container {
	--evaluation-edit-panel-width: 24rem;
	--metrics-chart-height: 10rem;
	height: 100%;
	display: flex;
	flex-direction: column;

	@media (min-height: 56rem) {
		--metrics-chart-height: 16rem;
	}

	@include mixins.breakpoint('lg-and-up') {
		--evaluation-edit-panel-width: 30rem;
	}
}

.content {
	display: flex;
	overflow-y: hidden;
	position: relative;

	.noRuns & {
		justify-content: center;
		overflow-y: auto;
	}
}
</style><|MERGE_RESOLUTION|>--- conflicted
+++ resolved
@@ -14,15 +14,12 @@
 import { useUIStore } from '@/stores/ui.store';
 import { useTestDefinitionStore } from '@/stores/testDefinition.store.ee';
 import ConfigSection from '@/components/TestDefinition/EditDefinition/sections/ConfigSection.vue';
-<<<<<<< HEAD
 import { useTelemetry } from '@/composables/useTelemetry';
 import { useRootStore } from '@/stores/root.store';
-=======
 import { useExecutionsStore } from '@/stores/executions.store';
 import { useWorkflowsStore } from '@/stores/workflows.store';
 import type { IPinData } from 'n8n-workflow';
 
->>>>>>> 323e8782
 const props = defineProps<{
 	testId?: string;
 }>();
@@ -35,12 +32,9 @@
 const testDefinitionStore = useTestDefinitionStore();
 const tagsStore = useAnnotationTagsStore();
 const uiStore = useUIStore();
-<<<<<<< HEAD
 const telemetry = useTelemetry();
-=======
 const executionsStore = useExecutionsStore();
 const workflowStore = useWorkflowsStore();
->>>>>>> 323e8782
 
 const {
 	state,
