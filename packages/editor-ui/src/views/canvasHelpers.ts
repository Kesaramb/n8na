--- conflicted
+++ resolved
@@ -28,14 +28,9 @@
 const MIN_Y_TO_SHOW_OUTPUT_LABEL = 100;
 
 export const NODE_SIZE = 100;
-<<<<<<< HEAD
 export const PLACEHOLDER_TRIGGER_NODE_SIZE = 100;
-export const DEFAULT_START_POSITION_X = 175;
-export const DEFAULT_START_POSITION_Y = 235;
-=======
 export const DEFAULT_START_POSITION_X = 180;
 export const DEFAULT_START_POSITION_Y = 240;
->>>>>>> fc876501
 export const HEADER_HEIGHT = 65;
 export const SIDEBAR_WIDTH = 65;
 export const SIDEBAR_WIDTH_EXPANDED = 200;
