--- conflicted
+++ resolved
@@ -1,5 +1,5 @@
 <script setup lang="ts">
-import { ref, computed, onMounted, watch, nextTick } from 'vue';
+import { ref, computed, onMounted, watch } from 'vue';
 import { useRoute, useRouter, type LocationQueryRaw } from 'vue-router';
 import type { ICredentialsResponse, ICredentialTypeMap } from '@/Interface';
 import type { ICredentialType, ICredentialsDecrypted } from 'n8n-workflow';
@@ -123,30 +123,8 @@
 	},
 });
 
-<<<<<<< HEAD
-const onFilter = (resource: IResource, newFilters: IFilters, matches: boolean): boolean => {
-	const iResource = resource as ICredentialsResponse & { needsSetup: boolean };
-=======
-watch(
-	() => props.credentialId,
-	(id) => {
-		if (!id) return;
-
-		if (id === 'create') {
-			uiStore.openModal(CREDENTIAL_SELECT_MODAL_KEY);
-			return;
-		}
-
-		uiStore.openExistingCredential(id);
-	},
-	{
-		immediate: true,
-	},
-);
-
 const onFilter = (resource: Resource, newFilters: BaseFilters, matches: boolean): boolean => {
 	const Resource = resource as ICredentialsResponse & { needsSetup: boolean };
->>>>>>> 052f1774
 	const filtersToApply = newFilters as Filters;
 	if (filtersToApply.type && filtersToApply.type.length > 0) {
 		matches = matches && filtersToApply.type.includes(Resource.type);
@@ -201,9 +179,9 @@
 	];
 
 	await Promise.all(loadPromises);
-	loading.value = false;
 	maybeCreateCredential();
 	maybeEditCredential();
+	loading.value = false;
 };
 
 credentialsStore.$onAction(({ name, after }) => {
