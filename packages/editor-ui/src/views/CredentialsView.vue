--- conflicted
+++ resolved
@@ -6,7 +6,6 @@
 import ResourcesListLayout, {
 	type Resource,
 	type BaseFilters,
-	type CredentialsResource,
 } from '@/components/layouts/ResourcesListLayout.vue';
 import CredentialCard from '@/components/CredentialCard.vue';
 import {
@@ -78,11 +77,7 @@
 
 const allCredentials = computed<Resource[]>(() =>
 	credentialsStore.allCredentials.map((credential) => ({
-<<<<<<< HEAD
-		resourceType: 'credentials',
-=======
 		resourceType: 'credential',
->>>>>>> 0eae14e2
 		id: credential.id,
 		name: credential.name,
 		value: '',
@@ -132,11 +127,7 @@
 });
 
 const onFilter = (resource: Resource, newFilters: BaseFilters, matches: boolean): boolean => {
-<<<<<<< HEAD
-	const Resource = resource as CredentialsResource;
-=======
 	if (!isCredentialsResource(resource)) return false;
->>>>>>> 0eae14e2
 	const filtersToApply = newFilters as Filters;
 	if (filtersToApply.type && filtersToApply.type.length > 0) {
 		matches = matches && filtersToApply.type.includes(resource.type);
