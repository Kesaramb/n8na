<template>
	<div :class="$style.container">
		<div>
			<n8n-heading size="2xlarge">{{ $locale.baseText('settings.users') }}</n8n-heading>
			<div :class="$style.buttonContainer" v-if="!usersStore.showUMSetupWarning">
				<n8n-tooltip :disabled="!ssoStore.isSamlLoginEnabled">
					<template #content>
						<span> {{ $locale.baseText('settings.users.invite.tooltip') }} </span>
					</template>
					<div>
						<n8n-button
							:disabled="ssoStore.isSamlLoginEnabled || !settingsStore.isWithinUserQuota"
							:label="$locale.baseText('settings.users.invite')"
							@click="onInvite"
							size="large"
							data-test-id="settings-users-invite-button"
						/>
					</div>
				</n8n-tooltip>
			</div>
		</div>
<<<<<<< HEAD

=======
>>>>>>> 20737b53
		<div v-if="usersStore.showUMSetupWarning" :class="$style.setupInfoContainer">
			<n8n-action-box
				:heading="$locale.baseText('settings.users.setupToInviteUsers')"
				:buttonText="$locale.baseText('settings.users.setupMyAccount')"
				:description="`${
					isSharingEnabled ? '' : $locale.baseText('settings.users.setupToInviteUsersInfo')
				}`"
				@click="redirectToSetup"
			/>
		</div>
<<<<<<< HEAD
		<div v-else-if="!settingsStore.isWithinUserQuota" :class="$style.setupInfoContainer">
			<n8n-action-box
				:heading="
					$locale.baseText(uiStore.contextBasedTranslationKeys.users.settings.unavailable.title)
				"
				:description="
					$locale.baseText(
						uiStore.contextBasedTranslationKeys.users.settings.unavailable.description,
					)
				"
				:buttonText="
					$locale.baseText(uiStore.contextBasedTranslationKeys.users.settings.unavailable.button)
				"
				@click="goToUpgrade"
			/>
		</div>
		<!-- If there's more than 1 user it means UM was enabled before. So we need to allow instance
			owner to be able to delete users and transfer workflows.
		-->
		<div
			:class="$style.usersContainer"
			v-if="
				!usersStore.showUMSetupWarning &&
				(settingsStore.isWithinUserQuota || usersStore.allUsers.length > 1)
			"
		>
=======
		<div :class="$style.usersContainer" v-else>
>>>>>>> 20737b53
			<n8n-users-list
				:actions="usersListActions"
				:users="usersStore.allUsers"
				:currentUserId="usersStore.currentUserId"
				:isSamlLoginEnabled="ssoStore.isSamlLoginEnabled"
				@delete="onDelete"
				@reinvite="onReinvite"
				@copyInviteLink="onCopyInviteLink"
				@copyPasswordResetLink="onCopyPasswordResetLink"
				@allowSSOManualLogin="onAllowSSOManualLogin"
				@disallowSSOManualLogin="onDisallowSSOManualLogin"
			/>
		</div>
	</div>
</template>

<script lang="ts">
import { defineComponent } from 'vue';
import { mapStores } from 'pinia';
import { EnterpriseEditionFeature, INVITE_USER_MODAL_KEY, VIEWS } from '@/constants';

import type { IUser, IUserListAction } from '@/Interface';
import { useToast } from '@/composables';
import { copyPaste } from '@/mixins/copyPaste';
import { useUIStore } from '@/stores/ui.store';
import { useSettingsStore } from '@/stores/settings.store';
import { useUsersStore } from '@/stores/users.store';
import { useUsageStore } from '@/stores/usage.store';
import { useSSOStore } from '@/stores/sso.store';

export default defineComponent({
	name: 'SettingsUsersView',
	mixins: [copyPaste],
	setup() {
		return {
			...useToast(),
		};
	},
	async mounted() {
		if (!this.usersStore.showUMSetupWarning) {
			await this.usersStore.fetchUsers();
		}
	},
	computed: {
		...mapStores(useSettingsStore, useUIStore, useUsersStore, useUsageStore, useSSOStore),
		isSharingEnabled() {
			return this.settingsStore.isEnterpriseFeatureEnabled(EnterpriseEditionFeature.Sharing);
		},
		usersListActions(): IUserListAction[] {
			return [
				{
					label: this.$locale.baseText('settings.users.actions.copyInviteLink'),
					value: 'copyInviteLink',
					guard: (user) =>
						this.settingsStore.isWithinUserQuota && !user.firstName && !!user.inviteAcceptUrl,
				},
				{
					label: this.$locale.baseText('settings.users.actions.reinvite'),
					value: 'reinvite',
					guard: (user) =>
						this.settingsStore.isWithinUserQuota &&
						!user.firstName &&
						this.settingsStore.isSmtpSetup,
				},
				{
					label: this.$locale.baseText('settings.users.actions.delete'),
					value: 'delete',
				},
				{
					label: this.$locale.baseText('settings.users.actions.copyPasswordResetLink'),
					value: 'copyPasswordResetLink',
					guard: () => this.settingsStore.isWithinUserQuota,
				},
				{
					label: this.$locale.baseText('settings.users.actions.allowSSOManualLogin'),
					value: 'allowSSOManualLogin',
					guard: (user) =>
						this.settingsStore.isSamlLoginEnabled && !user.settings?.allowSSOManualLogin,
				},
				{
					label: this.$locale.baseText('settings.users.actions.disallowSSOManualLogin'),
					value: 'disallowSSOManualLogin',
					guard: (user) =>
						this.settingsStore.isSamlLoginEnabled && user.settings?.allowSSOManualLogin === true,
				},
			];
		},
	},
	methods: {
		redirectToSetup() {
			void this.$router.push({ name: VIEWS.SETUP });
		},
		onInvite() {
			this.uiStore.openModal(INVITE_USER_MODAL_KEY);
		},
		async onDelete(userId: string) {
			const user = this.usersStore.getUserById(userId) as IUser | null;
			if (user) {
				this.uiStore.openDeleteUserModal(userId);
			}
		},
		async onReinvite(userId: string) {
			const user = this.usersStore.getUserById(userId) as IUser | null;
			if (user) {
				try {
					await this.usersStore.reinviteUser({ id: user.id });

					this.showToast({
						type: 'success',
						title: this.$locale.baseText('settings.users.inviteResent'),
						message: this.$locale.baseText('settings.users.emailSentTo', {
							interpolate: { email: user.email || '' },
						}),
					});
				} catch (e) {
					this.showError(e, this.$locale.baseText('settings.users.userReinviteError'));
				}
			}
		},
		async onCopyInviteLink(userId: string) {
			const user = this.usersStore.getUserById(userId) as IUser | null;
			if (user?.inviteAcceptUrl) {
				this.copyToClipboard(user.inviteAcceptUrl);

				this.showToast({
					type: 'success',
					title: this.$locale.baseText('settings.users.inviteUrlCreated'),
					message: this.$locale.baseText('settings.users.inviteUrlCreated.message'),
				});
			}
		},
		async onCopyPasswordResetLink(userId: string) {
			const user = this.usersStore.getUserById(userId) as IUser | null;
			if (user) {
				const url = await this.usersStore.getUserPasswordResetLink(user);
				this.copyToClipboard(url.link);

				this.showToast({
					type: 'success',
					title: this.$locale.baseText('settings.users.passwordResetUrlCreated'),
					message: this.$locale.baseText('settings.users.passwordResetUrlCreated.message'),
				});
			}
		},
		async onAllowSSOManualLogin(userId: string) {
			const user = this.usersStore.getUserById(userId) as IUser | null;
			if (user) {
				if (!user.settings) {
					user.settings = {};
				}
				user.settings.allowSSOManualLogin = true;
				await this.usersStore.updateOtherUserSettings(userId, user.settings);

				this.showToast({
					type: 'success',
					title: this.$locale.baseText('settings.users.allowSSOManualLogin'),
					message: this.$locale.baseText('settings.users.allowSSOManualLogin.message'),
				});
			}
		},
		async onDisallowSSOManualLogin(userId: string) {
			const user = this.usersStore.getUserById(userId) as IUser | null;
			if (user?.settings) {
				user.settings.allowSSOManualLogin = false;
				await this.usersStore.updateOtherUserSettings(userId, user.settings);
				this.showToast({
					type: 'success',
					title: this.$locale.baseText('settings.users.disallowSSOManualLogin'),
					message: this.$locale.baseText('settings.users.disallowSSOManualLogin.message'),
				});
			}
		},
		goToUpgrade() {
			this.uiStore.goToUpgrade('settings-users', 'upgrade-users');
		},
	},
});
</script>

<style lang="scss" module>
.container {
	height: 100%;
	padding-right: var(--spacing-2xs);

	> * {
		margin-bottom: var(--spacing-2xl);
	}
}

.usersContainer {
	> * {
		margin-bottom: var(--spacing-2xs);
	}
}

.buttonContainer {
	display: inline-block;
	float: right;
	margin-bottom: var(--spacing-l);
}

.setupInfoContainer {
	max-width: 728px;
}

.alert {
	left: calc(50% + 100px);
}
</style><|MERGE_RESOLUTION|>--- conflicted
+++ resolved
@@ -19,11 +19,10 @@
 				</n8n-tooltip>
 			</div>
 		</div>
-<<<<<<< HEAD
-
-=======
->>>>>>> 20737b53
-		<div v-if="usersStore.showUMSetupWarning" :class="$style.setupInfoContainer">
+		<div
+			v-if="usersStore.showUMSetupWarning || !settingsStore.isWithinUserQuota"
+			:class="$style.setupInfoContainer"
+		>
 			<n8n-action-box
 				:heading="$locale.baseText('settings.users.setupToInviteUsers')"
 				:buttonText="$locale.baseText('settings.users.setupMyAccount')"
@@ -33,36 +32,15 @@
 				@click="redirectToSetup"
 			/>
 		</div>
-<<<<<<< HEAD
-		<div v-else-if="!settingsStore.isWithinUserQuota" :class="$style.setupInfoContainer">
-			<n8n-action-box
-				:heading="
-					$locale.baseText(uiStore.contextBasedTranslationKeys.users.settings.unavailable.title)
-				"
-				:description="
-					$locale.baseText(
-						uiStore.contextBasedTranslationKeys.users.settings.unavailable.description,
-					)
-				"
-				:buttonText="
-					$locale.baseText(uiStore.contextBasedTranslationKeys.users.settings.unavailable.button)
-				"
-				@click="goToUpgrade"
-			/>
-		</div>
-		<!-- If there's more than 1 user it means UM was enabled before. So we need to allow instance
-			owner to be able to delete users and transfer workflows.
+		<!-- If there's more than 1 user it means the account quota was more than 1 in the past. So we need to allow instance owner to be able to delete users and transfer workflows.
 		-->
 		<div
 			:class="$style.usersContainer"
-			v-if="
+			v-else-if="
 				!usersStore.showUMSetupWarning &&
 				(settingsStore.isWithinUserQuota || usersStore.allUsers.length > 1)
 			"
 		>
-=======
-		<div :class="$style.usersContainer" v-else>
->>>>>>> 20737b53
 			<n8n-users-list
 				:actions="usersListActions"
 				:users="usersStore.allUsers"
