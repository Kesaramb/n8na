import type { ExecutionStatus, IDataObject, INode, IPinData, IRunData } from 'n8n-workflow';
import type { ExecutionFilterType, ExecutionsQueryFilter } from '@/Interface';
import { isEmpty } from '@/utils/typesUtils';
<<<<<<< HEAD
import { FORM_NODE_TYPE, FORM_TRIGGER_NODE_TYPE, WAIT_NODE_TYPE } from '../constants';
=======
import { FORM_TRIGGER_NODE_TYPE } from '../constants';
import { useWorkflowsStore } from '@/stores/workflows.store';
import { useRootStore } from '@/stores/root.store';
import { i18n } from '@/plugins/i18n';
>>>>>>> 4b0187e7

export function getDefaultExecutionFilters(): ExecutionFilterType {
	return {
		workflowId: 'all',
		status: 'all',
		startDate: '',
		endDate: '',
		tags: [],
		annotationTags: [],
		metadata: [],
		vote: 'all',
	};
}

export const executionFilterToQueryFilter = (
	filter: Partial<ExecutionFilterType>,
): ExecutionsQueryFilter => {
	const queryFilter: IDataObject = {};
	if (filter.workflowId !== 'all') {
		queryFilter.workflowId = filter.workflowId;
	}

	if (!isEmpty(filter.tags)) {
		queryFilter.tags = filter.tags;
	}

	if (!isEmpty(filter.annotationTags)) {
		queryFilter.annotationTags = filter.annotationTags;
	}

	if (filter.vote !== 'all') {
		queryFilter.vote = filter.vote;
	}

	if (!isEmpty(filter.metadata)) {
		queryFilter.metadata = filter.metadata;
	}

	if (!!filter.startDate) {
		queryFilter.startedAfter = filter.startDate;
	}

	if (!!filter.endDate) {
		queryFilter.startedBefore = filter.endDate;
	}

	switch (filter.status as ExecutionStatus) {
		case 'waiting':
			queryFilter.status = ['waiting'];
			break;
		case 'error':
			queryFilter.status = ['crashed', 'error'];
			break;
		case 'success':
			queryFilter.status = ['success'];
			break;
		case 'running':
			queryFilter.status = ['running', 'new'];
			break;
		case 'canceled':
			queryFilter.status = ['canceled'];
			break;
		case 'new':
			queryFilter.status = ['new'];
			break;
	}

	return queryFilter;
};

export const openPopUpWindow = (
	url: string,
	options?: { width?: number; height?: number; alwaysInNewTab?: boolean },
) => {
	const windowWidth = window.innerWidth;
	const smallScreen = windowWidth <= 800;
	if (options?.alwaysInNewTab || smallScreen) {
		return window.open(url, '_blank');
	} else {
		const height = options?.width || 700;
		const width = options?.height || window.innerHeight - 50;
		const left = (window.innerWidth - height) / 2;
		const top = 50;
		const features = `width=${height},height=${width},left=${left},top=${top},resizable=yes,scrollbars=yes`;
		const windowName = `form-waiting-since-${Date.now()}`;
		return window.open(url, windowName, features);
	}
};

export function displayForm({
	nodes,
	runData,
	pinData,
	destinationNode,
	directParentNodes,
	source,
	getTestUrl,
}: {
	nodes: INode[];
	runData: IRunData | undefined;
	pinData: IPinData;
	destinationNode: string | undefined;
	directParentNodes: string[];
	source: string | undefined;
	getTestUrl: (node: INode) => string;
}) {
	for (const node of nodes) {
		const hasNodeRun = runData && runData?.hasOwnProperty(node.name);

		if (hasNodeRun || pinData[node.name]) continue;

		if (![FORM_TRIGGER_NODE_TYPE].includes(node.type)) continue;

		if (destinationNode && destinationNode !== node.name && !directParentNodes.includes(node.name))
			continue;

		if (node.name === destinationNode || !node.disabled) {
			let testUrl = '';
			if (node.type === FORM_TRIGGER_NODE_TYPE) testUrl = getTestUrl(node);
			if (testUrl && source !== 'RunData.ManualChatMessage') openPopUpWindow(testUrl);
		}
	}
}

export const waitingNodeTooltip = () => {
	try {
		const lastNode =
			useWorkflowsStore().workflowExecutionData?.data?.executionData?.nodeExecutionStack[0]?.node;
		const resume = lastNode?.parameters?.resume;

		if (resume) {
			if (!['webhook', 'form'].includes(resume as string)) {
				return i18n.baseText('ndv.output.waitNodeWaiting');
			}

<<<<<<< HEAD
			if (
				[WAIT_NODE_TYPE, FORM_NODE_TYPE].includes(node.type) &&
				// for Wait node we need to check if 'resume' is set to form
				(node.parameters.resume === 'form' || node.type === FORM_NODE_TYPE) &&
				executionId
			) {
				if (!shouldShowForm(node)) continue;
=======
			const { webhookSuffix } = (lastNode.parameters.options ?? {}) as { webhookSuffix: string };
			const suffix = webhookSuffix && typeof webhookSuffix !== 'object' ? `/${webhookSuffix}` : '';

			let message = '';
			let resumeUrl = '';
>>>>>>> 4b0187e7

			if (resume === 'form') {
				resumeUrl = `${useRootStore().formWaitingUrl}/${useWorkflowsStore().activeExecutionId}${suffix}`;
				message = i18n.baseText('ndv.output.waitNodeWaitingForFormSubmission');
			}

			if (resume === 'webhook') {
				resumeUrl = `${useRootStore().webhookWaitingUrl}/${useWorkflowsStore().activeExecutionId}${suffix}`;
				message = i18n.baseText('ndv.output.waitNodeWaitingForWebhook');
			}

			if (message && resumeUrl) {
				return `${message}<a href="${resumeUrl}" target="_blank">${resumeUrl}</a>`;
			}
		}
	} catch (error) {
		// do not throw error if could not compose tooltip
	}

	return '';
};<|MERGE_RESOLUTION|>--- conflicted
+++ resolved
@@ -1,14 +1,10 @@
 import type { ExecutionStatus, IDataObject, INode, IPinData, IRunData } from 'n8n-workflow';
 import type { ExecutionFilterType, ExecutionsQueryFilter } from '@/Interface';
 import { isEmpty } from '@/utils/typesUtils';
-<<<<<<< HEAD
-import { FORM_NODE_TYPE, FORM_TRIGGER_NODE_TYPE, WAIT_NODE_TYPE } from '../constants';
-=======
 import { FORM_TRIGGER_NODE_TYPE } from '../constants';
 import { useWorkflowsStore } from '@/stores/workflows.store';
 import { useRootStore } from '@/stores/root.store';
 import { i18n } from '@/plugins/i18n';
->>>>>>> 4b0187e7
 
 export function getDefaultExecutionFilters(): ExecutionFilterType {
 	return {
@@ -144,21 +140,11 @@
 				return i18n.baseText('ndv.output.waitNodeWaiting');
 			}
 
-<<<<<<< HEAD
-			if (
-				[WAIT_NODE_TYPE, FORM_NODE_TYPE].includes(node.type) &&
-				// for Wait node we need to check if 'resume' is set to form
-				(node.parameters.resume === 'form' || node.type === FORM_NODE_TYPE) &&
-				executionId
-			) {
-				if (!shouldShowForm(node)) continue;
-=======
 			const { webhookSuffix } = (lastNode.parameters.options ?? {}) as { webhookSuffix: string };
 			const suffix = webhookSuffix && typeof webhookSuffix !== 'object' ? `/${webhookSuffix}` : '';
 
 			let message = '';
 			let resumeUrl = '';
->>>>>>> 4b0187e7
 
 			if (resume === 'form') {
 				resumeUrl = `${useRootStore().formWaitingUrl}/${useWorkflowsStore().activeExecutionId}${suffix}`;
