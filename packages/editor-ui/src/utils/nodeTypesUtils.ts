--- conflicted
+++ resolved
@@ -8,13 +8,7 @@
 	TEMPLATES_NODES_FILTER,
 	MAPPING_PARAMS,
 } from '@/constants';
-<<<<<<< HEAD
-import {
-=======
 import type {
-	INodeCreateElement,
-	ICategoriesWithNodes,
->>>>>>> 88724bb0
 	INodeUi,
 	ITemplatesNode,
 	NodeAuthenticationOption,
