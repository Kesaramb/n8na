import Vue from 'vue';
import Vuex from 'vuex';
import credentials from './modules/credentials';
import tags from './modules/tags';
<<<<<<< HEAD
import ui from './modules/ui';
import users from './modules/users';
import workflows from './modules/workflows';
import versions from './modules/versions';
import templates from './modules/templates';
import workflowsEEModule from "./modules/workflows.ee";
import {stringSizeInBytes} from "@/components/helpers";
import {dataPinningEventBus} from "@/event-bus/data-pinning-event-bus";
import communityNodes from './modules/communityNodes';
=======
>>>>>>> 5d73b6e4
import nodeCreator from './modules/nodeCreator';
import versions from './modules/versions';
import { IMenuItem } from 'n8n-design-system';
import { useUIStore } from './stores/ui';
import { IFakeDoor, INodeUi, IRootState } from './Interface';
import { useSettingsStore } from './stores/settings';
import { useUsersStore } from './stores/users';
import { useRootStore } from './stores/n8nRootStore';
import { useWorkflowsStore } from './stores/workflows';
import { useNDVStore } from './stores/ndv';
import { IWorkflowSettings } from 'n8n-workflow';

Vue.use(Vuex);


// Everything here is kept just to be used by front-end web hooks
// as long as we have instances that use vuex store
const modules = {
	credentials,
	tags,
	versions,
	nodeCreator,
	users: {
		namespaced: true,
		getters: { globalRoleName () { return useUsersStore().globalRoleName; } },
	},
	ui: {
		namespaced: true,
		getters: { getFakeDoorFeatures () { return useUIStore().fakeDoorFeatures; } },
	},
	settings: {
		namespaced: true,
		getters: { isUserManagementEnabled () { return useSettingsStore().isUserManagementEnabled; } },
	},
};

export const store = new Vuex.Store({
	strict: import.meta.env.NODE_ENV !== 'production',
	modules,
	mutations: {
		addSidebarMenuItems(state: IRootState, menuItems: IMenuItem[]) {
			const uiStore = useUIStore();
			const updated = uiStore.sidebarMenuItems.concat(menuItems);
			uiStore.sidebarMenuItems =  updated;
		},
		setFakeDoorFeatures(state: IRootState, fakeDoors: IFakeDoor[]): void {
			useUIStore().fakeDoorFeatures = fakeDoors;
		},

		...workflowsEEModule.mutations,
	},
	getters: {
		getFakeDoorItems(): IFakeDoor[] {
			return useUIStore().fakeDoorFeatures;
		},
		isUserManagementEnabled(): boolean {
			return useSettingsStore().isUserManagementEnabled;
		},
		n8nMetadata(): IRootState['n8nMetadata'] {
			return useRootStore().n8nMetadata;
		},
		instanceId(): string {
			return useRootStore().instanceId;
		},
		workflowId(): string {
			return useWorkflowsStore().workflowId;
		},
		workflowName(): string {
			return useWorkflowsStore().workflowName;
		},
		activeNode(): INodeUi | null {
			return useNDVStore().activeNode;
		},
		workflowSettings(): IWorkflowSettings {
			return useWorkflowsStore().workflowSettings;
		},
		activeExecutionId(): string {
			return useWorkflowsStore().activeExecutionId || '';
		},
		nodeByName: (state: IRootState) => (nodeName: string): INodeUi | null => {
			return useWorkflowsStore().getNodeByName(nodeName);
		},
<<<<<<< HEAD
		oauthCallbackUrls: (state): object => {
			return state.oauthCallbackUrls;
		},
		n8nMetadata: (state): object => {
			return state.n8nMetadata;
		},
		defaultLocale: (state): string => {
			return state.defaultLocale;
		},

		// Push Connection
		pushConnectionActive: (state): boolean => {
			return state.pushConnectionActive;
		},
		sessionId: (state): string => {
			return state.sessionId;
		},

		// Workflows
		allWorkflows(state: IRootState): IWorkflowDb[] {
			return Object.values(state.workflowsById)
				.sort((a, b) => a.name.localeCompare(b.name));
		},

		// Active Workflows
		getActiveWorkflows: (state): string[] => {
			return state.activeWorkflows;
		},

		workflowTriggerNodes: (state, getters) => {
			return state.workflow.nodes.filter(node => {
				const nodeType = getters['nodeTypes/getNodeType'](node.type, node.typeVersion);
				return nodeType && nodeType.group.includes('trigger');
			});
		},

		getNodeViewOffsetPosition: (state): XYPosition => {
			return state.nodeViewOffsetPosition;
		},
		isNodeViewMoveInProgress: (state): boolean => {
			return state.nodeViewMoveInProgress;
		},

		// Selected Nodes
		getSelectedNodes: (state): INodeUi[] => {
			const seen = new Set();
			return state.selectedNodes.filter((node: INodeUi) => {
				// dedupe for instances when same node is selected in different ways
				if (!seen.has(node.id)) {
					seen.add(node.id);
					return true;
				}

				return false;
			});
		},
		isNodeSelected: (state) => (nodeName: string): boolean => {
			let index;
			for (index in state.selectedNodes) {
				if (state.selectedNodes[index].name === nodeName) {
					return true;
				}
			}
			return false;
		},

		isActive: (state): boolean => {
			return state.workflow.active;
		},
		allConnections: (state): IConnections => {
			return state.workflow.connections;
		},
		outgoingConnectionsByNodeName: (state) => (nodeName: string): INodeConnections => {
			if (state.workflow.connections.hasOwnProperty(nodeName)) {
				return state.workflow.connections[nodeName];
			}
			return {};
		},
		allNodes: (state): INodeUi[] => {
			return state.workflow.nodes;
		},
		nodesByName: (state: IRootState): { [name: string]: INodeUi } => {
			return state.workflow.nodes.reduce((accu: { [name: string]: INodeUi }, node) => {
				accu[node.name] = node;
				return accu;
			}, {});
		},
		getNodeByName: (state, getters) => (nodeName: string): INodeUi | null => {
			return getters.nodesByName[nodeName] || null;
		},
		getNodeById: (state, getters) => (nodeId: string): INodeUi | undefined => {
			return state.workflow.nodes.find((node: INodeUi) => node.id === nodeId);
		},
		nodesIssuesExist: (state): boolean => {
			for (const node of state.workflow.nodes) {
				if (node.issues === undefined || Object.keys(node.issues).length === 0) {
					continue;
				}
				return true;
			}
			return false;
		},
		/**
		 * Pin data
		 */
		pinData: (state): IPinData | undefined => {
			return state.workflow.pinData;
		},
		pinDataByNodeName: (state) => (nodeName: string) => {
			if (!state.workflow.pinData || !state.workflow.pinData[nodeName]) return undefined;

			return state.workflow.pinData[nodeName].map(item => item.json);
		},
		pinDataSize: (state, getters, rootState, rootGetters) => {
			const activeNode = rootGetters['ndv/activeNodeName'];
			return state.workflow.nodes
				.reduce((acc, node) => {
					if (typeof node.pinData !== 'undefined' && node.name !== activeNode) {
						acc += stringSizeInBytes(node.pinData);
					}

					return acc;
				}, 0);
		},

		activeNode: (state, getters, rootState, rootGetters): INodeUi | null => {
			// kept here for FE hooks
			return rootGetters['ndv/activeNode'];
		},

		/**
		 * Getter for node default names ending with a number: `'S3'`, `'Magento 2'`, etc.
		 */
		nativelyNumberSuffixedDefaults: (_, getters): string[] => {
			const { 'nodeTypes/allNodeTypes': allNodeTypes } = getters as {
				['nodeTypes/allNodeTypes']: Array<INodeTypeDescription & { defaults: { name: string } }>;
			};

			return allNodeTypes.reduce<string[]>((acc, cur) => {
				if (/\d$/.test(cur.defaults.name)) acc.push(cur.defaults.name);
				return acc;
			}, []);
		},
		lastSelectedNode: (state, getters): INodeUi | null => {
			return getters.getNodeByName(state.lastSelectedNode);
		},
		lastSelectedNodeOutputIndex: (state, getters): number | null => {
			return state.lastSelectedNodeOutputIndex;
		},

		// Active Execution
		executingNode: (state): string | null => {
			return state.executingNode;
		},
		activeExecutionId: (state): string | null => {
			return state.executionId;
		},
		executionWaitingForWebhook: (state): boolean => {
			return state.executionWaitingForWebhook;
		},

		workflow: (state): IWorkflowDb => {
			return state.workflow;
		},
		workflowName: (state): string => {
			return state.workflow.name;
		},
		workflowId: (state): string => {
			return state.workflow.id;
		},

		workflowSettings: (state): IWorkflowSettings => {
			if (state.workflow.settings === undefined) {
				return {};
			}
			return state.workflow.settings;
		},

		workflowTags: (state): string[] => {
			return state.workflow.tags as string[];
		},

		// Workflow Result Data
		getWorkflowExecution: (state): IExecutionResponse | null => {
			return state.workflowExecutionData;
		},
		getWorkflowRunData: (state): IRunData | null => {
			if (!state.workflowExecutionData || !state.workflowExecutionData.data || !state.workflowExecutionData.data.resultData) {
				return null;
			}

			return state.workflowExecutionData.data.resultData.runData;
		},
		getWorkflowResultDataByNodeName: (state, getters) => (nodeName: string): ITaskData[] | null => {
			const workflowRunData = getters.getWorkflowRunData;

			if (workflowRunData === null) {
				return null;
			}
			if (!workflowRunData.hasOwnProperty(nodeName)) {
				return null;
			}
			return workflowRunData[nodeName];
		},

		sidebarMenuItems: (state): IMenuItem[] => {
			return state.sidebarMenuItems;
		},
	},
	actions: {
		fetchAllWorkflows: async (context: ActionContext<IRootState, IRootState>): Promise<IWorkflowDb[]> => {
			const workflows = await getWorkflows(context.rootGetters.getRestApiContext);
			context.commit('setWorkflows', workflows);

			return workflows;
		},
		fetchActiveWorkflows: async (context: ActionContext<IRootState, IRootState>): Promise<string[]> => {
			const activeWorkflows = await getActiveWorkflows(context.rootGetters.getRestApiContext);
			context.commit('setActiveWorkflows', activeWorkflows);

			return activeWorkflows;
=======
		allNodes(): INodeUi[] {
			return useWorkflowsStore().allNodes;
>>>>>>> 5d73b6e4
		},

		...workflowsEEModule.actions,
	},
});<|MERGE_RESOLUTION|>--- conflicted
+++ resolved
@@ -2,18 +2,6 @@
 import Vuex from 'vuex';
 import credentials from './modules/credentials';
 import tags from './modules/tags';
-<<<<<<< HEAD
-import ui from './modules/ui';
-import users from './modules/users';
-import workflows from './modules/workflows';
-import versions from './modules/versions';
-import templates from './modules/templates';
-import workflowsEEModule from "./modules/workflows.ee";
-import {stringSizeInBytes} from "@/components/helpers";
-import {dataPinningEventBus} from "@/event-bus/data-pinning-event-bus";
-import communityNodes from './modules/communityNodes';
-=======
->>>>>>> 5d73b6e4
 import nodeCreator from './modules/nodeCreator';
 import versions from './modules/versions';
 import { IMenuItem } from 'n8n-design-system';
@@ -25,6 +13,7 @@
 import { useWorkflowsStore } from './stores/workflows';
 import { useNDVStore } from './stores/ndv';
 import { IWorkflowSettings } from 'n8n-workflow';
+import workflowsEEModule from "@/modules/workflows.ee";
 
 Vue.use(Vuex);
 
@@ -96,232 +85,8 @@
 		nodeByName: (state: IRootState) => (nodeName: string): INodeUi | null => {
 			return useWorkflowsStore().getNodeByName(nodeName);
 		},
-<<<<<<< HEAD
-		oauthCallbackUrls: (state): object => {
-			return state.oauthCallbackUrls;
-		},
-		n8nMetadata: (state): object => {
-			return state.n8nMetadata;
-		},
-		defaultLocale: (state): string => {
-			return state.defaultLocale;
-		},
-
-		// Push Connection
-		pushConnectionActive: (state): boolean => {
-			return state.pushConnectionActive;
-		},
-		sessionId: (state): string => {
-			return state.sessionId;
-		},
-
-		// Workflows
-		allWorkflows(state: IRootState): IWorkflowDb[] {
-			return Object.values(state.workflowsById)
-				.sort((a, b) => a.name.localeCompare(b.name));
-		},
-
-		// Active Workflows
-		getActiveWorkflows: (state): string[] => {
-			return state.activeWorkflows;
-		},
-
-		workflowTriggerNodes: (state, getters) => {
-			return state.workflow.nodes.filter(node => {
-				const nodeType = getters['nodeTypes/getNodeType'](node.type, node.typeVersion);
-				return nodeType && nodeType.group.includes('trigger');
-			});
-		},
-
-		getNodeViewOffsetPosition: (state): XYPosition => {
-			return state.nodeViewOffsetPosition;
-		},
-		isNodeViewMoveInProgress: (state): boolean => {
-			return state.nodeViewMoveInProgress;
-		},
-
-		// Selected Nodes
-		getSelectedNodes: (state): INodeUi[] => {
-			const seen = new Set();
-			return state.selectedNodes.filter((node: INodeUi) => {
-				// dedupe for instances when same node is selected in different ways
-				if (!seen.has(node.id)) {
-					seen.add(node.id);
-					return true;
-				}
-
-				return false;
-			});
-		},
-		isNodeSelected: (state) => (nodeName: string): boolean => {
-			let index;
-			for (index in state.selectedNodes) {
-				if (state.selectedNodes[index].name === nodeName) {
-					return true;
-				}
-			}
-			return false;
-		},
-
-		isActive: (state): boolean => {
-			return state.workflow.active;
-		},
-		allConnections: (state): IConnections => {
-			return state.workflow.connections;
-		},
-		outgoingConnectionsByNodeName: (state) => (nodeName: string): INodeConnections => {
-			if (state.workflow.connections.hasOwnProperty(nodeName)) {
-				return state.workflow.connections[nodeName];
-			}
-			return {};
-		},
-		allNodes: (state): INodeUi[] => {
-			return state.workflow.nodes;
-		},
-		nodesByName: (state: IRootState): { [name: string]: INodeUi } => {
-			return state.workflow.nodes.reduce((accu: { [name: string]: INodeUi }, node) => {
-				accu[node.name] = node;
-				return accu;
-			}, {});
-		},
-		getNodeByName: (state, getters) => (nodeName: string): INodeUi | null => {
-			return getters.nodesByName[nodeName] || null;
-		},
-		getNodeById: (state, getters) => (nodeId: string): INodeUi | undefined => {
-			return state.workflow.nodes.find((node: INodeUi) => node.id === nodeId);
-		},
-		nodesIssuesExist: (state): boolean => {
-			for (const node of state.workflow.nodes) {
-				if (node.issues === undefined || Object.keys(node.issues).length === 0) {
-					continue;
-				}
-				return true;
-			}
-			return false;
-		},
-		/**
-		 * Pin data
-		 */
-		pinData: (state): IPinData | undefined => {
-			return state.workflow.pinData;
-		},
-		pinDataByNodeName: (state) => (nodeName: string) => {
-			if (!state.workflow.pinData || !state.workflow.pinData[nodeName]) return undefined;
-
-			return state.workflow.pinData[nodeName].map(item => item.json);
-		},
-		pinDataSize: (state, getters, rootState, rootGetters) => {
-			const activeNode = rootGetters['ndv/activeNodeName'];
-			return state.workflow.nodes
-				.reduce((acc, node) => {
-					if (typeof node.pinData !== 'undefined' && node.name !== activeNode) {
-						acc += stringSizeInBytes(node.pinData);
-					}
-
-					return acc;
-				}, 0);
-		},
-
-		activeNode: (state, getters, rootState, rootGetters): INodeUi | null => {
-			// kept here for FE hooks
-			return rootGetters['ndv/activeNode'];
-		},
-
-		/**
-		 * Getter for node default names ending with a number: `'S3'`, `'Magento 2'`, etc.
-		 */
-		nativelyNumberSuffixedDefaults: (_, getters): string[] => {
-			const { 'nodeTypes/allNodeTypes': allNodeTypes } = getters as {
-				['nodeTypes/allNodeTypes']: Array<INodeTypeDescription & { defaults: { name: string } }>;
-			};
-
-			return allNodeTypes.reduce<string[]>((acc, cur) => {
-				if (/\d$/.test(cur.defaults.name)) acc.push(cur.defaults.name);
-				return acc;
-			}, []);
-		},
-		lastSelectedNode: (state, getters): INodeUi | null => {
-			return getters.getNodeByName(state.lastSelectedNode);
-		},
-		lastSelectedNodeOutputIndex: (state, getters): number | null => {
-			return state.lastSelectedNodeOutputIndex;
-		},
-
-		// Active Execution
-		executingNode: (state): string | null => {
-			return state.executingNode;
-		},
-		activeExecutionId: (state): string | null => {
-			return state.executionId;
-		},
-		executionWaitingForWebhook: (state): boolean => {
-			return state.executionWaitingForWebhook;
-		},
-
-		workflow: (state): IWorkflowDb => {
-			return state.workflow;
-		},
-		workflowName: (state): string => {
-			return state.workflow.name;
-		},
-		workflowId: (state): string => {
-			return state.workflow.id;
-		},
-
-		workflowSettings: (state): IWorkflowSettings => {
-			if (state.workflow.settings === undefined) {
-				return {};
-			}
-			return state.workflow.settings;
-		},
-
-		workflowTags: (state): string[] => {
-			return state.workflow.tags as string[];
-		},
-
-		// Workflow Result Data
-		getWorkflowExecution: (state): IExecutionResponse | null => {
-			return state.workflowExecutionData;
-		},
-		getWorkflowRunData: (state): IRunData | null => {
-			if (!state.workflowExecutionData || !state.workflowExecutionData.data || !state.workflowExecutionData.data.resultData) {
-				return null;
-			}
-
-			return state.workflowExecutionData.data.resultData.runData;
-		},
-		getWorkflowResultDataByNodeName: (state, getters) => (nodeName: string): ITaskData[] | null => {
-			const workflowRunData = getters.getWorkflowRunData;
-
-			if (workflowRunData === null) {
-				return null;
-			}
-			if (!workflowRunData.hasOwnProperty(nodeName)) {
-				return null;
-			}
-			return workflowRunData[nodeName];
-		},
-
-		sidebarMenuItems: (state): IMenuItem[] => {
-			return state.sidebarMenuItems;
-		},
-	},
-	actions: {
-		fetchAllWorkflows: async (context: ActionContext<IRootState, IRootState>): Promise<IWorkflowDb[]> => {
-			const workflows = await getWorkflows(context.rootGetters.getRestApiContext);
-			context.commit('setWorkflows', workflows);
-
-			return workflows;
-		},
-		fetchActiveWorkflows: async (context: ActionContext<IRootState, IRootState>): Promise<string[]> => {
-			const activeWorkflows = await getActiveWorkflows(context.rootGetters.getRestApiContext);
-			context.commit('setActiveWorkflows', activeWorkflows);
-
-			return activeWorkflows;
-=======
 		allNodes(): INodeUi[] {
 			return useWorkflowsStore().allNodes;
->>>>>>> 5d73b6e4
 		},
 
 		...workflowsEEModule.actions,
