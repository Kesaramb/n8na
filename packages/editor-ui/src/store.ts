
import Vue from 'vue';
import Vuex from 'vuex';

import { PLACEHOLDER_EMPTY_WORKFLOW_ID, DEFAULT_NODETYPE_VERSION } from '@/constants';

import {
	IConnection,
	IConnections,
	IDataObject,
	INodeConnections,
	INodeIssueData,
	INodeTypeDescription,
	IRunData,
	ITaskData,
	IWorkflowSettings,
} from 'n8n-workflow';

import {
	IExecutionResponse,
	IExecutionsCurrentSummaryExtended,
	IRootState,
	IMenuItem,
	INodeUi,
	INodeUpdatePropertiesInformation,
	IPushDataExecutionFinished,
	IPushDataNodeExecuteAfter,
	IUpdateInformation,
	IWorkflowDb,
	XYPosition,
	IRestApiContext,
} from './Interface';

import credentials from './modules/credentials';
import settings from './modules/settings';
import tags from './modules/tags';
import ui from './modules/ui';
import users from './modules/users';
import workflows from './modules/workflows';
import versions from './modules/versions';
import templates from './modules/templates';

Vue.use(Vuex);

const state: IRootState = {
	activeExecutions: [],
	activeWorkflows: [],
	activeActions: [],
	activeNode: null,
	activeCredentialType: null,
	// @ts-ignore
	baseUrl: process.env.VUE_APP_URL_BASE_API ? process.env.VUE_APP_URL_BASE_API : (window.BASE_PATH === '/%BASE_PATH%/' ? '/' : window.BASE_PATH),
	defaultLocale: 'en',
	endpointWebhook: 'webhook',
	endpointWebhookTest: 'webhook-test',
	executionId: null,
	executingNode: '',
	executionWaitingForWebhook: false,
	pushConnectionActive: true,
	saveDataErrorExecution: 'all',
	saveDataSuccessExecution: 'all',
	saveManualExecutions: false,
	timezone: 'America/New_York',
	stateIsDirty: false,
	executionTimeout: -1,
	maxExecutionTimeout: Number.MAX_SAFE_INTEGER,
	versionCli: '0.0.0',
	oauthCallbackUrls: {},
	n8nMetadata: {},
	workflowExecutionData: null,
	lastSelectedNode: null,
	lastSelectedNodeOutputIndex: null,
	nodeIndex: [],
	nodeTypes: [],
	nodeViewOffsetPosition: [0, 0],
	nodeViewMoveInProgress: false,
	selectedNodes: [],
	sessionId: Math.random().toString(36).substring(2, 15),
	urlBaseWebhook: 'http://localhost:5678/',
	workflow: {
		id: PLACEHOLDER_EMPTY_WORKFLOW_ID,
		name: '',
		active: false,
		createdAt: -1,
		updatedAt: -1,
		connections: {},
		nodes: [],
		settings: {},
		tags: [],
	},
	sidebarMenuItems: [],
	instanceId: '',
	nodeMetadata: {},
};

const modules = {
	credentials,
	tags,
	settings,
	templates,
	workflows,
	versions,
	users,
	ui,
};

export const store = new Vuex.Store({
	strict: process.env.NODE_ENV !== 'production',
	modules,
	state,
	mutations: {
		// Active Actions
		addActiveAction (state, action: string) {
			if (!state.activeActions.includes(action)) {
				state.activeActions.push(action);
			}
		},

		removeActiveAction (state, action: string) {
			const actionIndex = state.activeActions.indexOf(action);
			if (actionIndex !== -1) {
				state.activeActions.splice(actionIndex, 1);
			}
		},

		// Active Executions
		addActiveExecution (state, newActiveExecution: IExecutionsCurrentSummaryExtended) {
			// Check if the execution exists already
			const activeExecution = state.activeExecutions.find(execution => {
				return execution.id === newActiveExecution.id;
			});

			if (activeExecution !== undefined) {
				// Exists already so no need to add it again
				if (activeExecution.workflowName === undefined) {
					activeExecution.workflowName = newActiveExecution.workflowName;
				}
				return;
			}

			state.activeExecutions.unshift(newActiveExecution);
		},
		finishActiveExecution (state, finishedActiveExecution: IPushDataExecutionFinished) {
			// Find the execution to set to finished
			const activeExecution = state.activeExecutions.find(execution => {
				return execution.id === finishedActiveExecution.executionId;
			});

			if (activeExecution === undefined) {
				// The execution could not be found
				return;
			}

			if (finishedActiveExecution.executionId !== undefined) {
				Vue.set(activeExecution, 'id', finishedActiveExecution.executionId);
			}

			Vue.set(activeExecution, 'finished', finishedActiveExecution.data.finished);
			Vue.set(activeExecution, 'stoppedAt', finishedActiveExecution.data.stoppedAt);
		},
		setActiveExecutions (state, newActiveExecutions: IExecutionsCurrentSummaryExtended[]) {
			Vue.set(state, 'activeExecutions', newActiveExecutions);
		},

		// Active Workflows
		setActiveWorkflows (state, newActiveWorkflows: string[]) {
			state.activeWorkflows = newActiveWorkflows;
		},
		setWorkflowActive (state, workflowId: string) {
			state.stateIsDirty = false;
			const index = state.activeWorkflows.indexOf(workflowId);
			if (index === -1) {
				state.activeWorkflows.push(workflowId);
			}
		},
		setWorkflowInactive (state, workflowId: string) {
			const index = state.activeWorkflows.indexOf(workflowId);
			if (index !== -1) {
				state.selectedNodes.splice(index, 1);
			}
		},
		// Set state condition dirty or not
		// ** Dirty: if current workflow state has been synchronized with database AKA has it been saved
		setStateDirty (state, dirty : boolean) {
			state.stateIsDirty = dirty;
		},

		// Selected Nodes
		addSelectedNode (state, node: INodeUi) {
			state.selectedNodes.push(node);
		},
		removeNodeFromSelection (state, node: INodeUi) {
			let index;
			for (index in state.selectedNodes) {
				if (state.selectedNodes[index].name === node.name) {
					state.selectedNodes.splice(parseInt(index, 10), 1);
					break;
				}
			}
		},
		resetSelectedNodes (state) {
			Vue.set(state, 'selectedNodes', []);
		},

		// Active
		setActive (state, newActive: boolean) {
			state.workflow.active = newActive;
		},

		// Connections
		addConnection (state, data) {
			if (data.connection.length !== 2) {
				// All connections need two entries
				// TODO: Check if there is an error or whatever that is supposed to be returned
				return;
			}

			if (data.setStateDirty === true) {
				state.stateIsDirty = true;
			}

			const sourceData: IConnection = data.connection[0];
			const destinationData: IConnection = data.connection[1];

			// Check if source node and type exist already and if not add them
			if (!state.workflow.connections.hasOwnProperty(sourceData.node)) {
				Vue.set(state.workflow.connections, sourceData.node, {});
			}
			if (!state.workflow.connections[sourceData.node].hasOwnProperty(sourceData.type)) {
				Vue.set(state.workflow.connections[sourceData.node], sourceData.type, []);
			}
			if (state.workflow.connections[sourceData.node][sourceData.type].length < (sourceData.index + 1)) {
				for (let i = state.workflow.connections[sourceData.node][sourceData.type].length; i <= sourceData.index; i++) {
					state.workflow.connections[sourceData.node][sourceData.type].push([]);
				}
			}

			// Check if the same connection exists already
			const checkProperties = ['index', 'node', 'type'];
			let propertyName: string;
			let connectionExists = false;
			connectionLoop:
			for (const existingConnection of state.workflow.connections[sourceData.node][sourceData.type][sourceData.index]) {
				for (propertyName of checkProperties) {
					if ((existingConnection as any)[propertyName] !== (destinationData as any)[propertyName]) { // tslint:disable-line:no-any
						continue connectionLoop;
					}
				}
				connectionExists = true;
				break;
			}

			// Add the new connection if it does not exist already
			if (connectionExists === false) {
				state.workflow.connections[sourceData.node][sourceData.type][sourceData.index].push(destinationData);
			}

		},
		removeConnection (state, data) {
			const sourceData = data.connection[0];
			const destinationData = data.connection[1];

			if (!state.workflow.connections.hasOwnProperty(sourceData.node)) {
				return;
			}
			if (!state.workflow.connections[sourceData.node].hasOwnProperty(sourceData.type)) {
				return;
			}
			if (state.workflow.connections[sourceData.node][sourceData.type].length < (sourceData.index + 1)) {
				return;
			}

			state.stateIsDirty = true;

			const connections = state.workflow.connections[sourceData.node][sourceData.type][sourceData.index];
			for (const index in connections) {
				if (connections[index].node === destinationData.node && connections[index].type === destinationData.type && connections[index].index === destinationData.index) {
					// Found the connection to remove
					connections.splice(parseInt(index, 10), 1);
				}
			}

		},
		removeAllConnections (state, data) {
			if (data && data.setStateDirty === true) {
				state.stateIsDirty = true;
			}
			state.workflow.connections = {};
		},
		removeAllNodeConnection (state, node: INodeUi) {
			state.stateIsDirty = true;
			// Remove all source connections
			if (state.workflow.connections.hasOwnProperty(node.name)) {
				delete state.workflow.connections[node.name];
			}

			// Remove all destination connections
			const indexesToRemove = [];
			let sourceNode: string, type: string, sourceIndex: string, connectionIndex: string, connectionData: IConnection;
			for (sourceNode of Object.keys(state.workflow.connections)) {
				for (type of Object.keys(state.workflow.connections[sourceNode])) {
					for (sourceIndex of Object.keys(state.workflow.connections[sourceNode][type])) {
						indexesToRemove.length = 0;
						for (connectionIndex of Object.keys(state.workflow.connections[sourceNode][type][parseInt(sourceIndex, 10)])) {
							connectionData = state.workflow.connections[sourceNode][type][parseInt(sourceIndex, 10)][parseInt(connectionIndex, 10)];
							if (connectionData.node === node.name) {
								indexesToRemove.push(connectionIndex);
							}
						}

						indexesToRemove.forEach((index) => {
							state.workflow.connections[sourceNode][type][parseInt(sourceIndex, 10)].splice(parseInt(index, 10), 1);
						});
					}
				}
			}
		},

		renameNodeSelectedAndExecution (state, nameData) {
			state.stateIsDirty = true;
			// If node has any WorkflowResultData rename also that one that the data
			// does still get displayed also after node got renamed
			if (state.workflowExecutionData !== null && state.workflowExecutionData.data.resultData.runData.hasOwnProperty(nameData.old)) {
				state.workflowExecutionData.data.resultData.runData[nameData.new] = state.workflowExecutionData.data.resultData.runData[nameData.old];
				delete state.workflowExecutionData.data.resultData.runData[nameData.old];
			}

			// In case the renamed node was last selected set it also there with the new name
			if (state.lastSelectedNode === nameData.old) {
				state.lastSelectedNode = nameData.new;
			}

			Vue.set(state.nodeMetadata, nameData.new, state.nodeMetadata[nameData.old]);
			Vue.delete(state.nodeMetadata, nameData.old);
		},

		resetAllNodesIssues (state) {
			state.workflow.nodes.forEach((node) => {
				node.issues = undefined;
			});

			return true;
		},

		setNodeIssue (state, nodeIssueData: INodeIssueData) {

			const node = state.workflow.nodes.find(node => {
				return node.name === nodeIssueData.node;
			});
			if (!node) {
				return false;
			}

			if (nodeIssueData.value === null) {
				// Remove the value if one exists
				if (node.issues === undefined || node.issues[nodeIssueData.type] === undefined) {
					// No values for type exist so nothing has to get removed
					return true;
				}

				// @ts-ignore
				Vue.delete(node.issues, nodeIssueData.type);
			} else {
				if (node.issues === undefined) {
					Vue.set(node, 'issues', {});
				}

				// Set/Overwrite the value
				Vue.set(node.issues!, nodeIssueData.type, nodeIssueData.value);
			}

			return true;
		},

		// Id
		setWorkflowId (state, id: string) {
			state.workflow.id = id;
		},

		// Name
		setWorkflowName (state, data) {
			if (data.setStateDirty === true) {
				state.stateIsDirty = true;
			}
			state.workflow.name = data.newName;
		},

		// replace invalid credentials in workflow
		replaceInvalidWorkflowCredentials(state, {credentials, invalid, type }) {
			state.workflow.nodes.forEach((node) => {
				if (!node.credentials || !node.credentials[type]) {
					return;
				}
				const nodeCredentials = node.credentials[type];

				if (typeof nodeCredentials === 'string' && nodeCredentials === invalid.name) {
					node.credentials[type] = credentials;
					return;
				}

				if (nodeCredentials.id === null) {
					if (nodeCredentials.name === invalid.name){
						node.credentials[type] = credentials;
					}
					return;
				}

				if (nodeCredentials.id === invalid.id) {
					node.credentials[type] = credentials;
				}
			});
		},

		// Nodes
		addNode (state, nodeData: INodeUi) {
			if (!nodeData.hasOwnProperty('name')) {
				// All nodes have to have a name
				// TODO: Check if there is an error or whatever that is supposed to be returned
				return;
			}

			state.workflow.nodes.push(nodeData);
		},
		removeNode (state, node: INodeUi) {
			Vue.delete(state.nodeMetadata, node.name);

			for (let i = 0; i < state.workflow.nodes.length; i++) {
				if (state.workflow.nodes[i].name === node.name) {
					state.workflow.nodes.splice(i, 1);
					state.stateIsDirty = true;
					return;
				}
			}
		},
		removeAllNodes (state, data) {
			if (data.setStateDirty === true) {
				state.stateIsDirty = true;
			}
			state.workflow.nodes.splice(0, state.workflow.nodes.length);
		},
		updateNodeProperties (state, updateInformation: INodeUpdatePropertiesInformation) {
			// Find the node that should be updated
			const node = state.workflow.nodes.find(node => {
				return node.name === updateInformation.name;
			});

			if (node) {
				for (const key of Object.keys(updateInformation.properties)) {
					state.stateIsDirty = true;
					Vue.set(node, key, updateInformation.properties[key]);
				}
			}
		},
		setNodeValue (state, updateInformation: IUpdateInformation) {
			// Find the node that should be updated
			const node = state.workflow.nodes.find(node => {
				return node.name === updateInformation.name;
			});

			if (node === undefined || node === null) {
				throw new Error(`Node with the name "${updateInformation.name}" could not be found to set parameter.`);
			}

			state.stateIsDirty = true;
			Vue.set(node, updateInformation.key, updateInformation.value);
		},
		setNodeParameters (state, updateInformation: IUpdateInformation) {
			// Find the node that should be updated
			const node = state.workflow.nodes.find(node => {
				return node.name === updateInformation.name;
			});

			if (node === undefined || node === null) {
				throw new Error(`Node with the name "${updateInformation.name}" could not be found to set parameter.`);
			}

			state.stateIsDirty = true;
			Vue.set(node, 'parameters', updateInformation.value);

			if (!state.nodeMetadata[node.name]) {
				Vue.set(state.nodeMetadata, node.name, {});
			}
<<<<<<< HEAD
			Vue.set(state.nodeMetadata[node.name], 'parametersLastUpdatedAt', new Date().getTime());
=======
			Vue.set(state.nodeMetadata[node.name], 'parametersLastUpdatedAt', Date.now());
>>>>>>> a89be650
		},

		// Node-Index
		addToNodeIndex (state, nodeName: string) {
			state.nodeIndex.push(nodeName);
		},
		setNodeIndex (state, newData: { index: number, name: string | null}) {
			state.nodeIndex[newData.index] = newData.name;
		},
		resetNodeIndex (state) {
			Vue.set(state, 'nodeIndex', []);
		},

		// Node-View
		setNodeViewMoveInProgress (state, value: boolean) {
			state.nodeViewMoveInProgress = value;
		},
		setNodeViewOffsetPosition (state, data) {
			state.nodeViewOffsetPosition = data.newOffset;
		},

		// Node-Types
		setNodeTypes (state, nodeTypes: INodeTypeDescription[]) {
			Vue.set(state, 'nodeTypes', nodeTypes);
		},

		// Active Execution
		setExecutingNode (state, executingNode: string) {
			state.executingNode = executingNode;
		},
		setExecutionWaitingForWebhook (state, newWaiting: boolean) {
			state.executionWaitingForWebhook = newWaiting;
		},
		setActiveExecutionId (state, executionId: string | null) {
			state.executionId = executionId;
		},

		// Push Connection
		setPushConnectionActive (state, newActive: boolean) {
			state.pushConnectionActive = newActive;
		},

		// Webhooks
		setUrlBaseWebhook (state, urlBaseWebhook: string) {
			Vue.set(state, 'urlBaseWebhook', urlBaseWebhook);
		},
		setEndpointWebhook (state, endpointWebhook: string) {
			Vue.set(state, 'endpointWebhook', endpointWebhook);
		},
		setEndpointWebhookTest (state, endpointWebhookTest: string) {
			Vue.set(state, 'endpointWebhookTest', endpointWebhookTest);
		},

		setSaveDataErrorExecution (state, newValue: string) {
			Vue.set(state, 'saveDataErrorExecution', newValue);
		},
		setSaveDataSuccessExecution (state, newValue: string) {
			Vue.set(state, 'saveDataSuccessExecution', newValue);
		},
		setSaveManualExecutions (state, saveManualExecutions: boolean) {
			Vue.set(state, 'saveManualExecutions', saveManualExecutions);
		},
		setTimezone (state, timezone: string) {
			Vue.set(state, 'timezone', timezone);
		},
		setExecutionTimeout (state, executionTimeout: number) {
			Vue.set(state, 'executionTimeout', executionTimeout);
		},
		setMaxExecutionTimeout (state, maxExecutionTimeout: number) {
			Vue.set(state, 'maxExecutionTimeout', maxExecutionTimeout);
		},
		setVersionCli(state, version: string) {
			Vue.set(state, 'versionCli', version);
		},
		setInstanceId(state, instanceId: string) {
			Vue.set(state, 'instanceId', instanceId);
		},
		setOauthCallbackUrls(state, urls: IDataObject) {
			Vue.set(state, 'oauthCallbackUrls', urls);
		},
		setN8nMetadata(state, metadata: IDataObject) {
			Vue.set(state, 'n8nMetadata', metadata);
		},
		setDefaultLocale(state, locale: string) {
			Vue.set(state, 'defaultLocale', locale);
		},
		setActiveNode (state, nodeName: string) {
			state.activeNode = nodeName;
		},
		setActiveCredentialType (state, activeCredentialType: string) {
			state.activeCredentialType = activeCredentialType;
		},

		setLastSelectedNode (state, nodeName: string) {
			state.lastSelectedNode = nodeName;
		},

		setLastSelectedNodeOutputIndex (state, outputIndex: number | null) {
			state.lastSelectedNodeOutputIndex = outputIndex;
		},

		setWorkflowExecutionData (state, workflowResultData: IExecutionResponse | null) {
			state.workflowExecutionData = workflowResultData;
		},
		addNodeExecutionData (state, pushData: IPushDataNodeExecuteAfter): void {
			if (state.workflowExecutionData === null) {
				throw new Error('The "workflowExecutionData" is not initialized!');
			}
			if (state.workflowExecutionData.data.resultData.runData[pushData.nodeName] === undefined) {
				Vue.set(state.workflowExecutionData.data.resultData.runData, pushData.nodeName, []);
			}
			state.workflowExecutionData.data.resultData.runData[pushData.nodeName].push(pushData.data);
		},
		clearNodeExecutionData (state, nodeName: string): void {
			if (state.workflowExecutionData === null) {
				return;
			}

			Vue.delete(state.workflowExecutionData.data.resultData.runData, nodeName);
		},

		setWorkflowSettings (state, workflowSettings: IWorkflowSettings) {
			Vue.set(state.workflow, 'settings', workflowSettings);
		},

		setWorkflowTagIds (state, tags: string[]) {
			Vue.set(state.workflow, 'tags', tags);
		},

		removeWorkflowTagId (state, tagId: string) {
			const tags = state.workflow.tags as string[];
			const updated = tags.filter((id: string) => id !== tagId);

			Vue.set(state.workflow, 'tags', updated);
		},

		// Workflow
		setWorkflow (state, workflow: IWorkflowDb) {
			Vue.set(state, 'workflow', workflow);

			if (!state.workflow.hasOwnProperty('active')) {
				Vue.set(state.workflow, 'active', false);
			}
			if (!state.workflow.hasOwnProperty('connections')) {
				Vue.set(state.workflow, 'connections', {});
			}
			if (!state.workflow.hasOwnProperty('createdAt')) {
				Vue.set(state.workflow, 'createdAt', -1);
			}
			if (!state.workflow.hasOwnProperty('updatedAt')) {
				Vue.set(state.workflow, 'updatedAt', -1);
			}
			if (!state.workflow.hasOwnProperty('id')) {
				Vue.set(state.workflow, 'id', PLACEHOLDER_EMPTY_WORKFLOW_ID);
			}
			if (!state.workflow.hasOwnProperty('nodes')) {
				Vue.set(state.workflow, 'nodes', []);
			}
			if (!state.workflow.hasOwnProperty('settings')) {
				Vue.set(state.workflow, 'settings', {});
			}
		},

		updateNodeTypes (state, nodeTypes: INodeTypeDescription[]) {
			const oldNodesToKeep = state.nodeTypes.filter(node => !nodeTypes.find(n => n.name === node.name && n.version === node.version));
			const newNodesState = [...oldNodesToKeep, ...nodeTypes];
			Vue.set(state, 'nodeTypes', newNodesState);
			state.nodeTypes = newNodesState;
		},

		addSidebarMenuItems (state, menuItems: IMenuItem[]) {
			const updated = state.sidebarMenuItems.concat(menuItems);
			Vue.set(state, 'sidebarMenuItems', updated);
		},
	},
	getters: {
		activeCredentialType: (state): string | null => {
			return state.activeCredentialType;
		},

		isActionActive: (state) => (action: string): boolean => {
			return state.activeActions.includes(action);
		},

		isNewWorkflow: (state) => {
			return state.workflow.id === PLACEHOLDER_EMPTY_WORKFLOW_ID;
		},

		currentWorkflowHasWebhookNode: (state: IRootState): boolean => {
			return !!state.workflow.nodes.find((node: INodeUi) => !!node.webhookId);
		},

		getActiveExecutions: (state): IExecutionsCurrentSummaryExtended[] => {
			return state.activeExecutions;
		},

		getParametersLastUpdated: (state): ((name: string) => number | undefined) => {
			return (nodeName: string) => state.nodeMetadata[nodeName] && state.nodeMetadata[nodeName].parametersLastUpdatedAt;
		},

		getBaseUrl: (state): string => {
			return state.baseUrl;
		},
		getRestUrl: (state): string => {
			let endpoint = 'rest';
			if (process.env.VUE_APP_ENDPOINT_REST) {
				endpoint = process.env.VUE_APP_ENDPOINT_REST;
			}
			return `${state.baseUrl}${endpoint}`;
		},
		getRestApiContext(state): IRestApiContext {
			let endpoint = 'rest';
			if (process.env.VUE_APP_ENDPOINT_REST) {
				endpoint = process.env.VUE_APP_ENDPOINT_REST;
			}
			return {
				baseUrl: `${state.baseUrl}${endpoint}`,
				sessionId: state.sessionId,
			};
		},
		getWebhookBaseUrl: (state): string => {
			return state.urlBaseWebhook;
		},
		getWebhookUrl: (state): string => {
			return `${state.urlBaseWebhook}${state.endpointWebhook}`;
		},
		getWebhookTestUrl: (state): string => {
			return `${state.urlBaseWebhook}${state.endpointWebhookTest}`;
		},

		getStateIsDirty: (state) : boolean => {
			return state.stateIsDirty;
		},

		instanceId: (state): string => {
			return state.instanceId;
		},

		saveDataErrorExecution: (state): string => {
			return state.saveDataErrorExecution;
		},
		saveDataSuccessExecution: (state): string => {
			return state.saveDataSuccessExecution;
		},
		saveManualExecutions: (state): boolean => {
			return state.saveManualExecutions;
		},
		timezone: (state): string => {
			return state.timezone;
		},
		executionTimeout: (state): number => {
			return state.executionTimeout;
		},
		maxExecutionTimeout: (state): number => {
			return state.maxExecutionTimeout;
		},
		versionCli: (state): string => {
			return state.versionCli;
		},
		oauthCallbackUrls: (state): object => {
			return state.oauthCallbackUrls;
		},
		n8nMetadata: (state): object => {
			return state.n8nMetadata;
		},
		defaultLocale: (state): string => {
			return state.defaultLocale;
		},

		// Push Connection
		pushConnectionActive: (state): boolean => {
			return state.pushConnectionActive;
		},
		sessionId: (state): string => {
			return state.sessionId;
		},

		// Active Workflows
		getActiveWorkflows: (state): string[] => {
			return state.activeWorkflows;
		},

		workflowTriggerNodes: (state, getters) => {
			return state.workflow.nodes.filter(node => {
				const nodeType = getters.nodeType(node.type, node.typeVersion);
				return nodeType && nodeType.group.includes('trigger');
			});
		},

		// Node-Index
		getNodeIndex: (state) => (nodeName: string): number => {
			return state.nodeIndex.indexOf(nodeName);
		},
		getNodeNameByIndex: (state) => (index: number): string | null => {
			return state.nodeIndex[index];
		},

		getNodeViewOffsetPosition: (state): XYPosition => {
			return state.nodeViewOffsetPosition;
		},
		isNodeViewMoveInProgress: (state): boolean => {
			return state.nodeViewMoveInProgress;
		},

		// Selected Nodes
		getSelectedNodes: (state): INodeUi[] => {
			return state.selectedNodes;
		},
		isNodeSelected: (state) => (nodeName: string): boolean => {
			let index;
			for (index in state.selectedNodes) {
				if (state.selectedNodes[index].name === nodeName) {
					return true;
				}
			}
			return false;
		},

		isActive: (state): boolean => {
			return state.workflow.active;
		},
		allConnections: (state): IConnections => {
			return state.workflow.connections;
		},
		outgoingConnectionsByNodeName: (state) => (nodeName: string): INodeConnections => {
			if (state.workflow.connections.hasOwnProperty(nodeName)) {
				return state.workflow.connections[nodeName];
			}
			return {};
		},
		allNodes: (state): INodeUi[] => {
			return state.workflow.nodes;
		},
		nodesByName: (state: IRootState): {[name: string]: INodeUi} => {
			return state.workflow.nodes.reduce((accu: {[name: string]: INodeUi}, node) => {
				accu[node.name] = node;
				return accu;
			}, {});
		},
		getNodeByName: (state, getters) => (nodeName: string): INodeUi | null => {
			return getters.nodesByName[nodeName] || null;
		},
		nodesIssuesExist: (state): boolean => {
			for (const node of state.workflow.nodes) {
				if (node.issues === undefined || Object.keys(node.issues).length === 0) {
					continue;
				}
				return true;
			}
			return false;
		},
		allNodeTypes: (state): INodeTypeDescription[] => {
			return state.nodeTypes;
		},

		/**
		 * Getter for node default names ending with a number: `'S3'`, `'Magento 2'`, etc.
		 */
		nativelyNumberSuffixedDefaults: (_, getters): string[] => {
			const { allNodeTypes } = getters as {
				allNodeTypes: Array<INodeTypeDescription & { defaults: { name: string } }>;
			};

			return allNodeTypes.reduce<string[]>((acc, cur) => {
				if (/\d$/.test(cur.defaults.name)) acc.push(cur.defaults.name);
				return acc;
			}, []);
		},

		nodeType: (state, getters) => (nodeType: string, typeVersion?: number): INodeTypeDescription | null => {
			const foundType = state.nodeTypes.find(typeData => {
				return typeData.name === nodeType && typeData.version === (typeVersion || typeData.defaultVersion || DEFAULT_NODETYPE_VERSION);
			});

			if (foundType === undefined) {
				return null;
			}
			return foundType;
		},
		activeNode: (state, getters): INodeUi | null => {
			return getters.getNodeByName(state.activeNode);
		},
		lastSelectedNode: (state, getters): INodeUi | null => {
			return getters.getNodeByName(state.lastSelectedNode);
		},
		lastSelectedNodeOutputIndex: (state, getters): number | null => {
			return state.lastSelectedNodeOutputIndex;
		},

		// Active Execution
		executingNode: (state): string | null => {
			return state.executingNode;
		},
		activeExecutionId: (state): string | null => {
			return state.executionId;
		},
		executionWaitingForWebhook: (state): boolean => {
			return state.executionWaitingForWebhook;
		},

		workflowName: (state): string => {
			return state.workflow.name;
		},
		workflowId: (state): string => {
			return state.workflow.id;
		},

		workflowSettings: (state): IWorkflowSettings => {
			if (state.workflow.settings === undefined) {
				return {};
			}
			return state.workflow.settings;
		},

		workflowTags: (state): string[] => {
			return state.workflow.tags as string[];
		},

		// Workflow Result Data
		getWorkflowExecution: (state): IExecutionResponse | null => {
			return state.workflowExecutionData;
		},
		getWorkflowRunData: (state): IRunData | null => {
			if (!state.workflowExecutionData || !state.workflowExecutionData.data || !state.workflowExecutionData.data.resultData) {
				return null;
			}

			return state.workflowExecutionData.data.resultData.runData;
		},
		getWorkflowResultDataByNodeName: (state, getters) => (nodeName: string): ITaskData[] | null => {
			const workflowRunData = getters.getWorkflowRunData;

			if (workflowRunData === null) {
				return null;
			}
			if (!workflowRunData.hasOwnProperty(nodeName)) {
				return null;
			}
			return workflowRunData[nodeName];
		},

		sidebarMenuItems: (state): IMenuItem[] => {
			return state.sidebarMenuItems;
		},
	},
});<|MERGE_RESOLUTION|>--- conflicted
+++ resolved
@@ -480,11 +480,7 @@
 			if (!state.nodeMetadata[node.name]) {
 				Vue.set(state.nodeMetadata, node.name, {});
 			}
-<<<<<<< HEAD
-			Vue.set(state.nodeMetadata[node.name], 'parametersLastUpdatedAt', new Date().getTime());
-=======
 			Vue.set(state.nodeMetadata[node.name], 'parametersLastUpdatedAt', Date.now());
->>>>>>> a89be650
 		},
 
 		// Node-Index
