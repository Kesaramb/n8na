--- conflicted
+++ resolved
@@ -39,7 +39,6 @@
 };
 
 export const store = new Vuex.Store({
-	// @ts-ignore
 	strict: import.meta.env.NODE_ENV !== 'production',
 	modules,
 	mutations: {
@@ -59,64 +58,8 @@
 		isUserManagementEnabled(): boolean {
 			return useSettingsStore().isUserManagementEnabled;
 		},
-<<<<<<< HEAD
-
-		getActiveExecutions: (state): IExecutionsCurrentSummaryExtended[] => {
-			return state.activeExecutions;
-		},
-
-		getParametersLastUpdated: (state): ((name: string) => number | undefined) => {
-			return (nodeName: string) => state.nodeMetadata[nodeName] && state.nodeMetadata[nodeName].parametersLastUpdatedAt;
-		},
-
-		getBaseUrl: (state): string => {
-			return state.baseUrl;
-		},
-		getRestUrl: (state): string => {
-			let endpoint = 'rest';
-			// @ts-ignore
-			if (import.meta.env.VUE_APP_ENDPOINT_REST) {
-				// @ts-ignore
-				endpoint = import.meta.env.VUE_APP_ENDPOINT_REST;
-			}
-			return `${state.baseUrl}${endpoint}`;
-		},
-		getRestApiContext(state): IRestApiContext {
-			let endpoint = 'rest';
-			// @ts-ignore
-			if (import.meta.env.VUE_APP_ENDPOINT_REST) {
-				// @ts-ignore
-				endpoint = import.meta.env.VUE_APP_ENDPOINT_REST;
-			}
-			return {
-				baseUrl: `${state.baseUrl}${endpoint}`,
-				sessionId: state.sessionId,
-			};
-		},
-		getWebhookBaseUrl: (state): string => {
-			return state.urlBaseWebhook;
-		},
-		getWebhookUrl: (state): string => {
-			return `${state.urlBaseWebhook}${state.endpointWebhook}`;
-		},
-		getWebhookTestUrl: (state): string => {
-			return `${state.urlBaseEditor}${state.endpointWebhookTest}`;
-		},
-
-		getStateIsDirty: (state): boolean => {
-			return state.stateIsDirty;
-		},
-
-		instanceId: (state): string => {
-			return state.instanceId;
-		},
-
-		saveDataErrorExecution: (state): string => {
-			return state.saveDataErrorExecution;
-=======
 		n8nMetadata(): IRootState['n8nMetadata'] {
 			return useRootStore().n8nMetadata;
->>>>>>> 40e413d9
 		},
 		instanceId(): string {
 			return useRootStore().instanceId;
@@ -143,6 +86,4 @@
 			return useWorkflowsStore().allNodes;
 		},
 	},
-});
-
-export const useRootStore = () => store;+});