import Vue from 'vue';
<<<<<<< HEAD
import Vuex, {ActionContext, Commit} from 'vuex';
import { findLast } from 'lodash';

import {
	PLACEHOLDER_EMPTY_WORKFLOW_ID,
} from '@/constants';

import {
	IConnection,
	IConnections,
	IDataObject,
	INodeConnections,
	INodeExecutionData,
	INodeIssueData,
	INodeTypeDescription,
	IPinData,
	IRunData,
	ITaskData,
	IWorkflowSettings,
} from 'n8n-workflow';

import {
	IExecutionResponse,
	IExecutionsCurrentSummaryExtended,
	IRootState,
	IMenuItem,
	INodeUi,
	INodeUpdatePropertiesInformation,
	IPushDataExecutionFinished,
	IPushDataNodeExecuteAfter,
	IUpdateInformation,
	IWorkflowDb,
	XYPosition,
	IRestApiContext,
	IWorkflowsState,
	IWorkflowsMap,
} from './Interface';

import nodeTypes from './modules/nodeTypes';
import ndv from './modules/ndv';
=======
import Vuex from 'vuex';
>>>>>>> 350b3562
import credentials from './modules/credentials';
import tags from './modules/tags';
import nodeCreator from './modules/nodeCreator';
import versions from './modules/versions';
import { IMenuItem } from 'n8n-design-system';
import { useUIStore } from './stores/ui';
import { IFakeDoor, INodeUi, IRootState } from './Interface';
import { useSettingsStore } from './stores/settings';
import { useUsersStore } from './stores/users';
import { useRootStore } from './stores/n8nRootStore';
import { useWorkflowsStore } from './stores/workflows';
import { useNDVStore } from './stores/ndv';
import { IWorkflowSettings } from 'n8n-workflow';

Vue.use(Vuex);


// Everything here is kept just to be used by front-end web hooks
// as long as we have instances that use vuex store
const modules = {
	credentials,
	tags,
	versions,
	nodeCreator,
	users: {
		namespaced: true,
		getters: { globalRoleName () { return useUsersStore().globalRoleName; } },
	},
	ui: {
		namespaced: true,
		getters: { getFakeDoorFeatures () { return useUIStore().fakeDoorFeatures; } },
	},
	settings: {
		namespaced: true,
		getters: { isUserManagementEnabled () { return useSettingsStore().isUserManagementEnabled; } },
	},
};

export const store = new Vuex.Store({
	strict: import.meta.env.NODE_ENV !== 'production',
	modules,
	mutations: {
		addSidebarMenuItems(state: IRootState, menuItems: IMenuItem[]) {
			const uiStore = useUIStore();
			const updated = uiStore.sidebarMenuItems.concat(menuItems);
			uiStore.sidebarMenuItems =  updated;
		},
<<<<<<< HEAD

		// Name
		setWorkflowName(state, data) {
			if (data.setStateDirty === true) {
				state.stateIsDirty = true;
			}
			state.workflow.name = data.newName;
		},

		// replace invalid credentials in workflow
		replaceInvalidWorkflowCredentials(state, {credentials, invalid, type}) {
			state.workflow.nodes.forEach((node) => {
				if (!node.credentials || !node.credentials[type]) {
					return;
				}
				const nodeCredentials = node.credentials[type];

				if (typeof nodeCredentials === 'string' && nodeCredentials === invalid.name) {
					node.credentials[type] = credentials;
					return;
				}

				if (nodeCredentials.id === null) {
					if (nodeCredentials.name === invalid.name) {
						node.credentials[type] = credentials;
					}
					return;
				}

				if (nodeCredentials.id === invalid.id) {
					node.credentials[type] = credentials;
				}
			});
		},

		// Nodes
		addNode(state, nodeData: INodeUi) {
			if (!nodeData.hasOwnProperty('name')) {
				// All nodes have to have a name
				// TODO: Check if there is an error or whatever that is supposed to be returned
				return;
			}

			state.workflow.nodes.push(nodeData);
		},
		removeNode(state, node: INodeUi) {
			Vue.delete(state.nodeMetadata, node.name);

			if (state.workflow.pinData && state.workflow.pinData.hasOwnProperty(node.name)) {
				Vue.delete(state.workflow.pinData, node.name);
			}

			for (let i = 0; i < state.workflow.nodes.length; i++) {
				if (state.workflow.nodes[i].name === node.name) {
					state.workflow.nodes.splice(i, 1);
					state.stateIsDirty = true;
					return;
				}
			}
		},
		removeAllNodes(state, data) {
			if (data.setStateDirty === true) {
				state.stateIsDirty = true;
			}

			if (data.removePinData) {
				Vue.set(state.workflow, 'pinData', {});
			}

			state.workflow.nodes.splice(0, state.workflow.nodes.length);
			state.nodeMetadata = {};
		},
		updateNodeProperties(state, updateInformation: INodeUpdatePropertiesInformation) {
			// Find the node that should be updated
			const node = state.workflow.nodes.find(node => {
				return node.name === updateInformation.name;
			});

			if (node) {
				for (const key of Object.keys(updateInformation.properties)) {
					state.stateIsDirty = true;
					Vue.set(node, key, updateInformation.properties[key]);
				}
			}
		},
		setNodeValue(state, updateInformation: IUpdateInformation) {
			// Find the node that should be updated
			const node = state.workflow.nodes.find(node => {
				return node.name === updateInformation.name;
			});

			if (node === undefined || node === null) {
				throw new Error(`Node with the name "${updateInformation.name}" could not be found to set parameter.`);
			}

			state.stateIsDirty = true;
			Vue.set(node, updateInformation.key, updateInformation.value);
		},
		setNodeParameters(state, updateInformation: IUpdateInformation) {
			// Find the node that should be updated
			const node = state.workflow.nodes.find(node => {
				return node.name === updateInformation.name;
			});

			if (node === undefined || node === null) {
				throw new Error(`Node with the name "${updateInformation.name}" could not be found to set parameter.`);
			}

			state.stateIsDirty = true;
			Vue.set(node, 'parameters', updateInformation.value);

			if (!state.nodeMetadata[node.name]) {
				Vue.set(state.nodeMetadata, node.name, {});
			}
			Vue.set(state.nodeMetadata[node.name], 'parametersLastUpdatedAt', Date.now());
		},
		setLastNodeParameters(state, updateInformation: IUpdateInformation) {
			const latestNode = findLast(state.workflow.nodes, (node) => node.type === updateInformation.key) as INodeUi;

			if(latestNode) {
				(this.commit as Commit)("setNodeParameters", {...updateInformation, name: latestNode.name});
			}
		},

		// Node-View
		setNodeViewMoveInProgress(state, value: boolean) {
			state.nodeViewMoveInProgress = value;
		},
		setNodeViewOffsetPosition(state, data) {
			state.nodeViewOffsetPosition = data.newOffset;
		},

		// Active Execution
		setExecutingNode(state, executingNode: string) {
			state.executingNode = executingNode;
		},
		setExecutionWaitingForWebhook(state, newWaiting: boolean) {
			state.executionWaitingForWebhook = newWaiting;
		},
		setActiveExecutionId(state, executionId: string | null) {
			state.executionId = executionId;
		},

		// Push Connection
		setPushConnectionActive(state, newActive: boolean) {
			state.pushConnectionActive = newActive;
		},

		// Webhooks
		setUrlBaseWebhook(state, urlBaseWebhook: string) {
			const url = urlBaseWebhook.endsWith('/') ? urlBaseWebhook : `${urlBaseWebhook}/`;
			Vue.set(state, 'urlBaseWebhook', url);
		},
		setUrlBaseEditor(state, urlBaseEditor: string) {
			const url = urlBaseEditor.endsWith('/') ? urlBaseEditor : `${urlBaseEditor}/`;
			Vue.set(state, 'urlBaseEditor', url);
		},
		setEndpointWebhook(state, endpointWebhook: string) {
			Vue.set(state, 'endpointWebhook', endpointWebhook);
		},
		setEndpointWebhookTest(state, endpointWebhookTest: string) {
			Vue.set(state, 'endpointWebhookTest', endpointWebhookTest);
		},

		setSaveDataErrorExecution(state, newValue: string) {
			Vue.set(state, 'saveDataErrorExecution', newValue);
		},
		setSaveDataSuccessExecution(state, newValue: string) {
			Vue.set(state, 'saveDataSuccessExecution', newValue);
		},
		setSaveManualExecutions(state, saveManualExecutions: boolean) {
			Vue.set(state, 'saveManualExecutions', saveManualExecutions);
		},
		setTimezone(state, timezone: string) {
			Vue.set(state, 'timezone', timezone);
		},
		setExecutionTimeout(state, executionTimeout: number) {
			Vue.set(state, 'executionTimeout', executionTimeout);
		},
		setMaxExecutionTimeout(state, maxExecutionTimeout: number) {
			Vue.set(state, 'maxExecutionTimeout', maxExecutionTimeout);
		},
		setVersionCli(state, version: string) {
			Vue.set(state, 'versionCli', version);
		},
		setInstanceId(state, instanceId: string) {
			Vue.set(state, 'instanceId', instanceId);
		},
		setOauthCallbackUrls(state, urls: IDataObject) {
			Vue.set(state, 'oauthCallbackUrls', urls);
		},
		setN8nMetadata(state, metadata: IDataObject) {
			Vue.set(state, 'n8nMetadata', metadata);
		},
		setDefaultLocale(state, locale: string) {
			Vue.set(state, 'defaultLocale', locale);
		},
		setIsNpmAvailable(state, isNpmAvailable: boolean) {
			Vue.set(state, 'isNpmAvailable', isNpmAvailable);
		},
		setActiveCredentialType(state, activeCredentialType: string) {
			state.activeCredentialType = activeCredentialType;
		},
		setLastSelectedNode(state, nodeName: string) {
			state.lastSelectedNode = nodeName;
		},

		setLastSelectedNodeOutputIndex(state, outputIndex: number | null) {
			state.lastSelectedNodeOutputIndex = outputIndex;
		},

		setWorkflowExecutionData(state, workflowResultData: IExecutionResponse | null) {
			state.workflowExecutionData = workflowResultData;
			state.workflowExecutionPairedItemMappings = getPairedItemsMapping(state.workflowExecutionData);
		},
		addNodeExecutionData(state, pushData: IPushDataNodeExecuteAfter): void {
			if (state.workflowExecutionData === null || !state.workflowExecutionData.data) {
				throw new Error('The "workflowExecutionData" is not initialized!');
			}
			if (state.workflowExecutionData.data.resultData.runData[pushData.nodeName] === undefined) {
				Vue.set(state.workflowExecutionData.data.resultData.runData, pushData.nodeName, []);
			}
			state.workflowExecutionData.data.resultData.runData[pushData.nodeName].push(pushData.data);
			state.workflowExecutionPairedItemMappings = getPairedItemsMapping(state.workflowExecutionData);
		},
		clearNodeExecutionData(state, nodeName: string): void {
			if (state.workflowExecutionData === null || !state.workflowExecutionData.data) {
				return;
			}

			Vue.delete(state.workflowExecutionData.data.resultData.runData, nodeName);
		},

		setWorkflowSettings(state, workflowSettings: IWorkflowSettings) {
			Vue.set(state.workflow, 'settings', workflowSettings);
		},

		setWorkflowPinData(state, pinData: IPinData) {
			Vue.set(state.workflow, 'pinData', pinData || {});

			dataPinningEventBus.$emit('pin-data', pinData || {});
		},

		setWorkflowTagIds(state, tags: string[]) {
			Vue.set(state.workflow, 'tags', tags);
		},

		addWorkflowTagIds(state, tags: string[]) {
			Vue.set(state.workflow, 'tags', [...new Set([...(state.workflow.tags || []), ...tags])]);
		},

		removeWorkflowTagId(state, tagId: string) {
			const tags = state.workflow.tags as string[];
			const updated = tags.filter((id: string) => id !== tagId);

			Vue.set(state.workflow, 'tags', updated);
		},

		// Workflow
		setWorkflow(state, workflow: IWorkflowDb) {
			Vue.set(state, 'workflow', workflow);

			if (!state.workflow.hasOwnProperty('active')) {
				Vue.set(state.workflow, 'active', false);
			}
			if (!state.workflow.hasOwnProperty('connections')) {
				Vue.set(state.workflow, 'connections', {});
			}
			if (!state.workflow.hasOwnProperty('createdAt')) {
				Vue.set(state.workflow, 'createdAt', -1);
			}
			if (!state.workflow.hasOwnProperty('updatedAt')) {
				Vue.set(state.workflow, 'updatedAt', -1);
			}
			if (!state.workflow.hasOwnProperty('id')) {
				Vue.set(state.workflow, 'id', PLACEHOLDER_EMPTY_WORKFLOW_ID);
			}
			if (!state.workflow.hasOwnProperty('nodes')) {
				Vue.set(state.workflow, 'nodes', []);
			}
			if (!state.workflow.hasOwnProperty('settings')) {
				Vue.set(state.workflow, 'settings', {});
			}
		},

		addSidebarMenuItems (state, menuItems: IMenuItem[]) {
			const updated = state.sidebarMenuItems.concat(menuItems);
			Vue.set(state, 'sidebarMenuItems', updated);
=======
		setFakeDoorFeatures(state: IRootState, fakeDoors: IFakeDoor[]): void {
			useUIStore().fakeDoorFeatures = fakeDoors;
>>>>>>> 350b3562
		},
	},
	getters: {
		getFakeDoorItems(): IFakeDoor[] {
			return useUIStore().fakeDoorFeatures;
		},
		isUserManagementEnabled(): boolean {
			return useSettingsStore().isUserManagementEnabled;
		},
		n8nMetadata(): IRootState['n8nMetadata'] {
			return useRootStore().n8nMetadata;
		},
		instanceId(): string {
			return useRootStore().instanceId;
		},
		workflowId(): string {
			return useWorkflowsStore().workflowId;
		},
		workflowName(): string {
			return useWorkflowsStore().workflowName;
		},
		activeNode(): INodeUi | null {
			return useNDVStore().activeNode;
		},
		workflowSettings(): IWorkflowSettings {
			return useWorkflowsStore().workflowSettings;
		},
		activeExecutionId(): string {
			return useWorkflowsStore().activeExecutionId || '';
		},
		nodeByName: (state: IRootState) => (nodeName: string): INodeUi | null => {
			return useWorkflowsStore().getNodeByName(nodeName);
		},
		allNodes(): INodeUi[] {
			return useWorkflowsStore().allNodes;
		},
	},
});<|MERGE_RESOLUTION|>--- conflicted
+++ resolved
@@ -1,48 +1,5 @@
 import Vue from 'vue';
-<<<<<<< HEAD
-import Vuex, {ActionContext, Commit} from 'vuex';
-import { findLast } from 'lodash';
-
-import {
-	PLACEHOLDER_EMPTY_WORKFLOW_ID,
-} from '@/constants';
-
-import {
-	IConnection,
-	IConnections,
-	IDataObject,
-	INodeConnections,
-	INodeExecutionData,
-	INodeIssueData,
-	INodeTypeDescription,
-	IPinData,
-	IRunData,
-	ITaskData,
-	IWorkflowSettings,
-} from 'n8n-workflow';
-
-import {
-	IExecutionResponse,
-	IExecutionsCurrentSummaryExtended,
-	IRootState,
-	IMenuItem,
-	INodeUi,
-	INodeUpdatePropertiesInformation,
-	IPushDataExecutionFinished,
-	IPushDataNodeExecuteAfter,
-	IUpdateInformation,
-	IWorkflowDb,
-	XYPosition,
-	IRestApiContext,
-	IWorkflowsState,
-	IWorkflowsMap,
-} from './Interface';
-
-import nodeTypes from './modules/nodeTypes';
-import ndv from './modules/ndv';
-=======
 import Vuex from 'vuex';
->>>>>>> 350b3562
 import credentials from './modules/credentials';
 import tags from './modules/tags';
 import nodeCreator from './modules/nodeCreator';
@@ -90,299 +47,8 @@
 			const updated = uiStore.sidebarMenuItems.concat(menuItems);
 			uiStore.sidebarMenuItems =  updated;
 		},
-<<<<<<< HEAD
-
-		// Name
-		setWorkflowName(state, data) {
-			if (data.setStateDirty === true) {
-				state.stateIsDirty = true;
-			}
-			state.workflow.name = data.newName;
-		},
-
-		// replace invalid credentials in workflow
-		replaceInvalidWorkflowCredentials(state, {credentials, invalid, type}) {
-			state.workflow.nodes.forEach((node) => {
-				if (!node.credentials || !node.credentials[type]) {
-					return;
-				}
-				const nodeCredentials = node.credentials[type];
-
-				if (typeof nodeCredentials === 'string' && nodeCredentials === invalid.name) {
-					node.credentials[type] = credentials;
-					return;
-				}
-
-				if (nodeCredentials.id === null) {
-					if (nodeCredentials.name === invalid.name) {
-						node.credentials[type] = credentials;
-					}
-					return;
-				}
-
-				if (nodeCredentials.id === invalid.id) {
-					node.credentials[type] = credentials;
-				}
-			});
-		},
-
-		// Nodes
-		addNode(state, nodeData: INodeUi) {
-			if (!nodeData.hasOwnProperty('name')) {
-				// All nodes have to have a name
-				// TODO: Check if there is an error or whatever that is supposed to be returned
-				return;
-			}
-
-			state.workflow.nodes.push(nodeData);
-		},
-		removeNode(state, node: INodeUi) {
-			Vue.delete(state.nodeMetadata, node.name);
-
-			if (state.workflow.pinData && state.workflow.pinData.hasOwnProperty(node.name)) {
-				Vue.delete(state.workflow.pinData, node.name);
-			}
-
-			for (let i = 0; i < state.workflow.nodes.length; i++) {
-				if (state.workflow.nodes[i].name === node.name) {
-					state.workflow.nodes.splice(i, 1);
-					state.stateIsDirty = true;
-					return;
-				}
-			}
-		},
-		removeAllNodes(state, data) {
-			if (data.setStateDirty === true) {
-				state.stateIsDirty = true;
-			}
-
-			if (data.removePinData) {
-				Vue.set(state.workflow, 'pinData', {});
-			}
-
-			state.workflow.nodes.splice(0, state.workflow.nodes.length);
-			state.nodeMetadata = {};
-		},
-		updateNodeProperties(state, updateInformation: INodeUpdatePropertiesInformation) {
-			// Find the node that should be updated
-			const node = state.workflow.nodes.find(node => {
-				return node.name === updateInformation.name;
-			});
-
-			if (node) {
-				for (const key of Object.keys(updateInformation.properties)) {
-					state.stateIsDirty = true;
-					Vue.set(node, key, updateInformation.properties[key]);
-				}
-			}
-		},
-		setNodeValue(state, updateInformation: IUpdateInformation) {
-			// Find the node that should be updated
-			const node = state.workflow.nodes.find(node => {
-				return node.name === updateInformation.name;
-			});
-
-			if (node === undefined || node === null) {
-				throw new Error(`Node with the name "${updateInformation.name}" could not be found to set parameter.`);
-			}
-
-			state.stateIsDirty = true;
-			Vue.set(node, updateInformation.key, updateInformation.value);
-		},
-		setNodeParameters(state, updateInformation: IUpdateInformation) {
-			// Find the node that should be updated
-			const node = state.workflow.nodes.find(node => {
-				return node.name === updateInformation.name;
-			});
-
-			if (node === undefined || node === null) {
-				throw new Error(`Node with the name "${updateInformation.name}" could not be found to set parameter.`);
-			}
-
-			state.stateIsDirty = true;
-			Vue.set(node, 'parameters', updateInformation.value);
-
-			if (!state.nodeMetadata[node.name]) {
-				Vue.set(state.nodeMetadata, node.name, {});
-			}
-			Vue.set(state.nodeMetadata[node.name], 'parametersLastUpdatedAt', Date.now());
-		},
-		setLastNodeParameters(state, updateInformation: IUpdateInformation) {
-			const latestNode = findLast(state.workflow.nodes, (node) => node.type === updateInformation.key) as INodeUi;
-
-			if(latestNode) {
-				(this.commit as Commit)("setNodeParameters", {...updateInformation, name: latestNode.name});
-			}
-		},
-
-		// Node-View
-		setNodeViewMoveInProgress(state, value: boolean) {
-			state.nodeViewMoveInProgress = value;
-		},
-		setNodeViewOffsetPosition(state, data) {
-			state.nodeViewOffsetPosition = data.newOffset;
-		},
-
-		// Active Execution
-		setExecutingNode(state, executingNode: string) {
-			state.executingNode = executingNode;
-		},
-		setExecutionWaitingForWebhook(state, newWaiting: boolean) {
-			state.executionWaitingForWebhook = newWaiting;
-		},
-		setActiveExecutionId(state, executionId: string | null) {
-			state.executionId = executionId;
-		},
-
-		// Push Connection
-		setPushConnectionActive(state, newActive: boolean) {
-			state.pushConnectionActive = newActive;
-		},
-
-		// Webhooks
-		setUrlBaseWebhook(state, urlBaseWebhook: string) {
-			const url = urlBaseWebhook.endsWith('/') ? urlBaseWebhook : `${urlBaseWebhook}/`;
-			Vue.set(state, 'urlBaseWebhook', url);
-		},
-		setUrlBaseEditor(state, urlBaseEditor: string) {
-			const url = urlBaseEditor.endsWith('/') ? urlBaseEditor : `${urlBaseEditor}/`;
-			Vue.set(state, 'urlBaseEditor', url);
-		},
-		setEndpointWebhook(state, endpointWebhook: string) {
-			Vue.set(state, 'endpointWebhook', endpointWebhook);
-		},
-		setEndpointWebhookTest(state, endpointWebhookTest: string) {
-			Vue.set(state, 'endpointWebhookTest', endpointWebhookTest);
-		},
-
-		setSaveDataErrorExecution(state, newValue: string) {
-			Vue.set(state, 'saveDataErrorExecution', newValue);
-		},
-		setSaveDataSuccessExecution(state, newValue: string) {
-			Vue.set(state, 'saveDataSuccessExecution', newValue);
-		},
-		setSaveManualExecutions(state, saveManualExecutions: boolean) {
-			Vue.set(state, 'saveManualExecutions', saveManualExecutions);
-		},
-		setTimezone(state, timezone: string) {
-			Vue.set(state, 'timezone', timezone);
-		},
-		setExecutionTimeout(state, executionTimeout: number) {
-			Vue.set(state, 'executionTimeout', executionTimeout);
-		},
-		setMaxExecutionTimeout(state, maxExecutionTimeout: number) {
-			Vue.set(state, 'maxExecutionTimeout', maxExecutionTimeout);
-		},
-		setVersionCli(state, version: string) {
-			Vue.set(state, 'versionCli', version);
-		},
-		setInstanceId(state, instanceId: string) {
-			Vue.set(state, 'instanceId', instanceId);
-		},
-		setOauthCallbackUrls(state, urls: IDataObject) {
-			Vue.set(state, 'oauthCallbackUrls', urls);
-		},
-		setN8nMetadata(state, metadata: IDataObject) {
-			Vue.set(state, 'n8nMetadata', metadata);
-		},
-		setDefaultLocale(state, locale: string) {
-			Vue.set(state, 'defaultLocale', locale);
-		},
-		setIsNpmAvailable(state, isNpmAvailable: boolean) {
-			Vue.set(state, 'isNpmAvailable', isNpmAvailable);
-		},
-		setActiveCredentialType(state, activeCredentialType: string) {
-			state.activeCredentialType = activeCredentialType;
-		},
-		setLastSelectedNode(state, nodeName: string) {
-			state.lastSelectedNode = nodeName;
-		},
-
-		setLastSelectedNodeOutputIndex(state, outputIndex: number | null) {
-			state.lastSelectedNodeOutputIndex = outputIndex;
-		},
-
-		setWorkflowExecutionData(state, workflowResultData: IExecutionResponse | null) {
-			state.workflowExecutionData = workflowResultData;
-			state.workflowExecutionPairedItemMappings = getPairedItemsMapping(state.workflowExecutionData);
-		},
-		addNodeExecutionData(state, pushData: IPushDataNodeExecuteAfter): void {
-			if (state.workflowExecutionData === null || !state.workflowExecutionData.data) {
-				throw new Error('The "workflowExecutionData" is not initialized!');
-			}
-			if (state.workflowExecutionData.data.resultData.runData[pushData.nodeName] === undefined) {
-				Vue.set(state.workflowExecutionData.data.resultData.runData, pushData.nodeName, []);
-			}
-			state.workflowExecutionData.data.resultData.runData[pushData.nodeName].push(pushData.data);
-			state.workflowExecutionPairedItemMappings = getPairedItemsMapping(state.workflowExecutionData);
-		},
-		clearNodeExecutionData(state, nodeName: string): void {
-			if (state.workflowExecutionData === null || !state.workflowExecutionData.data) {
-				return;
-			}
-
-			Vue.delete(state.workflowExecutionData.data.resultData.runData, nodeName);
-		},
-
-		setWorkflowSettings(state, workflowSettings: IWorkflowSettings) {
-			Vue.set(state.workflow, 'settings', workflowSettings);
-		},
-
-		setWorkflowPinData(state, pinData: IPinData) {
-			Vue.set(state.workflow, 'pinData', pinData || {});
-
-			dataPinningEventBus.$emit('pin-data', pinData || {});
-		},
-
-		setWorkflowTagIds(state, tags: string[]) {
-			Vue.set(state.workflow, 'tags', tags);
-		},
-
-		addWorkflowTagIds(state, tags: string[]) {
-			Vue.set(state.workflow, 'tags', [...new Set([...(state.workflow.tags || []), ...tags])]);
-		},
-
-		removeWorkflowTagId(state, tagId: string) {
-			const tags = state.workflow.tags as string[];
-			const updated = tags.filter((id: string) => id !== tagId);
-
-			Vue.set(state.workflow, 'tags', updated);
-		},
-
-		// Workflow
-		setWorkflow(state, workflow: IWorkflowDb) {
-			Vue.set(state, 'workflow', workflow);
-
-			if (!state.workflow.hasOwnProperty('active')) {
-				Vue.set(state.workflow, 'active', false);
-			}
-			if (!state.workflow.hasOwnProperty('connections')) {
-				Vue.set(state.workflow, 'connections', {});
-			}
-			if (!state.workflow.hasOwnProperty('createdAt')) {
-				Vue.set(state.workflow, 'createdAt', -1);
-			}
-			if (!state.workflow.hasOwnProperty('updatedAt')) {
-				Vue.set(state.workflow, 'updatedAt', -1);
-			}
-			if (!state.workflow.hasOwnProperty('id')) {
-				Vue.set(state.workflow, 'id', PLACEHOLDER_EMPTY_WORKFLOW_ID);
-			}
-			if (!state.workflow.hasOwnProperty('nodes')) {
-				Vue.set(state.workflow, 'nodes', []);
-			}
-			if (!state.workflow.hasOwnProperty('settings')) {
-				Vue.set(state.workflow, 'settings', {});
-			}
-		},
-
-		addSidebarMenuItems (state, menuItems: IMenuItem[]) {
-			const updated = state.sidebarMenuItems.concat(menuItems);
-			Vue.set(state, 'sidebarMenuItems', updated);
-=======
 		setFakeDoorFeatures(state: IRootState, fakeDoors: IFakeDoor[]): void {
 			useUIStore().fakeDoorFeatures = fakeDoors;
->>>>>>> 350b3562
 		},
 	},
 	getters: {
