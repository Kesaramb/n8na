
import Vue from 'vue';
import Vuex from 'vuex';

import { PLACEHOLDER_EMPTY_WORKFLOW_ID } from '@/constants';

import {
	IConnection,
	IConnections,
	ICredentialType,
	IDataObject,
	INodeConnections,
	INodeIssueData,
	INodeTypeDescription,
	IRunData,
	ITaskData,
	IWorkflowSettings,
} from 'n8n-workflow';

import {
	ICredentialsResponse,
	IExecutionResponse,
	IExecutionsCurrentSummaryExtended,
	IRootState,
	IMenuItem,
	INodeUi,
	INodeUpdatePropertiesInformation,
	IPushDataExecutionFinished,
	IPushDataNodeExecuteAfter,
	IUpdateInformation,
	IWorkflowDb,
	XYPositon,
<<<<<<< HEAD
	ITag,
=======
>>>>>>> a73a460d
	IRestApiContext,
} from './Interface';

import tags from './modules/tags';
import ui from './modules/ui';
<<<<<<< HEAD
=======
import workflows from './modules/workflows';
>>>>>>> a73a460d

Vue.use(Vuex);

const state: IRootState = {
	activeExecutions: [],
	activeWorkflows: [],
	activeActions: [],
	activeNode: null,
	// @ts-ignore
	baseUrl: process.env.VUE_APP_URL_BASE_API ? process.env.VUE_APP_URL_BASE_API : (window.BASE_PATH === '/%BASE_PATH%/' ? '/' : window.BASE_PATH),
	credentials: null,
	credentialTypes: null,
	endpointWebhook: 'webhook',
	endpointWebhookTest: 'webhook-test',
	executionId: null,
	executingNode: '',
	executionWaitingForWebhook: false,
	pushConnectionActive: true,
	saveDataErrorExecution: 'all',
	saveDataSuccessExecution: 'all',
	saveManualExecutions: false,
	timezone: 'America/New_York',
	stateIsDirty: false,
	executionTimeout: -1,
	maxExecutionTimeout: Number.MAX_SAFE_INTEGER,
	versionCli: '0.0.0',
	oauthCallbackUrls: {},
	n8nMetadata: {},
	workflowExecutionData: null,
	lastSelectedNode: null,
	lastSelectedNodeOutputIndex: null,
	nodeIndex: [],
	nodeTypes: [],
	nodeViewOffsetPosition: [0, 0],
	nodeViewMoveInProgress: false,
	selectedNodes: [],
	sessionId: Math.random().toString(36).substring(2, 15),
	urlBaseWebhook: 'http://localhost:5678/',
	workflow: {
		id: PLACEHOLDER_EMPTY_WORKFLOW_ID,
		name: '',
		active: false,
		createdAt: -1,
		updatedAt: -1,
		connections: {},
		nodes: [],
		settings: {},
		tags: [],
	},
	sidebarMenuItems: [],
};

const modules = {
	tags,
	ui,
<<<<<<< HEAD
=======
	workflows,
>>>>>>> a73a460d
};

export const store = new Vuex.Store({
	strict: process.env.NODE_ENV !== 'production',
	modules,
	state,
	mutations: {
		// Active Actions
		addActiveAction (state, action: string) {
			if (!state.activeActions.includes(action)) {
				state.activeActions.push(action);
			}
		},

		removeActiveAction (state, action: string) {
			const actionIndex = state.activeActions.indexOf(action);
			if (actionIndex !== -1) {
				state.activeActions.splice(actionIndex, 1);
			}
		},

		// Active Executions
		addActiveExecution (state, newActiveExecution: IExecutionsCurrentSummaryExtended) {
			// Check if the execution exists already
			const activeExecution = state.activeExecutions.find(execution => {
				return execution.id === newActiveExecution.id;
			});

			if (activeExecution !== undefined) {
				// Exists already so no need to add it again
				if (activeExecution.workflowName === undefined) {
					activeExecution.workflowName = newActiveExecution.workflowName;
				}
				return;
			}

			state.activeExecutions.unshift(newActiveExecution);
		},
		finishActiveExecution (state, finishedActiveExecution: IPushDataExecutionFinished) {
			// Find the execution to set to finished
			const activeExecution = state.activeExecutions.find(execution => {
				return execution.id === finishedActiveExecution.executionId;
			});

			if (activeExecution === undefined) {
				// The execution could not be found
				return;
			}

			if (finishedActiveExecution.executionId !== undefined) {
				Vue.set(activeExecution, 'id', finishedActiveExecution.executionId);
			}

			Vue.set(activeExecution, 'finished', finishedActiveExecution.data.finished);
			Vue.set(activeExecution, 'stoppedAt', finishedActiveExecution.data.stoppedAt);
		},
		setActiveExecutions (state, newActiveExecutions: IExecutionsCurrentSummaryExtended[]) {
			Vue.set(state, 'activeExecutions', newActiveExecutions);
		},

		// Active Workflows
		setActiveWorkflows (state, newActiveWorkflows: string[]) {
			state.activeWorkflows = newActiveWorkflows;
		},
		setWorkflowActive (state, workflowId: string) {
			state.stateIsDirty = false;
			const index = state.activeWorkflows.indexOf(workflowId);
			if (index === -1) {
				state.activeWorkflows.push(workflowId);
			}
		},
		setWorkflowInactive (state, workflowId: string) {
			const index = state.activeWorkflows.indexOf(workflowId);
			if (index !== -1) {
				state.selectedNodes.splice(index, 1);
			}
		},
		// Set state condition dirty or not
		// ** Dirty: if current workflow state has been synchronized with database AKA has it been saved
		setStateDirty (state, dirty : boolean) {
			state.stateIsDirty = dirty;
		},

		// Selected Nodes
		addSelectedNode (state, node: INodeUi) {
			state.selectedNodes.push(node);
		},
		removeNodeFromSelection (state, node: INodeUi) {
			let index;
			for (index in state.selectedNodes) {
				if (state.selectedNodes[index].name === node.name) {
					state.selectedNodes.splice(parseInt(index, 10), 1);
					break;
				}
			}
		},
		resetSelectedNodes (state) {
			Vue.set(state, 'selectedNodes', []);
		},

		// Active
		setActive (state, newActive: boolean) {
			state.workflow.active = newActive;
		},

		// Connections
		addConnection (state, data) {
			if (data.connection.length !== 2) {
				// All connections need two entries
				// TODO: Check if there is an error or whatever that is supposed to be returned
				return;
			}

			if (data.setStateDirty === true) {
				state.stateIsDirty = true;
			}

			const sourceData: IConnection = data.connection[0];
			const destinationData: IConnection = data.connection[1];

			// Check if source node and type exist already and if not add them
			if (!state.workflow.connections.hasOwnProperty(sourceData.node)) {
				Vue.set(state.workflow.connections, sourceData.node, {});
			}
			if (!state.workflow.connections[sourceData.node].hasOwnProperty(sourceData.type)) {
				Vue.set(state.workflow.connections[sourceData.node], sourceData.type, []);
			}
			if (state.workflow.connections[sourceData.node][sourceData.type].length < (sourceData.index + 1)) {
				for (let i = state.workflow.connections[sourceData.node][sourceData.type].length; i <= sourceData.index; i++) {
					state.workflow.connections[sourceData.node][sourceData.type].push([]);
				}
			}

			// Check if the same connection exists already
			const checkProperties = ['index', 'node', 'type'];
			let propertyName: string;
			let connectionExists = false;
			connectionLoop:
			for (const existingConnection of state.workflow.connections[sourceData.node][sourceData.type][sourceData.index]) {
				for (propertyName of checkProperties) {
					if ((existingConnection as any)[propertyName] !== (destinationData as any)[propertyName]) { // tslint:disable-line:no-any
						continue connectionLoop;
					}
				}
				connectionExists = true;
				break;
			}

			// Add the new connection if it does not exist already
			if (connectionExists === false) {
				state.workflow.connections[sourceData.node][sourceData.type][sourceData.index].push(destinationData);
			}

		},
		removeConnection (state, data) {
			const sourceData = data.connection[0];
			const destinationData = data.connection[1];

			if (!state.workflow.connections.hasOwnProperty(sourceData.node)) {
				return;
			}
			if (!state.workflow.connections[sourceData.node].hasOwnProperty(sourceData.type)) {
				return;
			}
			if (state.workflow.connections[sourceData.node][sourceData.type].length < (sourceData.index + 1)) {
				return;
			}

			state.stateIsDirty = true;

			const connections = state.workflow.connections[sourceData.node][sourceData.type][sourceData.index];
			for (const index in connections) {
				if (connections[index].node === destinationData.node && connections[index].type === destinationData.type && connections[index].index === destinationData.index) {
					// Found the connection to remove
					connections.splice(parseInt(index, 10), 1);
				}
			}

		},
		removeAllConnections (state, data) {
			if (data && data.setStateDirty === true) {
				state.stateIsDirty = true;
			}
			state.workflow.connections = {};
		},
		removeAllNodeConnection (state, node: INodeUi) {
			state.stateIsDirty = true;
			// Remove all source connections
			if (state.workflow.connections.hasOwnProperty(node.name)) {
				delete state.workflow.connections[node.name];
			}

			// Remove all destination connections
			const indexesToRemove = [];
			let sourceNode: string, type: string, sourceIndex: string, connectionIndex: string, connectionData: IConnection;
			for (sourceNode of Object.keys(state.workflow.connections)) {
				for (type of Object.keys(state.workflow.connections[sourceNode])) {
					for (sourceIndex of Object.keys(state.workflow.connections[sourceNode][type])) {
						indexesToRemove.length = 0;
						for (connectionIndex of Object.keys(state.workflow.connections[sourceNode][type][parseInt(sourceIndex, 10)])) {
							connectionData = state.workflow.connections[sourceNode][type][parseInt(sourceIndex, 10)][parseInt(connectionIndex, 10)];
							if (connectionData.node === node.name) {
								indexesToRemove.push(connectionIndex);
							}
						}

						indexesToRemove.forEach((index) => {
							state.workflow.connections[sourceNode][type][parseInt(sourceIndex, 10)].splice(parseInt(index, 10), 1);
						});
					}
				}
			}
		},

		// Credentials
		addCredentials (state, credentialData: ICredentialsResponse) {
			if (state.credentials !== null) {
				state.credentials.push(credentialData);
			}
		},
		removeCredentials (state, credentialData: ICredentialsResponse) {
			if (state.credentials === null) {
				return;
			}

			for (let i = 0; i < state.credentials.length; i++) {
				if (state.credentials[i].id === credentialData.id) {
					state.credentials.splice(i, 1);
					return;
				}
			}
		},
		updateCredentials (state, credentialData: ICredentialsResponse) {
			if (state.credentials === null) {
				return;
			}

			for (let i = 0; i < state.credentials.length; i++) {
				if (state.credentials[i].id === credentialData.id) {
					state.credentials[i] = credentialData;
					return;
				}
			}
		},
		setCredentials (state, credentials: ICredentialsResponse[]) {
			Vue.set(state, 'credentials', credentials);
		},
		setCredentialTypes (state, credentialTypes: ICredentialType[]) {
			Vue.set(state, 'credentialTypes', credentialTypes);
		},

		renameNodeSelectedAndExecution (state, nameData) {
			state.stateIsDirty = true;
			// If node has any WorkflowResultData rename also that one that the data
			// does still get displayed also after node got renamed
			if (state.workflowExecutionData !== null && state.workflowExecutionData.data.resultData.runData.hasOwnProperty(nameData.old)) {
				state.workflowExecutionData.data.resultData.runData[nameData.new] = state.workflowExecutionData.data.resultData.runData[nameData.old];
				delete state.workflowExecutionData.data.resultData.runData[nameData.old];
			}

			// In case the renamed node was last selected set it also there with the new name
			if (state.lastSelectedNode === nameData.old) {
				state.lastSelectedNode = nameData.new;
			}
		},

		resetAllNodesIssues (state) {
			state.workflow.nodes.forEach((node) => {
				node.issues = undefined;
			});

			return true;
		},

		setNodeIssue (state, nodeIssueData: INodeIssueData) {

			const node = state.workflow.nodes.find(node => {
				return node.name === nodeIssueData.node;
			});
			if (!node) {
				return false;
			}

			if (nodeIssueData.value === null) {
				// Remove the value if one exists
				if (node.issues === undefined || node.issues[nodeIssueData.type] === undefined) {
					// No values for type exist so nothing has to get removed
					return true;
				}

				// @ts-ignore
				Vue.delete(node.issues, nodeIssueData.type);
			} else {
				if (node.issues === undefined) {
					Vue.set(node, 'issues', {});
				}

				// Set/Overwrite the value
				Vue.set(node.issues!, nodeIssueData.type, nodeIssueData.value);
			}

			return true;
		},

		// Id
		setWorkflowId (state, id: string) {
			state.workflow.id = id;
		},

		// Name
		setWorkflowName (state, data) {
			if (data.setStateDirty === true) {
				state.stateIsDirty = true;
			}
			state.workflow.name = data.newName;
		},

		// Nodes
		addNode (state, nodeData: INodeUi) {
			if (!nodeData.hasOwnProperty('name')) {
				// All nodes have to have a name
				// TODO: Check if there is an error or whatever that is supposed to be returned
				return;
			}

			state.workflow.nodes.push(nodeData);
		},
		removeNode (state, node: INodeUi) {
			for (let i = 0; i < state.workflow.nodes.length; i++) {
				if (state.workflow.nodes[i].name === node.name) {
					state.workflow.nodes.splice(i, 1);
					state.stateIsDirty = true;
					return;
				}
			}
		},
		removeAllNodes (state, data) {
			if (data.setStateDirty === true) {
				state.stateIsDirty = true;
			}
			state.workflow.nodes.splice(0, state.workflow.nodes.length);
		},
		updateNodeProperties (state, updateInformation: INodeUpdatePropertiesInformation) {
			// Find the node that should be updated
			const node = state.workflow.nodes.find(node => {
				return node.name === updateInformation.name;
			});

			if (node) {
				for (const key of Object.keys(updateInformation.properties)) {
					state.stateIsDirty = true;
					Vue.set(node, key, updateInformation.properties[key]);
				}
			}
		},
		setNodeValue (state, updateInformation: IUpdateInformation) {
			// Find the node that should be updated
			const node = state.workflow.nodes.find(node => {
				return node.name === updateInformation.name;
			});

			if (node === undefined || node === null) {
				throw new Error(`Node with the name "${updateInformation.name}" could not be found to set parameter.`);
			}

			state.stateIsDirty = true;
			Vue.set(node, updateInformation.key, updateInformation.value);
		},
		setNodeParameters (state, updateInformation: IUpdateInformation) {
			// Find the node that should be updated
			const node = state.workflow.nodes.find(node => {
				return node.name === updateInformation.name;
			});

			if (node === undefined || node === null) {
				throw new Error(`Node with the name "${updateInformation.name}" could not be found to set parameter.`);
			}

			state.stateIsDirty = true;
			Vue.set(node, 'parameters', updateInformation.value);
		},

		// Node-Index
		addToNodeIndex (state, nodeName: string) {
			state.nodeIndex.push(nodeName);
		},
		setNodeIndex (state, newData: { index: number, name: string | null}) {
			state.nodeIndex[newData.index] = newData.name;
		},
		resetNodeIndex (state) {
			Vue.set(state, 'nodeIndex', []);
		},

		// Node-View
		setNodeViewMoveInProgress (state, value: boolean) {
			state.nodeViewMoveInProgress = value;
		},
		setNodeViewOffsetPosition (state, data) {
			state.nodeViewOffsetPosition = data.newOffset;
		},

		// Node-Types
		setNodeTypes (state, nodeTypes: INodeTypeDescription[]) {
			Vue.set(state, 'nodeTypes', nodeTypes);
		},

		// Active Execution
		setExecutingNode (state, executingNode: string) {
			state.executingNode = executingNode;
		},
		setExecutionWaitingForWebhook (state, newWaiting: boolean) {
			state.executionWaitingForWebhook = newWaiting;
		},
		setActiveExecutionId (state, executionId: string | null) {
			state.executionId = executionId;
		},

		// Push Connection
		setPushConnectionActive (state, newActive: boolean) {
			state.pushConnectionActive = newActive;
		},

		// Webhooks
		setUrlBaseWebhook (state, urlBaseWebhook: string) {
			Vue.set(state, 'urlBaseWebhook', urlBaseWebhook);
		},
		setEndpointWebhook (state, endpointWebhook: string) {
			Vue.set(state, 'endpointWebhook', endpointWebhook);
		},
		setEndpointWebhookTest (state, endpointWebhookTest: string) {
			Vue.set(state, 'endpointWebhookTest', endpointWebhookTest);
		},

		setSaveDataErrorExecution (state, newValue: string) {
			Vue.set(state, 'saveDataErrorExecution', newValue);
		},
		setSaveDataSuccessExecution (state, newValue: string) {
			Vue.set(state, 'saveDataSuccessExecution', newValue);
		},
		setSaveManualExecutions (state, saveManualExecutions: boolean) {
			Vue.set(state, 'saveManualExecutions', saveManualExecutions);
		},
		setTimezone (state, timezone: string) {
			Vue.set(state, 'timezone', timezone);
		},
		setExecutionTimeout (state, executionTimeout: number) {
			Vue.set(state, 'executionTimeout', executionTimeout);
		},
		setMaxExecutionTimeout (state, maxExecutionTimeout: number) {
			Vue.set(state, 'maxExecutionTimeout', maxExecutionTimeout);
		},
		setVersionCli (state, version: string) {
			Vue.set(state, 'versionCli', version);
		},
		setOauthCallbackUrls(state, urls: IDataObject) {
			Vue.set(state, 'oauthCallbackUrls', urls);
		},
		setN8nMetadata(state, metadata: IDataObject) {
			Vue.set(state, 'n8nMetadata', metadata);
		},
		setActiveNode (state, nodeName: string) {
			state.activeNode = nodeName;
		},

		setLastSelectedNode (state, nodeName: string) {
			state.lastSelectedNode = nodeName;
		},

		setLastSelectedNodeOutputIndex (state, outputIndex: number | null) {
			state.lastSelectedNodeOutputIndex = outputIndex;
		},

		setWorkflowExecutionData (state, workflowResultData: IExecutionResponse | null) {
			state.workflowExecutionData = workflowResultData;
		},
		addNodeExecutionData (state, pushData: IPushDataNodeExecuteAfter): void {
			if (state.workflowExecutionData === null) {
				throw new Error('The "workflowExecutionData" is not initialized!');
			}
			if (state.workflowExecutionData.data.resultData.runData[pushData.nodeName] === undefined) {
				Vue.set(state.workflowExecutionData.data.resultData.runData, pushData.nodeName, []);
			}
			state.workflowExecutionData.data.resultData.runData[pushData.nodeName].push(pushData.data);
		},

		setWorkflowSettings (state, workflowSettings: IWorkflowSettings) {
			Vue.set(state.workflow, 'settings', workflowSettings);
		},

		setWorkflowTagIds (state, tags: string[]) {
			Vue.set(state.workflow, 'tags', tags);
		},

		removeWorkflowTagId (state, tagId: string) {
			const tags = state.workflow.tags as string[];
			const updated = tags.filter((id: string) => id !== tagId);

			Vue.set(state.workflow, 'tags', updated);
		},

		// Workflow
		setWorkflow (state, workflow: IWorkflowDb) {
			Vue.set(state, 'workflow', workflow);

			if (!state.workflow.hasOwnProperty('active')) {
				Vue.set(state.workflow, 'active', false);
			}
			if (!state.workflow.hasOwnProperty('connections')) {
				Vue.set(state.workflow, 'connections', {});
			}
			if (!state.workflow.hasOwnProperty('createdAt')) {
				Vue.set(state.workflow, 'createdAt', -1);
			}
			if (!state.workflow.hasOwnProperty('updatedAt')) {
				Vue.set(state.workflow, 'updatedAt', -1);
			}
			if (!state.workflow.hasOwnProperty('id')) {
				Vue.set(state.workflow, 'id', PLACEHOLDER_EMPTY_WORKFLOW_ID);
			}
			if (!state.workflow.hasOwnProperty('nodes')) {
				Vue.set(state.workflow, 'nodes', []);
			}
			if (!state.workflow.hasOwnProperty('settings')) {
				Vue.set(state.workflow, 'settings', {});
			}
		},

		updateNodeTypes (state, nodeTypes: INodeTypeDescription[]) {
			const updatedNodeNames = nodeTypes.map(node => node.name) as string[];
			const oldNodesNotChanged = state.nodeTypes.filter(node => !updatedNodeNames.includes(node.name));
			const updatedNodes = [...oldNodesNotChanged, ...nodeTypes];
			Vue.set(state, 'nodeTypes', updatedNodes);
			state.nodeTypes = updatedNodes;
		},

		addSidebarMenuItems (state, menuItems: IMenuItem[]) {
			const updated = state.sidebarMenuItems.concat(menuItems);
			Vue.set(state, 'sidebarMenuItems', updated);
		},
	},
	getters: {

		isActionActive: (state) => (action: string): boolean => {
			return state.activeActions.includes(action);
		},

		getActiveExecutions: (state): IExecutionsCurrentSummaryExtended[] => {
			return state.activeExecutions;
		},

		getBaseUrl: (state): string => {
			return state.baseUrl;
		},
		getRestUrl: (state): string => {
			let endpoint = 'rest';
			if (process.env.VUE_APP_ENDPOINT_REST) {
				endpoint = process.env.VUE_APP_ENDPOINT_REST;
			}
			return `${state.baseUrl}${endpoint}`;
		},
		getRestApiContext(state): IRestApiContext {
			let endpoint = 'rest';
			if (process.env.VUE_APP_ENDPOINT_REST) {
				endpoint = process.env.VUE_APP_ENDPOINT_REST;
			}
			return {
				baseUrl: `${state.baseUrl}${endpoint}`,
				sessionId: state.sessionId,
			};
		},
		getWebhookBaseUrl: (state): string => {
			return state.urlBaseWebhook;
		},
		getWebhookUrl: (state): string => {
			return `${state.urlBaseWebhook}${state.endpointWebhook}`;
		},
		getWebhookTestUrl: (state): string => {
			return `${state.urlBaseWebhook}${state.endpointWebhookTest}`;
		},

		getStateIsDirty: (state) : boolean => {
			return state.stateIsDirty;
		},

		saveDataErrorExecution: (state): string => {
			return state.saveDataErrorExecution;
		},
		saveDataSuccessExecution: (state): string => {
			return state.saveDataSuccessExecution;
		},
		saveManualExecutions: (state): boolean => {
			return state.saveManualExecutions;
		},
		timezone: (state): string => {
			return state.timezone;
		},
		executionTimeout: (state): number => {
			return state.executionTimeout;
		},
		maxExecutionTimeout: (state): number => {
			return state.maxExecutionTimeout;
		},
		versionCli: (state): string => {
			return state.versionCli;
		},
		oauthCallbackUrls: (state): object => {
			return state.oauthCallbackUrls;
		},
		n8nMetadata: (state): object => {
			return state.n8nMetadata;
		},

		// Push Connection
		pushConnectionActive: (state): boolean => {
			return state.pushConnectionActive;
		},
		sessionId: (state): string => {
			return state.sessionId;
		},

		// Active Workflows
		getActiveWorkflows: (state): string[] => {
			return state.activeWorkflows;
		},

		// Node-Index
		getNodeIndex: (state) => (nodeName: string): number => {
			return state.nodeIndex.indexOf(nodeName);
		},
		getNodeNameByIndex: (state) => (index: number): string | null => {
			return state.nodeIndex[index];
		},

		getNodeViewOffsetPosition: (state): XYPositon => {
			return state.nodeViewOffsetPosition;
		},
		isNodeViewMoveInProgress: (state): boolean => {
			return state.nodeViewMoveInProgress;
		},

		// Selected Nodes
		getSelectedNodes: (state): INodeUi[] => {
			return state.selectedNodes;
		},
		isNodeSelected: (state) => (nodeName: string): boolean => {
			let index;
			for (index in state.selectedNodes) {
				if (state.selectedNodes[index].name === nodeName) {
					return true;
				}
			}
			return false;
		},

		isActive: (state): boolean => {
			return state.workflow.active;
		},
		allConnections: (state): IConnections => {
			return state.workflow.connections;
		},
		// connectionsByNodeName: (state) => (nodeName: string): {[key: string]: Connection[][]} | null => {
		// connectionsByNodeName: (state) => (nodeName: string): { [key: string]: NodeConnections} | null => {
		connectionsByNodeName: (state) => (nodeName: string): INodeConnections => {
			if (state.workflow.connections.hasOwnProperty(nodeName)) {
				return state.workflow.connections[nodeName];
			}
			return {};
		},
		allNodes: (state): INodeUi[] => {
			return state.workflow.nodes;
		},
		nodeByName: (state) => (nodeName: string): INodeUi | null => {
			const foundNode = state.workflow.nodes.find(node => {
				return node.name === nodeName;
			});

			if (foundNode === undefined) {
				return null;
			}
			return foundNode;
		},
		nodesIssuesExist: (state): boolean => {
			for (const node of state.workflow.nodes) {
				if (node.issues === undefined || Object.keys(node.issues).length === 0) {
					continue;
				}
				return true;
			}
			return false;
		},
		allCredentialTypes: (state): ICredentialType[] | null => {
			return state.credentialTypes;
		},
		allCredentials: (state): ICredentialsResponse[] | null => {
			return state.credentials;
		},
		credentialsByType: (state) => (credentialType: string): ICredentialsResponse[] | null => {
			if (state.credentials === null) {
				return null;
			}

			return state.credentials.filter((credentialData) => credentialData.type === credentialType);
		},
		credentialType: (state) => (credentialType: string): ICredentialType | null => {
			if (state.credentialTypes === null) {
				return null;
			}
			const foundType = state.credentialTypes.find(credentialData => {
				return credentialData.name === credentialType;
			});

			if (foundType === undefined) {
				return null;
			}
			return foundType;
		},
		allNodeTypes: (state): INodeTypeDescription[] => {
			return state.nodeTypes;
		},
		nodeType: (state) => (nodeType: string): INodeTypeDescription | null => {
			const foundType = state.nodeTypes.find(typeData => {
				return typeData.name === nodeType;
			});

			if (foundType === undefined) {
				return null;
			}
			return foundType;
		},
		activeNode: (state, getters): INodeUi | null => {
			return getters.nodeByName(state.activeNode);
		},
		lastSelectedNode: (state, getters): INodeUi | null => {
			return getters.nodeByName(state.lastSelectedNode);
		},
		lastSelectedNodeOutputIndex: (state, getters): number | null => {
			return state.lastSelectedNodeOutputIndex;
		},

		// Active Execution
		executingNode: (state): string | null => {
			return state.executingNode;
		},
		activeExecutionId: (state): string | null => {
			return state.executionId;
		},
		executionWaitingForWebhook: (state): boolean => {
			return state.executionWaitingForWebhook;
		},

		workflowName: (state): string => {
			return state.workflow.name;
		},
		workflowId: (state): string => {
			return state.workflow.id;
		},
		workflowSettings: (state): IWorkflowSettings => {
			if (state.workflow.settings === undefined) {
				return {};
			}
			return state.workflow.settings;
		},

		workflowTags: (state): string[] => {
			return state.workflow.tags as string[];
		},

		// Workflow Result Data
		getWorkflowExecution: (state): IExecutionResponse | null => {
			return state.workflowExecutionData;
		},
		getWorkflowRunData: (state): IRunData | null => {
			if (state.workflowExecutionData === null) {
				return null;
			}

			return state.workflowExecutionData.data.resultData.runData;
		},
		getWorkflowResultDataByNodeName: (state, getters) => (nodeName: string): ITaskData[] | null => {
			const workflowRunData = getters.getWorkflowRunData;

			if (workflowRunData === null) {
				return null;
			}
			if (!workflowRunData.hasOwnProperty(nodeName)) {
				return null;
			}
			return workflowRunData[nodeName];
		},

		sidebarMenuItems: (state): IMenuItem[] => {
			return state.sidebarMenuItems;
		},
	},
});<|MERGE_RESOLUTION|>--- conflicted
+++ resolved
@@ -30,19 +30,12 @@
 	IUpdateInformation,
 	IWorkflowDb,
 	XYPositon,
-<<<<<<< HEAD
-	ITag,
-=======
->>>>>>> a73a460d
 	IRestApiContext,
 } from './Interface';
 
 import tags from './modules/tags';
 import ui from './modules/ui';
-<<<<<<< HEAD
-=======
 import workflows from './modules/workflows';
->>>>>>> a73a460d
 
 Vue.use(Vuex);
 
@@ -98,10 +91,7 @@
 const modules = {
 	tags,
 	ui,
-<<<<<<< HEAD
-=======
 	workflows,
->>>>>>> a73a460d
 };
 
 export const store = new Vuex.Store({
