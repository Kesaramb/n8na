--- conflicted
+++ resolved
@@ -59,21 +59,13 @@
 		},
 		plugins: [
 			vue(),
-<<<<<<< HEAD
-=======
 			...(!isCI
 				? [
 						legacy({
 							targets: ['defaults', 'not IE 11'],
 						}),
-						monacoEditorPlugin({
-							publicPath: 'assets/monaco-editor',
-							customDistPath: (root: string, buildOutDir: string, base: string) =>
-								`${root}/${buildOutDir}/assets/monaco-editor`,
-						}),
 				  ]
 				: []),
->>>>>>> 59f5c422
 		],
 		resolve: {
 			alias: [
