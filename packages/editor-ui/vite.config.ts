import vue from '@vitejs/plugin-vue2';
import legacy from '@vitejs/plugin-legacy';
import path, { resolve } from 'path';
import { defineConfig, mergeConfig } from 'vite';
import { defineConfig as defineVitestConfig } from 'vitest/config';

import packageJSON from './package.json';

const vendorChunks = ['vue', 'vue-router'];
const n8nChunks = ['n8n-workflow', 'n8n-design-system'];
const ignoreChunks = [
	'vue2-boring-avatars',
	'vue-template-compiler',
	'jquery',
	'@fontsource/open-sans',
	'normalize-wheel',
	'stream-browserify',
];

const isScopedPackageToIgnore = (str: string) => /@codemirror\//.test(str);

function renderChunks() {
	const { dependencies } = packageJSON;
	const chunks: Record<string, string[]> = {};

	Object.keys(dependencies).forEach((key) => {
		if ([...vendorChunks, ...n8nChunks, ...ignoreChunks].includes(key)) {
			return;
		}

		if (isScopedPackageToIgnore(key)) return;

		chunks[key] = [key];
	});

	return chunks;
}

const publicPath = process.env.VUE_APP_PUBLIC_PATH || '/';

const { NODE_ENV } = process.env;

export default mergeConfig(
	defineConfig({
		define: {
			// This causes test to fail but is required for actually running it
			...(NODE_ENV !== 'test' ? { global: 'globalThis' } : {}),
			...(NODE_ENV === 'development' ? { process: { env: {} } } : {}),
			BASE_PATH: `'${publicPath}'`,
		},
		plugins: [
			vue(),
<<<<<<< HEAD
			...(!isCI
				? [
						legacy({
							targets: ['defaults', 'not IE 11'],
						}),
				  ]
				: []),
=======
			legacy({
				targets: ['defaults', 'not IE 11'],
			}),
			monacoEditorPlugin({
				publicPath: 'assets/monaco-editor',
				customDistPath: (root: string, buildOutDir: string, base: string) =>
					`${root}/${buildOutDir}/assets/monaco-editor`,
			}),
>>>>>>> 753b9d7d
		],
		resolve: {
			alias: [
				{ find: '@', replacement: resolve(__dirname, 'src') },
				{ find: 'stream', replacement: 'stream-browserify' },
				{
					find: /^n8n-design-system\//,
					replacement: resolve(__dirname, '..', 'design-system', 'src') + '/',
				},
				...['orderBy', 'camelCase', 'cloneDeep', 'isEqual', 'startCase'].map((name) => ({
					find: new RegExp(`^lodash.${name}$`, 'i'),
					replacement: require.resolve(`lodash-es/${name}`),
				})),
				{
					find: /^lodash\.(.+)$/,
					replacement: 'lodash-es/$1',
				},
				{
					find: 'vue2-boring-avatars',
					replacement: require.resolve('vue2-boring-avatars'),
				},
				{
					find: /element-ui\/(packages|lib)\/button$/,
					replacement: path.resolve(
						__dirname,
						'..',
						'design-system/src/components/N8nButton/overrides/ElButton.ts',
					),
				},
			],
		},
		base: publicPath,
		envPrefix: 'VUE_APP',
		css: {
			preprocessorOptions: {
				scss: {
					additionalData: '\n@use "@/n8n-theme-variables.scss" as *;\n',
				},
			},
		},
		build: {
			assetsInlineLimit: 0,
			sourcemap: false,
			rollupOptions: {
				output: {
					manualChunks: {
						vendor: vendorChunks,
						n8n: n8nChunks,
						...renderChunks(),
					},
				},
			},
		},
	}),
	defineVitestConfig({
		test: {
			globals: true,
			environment: 'jsdom',
			setupFiles: ['./src/__tests__/setup.ts'],
			css: {
				modules: {
					classNameStrategy: 'non-scoped',
				},
			},
		},
	}),
);<|MERGE_RESOLUTION|>--- conflicted
+++ resolved
@@ -50,24 +50,9 @@
 		},
 		plugins: [
 			vue(),
-<<<<<<< HEAD
-			...(!isCI
-				? [
-						legacy({
-							targets: ['defaults', 'not IE 11'],
-						}),
-				  ]
-				: []),
-=======
 			legacy({
 				targets: ['defaults', 'not IE 11'],
 			}),
-			monacoEditorPlugin({
-				publicPath: 'assets/monaco-editor',
-				customDistPath: (root: string, buildOutDir: string, base: string) =>
-					`${root}/${buildOutDir}/assets/monaco-editor`,
-			}),
->>>>>>> 753b9d7d
 		],
 		resolve: {
 			alias: [
