--- conflicted
+++ resolved
@@ -61,18 +61,6 @@
 		},
 		plugins: [
 			vue(),
-<<<<<<< HEAD
-			...([
-				legacy({
-					targets: ['defaults', 'not IE 11'],
-				}),
-				monacoEditorPlugin({
-					publicPath: 'assets/monaco-editor',
-					customDistPath: (root: string, buildOutDir: string, base: string) =>
-						`${root}/${buildOutDir}/assets/monaco-editor`,
-				}),
-			]),
-=======
 			legacy({
 				targets: ['defaults', 'not IE 11'],
 			}),
@@ -81,7 +69,6 @@
 				customDistPath: (root: string, buildOutDir: string, base: string) =>
 					`${root}/${buildOutDir}/assets/monaco-editor`,
 			}),
->>>>>>> e2514393
 		],
 		resolve: {
 			alias: [
