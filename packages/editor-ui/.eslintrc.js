const sharedOptions = require('@n8n_io/eslint-config/shared');

/**
 * @type {import('@types/eslint').ESLint.ConfigData}
 */
module.exports = {
	extends: ['@n8n_io/eslint-config/frontend'],

	...sharedOptions(__dirname, 'frontend'),

	rules: {
		// TODO: Remove these
		'id-denylist': 'warn',
		'import/extensions': 'warn',
		'import/no-default-export': 'warn',
		'import/no-extraneous-dependencies': 'warn',
		'import/order': 'off',
		'import/no-cycle': 'warn',
		'import/no-duplicates': 'warn',
<<<<<<< HEAD
		indent: 'warn',
=======
>>>>>>> adcf5a96
		'@typescript-eslint/ban-types': 'warn',
		'@typescript-eslint/dot-notation': 'warn',
		'@typescript-eslint/lines-between-class-members': 'warn',
		'@typescript-eslint/member-delimiter-style': 'warn',
		'@typescript-eslint/naming-convention': 'warn',
		'@typescript-eslint/no-empty-interface': 'warn',
		'@typescript-eslint/no-for-in-array': 'warn',
		'@typescript-eslint/no-loop-func': 'warn',
		'@typescript-eslint/no-non-null-assertion': 'warn',
		'@typescript-eslint/no-shadow': 'warn',
		'@typescript-eslint/no-this-alias': 'warn',
		'@typescript-eslint/no-unnecessary-boolean-literal-compare': 'warn',
		'@typescript-eslint/no-unnecessary-type-assertion': 'warn',
		'@typescript-eslint/no-unsafe-argument': 'warn',
		'@typescript-eslint/no-unsafe-assignment': 'warn',
		'@typescript-eslint/no-unsafe-call': 'warn',
		'@typescript-eslint/no-unsafe-member-access': 'warn',
		'@typescript-eslint/no-unsafe-return': 'warn',
		'@typescript-eslint/no-unused-expressions': 'warn',
		'@typescript-eslint/no-unused-vars': 'warn',
		'@typescript-eslint/no-use-before-define': 'warn',
		'@typescript-eslint/no-var-requires': 'warn',
		'@typescript-eslint/prefer-nullish-coalescing': 'warn',
		'@typescript-eslint/prefer-optional-chain': 'warn',
		'@typescript-eslint/restrict-plus-operands': 'warn',
		'@typescript-eslint/restrict-template-expressions': 'warn',
		'@typescript-eslint/unbound-method': 'warn',
		'@typescript-eslint/ban-ts-comment': ['warn', { 'ts-ignore': true }],
		'@typescript-eslint/no-redundant-type-constituents': 'warn',
		'@typescript-eslint/no-base-to-string': 'warn',
		'@typescript-eslint/no-explicit-any': 'warn',
		'@typescript-eslint/no-unsafe-enum-comparison': 'warn',
	},
};<|MERGE_RESOLUTION|>--- conflicted
+++ resolved
@@ -17,10 +17,6 @@
 		'import/order': 'off',
 		'import/no-cycle': 'warn',
 		'import/no-duplicates': 'warn',
-<<<<<<< HEAD
-		indent: 'warn',
-=======
->>>>>>> adcf5a96
 		'@typescript-eslint/ban-types': 'warn',
 		'@typescript-eslint/dot-notation': 'warn',
 		'@typescript-eslint/lines-between-class-members': 'warn',
