--- conflicted
+++ resolved
@@ -39,12 +39,9 @@
     "@n8n/codemirror-lang": "workspace:*",
     "@n8n/codemirror-lang-sql": "^1.0.2",
     "@n8n/permissions": "workspace:*",
-<<<<<<< HEAD
     "@replit/codemirror-indentation-markers": "^6.5.3",
     "@typescript/vfs": "^1.6.0",
-=======
     "@sentry/vue": "catalog:frontend",
->>>>>>> 3f30a08c
     "@vue-flow/background": "^1.3.0",
     "@vue-flow/controls": "^1.1.2",
     "@vue-flow/core": "^1.41.2",
