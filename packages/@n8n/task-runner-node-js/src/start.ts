import * as a from 'node:assert/strict';
<<<<<<< HEAD

import { ensureError } from 'n8n-workflow';
=======
import { ensureError } from 'n8n-workflow';

import { JsTaskRunner } from './code';
>>>>>>> 4546649c
import { authenticate } from './authenticator';
import { JsTaskRunner } from './code';

let runner: JsTaskRunner | undefined;
let isShuttingDown = false;

type Config = {
	n8nUri: string;
	authToken?: string;
	grantToken?: string;
};

function readAndParseConfig(): Config {
	const authToken = process.env.N8N_RUNNERS_AUTH_TOKEN;
	const grantToken = process.env.N8N_RUNNERS_GRANT_TOKEN;
	if (!authToken && !grantToken) {
		throw new Error(
			'Missing task runner authentication. Use either N8N_RUNNERS_AUTH_TOKEN or N8N_RUNNERS_GRANT_TOKEN to configure it',
		);
	}

	return {
		n8nUri: process.env.N8N_RUNNERS_N8N_URI ?? 'localhost:5678',
		authToken,
		grantToken,
	};
}

function createSignalHandler(signal: string) {
	return async function onSignal() {
		if (isShuttingDown) {
			return;
		}

		console.log(`Received ${signal} signal, shutting down...`);

		isShuttingDown = true;
		try {
			if (runner) {
				await runner.stop();
				runner = undefined;
			}
		} catch (e) {
			const error = ensureError(e);
			console.error('Error stopping task runner', { error });
		} finally {
			process.exit(0);
		}
	};
}

void (async function start() {
	const config = readAndParseConfig();

	let grantToken = config.grantToken;
	if (!grantToken) {
		a.ok(config.authToken);

		grantToken = await authenticate({
			authToken: config.authToken,
			n8nUri: config.n8nUri,
		});
	}

<<<<<<< HEAD
	const wsUrl = `ws://${config.n8nUri}/rest/runners/_ws`;

	runner = new JsTaskRunner('javascript', wsUrl, grantToken, 5);

	process.on('SIGINT', createSignalHandler('SIGINT'));
	process.on('SIGTERM', createSignalHandler('SIGTERM'));
})();
=======
	const wsUrl = `ws://${config.n8nUri}/runners/_ws`;
	_runner = new JsTaskRunner('javascript', wsUrl, grantToken, 5);
})().catch((e) => {
	const error = ensureError(e);
	console.error('Task runner failed to start', { error });
	process.exit(1);
});
>>>>>>> 4546649c
<|MERGE_RESOLUTION|>--- conflicted
+++ resolved
@@ -1,14 +1,8 @@
 import * as a from 'node:assert/strict';
-<<<<<<< HEAD
-
-import { ensureError } from 'n8n-workflow';
-=======
 import { ensureError } from 'n8n-workflow';
 
 import { JsTaskRunner } from './code';
->>>>>>> 4546649c
 import { authenticate } from './authenticator';
-import { JsTaskRunner } from './code';
 
 let runner: JsTaskRunner | undefined;
 let isShuttingDown = false;
@@ -71,20 +65,14 @@
 		});
 	}
 
-<<<<<<< HEAD
 	const wsUrl = `ws://${config.n8nUri}/rest/runners/_ws`;
 
 	runner = new JsTaskRunner('javascript', wsUrl, grantToken, 5);
 
 	process.on('SIGINT', createSignalHandler('SIGINT'));
 	process.on('SIGTERM', createSignalHandler('SIGTERM'));
-})();
-=======
-	const wsUrl = `ws://${config.n8nUri}/runners/_ws`;
-	_runner = new JsTaskRunner('javascript', wsUrl, grantToken, 5);
 })().catch((e) => {
 	const error = ensureError(e);
 	console.error('Task runner failed to start', { error });
 	process.exit(1);
-});
->>>>>>> 4546649c
+});