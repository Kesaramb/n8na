import * as qs from 'querystring';
import type { ClientOAuth2, ClientOAuth2Options } from './ClientOAuth2';
import type { ClientOAuth2Token, ClientOAuth2TokenData } from './ClientOAuth2Token';
import { DEFAULT_HEADERS, DEFAULT_URL_BASE } from './constants';
import { auth, expects, getAuthError, getRequestOptions } from './utils';

interface CodeFlowBody {
	code: string | string[];
	grant_type: 'authorization_code';
	redirect_uri?: string;
	client_id?: string;
}

/**
 * Support authorization code OAuth 2.0 grant.
 *
 * Reference: http://tools.ietf.org/html/rfc6749#section-4.1
 */
export class CodeFlow {
	constructor(private client: ClientOAuth2) {}

	/**
	 * Generate the uri for doing the first redirect.
	 */
	getUri(opts?: Partial<ClientOAuth2Options>): string {
		const options: ClientOAuth2Options = { ...this.client.options, ...opts };

		// Check the required parameters are set.
		expects(options, 'clientId', 'authorizationUri');
<<<<<<< HEAD
		const query: Record<string, string | undefined> = {
=======

		const url = new URL(options.authorizationUri);

		const queryParams = {
			...options.query,
>>>>>>> b19833d6
			client_id: options.clientId,
			redirect_uri: options.redirectUri,
			response_type: 'code',
			state: options.state,
			...(options.scopes ? { scope: options.scopes.join(options.scopesSeparator ?? ' ') } : {}),
		};

		for (const [key, value] of Object.entries(queryParams)) {
			if (value !== null && value !== undefined) {
				url.searchParams.append(key, value);
			}
		}

		return url.toString();
	}

	/**
	 * Get the code token from the redirected uri and make another request for
	 * the user access token.
	 */
	async getToken(
		uri: string | URL,
		opts?: Partial<ClientOAuth2Options>,
	): Promise<ClientOAuth2Token> {
		const options = { ...this.client.options, ...opts };
		expects(options, 'clientId', 'accessTokenUri');

		const url = uri instanceof URL ? uri : new URL(uri, DEFAULT_URL_BASE);
		if (
			typeof options.redirectUri === 'string' &&
			typeof url.pathname === 'string' &&
			url.pathname !== new URL(options.redirectUri, DEFAULT_URL_BASE).pathname
		) {
			throw new TypeError('Redirected path should match configured path, but got: ' + url.pathname);
		}

		if (!url.search?.substring(1)) {
			// eslint-disable-next-line @typescript-eslint/restrict-template-expressions
			throw new TypeError(`Unable to process uri: ${uri.toString()}`);
		}

		const data =
			typeof url.search === 'string' ? qs.parse(url.search.substring(1)) : url.search || {};

		// eslint-disable-next-line @typescript-eslint/ban-ts-comment
		// @ts-ignore
		const error = getAuthError(data);
		if (error) throw error;

		if (options.state && data.state !== options.state) {
			// eslint-disable-next-line @typescript-eslint/restrict-template-expressions
			throw new TypeError(`Invalid state: ${data.state}`);
		}

		// Check whether the response code is set.
		if (!data.code) {
			throw new TypeError('Missing code, unable to request token');
		}

		const headers = { ...DEFAULT_HEADERS };
		const body: CodeFlowBody = {
			code: data.code,
			grant_type: 'authorization_code',
			redirect_uri: options.redirectUri,
		};

		// `client_id`: REQUIRED, if the client is not authenticating with the
		// authorization server as described in Section 3.2.1.
		// Reference: https://tools.ietf.org/html/rfc6749#section-3.2.1
		if (options.clientSecret) {
			headers.Authorization = auth(options.clientId, options.clientSecret);
		} else {
			body.client_id = options.clientId;
		}

		const requestOptions = getRequestOptions(
			{
				url: options.accessTokenUri,
				method: 'POST',
				headers,
				body,
			},
			options,
		);

		const responseData = await this.client.request<ClientOAuth2TokenData>(requestOptions);
		return this.client.createToken(responseData);
	}
}<|MERGE_RESOLUTION|>--- conflicted
+++ resolved
@@ -27,15 +27,11 @@
 
 		// Check the required parameters are set.
 		expects(options, 'clientId', 'authorizationUri');
-<<<<<<< HEAD
-		const query: Record<string, string | undefined> = {
-=======
 
 		const url = new URL(options.authorizationUri);
 
 		const queryParams = {
 			...options.query,
->>>>>>> b19833d6
 			client_id: options.clientId,
 			redirect_uri: options.redirectUri,
 			response_type: 'code',
