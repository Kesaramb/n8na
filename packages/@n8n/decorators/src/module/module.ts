--- conflicted
+++ resolved
@@ -28,12 +28,7 @@
 
 export type ModuleClass = Constructable<ModuleInterface>;
 
-<<<<<<< HEAD
-export const BackendModule = (): ClassDecorator => (target) => {
-	Container.get(ModuleMetadata).register(target.name, target as unknown as ModuleClass);
-=======
 export type LicenseFlag = (typeof LICENSE_FEATURES)[keyof typeof LICENSE_FEATURES];
->>>>>>> ce3c92ab
 
 export const BackendModule =
 	(opts?: { licenseFlag: LicenseFlag }): ClassDecorator =>
