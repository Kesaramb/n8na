--- conflicted
+++ resolved
@@ -1,32 +1,18 @@
-<<<<<<< HEAD
-=======
-import { NodeHelpers, NodeConnectionType, NodeOperationError, jsonStringify } from 'n8n-workflow';
->>>>>>> c7b825cc
+import { NodeConnectionType, NodeOperationError, jsonStringify } from 'n8n-workflow';
 import type {
 	EventNamesAiNodesType,
 	IDataObject,
 	IExecuteFunctions,
-	INodeParameters,
-	INodeType,
 	IWebhookFunctions,
 } from 'n8n-workflow';
-import { NodeConnectionType, NodeOperationError, jsonStringify } from 'n8n-workflow';
 import type { BaseChatModel } from '@langchain/core/language_models/chat_models';
 import type { BaseOutputParser } from '@langchain/core/output_parsers';
 import type { BaseMessage } from '@langchain/core/messages';
-<<<<<<< HEAD
-import type { Tool } from '@langchain/core/tools';
+import { type Tool } from '@langchain/core/tools';
 import type { BaseLLM } from '@langchain/core/language_models/llms';
 import type { BaseChatMemory } from 'langchain/memory';
 import type { BaseChatMessageHistory } from '@langchain/core/chat_history';
 import { N8nTool } from './N8nTool';
-=======
-import { DynamicStructuredTool, DynamicTool, type Tool } from '@langchain/core/tools';
-import type { BaseLLM } from '@langchain/core/language_models/llms';
-import type { BaseChatMemory } from 'langchain/memory';
-import type { BaseChatMessageHistory } from '@langchain/core/chat_history';
-import { z } from 'zod';
->>>>>>> c7b825cc
 
 function hasMethods<T>(obj: unknown, ...methodNames: Array<string | symbol>): obj is T {
 	return methodNames.every(
@@ -193,154 +179,11 @@
 		.join('\n');
 }
 
-<<<<<<< HEAD
 export const getConnectedTools = async (
 	ctx: IExecuteFunctions,
 	enforceUniqueNames: boolean,
 	convertStructuredTool: boolean = true,
 ) => {
-=======
-type NestedObject = { [key: string]: any };
-
-function encodeDotNotation(key: string): string {
-	// __value replace to get complicated params working
-	return key.replace(/\./g, '__').replace('__value', '');
-}
-
-function decodeDotNotation(key: string): string {
-	return key.replace(/__/g, '.');
-}
-
-function traverseObject(
-	obj: NestedObject,
-	path: string[] = [],
-	results: Map<string, string> = new Map(),
-): Map<string, string> {
-	for (const [key, value] of Object.entries(obj)) {
-		const currentPath = [...path, key];
-		const fullPath = currentPath.join('.');
-
-		if (typeof value === 'string' && value.startsWith("={{ '__PLACEHOLDER")) {
-			results.set(encodeDotNotation(fullPath), value);
-		} else if (Array.isArray(value)) {
-			traverseArray(value, currentPath, results);
-		} else if (typeof value === 'object' && value !== null) {
-			traverseObject(value, currentPath, results);
-		}
-	}
-
-	return results;
-}
-
-function traverseArray(arr: any[], path: string[], results: Map<string, string>): void {
-	arr.forEach((item, index) => {
-		const currentPath = [...path, index.toString()];
-		const fullPath = currentPath.join('.');
-
-		if (typeof item === 'string' && item.startsWith("={{ '__PLACEHOLDER")) {
-			results.set(encodeDotNotation(fullPath), item);
-		} else if (Array.isArray(item)) {
-			traverseArray(item, currentPath, results);
-		} else if (typeof item === 'object' && item !== null) {
-			traverseObject(item, currentPath, results);
-		}
-	});
-}
-
-function buildStructureFromMatches(
-	baseKey: string,
-	matchingKeys: string[],
-	values: Record<string, string>,
-): any {
-	const result: any = {};
-
-	for (const matchingKey of matchingKeys) {
-		const decodedKey = decodeDotNotation(matchingKey);
-		const remainingPath = decodedKey
-			.slice(baseKey.length)
-			.split('.')
-			.filter((k) => k !== '');
-		let current = result;
-
-		for (let i = 0; i < remainingPath.length - 1; i++) {
-			if (!(remainingPath[i] in current)) {
-				current[remainingPath[i]] = {};
-			}
-			current = current[remainingPath[i]];
-		}
-
-		const lastKey = remainingPath[remainingPath.length - 1];
-		current[lastKey ?? matchingKey] = values[matchingKey];
-	}
-
-	return Object.keys(result).length === 0 ? values[encodeDotNotation(baseKey)] : result;
-}
-
-function extractPlaceholderDescription(value: string): string {
-	const match = value.match(/{{ '__PLACEHOLDER:\s*(.+?)\s*' }}/);
-	return match ? match[1] : 'No description provided';
-}
-
-export function convertNodeToTool(
-	node: INodeType,
-	ctx: IExecuteFunctions,
-	nodeParameters: INodeParameters,
-) {
-	const placeholderValues = traverseObject(nodeParameters);
-
-	// Generate Zod schema
-	const schemaObj: { [key: string]: z.ZodString } = {};
-	for (const [key, value] of placeholderValues.entries()) {
-		const description = extractPlaceholderDescription(value);
-
-		schemaObj[key] = z.string().describe(description);
-	}
-	const schema = z.object(schemaObj);
-
-	const toolDescription = ctx.getNodeParameter(
-		'toolDescription',
-		0,
-		node.description.description,
-	) as string;
-
-	const tool = new DynamicStructuredTool({
-		name: node.description.name,
-		description: toolDescription ? toolDescription : node.description.description,
-		schema,
-		func: async (args: z.infer<typeof schema>) => {
-			const originalGetNodeParameter = ctx.getNodeParameter;
-			ctx.getNodeParameter = (key: string, index: number, defaultValue?: any, options?: any) => {
-				const encodedKey = encodeDotNotation(key);
-				// Check if the full key or any more specific key is a placeholder
-				const matchingKeys = Array.from(placeholderValues.keys()).filter((k) =>
-					k.startsWith(encodedKey),
-				);
-
-				if (matchingKeys.length > 0) {
-					// If there are matching keys, build the structure using args
-					const res = buildStructureFromMatches(encodedKey, matchingKeys, args);
-					return res?.[decodeDotNotation(key)] ?? res;
-				}
-
-				// If no placeholder is found, use the original function
-				return originalGetNodeParameter(key, index, defaultValue, options);
-			};
-
-			ctx.addInputData(NodeConnectionType.AiTool, [[{ json: args }]]);
-			// @ts-ignore
-			const result = await node.execute.call(ctx);
-			// @ts-ignore
-			const mappedResults = result[0].flatMap((item: any) => item.json);
-			ctx.addOutputData(NodeConnectionType.AiTool, 0, [[{ json: { response: mappedResults } }]]);
-			return JSON.stringify(mappedResults);
-		},
-	});
-
-	return tool;
-}
-
-export const getConnectedTools = async (ctx: IExecuteFunctions, enforceUniqueNames: boolean) => {
->>>>>>> c7b825cc
 	const connectedTools =
 		((await ctx.getInputConnectionData(NodeConnectionType.AiTool, 0)) as Tool[]) || [];
 
@@ -366,28 +209,6 @@
 			finalTools.push(tool);
 		}
 	}
-	const finalTools = [];
-
-	for (const tool of connectedTools) {
-		// @ts-ignore
-		if (NodeHelpers.isINodeType(tool?.nodeType)) {
-			// @ts-ignore
-			console.log('tool params', tool.connectedNode.parameters);
-			// @ts-ignore
-			const convertedNode = convertNodeToTool(
-				// @ts-ignore
-				tool.nodeType,
-				// @ts-ignore
-				tool.context,
-				// @ts-ignore
-				tool.connectedNode.parameters,
-			);
-			// @ts-ignore
-			finalTools.push(convertedNode);
-		} else {
-			finalTools.push(tool);
-		}
-	}
 
 	return finalTools;
 };