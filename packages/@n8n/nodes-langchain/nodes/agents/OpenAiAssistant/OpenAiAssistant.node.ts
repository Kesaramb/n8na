--- conflicted
+++ resolved
@@ -375,26 +375,18 @@
 					tools,
 				});
 
-				const response = await agentExecutor.call({
+				const response = await agentExecutor.withConfig(getTracingConfig(this)).invoke({
 					content: input,
 					signal: this.getExecutionCancelSignal(),
 					timeout: options.timeout ?? 10000,
 				});
 
-<<<<<<< HEAD
 				returnData.push({ json: response });
 			} catch (error) {
 				if (this.continueOnFail()) {
 					returnData.push({ json: { error: error.message }, pairedItem: { item: itemIndex } });
 					continue;
 				}
-=======
-			const response = await agentExecutor.withConfig(getTracingConfig(this)).invoke({
-				content: input,
-				signal: this.getExecutionCancelSignal(),
-				timeout: options.timeout ?? 10000,
-			});
->>>>>>> 5793e564
 
 				throw error;
 			}
