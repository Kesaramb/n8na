--- conflicted
+++ resolved
@@ -106,7 +106,9 @@
 				input = (await prompt.invoke({ input })).value;
 			}
 
-			let response = await agentExecutor.call({ input, outputParsers });
+			let response = await agentExecutor
+				.withConfig(getTracingConfig(this))
+				.invoke({ input, outputParsers });
 
 			if (outputParser) {
 				response = { output: await outputParser.parse(response.output as string) };
@@ -121,27 +123,6 @@
 
 			throw error;
 		}
-<<<<<<< HEAD
-=======
-
-		if (input === undefined) {
-			throw new NodeOperationError(this.getNode(), 'The ‘text‘ parameter is empty.');
-		}
-
-		if (prompt) {
-			input = (await prompt.invoke({ input })).value;
-		}
-
-		let response = await agentExecutor
-			.withConfig(getTracingConfig(this))
-			.invoke({ input, outputParsers });
-
-		if (outputParser) {
-			response = { output: await outputParser.parse(response.output as string) };
-		}
-
-		returnData.push({ json: response });
->>>>>>> 5793e564
 	}
 
 	return await this.prepareOutputData(returnData);
