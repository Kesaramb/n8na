import type { BaseChatMemory } from '@langchain/community/memory/chat_memory';
import { HumanMessage } from '@langchain/core/messages';
<<<<<<< HEAD
=======
import type { BaseMessage } from '@langchain/core/messages';
>>>>>>> e04b980d
import type { BaseOutputParser, StructuredOutputParser } from '@langchain/core/output_parsers';
import type { BaseMessagePromptTemplateLike } from '@langchain/core/prompts';
import { ChatPromptTemplate } from '@langchain/core/prompts';
import { RunnableSequence } from '@langchain/core/runnables';
import type { Tool } from '@langchain/core/tools';
import { DynamicStructuredTool } from '@langchain/core/tools';
import type { AgentAction, AgentFinish } from 'langchain/agents';
import { AgentExecutor, createToolCallingAgent } from 'langchain/agents';
import { OutputFixingParser } from 'langchain/output_parsers';
import { omit } from 'lodash';
<<<<<<< HEAD
import { BINARY_ENCODING, NodeConnectionType, NodeOperationError } from 'n8n-workflow';
=======
import { BINARY_ENCODING, jsonParse, NodeConnectionType, NodeOperationError } from 'n8n-workflow';
>>>>>>> e04b980d
import type { IExecuteFunctions, INodeExecutionData } from 'n8n-workflow';
import type { ZodObject } from 'zod';
import { z } from 'zod';

import { SYSTEM_MESSAGE } from './prompt';
import {
	isChatInstance,
	getPromptInputByType,
	getOptionalOutputParsers,
	getConnectedTools,
} from '../../../../../utils/helpers';

function getOutputParserSchema(outputParser: BaseOutputParser): ZodObject<any, any, any, any> {
	const parserType = outputParser.lc_namespace[outputParser.lc_namespace.length - 1];
	let schema: ZodObject<any, any, any, any>;

	if (parserType === 'structured') {
		// If the output parser is a structured output parser, we will use the schema from the parser
		schema = (outputParser as StructuredOutputParser<ZodObject<any, any, any, any>>).schema;
	} else if (parserType === 'fix' && outputParser instanceof OutputFixingParser) {
		// If the output parser is a fixing parser, we will use the schema from the connected structured output parser
		schema = (outputParser.parser as StructuredOutputParser<ZodObject<any, any, any, any>>).schema;
	} else {
		// If the output parser is not a structured output parser, we will use a fallback schema
		schema = z.object({ text: z.string() });
	}

	return schema;
}

async function extractBinaryMessages(ctx: IExecuteFunctions) {
	const binaryData = ctx.getInputData(0, 'main')?.[0]?.binary ?? {};
	const binaryMessages = await Promise.all(
		Object.values(binaryData)
			.filter((data) => data.mimeType.startsWith('image/'))
			.map(async (data) => {
				let binaryUrlString;

				// In filesystem mode we need to get binary stream by id before converting it to buffer
				if (data.id) {
					const binaryBuffer = await ctx.helpers.binaryToBuffer(
						await ctx.helpers.getBinaryStream(data.id),
					);

					binaryUrlString = `data:${data.mimeType};base64,${Buffer.from(binaryBuffer).toString(BINARY_ENCODING)}`;
				} else {
					binaryUrlString = data.data.includes('base64')
						? data.data
						: `data:${data.mimeType};base64,${data.data}`;
				}

				return {
					type: 'image_url',
					image_url: {
						url: binaryUrlString,
					},
				};
			}),
	);
	return new HumanMessage({
		content: [...binaryMessages],
	});
}
/**
 * Fixes empty content messages in agent steps.
 *
 * This function is necessary when using RunnableSequence.from in LangChain.
 * If a tool doesn't have any arguments, LangChain returns input: '' (empty string).
 * This can throw an error for some providers (like Anthropic) which expect the input to always be an object.
 * This function replaces empty string inputs with empty objects to prevent such errors.
 *
 * @param steps - The agent steps to fix
 * @returns The fixed agent steps
 */
function fixEmptyContentMessage(steps: AgentFinish | AgentAction[]) {
	if (!Array.isArray(steps)) return steps;

	steps.forEach((step) => {
		if ('messageLog' in step && step.messageLog !== undefined) {
			if (Array.isArray(step.messageLog)) {
				step.messageLog.forEach((message: BaseMessage) => {
					if ('content' in message && Array.isArray(message.content)) {
						// eslint-disable-next-line @typescript-eslint/no-unsafe-member-access
						(message.content as Array<{ input?: string | object }>).forEach((content) => {
							if (content.input === '') {
								content.input = {};
							}
						});
					}
				});
			}
		}
	});

	return steps;
}

export async function toolsAgentExecute(this: IExecuteFunctions): Promise<INodeExecutionData[][]> {
	this.logger.debug('Executing Tools Agent');
	const model = await this.getInputConnectionData(NodeConnectionType.AiLanguageModel, 0);

	if (!isChatInstance(model) || !model.bindTools) {
		throw new NodeOperationError(
			this.getNode(),
			'Tools Agent requires Chat Model which supports Tools calling',
		);
	}

	const memory = (await this.getInputConnectionData(NodeConnectionType.AiMemory, 0)) as
		| BaseChatMemory
		| undefined;

	const tools = (await getConnectedTools(this, true, false)) as Array<DynamicStructuredTool | Tool>;
	const outputParser = (await getOptionalOutputParsers(this))?.[0];
	let structuredOutputParserTool: DynamicStructuredTool | undefined;
	/**
	 * Ensures consistent handling of outputs regardless of the model used,
	 * providing a unified output format for further processing.
	 *
	 * This method is necessary to handle different output formats from various language models.
	 * Specifically, it checks if the agent step is the final step (contains returnValues) and determines
	 * if the output is a simple string (e.g., from OpenAI models) or an array of outputs (e.g., from Anthropic models).
	 *
	 * Examples:
	 * 1. Anthropic model output:
	 * ```json
	 *    {
	 *      "output": [
	 *        {
	 *          "index": 0,
	 *          "type": "text",
	 *          "text": "The result of the calculation is approximately 1001.8166..."
	 *        }
	 *      ]
	 *    }
	 *```
	 * 2. OpenAI model output:
	 * ```json
	 *    {
	 *      "output": "The result of the calculation is approximately 1001.82..."
	 *    }
	 * ```
	 *
	 * @param steps - The agent finish or agent action steps.
	 * @returns The modified agent finish steps or the original steps.
	 */
	function handleAgentFinishOutput(steps: AgentFinish | AgentAction[]) {
		// Check if the steps contain multiple outputs
		type AgentMultiOutputFinish = AgentFinish & {
			returnValues: { output: Array<{ text: string; type: string; index: number }> };
		};
		const agentFinishSteps = steps as AgentMultiOutputFinish | AgentFinish;

		if (agentFinishSteps.returnValues) {
			const isMultiOutput = Array.isArray(agentFinishSteps.returnValues?.output);

			if (isMultiOutput) {
				// Define the type for each item in the multi-output array
				type MultiOutputItem = { index: number; type: string; text: string };
				const multiOutputSteps = agentFinishSteps.returnValues.output as MultiOutputItem[];

				// Check if all items in the multi-output array are of type 'text'
				const isTextOnly = (multiOutputSteps ?? []).every((output) => 'text' in output);

				if (isTextOnly) {
					// If all items are of type 'text', merge them into a single string
					agentFinishSteps.returnValues.output = multiOutputSteps
						.map((output) => output.text)
						.join('\n')
						.trim();
				}
				return agentFinishSteps;
			}
		}

		// If the steps do not contain multiple outputs, return them as is
		return agentFinishSteps;
	}

	// If memory is connected we need to stringify the returnValues so that it can be saved in the memory as a string
	function handleParsedStepOutput(output: Record<string, unknown>) {
		return {
			returnValues: memory ? { output: JSON.stringify(output) } : output,
			log: 'Final response formatted',
		};
	}
	async function agentStepsParser(
		steps: AgentFinish | AgentAction[],
	): Promise<AgentFinish | AgentAction[]> {
		if (Array.isArray(steps)) {
			const responseParserTool = steps.find((step) => step.tool === 'format_final_response');
			if (responseParserTool) {
				const toolInput = responseParserTool?.toolInput;
				const returnValues = (await outputParser.parse(toolInput as unknown as string)) as Record<
					string,
					unknown
				>;

				return handleParsedStepOutput(returnValues);
			}
		}

		// If the steps are an AgentFinish and the outputParser is defined it must mean that the LLM didn't use `format_final_response` tool so we will try to parse the output manually
		if (outputParser && typeof steps === 'object' && (steps as AgentFinish).returnValues) {
			const finalResponse = (steps as AgentFinish).returnValues;
			const returnValues = (await outputParser.parse(finalResponse as unknown as string)) as Record<
				string,
				unknown
			>;
			return handleParsedStepOutput(returnValues);
		}
		return handleAgentFinishOutput(steps);
	}

	if (outputParser) {
		const schema = getOutputParserSchema(outputParser);
		structuredOutputParserTool = new DynamicStructuredTool({
			schema,
			name: 'format_final_response',
			description:
				'Always use this tool for the final output to the user. It validates the output so only use it when you are sure the output is final.',
			// We will not use the function here as we will use the parser to intercept & parse the output in the agentStepsParser
			func: async () => '',
		});

		tools.push(structuredOutputParserTool);
	}

	const options = this.getNodeParameter('options', 0, {}) as {
		systemMessage?: string;
		maxIterations?: number;
		returnIntermediateSteps?: boolean;
	};

	const passthroughBinaryImages = this.getNodeParameter('options.passthroughBinaryImages', 0, true);
	const messages: BaseMessagePromptTemplateLike[] = [
		['system', `{system_message}${outputParser ? '\n\n{formatting_instructions}' : ''}`],
		['placeholder', '{chat_history}'],
		['human', '{input}'],
		['placeholder', '{agent_scratchpad}'],
	];

	const hasBinaryData = this.getInputData(0, 'main')?.[0]?.binary !== undefined;
	if (hasBinaryData && passthroughBinaryImages) {
		const binaryMessage = await extractBinaryMessages(this);
		messages.push(binaryMessage);
	}
	const prompt = ChatPromptTemplate.fromMessages(messages);

	const agent = createToolCallingAgent({
		llm: model,
		tools,
		prompt,
		streamRunnable: false,
	});
	agent.streamRunnable = false;

	const runnableAgent = RunnableSequence.from([agent, agentStepsParser, fixEmptyContentMessage]);

	const executor = AgentExecutor.fromAgentAndTools({
		agent: runnableAgent,
		memory,
		tools,
		returnIntermediateSteps: options.returnIntermediateSteps === true,
		maxIterations: options.maxIterations ?? 10,
	});
	const returnData: INodeExecutionData[] = [];

	const items = this.getInputData();
	for (let itemIndex = 0; itemIndex < items.length; itemIndex++) {
		try {
			const input = getPromptInputByType({
				ctx: this,
				i: itemIndex,
				inputKey: 'text',
				promptTypeKey: 'promptType',
			});

			if (input === undefined) {
				throw new NodeOperationError(this.getNode(), 'The ‘text‘ parameter is empty.');
			}

			// OpenAI doesn't allow empty tools array so we will provide a more user-friendly error message
			if (model.lc_namespace.includes('openai') && tools.length === 0) {
				throw new NodeOperationError(
					this.getNode(),
					"Please connect at least one tool. If you don't need any, try the conversational agent instead",
				);
			}

			const response = await executor.invoke({
				input,
				system_message: options.systemMessage ?? SYSTEM_MESSAGE,
				formatting_instructions:
					'IMPORTANT: Always call `format_final_response` to format your final response!',
			});

			if (memory && outputParser) {
				const parsedOutput = jsonParse<{ output: Record<string, unknown> }>(
					response.output as string,
				);
				response.output = parsedOutput?.output ?? parsedOutput;
			}

			returnData.push({
				json: omit(
					response,
					'system_message',
					'formatting_instructions',
					'input',
					'chat_history',
					'agent_scratchpad',
				),
			});
		} catch (error) {
			if (this.continueOnFail()) {
				returnData.push({
					json: { error: error.message },
					pairedItem: { item: itemIndex },
				});
				continue;
			}

			throw error;
		}
	}

	return [returnData];
}<|MERGE_RESOLUTION|>--- conflicted
+++ resolved
@@ -1,9 +1,6 @@
 import type { BaseChatMemory } from '@langchain/community/memory/chat_memory';
 import { HumanMessage } from '@langchain/core/messages';
-<<<<<<< HEAD
-=======
 import type { BaseMessage } from '@langchain/core/messages';
->>>>>>> e04b980d
 import type { BaseOutputParser, StructuredOutputParser } from '@langchain/core/output_parsers';
 import type { BaseMessagePromptTemplateLike } from '@langchain/core/prompts';
 import { ChatPromptTemplate } from '@langchain/core/prompts';
@@ -14,11 +11,7 @@
 import { AgentExecutor, createToolCallingAgent } from 'langchain/agents';
 import { OutputFixingParser } from 'langchain/output_parsers';
 import { omit } from 'lodash';
-<<<<<<< HEAD
-import { BINARY_ENCODING, NodeConnectionType, NodeOperationError } from 'n8n-workflow';
-=======
 import { BINARY_ENCODING, jsonParse, NodeConnectionType, NodeOperationError } from 'n8n-workflow';
->>>>>>> e04b980d
 import type { IExecuteFunctions, INodeExecutionData } from 'n8n-workflow';
 import type { ZodObject } from 'zod';
 import { z } from 'zod';
