import type { Document } from '@langchain/core/documents';
import type { BaseLanguageModel } from '@langchain/core/language_models/base';
import type { TextSplitter } from '@langchain/textsplitters';
import { RecursiveCharacterTextSplitter } from '@langchain/textsplitters';
import { loadSummarizationChain } from 'langchain/chains';
import type {
	INodeTypeBaseDescription,
	IExecuteFunctions,
	INodeExecutionData,
	INodeType,
	INodeTypeDescription,
	IDataObject,
	INodeInputConfiguration,
} from 'n8n-workflow';
import { NodeConnectionTypes } from 'n8n-workflow';

import { N8nBinaryLoader } from '@utils/N8nBinaryLoader';
import { N8nJsonLoader } from '@utils/N8nJsonLoader';
import { getTemplateNoticeField } from '@utils/sharedFields';
import { getTracingConfig } from '@utils/tracing';

import { getChainPromptsArgs } from '../helpers';
import { REFINE_PROMPT_TEMPLATE, DEFAULT_PROMPT_TEMPLATE } from '../prompt';

function getInputs(parameters: IDataObject) {
	const chunkingMode = parameters?.chunkingMode;
	const operationMode = parameters?.operationMode;
<<<<<<< HEAD
	const inputs: INodeInputConfiguration[] = [
		{ displayName: '', type: NodeConnectionTypes.Main },
		{
			displayName: 'Model',
			maxConnections: 1,
			type: NodeConnectionTypes.AiLanguageModel,
=======
	const inputs = [
		{ displayName: '', type: 'main' },
		{
			displayName: 'Model',
			maxConnections: 1,
			type: 'ai_languageModel',
>>>>>>> 49872fbb
			required: true,
		},
	];

	if (operationMode === 'documentLoader') {
		inputs.push({
			displayName: 'Document',
<<<<<<< HEAD
			type: NodeConnectionTypes.AiDocument,
=======
			type: 'ai_document',
>>>>>>> 49872fbb
			required: true,
			maxConnections: 1,
		});
		return inputs;
	}

	if (chunkingMode === 'advanced') {
		inputs.push({
			displayName: 'Text Splitter',
<<<<<<< HEAD
			type: NodeConnectionTypes.AiTextSplitter,
=======
			type: 'ai_textSplitter',
>>>>>>> 49872fbb
			required: false,
			maxConnections: 1,
		});
		return inputs;
	}
	return inputs;
}

export class ChainSummarizationV2 implements INodeType {
	description: INodeTypeDescription;

	constructor(baseDescription: INodeTypeBaseDescription) {
		this.description = {
			...baseDescription,
			version: [2],
			defaults: {
				name: 'Summarization Chain',
				color: '#909298',
			},
			// eslint-disable-next-line n8n-nodes-base/node-class-description-inputs-wrong-regular-node
			inputs: `={{ ((parameter) => { ${getInputs.toString()}; return getInputs(parameter) })($parameter) }}`,
			outputs: [NodeConnectionTypes.Main],
			credentials: [],
			properties: [
				getTemplateNoticeField(1951),
				{
					displayName: 'Data to Summarize',
					name: 'operationMode',
					noDataExpression: true,
					type: 'options',
					description: 'How to pass data into the summarization chain',
					default: 'nodeInputJson',
					options: [
						{
							name: 'Use Node Input (JSON)',
							value: 'nodeInputJson',
							description: 'Summarize the JSON data coming into this node from the previous one',
						},
						{
							name: 'Use Node Input (Binary)',
							value: 'nodeInputBinary',
							description: 'Summarize the binary data coming into this node from the previous one',
						},
						{
							name: 'Use Document Loader',
							value: 'documentLoader',
							description: 'Use a loader sub-node with more configuration options',
						},
					],
				},
				{
					displayName: 'Chunking Strategy',
					name: 'chunkingMode',
					noDataExpression: true,
					type: 'options',
					description: 'Chunk splitting strategy',
					default: 'simple',
					options: [
						{
							name: 'Simple (Define Below)',
							value: 'simple',
						},
						{
							name: 'Advanced',
							value: 'advanced',
							description: 'Use a splitter sub-node with more configuration options',
						},
					],
					displayOptions: {
						show: {
							'/operationMode': ['nodeInputJson', 'nodeInputBinary'],
						},
					},
				},
				{
					displayName: 'Characters Per Chunk',
					name: 'chunkSize',
					description:
						'Controls the max size (in terms of number of characters) of the final document chunk',
					type: 'number',
					default: 1000,
					displayOptions: {
						show: {
							'/chunkingMode': ['simple'],
						},
					},
				},
				{
					displayName: 'Chunk Overlap (Characters)',
					name: 'chunkOverlap',
					type: 'number',
					description: 'Specifies how much characters overlap there should be between chunks',
					default: 200,
					displayOptions: {
						show: {
							'/chunkingMode': ['simple'],
						},
					},
				},
				{
					displayName: 'Options',
					name: 'options',
					type: 'collection',
					default: {},
					placeholder: 'Add Option',
					options: [
						{
							displayName: 'Input Data Field Name',
							name: 'binaryDataKey',
							type: 'string',
							default: 'data',
							description:
								'The name of the field in the agent or chain’s input that contains the binary file to be processed',
							displayOptions: {
								show: {
									'/operationMode': ['nodeInputBinary'],
								},
							},
						},
						{
							displayName: 'Summarization Method and Prompts',
							name: 'summarizationMethodAndPrompts',
							type: 'fixedCollection',
							default: {
								values: {
									summarizationMethod: 'map_reduce',
									prompt: DEFAULT_PROMPT_TEMPLATE,
									combineMapPrompt: DEFAULT_PROMPT_TEMPLATE,
								},
							},
							placeholder: 'Add Option',
							typeOptions: {},
							options: [
								{
									name: 'values',
									displayName: 'Values',
									values: [
										{
											displayName: 'Summarization Method',
											name: 'summarizationMethod',
											type: 'options',
											description: 'The type of summarization to run',
											default: 'map_reduce',
											options: [
												{
													name: 'Map Reduce (Recommended)',
													value: 'map_reduce',
													description:
														'Summarize each document (or chunk) individually, then summarize those summaries',
												},
												{
													name: 'Refine',
													value: 'refine',
													description:
														'Summarize the first document (or chunk). Then update that summary based on the next document (or chunk), and repeat.',
												},
												{
													name: 'Stuff',
													value: 'stuff',
													description:
														'Pass all documents (or chunks) at once. Ideal for small datasets.',
												},
											],
										},
										{
											displayName: 'Individual Summary Prompt',
											name: 'combineMapPrompt',
											type: 'string',
											hint: 'The prompt to summarize an individual document (or chunk)',
											displayOptions: {
												hide: {
													'/options.summarizationMethodAndPrompts.values.summarizationMethod': [
														'stuff',
														'refine',
													],
												},
											},
											default: DEFAULT_PROMPT_TEMPLATE,
											typeOptions: {
												rows: 9,
											},
										},
										{
											displayName: 'Final Prompt to Combine',
											name: 'prompt',
											type: 'string',
											default: DEFAULT_PROMPT_TEMPLATE,
											hint: 'The prompt to combine individual summaries',
											displayOptions: {
												hide: {
													'/options.summarizationMethodAndPrompts.values.summarizationMethod': [
														'stuff',
														'refine',
													],
												},
											},
											typeOptions: {
												rows: 9,
											},
										},
										{
											displayName: 'Prompt',
											name: 'prompt',
											type: 'string',
											default: DEFAULT_PROMPT_TEMPLATE,
											displayOptions: {
												hide: {
													'/options.summarizationMethodAndPrompts.values.summarizationMethod': [
														'refine',
														'map_reduce',
													],
												},
											},
											typeOptions: {
												rows: 9,
											},
										},
										{
											displayName: 'Subsequent (Refine) Prompt',
											name: 'refinePrompt',
											type: 'string',
											displayOptions: {
												hide: {
													'/options.summarizationMethodAndPrompts.values.summarizationMethod': [
														'stuff',
														'map_reduce',
													],
												},
											},
											default: REFINE_PROMPT_TEMPLATE,
											hint: 'The prompt to refine the summary based on the next document (or chunk)',
											typeOptions: {
												rows: 9,
											},
										},
										{
											displayName: 'Initial Prompt',
											name: 'refineQuestionPrompt',
											type: 'string',
											displayOptions: {
												hide: {
													'/options.summarizationMethodAndPrompts.values.summarizationMethod': [
														'stuff',
														'map_reduce',
													],
												},
											},
											default: DEFAULT_PROMPT_TEMPLATE,
											hint: 'The prompt for the first document (or chunk)',
											typeOptions: {
												rows: 9,
											},
										},
									],
								},
							],
						},
					],
				},
			],
		};
	}

	async execute(this: IExecuteFunctions): Promise<INodeExecutionData[][]> {
		this.logger.debug('Executing Summarization Chain V2');
		const operationMode = this.getNodeParameter('operationMode', 0, 'nodeInputJson') as
			| 'nodeInputJson'
			| 'nodeInputBinary'
			| 'documentLoader';
		const chunkingMode = this.getNodeParameter('chunkingMode', 0, 'simple') as
			| 'simple'
			| 'advanced';

		const items = this.getInputData();
		const returnData: INodeExecutionData[] = [];

		for (let itemIndex = 0; itemIndex < items.length; itemIndex++) {
			try {
				const model = (await this.getInputConnectionData(
					NodeConnectionTypes.AiLanguageModel,
					0,
				)) as BaseLanguageModel;

				const summarizationMethodAndPrompts = this.getNodeParameter(
					'options.summarizationMethodAndPrompts.values',
					itemIndex,
					{},
				) as {
					prompt?: string;
					refineQuestionPrompt?: string;
					refinePrompt?: string;
					summarizationMethod: 'map_reduce' | 'stuff' | 'refine';
					combineMapPrompt?: string;
				};

				const chainArgs = getChainPromptsArgs(
					summarizationMethodAndPrompts.summarizationMethod ?? 'map_reduce',
					summarizationMethodAndPrompts,
				);

				const chain = loadSummarizationChain(model, chainArgs);
				const item = items[itemIndex];

				let processedDocuments: Document[];

				// Use dedicated document loader input to load documents
				if (operationMode === 'documentLoader') {
					const documentInput = (await this.getInputConnectionData(
						NodeConnectionTypes.AiDocument,
						0,
					)) as N8nJsonLoader | Array<Document<Record<string, unknown>>>;

					const isN8nLoader =
						documentInput instanceof N8nJsonLoader || documentInput instanceof N8nBinaryLoader;

					processedDocuments = isN8nLoader
						? await documentInput.processItem(item, itemIndex)
						: documentInput;

					const response = await chain.withConfig(getTracingConfig(this)).invoke({
						input_documents: processedDocuments,
					});

					returnData.push({ json: { response } });
				}

				// Take the input and use binary or json loader
				if (['nodeInputJson', 'nodeInputBinary'].includes(operationMode)) {
					let textSplitter: TextSplitter | undefined;

					switch (chunkingMode) {
						// In simple mode we use recursive character splitter with default settings
						case 'simple':
							const chunkSize = this.getNodeParameter('chunkSize', itemIndex, 1000) as number;
							const chunkOverlap = this.getNodeParameter('chunkOverlap', itemIndex, 200) as number;

							textSplitter = new RecursiveCharacterTextSplitter({ chunkOverlap, chunkSize });
							break;

						// In advanced mode user can connect text splitter node so we just retrieve it
						case 'advanced':
							textSplitter = (await this.getInputConnectionData(
								NodeConnectionTypes.AiTextSplitter,
								0,
							)) as TextSplitter | undefined;
							break;
						default:
							break;
					}

					let processor: N8nJsonLoader | N8nBinaryLoader;
					if (operationMode === 'nodeInputBinary') {
						const binaryDataKey = this.getNodeParameter(
							'options.binaryDataKey',
							itemIndex,
							'data',
						) as string;
						processor = new N8nBinaryLoader(this, 'options.', binaryDataKey, textSplitter);
					} else {
						processor = new N8nJsonLoader(this, 'options.', textSplitter);
					}

					const processedItem = await processor.processItem(item, itemIndex);
					const response = await chain.invoke(
						{
							input_documents: processedItem,
						},
						{ signal: this.getExecutionCancelSignal() },
					);
					returnData.push({ json: { response } });
				}
			} catch (error) {
				if (this.continueOnFail()) {
					returnData.push({ json: { error: error.message }, pairedItem: { item: itemIndex } });
					continue;
				}

				throw error;
			}
		}

		return [returnData];
	}
}<|MERGE_RESOLUTION|>--- conflicted
+++ resolved
@@ -25,21 +25,12 @@
 function getInputs(parameters: IDataObject) {
 	const chunkingMode = parameters?.chunkingMode;
 	const operationMode = parameters?.operationMode;
-<<<<<<< HEAD
 	const inputs: INodeInputConfiguration[] = [
-		{ displayName: '', type: NodeConnectionTypes.Main },
-		{
-			displayName: 'Model',
-			maxConnections: 1,
-			type: NodeConnectionTypes.AiLanguageModel,
-=======
-	const inputs = [
 		{ displayName: '', type: 'main' },
 		{
 			displayName: 'Model',
 			maxConnections: 1,
 			type: 'ai_languageModel',
->>>>>>> 49872fbb
 			required: true,
 		},
 	];
@@ -47,11 +38,7 @@
 	if (operationMode === 'documentLoader') {
 		inputs.push({
 			displayName: 'Document',
-<<<<<<< HEAD
-			type: NodeConnectionTypes.AiDocument,
-=======
 			type: 'ai_document',
->>>>>>> 49872fbb
 			required: true,
 			maxConnections: 1,
 		});
@@ -61,11 +48,7 @@
 	if (chunkingMode === 'advanced') {
 		inputs.push({
 			displayName: 'Text Splitter',
-<<<<<<< HEAD
-			type: NodeConnectionTypes.AiTextSplitter,
-=======
 			type: 'ai_textSplitter',
->>>>>>> 49872fbb
 			required: false,
 			maxConnections: 1,
 		});
