--- conflicted
+++ resolved
@@ -1,10 +1,6 @@
 import type { BaseLanguageModel } from '@langchain/core/language_models/base';
 import type { BaseChatModel } from '@langchain/core/language_models/chat_models';
 import { HumanMessage } from '@langchain/core/messages';
-<<<<<<< HEAD
-import type { BaseOutputParser } from '@langchain/core/output_parsers';
-=======
->>>>>>> 497d637f
 import {
 	AIMessagePromptTemplate,
 	PromptTemplate,
@@ -24,7 +20,6 @@
 	INodeType,
 	INodeTypeDescription,
 } from 'n8n-workflow';
-<<<<<<< HEAD
 import {
 	ApplicationError,
 	NodeApiError,
@@ -32,23 +27,9 @@
 	NodeOperationError,
 } from 'n8n-workflow';
 
-import {
-	getOptionalOutputParsers,
-	getPromptInputByType,
-	isChatInstance,
-} from '../../../utils/helpers';
-=======
-import {
-	ApplicationError,
-	NodeApiError,
-	NodeConnectionType,
-	NodeOperationError,
-} from 'n8n-workflow';
-
 import { getPromptInputByType, isChatInstance } from '../../../utils/helpers';
 import type { N8nOutputParser } from '../../../utils/output_parsers/N8nOutputParser';
 import { getOptionalOutputParsers } from '../../../utils/output_parsers/N8nOutputParser';
->>>>>>> 497d637f
 import { getTemplateNoticeField } from '../../../utils/sharedFields';
 import { getTracingConfig } from '../../../utils/tracing';
 import {
