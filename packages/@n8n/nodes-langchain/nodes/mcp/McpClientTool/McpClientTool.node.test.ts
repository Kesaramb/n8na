--- conflicted
+++ resolved
@@ -287,7 +287,79 @@
 			});
 		});
 
-<<<<<<< HEAD
+		it('should successfully execute a tool', async () => {
+			jest.spyOn(Client.prototype, 'connect').mockResolvedValue();
+			jest.spyOn(Client.prototype, 'callTool').mockResolvedValue({ content: 'Sunny' });
+			jest.spyOn(Client.prototype, 'listTools').mockResolvedValue({
+				tools: [
+					{
+						name: 'Weather Tool',
+						description: 'Gets the current weather',
+						inputSchema: { type: 'object', properties: { location: { type: 'string' } } },
+					},
+				],
+			});
+
+			const supplyDataResult = await new McpClientTool().supplyData.call(
+				mock<ISupplyDataFunctions>({
+					getNode: jest.fn(() =>
+						mock<INode>({
+							typeVersion: 1,
+						}),
+					),
+					logger: { debug: jest.fn(), error: jest.fn() },
+					addInputData: jest.fn(() => ({ index: 0 })),
+				}),
+				0,
+			);
+
+			expect(supplyDataResult.closeFunction).toBeInstanceOf(Function);
+			expect(supplyDataResult.response).toBeInstanceOf(McpToolkit);
+
+			const tools = (supplyDataResult.response as McpToolkit).getTools();
+			const toolResult = await tools[0].invoke({ location: 'Berlin' });
+			expect(toolResult).toEqual('Sunny');
+		});
+
+		it('should handle tool errors', async () => {
+			jest.spyOn(Client.prototype, 'connect').mockResolvedValue();
+			jest
+				.spyOn(Client.prototype, 'callTool')
+				.mockResolvedValue({ isError: true, content: [{ text: 'Weather unknown at location' }] });
+			jest.spyOn(Client.prototype, 'listTools').mockResolvedValue({
+				tools: [
+					{
+						name: 'Weather Tool',
+						description: 'Gets the current weather',
+						inputSchema: { type: 'object', properties: { location: { type: 'string' } } },
+					},
+				],
+			});
+
+			const supplyDataFunctions = mock<ISupplyDataFunctions>({
+				getNode: jest.fn(() =>
+					mock<INode>({
+						typeVersion: 1,
+					}),
+				),
+				logger: { debug: jest.fn(), error: jest.fn() },
+				addInputData: jest.fn(() => ({ index: 0 })),
+			});
+			const supplyDataResult = await new McpClientTool().supplyData.call(supplyDataFunctions, 0);
+
+			expect(supplyDataResult.closeFunction).toBeInstanceOf(Function);
+			expect(supplyDataResult.response).toBeInstanceOf(McpToolkit);
+
+			const tools = (supplyDataResult.response as McpToolkit).getTools();
+			const toolResult = await tools[0].invoke({ location: 'Berlin' });
+			expect(toolResult).toEqual('Weather unknown at location');
+			expect(supplyDataFunctions.addOutputData).toHaveBeenCalledWith(
+				NodeConnectionTypes.AiTool,
+				0,
+				new NodeOperationError(supplyDataFunctions.getNode(), 'Weather unknown at location'),
+			);
+		});
+
 		it('should support setting a timeout', async () => {
 			jest.spyOn(Client.prototype, 'connect').mockResolvedValue();
 			jest
@@ -309,85 +381,16 @@
 			const supplyDataResult = await new McpClientTool().supplyData.call(
 				mock<ISupplyDataFunctions>({
 					getNode: jest.fn(() => mockNode),
-=======
-		it('should successfully execute a tool', async () => {
-			jest.spyOn(Client.prototype, 'connect').mockResolvedValue();
-			jest.spyOn(Client.prototype, 'callTool').mockResolvedValue({ content: 'Sunny' });
-			jest.spyOn(Client.prototype, 'listTools').mockResolvedValue({
-				tools: [
-					{
-						name: 'Weather Tool',
-						description: 'Gets the current weather',
-						inputSchema: { type: 'object', properties: { location: { type: 'string' } } },
-					},
-				],
-			});
-
-			const supplyDataResult = await new McpClientTool().supplyData.call(
-				mock<ISupplyDataFunctions>({
-					getNode: jest.fn(() =>
-						mock<INode>({
-							typeVersion: 1,
-						}),
-					),
->>>>>>> 13305818
-					logger: { debug: jest.fn(), error: jest.fn() },
-					addInputData: jest.fn(() => ({ index: 0 })),
-				}),
-				0,
-			);
-
-<<<<<<< HEAD
+					logger: { debug: jest.fn(), error: jest.fn() },
+					addInputData: jest.fn(() => ({ index: 0 })),
+				}),
+				0,
+			);
+
 			const tools = (supplyDataResult.response as McpToolkit).getTools();
 
 			await expect(tools[0].invoke({ input: 'foo' })).rejects.toThrow(
 				'Failed to execute tool "SlowTool"',
-=======
-			expect(supplyDataResult.closeFunction).toBeInstanceOf(Function);
-			expect(supplyDataResult.response).toBeInstanceOf(McpToolkit);
-
-			const tools = (supplyDataResult.response as McpToolkit).getTools();
-			const toolResult = await tools[0].invoke({ location: 'Berlin' });
-			expect(toolResult).toEqual('Sunny');
-		});
-
-		it('should handle tool errors', async () => {
-			jest.spyOn(Client.prototype, 'connect').mockResolvedValue();
-			jest
-				.spyOn(Client.prototype, 'callTool')
-				.mockResolvedValue({ isError: true, content: [{ text: 'Weather unknown at location' }] });
-			jest.spyOn(Client.prototype, 'listTools').mockResolvedValue({
-				tools: [
-					{
-						name: 'Weather Tool',
-						description: 'Gets the current weather',
-						inputSchema: { type: 'object', properties: { location: { type: 'string' } } },
-					},
-				],
-			});
-
-			const supplyDataFunctions = mock<ISupplyDataFunctions>({
-				getNode: jest.fn(() =>
-					mock<INode>({
-						typeVersion: 1,
-					}),
-				),
-				logger: { debug: jest.fn(), error: jest.fn() },
-				addInputData: jest.fn(() => ({ index: 0 })),
-			});
-			const supplyDataResult = await new McpClientTool().supplyData.call(supplyDataFunctions, 0);
-
-			expect(supplyDataResult.closeFunction).toBeInstanceOf(Function);
-			expect(supplyDataResult.response).toBeInstanceOf(McpToolkit);
-
-			const tools = (supplyDataResult.response as McpToolkit).getTools();
-			const toolResult = await tools[0].invoke({ location: 'Berlin' });
-			expect(toolResult).toEqual('Weather unknown at location');
-			expect(supplyDataFunctions.addOutputData).toHaveBeenCalledWith(
-				NodeConnectionTypes.AiTool,
-				0,
-				new NodeOperationError(supplyDataFunctions.getNode(), 'Weather unknown at location'),
->>>>>>> 13305818
 			);
 		});
 	});
