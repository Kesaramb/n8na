<<<<<<< HEAD
import type { JSONSchema7 } from 'json-schema';
=======
/* eslint-disable n8n-nodes-base/node-dirname-against-convention */
import { OutputParserException } from '@langchain/core/output_parsers';
import type { JSONSchema7 } from 'json-schema';
import { StructuredOutputParser } from 'langchain/output_parsers';
import get from 'lodash/get';
>>>>>>> fed7c3ec
import {
	jsonParse,
	type IExecuteFunctions,
	type INodeType,
	type INodeTypeDescription,
	type SupplyData,
	NodeOperationError,
	NodeConnectionType,
} from 'n8n-workflow';
<<<<<<< HEAD
import type { z } from 'zod';
=======
import { z } from 'zod';
>>>>>>> fed7c3ec

import {
	inputSchemaField,
	jsonSchemaExampleField,
	schemaTypeField,
} from '../../../utils/descriptions';
<<<<<<< HEAD
import { N8nStructuredOutputParser } from '../../../utils/output_parsers/N8nOutputParser';
import { generateSchema, getSandboxWithZod } from '../../../utils/schemaParsing';
import { getConnectionHintNoticeField } from '../../../utils/sharedFields';

=======
import { logWrapper } from '../../../utils/logWrapper';
import { convertJsonSchemaToZod, generateSchema } from '../../../utils/schemaParsing';
import { getConnectionHintNoticeField } from '../../../utils/sharedFields';

const STRUCTURED_OUTPUT_KEY = '__structured__output';
const STRUCTURED_OUTPUT_OBJECT_KEY = '__structured__output__object';
const STRUCTURED_OUTPUT_ARRAY_KEY = '__structured__output__array';

export class N8nStructuredOutputParser<T extends z.ZodTypeAny> extends StructuredOutputParser<T> {
	async parse(text: string): Promise<z.infer<T>> {
		try {
			const parsed = (await super.parse(text)) as object;

			return (
				get(parsed, [STRUCTURED_OUTPUT_KEY, STRUCTURED_OUTPUT_OBJECT_KEY]) ??
				get(parsed, [STRUCTURED_OUTPUT_KEY, STRUCTURED_OUTPUT_ARRAY_KEY]) ??
				get(parsed, STRUCTURED_OUTPUT_KEY) ??
				parsed
			);
		} catch (e) {
			// eslint-disable-next-line n8n-nodes-base/node-execute-block-wrong-error-thrown
			throw new OutputParserException(`Failed to parse. Text: "${text}". Error: ${e}`, text);
		}
	}

	static async fromZedSchema(
		zodSchema: z.ZodSchema<object>,
		nodeVersion: number,
	): Promise<StructuredOutputParser<z.ZodType<object, z.ZodTypeDef, object>>> {
		let returnSchema: z.ZodSchema<object>;
		if (nodeVersion === 1) {
			returnSchema = z.object({
				[STRUCTURED_OUTPUT_KEY]: z
					.object({
						[STRUCTURED_OUTPUT_OBJECT_KEY]: zodSchema.optional(),
						[STRUCTURED_OUTPUT_ARRAY_KEY]: z.array(zodSchema).optional(),
					})
					.describe(
						`Wrapper around the output data. It can only contain ${STRUCTURED_OUTPUT_OBJECT_KEY} or ${STRUCTURED_OUTPUT_ARRAY_KEY} but never both.`,
					)
					.refine(
						(data) => {
							// Validate that one and only one of the properties exists
							return (
								Boolean(data[STRUCTURED_OUTPUT_OBJECT_KEY]) !==
								Boolean(data[STRUCTURED_OUTPUT_ARRAY_KEY])
							);
						},
						{
							message:
								'One and only one of __structured__output__object and __structured__output__array should be present.',
							path: [STRUCTURED_OUTPUT_KEY],
						},
					),
			});
		} else {
			returnSchema = z.object({
				output: zodSchema.optional(),
			});
		}

		return N8nStructuredOutputParser.fromZodSchema(returnSchema);
	}
}
>>>>>>> fed7c3ec
export class OutputParserStructured implements INodeType {
	description: INodeTypeDescription = {
		displayName: 'Structured Output Parser',
		name: 'outputParserStructured',
		icon: 'fa:code',
		group: ['transform'],
		version: [1, 1.1, 1.2],
		defaultVersion: 1.2,
		description: 'Return data in a defined JSON format',
		defaults: {
			name: 'Structured Output Parser',
		},

		codex: {
			alias: ['json', 'zod'],
			categories: ['AI'],
			subcategories: {
				AI: ['Output Parsers'],
			},
			resources: {
				primaryDocumentation: [
					{
						url: 'https://docs.n8n.io/integrations/builtin/cluster-nodes/sub-nodes/n8n-nodes-langchain.outputparserstructured/',
					},
				],
			},
		},
		// eslint-disable-next-line n8n-nodes-base/node-class-description-inputs-wrong-regular-node
		inputs: [],
		// eslint-disable-next-line n8n-nodes-base/node-class-description-outputs-wrong
		outputs: [NodeConnectionType.AiOutputParser],
		outputNames: ['Output Parser'],
		properties: [
			getConnectionHintNoticeField([NodeConnectionType.AiChain, NodeConnectionType.AiAgent]),
			{ ...schemaTypeField, displayOptions: { show: { '@version': [{ _cnd: { gte: 1.2 } }] } } },
			{
				...jsonSchemaExampleField,
				default: `{
	"state": "California",
	"cities": ["Los Angeles", "San Francisco", "San Diego"]
}`,
			},
			{
				...inputSchemaField,
				default: `{
	"type": "object",
	"properties": {
		"state": {
			"type": "string"
		},
		"cities": {
			"type": "array",
			"items": {
				"type": "string"
			}
		}
	}
}`,
			},
			{
				displayName: 'JSON Schema',
				name: 'jsonSchema',
				type: 'json',
				description: 'JSON Schema to structure and validate the output against',
				default: `{
  "type": "object",
  "properties": {
    "state": {
      "type": "string"
    },
    "cities": {
      "type": "array",
      "items": {
        "type": "string"
      }
    }
  }
}`,
				typeOptions: {
					rows: 10,
				},
				required: true,
				displayOptions: {
					show: {
						'@version': [{ _cnd: { lte: 1.1 } }],
					},
				},
			},
			{
				displayName:
					'The schema has to be defined in the <a target="_blank" href="https://json-schema.org/">JSON Schema</a> format. Look at <a target="_blank" href="https://json-schema.org/learn/miscellaneous-examples.html">this</a> page for examples.',
				name: 'notice',
				type: 'notice',
				default: '',
				displayOptions: {
					hide: {
						schemaType: ['fromJson'],
					},
				},
			},
		],
	};

	async supplyData(this: IExecuteFunctions, itemIndex: number): Promise<SupplyData> {
		const schemaType = this.getNodeParameter('schemaType', itemIndex, '') as 'fromJson' | 'manual';
		// We initialize these even though one of them will always be empty
		// it makes it easer to navigate the ternary operator
		const jsonExample = this.getNodeParameter('jsonSchemaExample', itemIndex, '') as string;
		let inputSchema: string;

		if (this.getNode().typeVersion <= 1.1) {
			inputSchema = this.getNodeParameter('jsonSchema', itemIndex, '') as string;
		} else {
			inputSchema = this.getNodeParameter('inputSchema', itemIndex, '') as string;
		}

		const jsonSchema =
			schemaType === 'fromJson' ? generateSchema(jsonExample) : jsonParse<JSONSchema7>(inputSchema);

		const zodSchema = convertJsonSchemaToZod<z.ZodSchema<object>>(jsonSchema);
		const nodeVersion = this.getNode().typeVersion;
		try {
<<<<<<< HEAD
			const zodSchema = await zodSchemaSandbox.runCode<z.ZodSchema<object>>();

			const parser = await N8nStructuredOutputParser.fromZedJsonSchema(
				zodSchema,
				nodeVersion,
				this,
			);

=======
			const parser = await N8nStructuredOutputParser.fromZedSchema(zodSchema, nodeVersion);
>>>>>>> fed7c3ec
			return {
				response: parser,
			};
		} catch (error) {
			throw new NodeOperationError(this.getNode(), 'Error during parsing of JSON Schema.');
		}
	}
}<|MERGE_RESOLUTION|>--- conflicted
+++ resolved
@@ -1,12 +1,4 @@
-<<<<<<< HEAD
 import type { JSONSchema7 } from 'json-schema';
-=======
-/* eslint-disable n8n-nodes-base/node-dirname-against-convention */
-import { OutputParserException } from '@langchain/core/output_parsers';
-import type { JSONSchema7 } from 'json-schema';
-import { StructuredOutputParser } from 'langchain/output_parsers';
-import get from 'lodash/get';
->>>>>>> fed7c3ec
 import {
 	jsonParse,
 	type IExecuteFunctions,
@@ -16,88 +8,17 @@
 	NodeOperationError,
 	NodeConnectionType,
 } from 'n8n-workflow';
-<<<<<<< HEAD
 import type { z } from 'zod';
-=======
-import { z } from 'zod';
->>>>>>> fed7c3ec
 
 import {
 	inputSchemaField,
 	jsonSchemaExampleField,
 	schemaTypeField,
 } from '../../../utils/descriptions';
-<<<<<<< HEAD
 import { N8nStructuredOutputParser } from '../../../utils/output_parsers/N8nOutputParser';
-import { generateSchema, getSandboxWithZod } from '../../../utils/schemaParsing';
-import { getConnectionHintNoticeField } from '../../../utils/sharedFields';
-
-=======
-import { logWrapper } from '../../../utils/logWrapper';
 import { convertJsonSchemaToZod, generateSchema } from '../../../utils/schemaParsing';
 import { getConnectionHintNoticeField } from '../../../utils/sharedFields';
 
-const STRUCTURED_OUTPUT_KEY = '__structured__output';
-const STRUCTURED_OUTPUT_OBJECT_KEY = '__structured__output__object';
-const STRUCTURED_OUTPUT_ARRAY_KEY = '__structured__output__array';
-
-export class N8nStructuredOutputParser<T extends z.ZodTypeAny> extends StructuredOutputParser<T> {
-	async parse(text: string): Promise<z.infer<T>> {
-		try {
-			const parsed = (await super.parse(text)) as object;
-
-			return (
-				get(parsed, [STRUCTURED_OUTPUT_KEY, STRUCTURED_OUTPUT_OBJECT_KEY]) ??
-				get(parsed, [STRUCTURED_OUTPUT_KEY, STRUCTURED_OUTPUT_ARRAY_KEY]) ??
-				get(parsed, STRUCTURED_OUTPUT_KEY) ??
-				parsed
-			);
-		} catch (e) {
-			// eslint-disable-next-line n8n-nodes-base/node-execute-block-wrong-error-thrown
-			throw new OutputParserException(`Failed to parse. Text: "${text}". Error: ${e}`, text);
-		}
-	}
-
-	static async fromZedSchema(
-		zodSchema: z.ZodSchema<object>,
-		nodeVersion: number,
-	): Promise<StructuredOutputParser<z.ZodType<object, z.ZodTypeDef, object>>> {
-		let returnSchema: z.ZodSchema<object>;
-		if (nodeVersion === 1) {
-			returnSchema = z.object({
-				[STRUCTURED_OUTPUT_KEY]: z
-					.object({
-						[STRUCTURED_OUTPUT_OBJECT_KEY]: zodSchema.optional(),
-						[STRUCTURED_OUTPUT_ARRAY_KEY]: z.array(zodSchema).optional(),
-					})
-					.describe(
-						`Wrapper around the output data. It can only contain ${STRUCTURED_OUTPUT_OBJECT_KEY} or ${STRUCTURED_OUTPUT_ARRAY_KEY} but never both.`,
-					)
-					.refine(
-						(data) => {
-							// Validate that one and only one of the properties exists
-							return (
-								Boolean(data[STRUCTURED_OUTPUT_OBJECT_KEY]) !==
-								Boolean(data[STRUCTURED_OUTPUT_ARRAY_KEY])
-							);
-						},
-						{
-							message:
-								'One and only one of __structured__output__object and __structured__output__array should be present.',
-							path: [STRUCTURED_OUTPUT_KEY],
-						},
-					),
-			});
-		} else {
-			returnSchema = z.object({
-				output: zodSchema.optional(),
-			});
-		}
-
-		return N8nStructuredOutputParser.fromZodSchema(returnSchema);
-	}
-}
->>>>>>> fed7c3ec
 export class OutputParserStructured implements INodeType {
 	description: INodeTypeDescription = {
 		displayName: 'Structured Output Parser',
@@ -220,18 +141,7 @@
 		const zodSchema = convertJsonSchemaToZod<z.ZodSchema<object>>(jsonSchema);
 		const nodeVersion = this.getNode().typeVersion;
 		try {
-<<<<<<< HEAD
-			const zodSchema = await zodSchemaSandbox.runCode<z.ZodSchema<object>>();
-
-			const parser = await N8nStructuredOutputParser.fromZedJsonSchema(
-				zodSchema,
-				nodeVersion,
-				this,
-			);
-
-=======
-			const parser = await N8nStructuredOutputParser.fromZedSchema(zodSchema, nodeVersion);
->>>>>>> fed7c3ec
+			const parser = N8nStructuredOutputParser.fromZedJsonSchema(zodSchema, nodeVersion, this);
 			return {
 				response: parser,
 			};
