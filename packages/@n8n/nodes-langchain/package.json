{
  "name": "@n8n/nodes-langchain",
  "version": "0.1.0",
  "description": "",
  "keywords": [
    "n8n-community-node-package"
  ],
  "license": "MIT",
  "homepage": "",
  "author": {
    "name": "",
    "email": ""
  },
  "repository": {
    "type": "git",
    "url": "https://github.com/n8n-io/n8n-nodes-langchain.git"
  },
  "main": "index.js",
  "scripts": {
    "build": "tsc && gulp build:icons",
    "clean": "rimraf dist .turbo",
    "dev": "tsc --watch",
    "format": "prettier nodes credentials --write",
    "lint": "eslint nodes credentials package.json",
    "lintfix": "eslint nodes credentials package.json --fix",
    "prepublishOnly": "npm run build && npm run lint -c .eslintrc.prepublish.js nodes credentials package.json",
    "watch": "tsc-watch -p tsconfig.build.json --onCompilationComplete \"tsc-alias -p tsconfig.build.json\" --onSuccess \"pnpm n8n-generate-ui-types\""
  },
  "files": [
    "dist"
  ],
  "n8n": {
    "n8nNodesApiVersion": 1,
    "credentials": [
      "dist/credentials/CohereApi.credentials.js",
      "dist/credentials/HuggingFaceApi.credentials.js",
      "dist/credentials/MotorheadApi.credentials.js",
      "dist/credentials/SerpApi.credentials.js",
      "dist/credentials/XataApi.credentials.js",
      "dist/credentials/PineconeApi.credentials.js"
    ],
    "nodes": [
      "dist/nodes/LangChain/LangChain.node.js",
      "dist/nodes/chains/ChainRetrievalQA/ChainRetrievalQA.node.js",
      "dist/nodes/chains/ChainVectorStoreQA/ChainVectorStoreQA.node.js",
      "dist/nodes/document_loaders/DocumentGithubLoader/DocumentGithubLoader.node.js",
      "dist/nodes/document_loaders/DocumentJSONInputLoader/DocumentJSONInputLoader.node.js",
      "dist/nodes/embeddings/EmbeddingsOpenAI/EmbeddingsOpenAI.node.js",
      "dist/nodes/llms/LMChatOpenAi/LMChatOpenAi.node.js",
      "dist/nodes/llms/LMOpenAi/LMOpenAi.node.js",
      "dist/nodes/llms/LMCohere/LMCohere.node.js",
      "dist/nodes/llms/LMOpenHuggingFaceInference/LMOpenHuggingFaceInference.node.js",
      "dist/nodes/memory/MemoryMotorhead/MemoryMotorhead.node.js",
      "dist/nodes/text_splitters/TextSplitterCharacterTextSplitter/TextSplitterCharacterTextSplitter.node.js",
      "dist/nodes/tools/ToolDynamicTool/ToolDynamicTool.node.js",
      "dist/nodes/tools/ToolCalculator/ToolCalculator.node.js",
      "dist/nodes/tools/ToolSerpApi/ToolSerpApi.node.js",
      "dist/nodes/tools/ToolWikipedia/ToolWikipedia.node.js",
      "dist/nodes/trigger/ManualChatTrigger/ManualChatTrigger.node.js",
      "dist/nodes/retrievers/RetrieverVectorStore/RetrieverVectorStore.node.js",
      "dist/nodes/vector_store/InMemoryVectorStore/InMemoryVectorStore.node.js",
      "dist/nodes/vector_store/VectorStorePineconeInsert/VectorStorePineconeInsert.node.js",
      "dist/nodes/vector_store/VectorStorePineconeLoad/VectorStorePineconeLoad.node.js"
    ]
  },
  "devDependencies": {
    "@types/express": "^4.17.6",
    "@types/request-promise-native": "~1.0.15",
    "@typescript-eslint/parser": "~5.45",
    "eslint-plugin-n8n-nodes-base": "^1.11.0",
    "gulp": "^4.0.2",
    "n8n-core": "*",
    "n8n-workflow": "*",
    "prettier": "^2.7.1",
    "typescript": "~4.8.4"
  },
  "dependencies": {
<<<<<<< HEAD
    "@huggingface/inference": "1",
    "@pinecone-database/pinecone": "^0.1.6",
=======
    "@huggingface/inference": "2.6.1",
>>>>>>> 9946cfdd
    "@xata.io/cli": "^0.13.4",
    "cohere-ai": "^6.2.2",
    "ignore": "^5.2.4",
    "langchain": "^0.0.133",
    "lodash": "^4.17.21",
    "n8n-nodes-base": "workspace:*"
  }
}<|MERGE_RESOLUTION|>--- conflicted
+++ resolved
@@ -75,12 +75,8 @@
     "typescript": "~4.8.4"
   },
   "dependencies": {
-<<<<<<< HEAD
-    "@huggingface/inference": "1",
+    "@huggingface/inference": "2.6.1",
     "@pinecone-database/pinecone": "^0.1.6",
-=======
-    "@huggingface/inference": "2.6.1",
->>>>>>> 9946cfdd
     "@xata.io/cli": "^0.13.4",
     "cohere-ai": "^6.2.2",
     "ignore": "^5.2.4",
