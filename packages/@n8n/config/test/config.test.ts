--- conflicted
+++ resolved
@@ -250,15 +250,13 @@
 			ttl: 10,
 			interval: 3,
 		},
-<<<<<<< HEAD
-		security: {
-			enforceSettingsFilePermissions: false,
-=======
 		generic: {
 			timezone: 'America/New_York',
 			releaseChannel: 'dev',
 			gracefulShutdownTimeout: 30,
->>>>>>> 1b734dd9
+		},
+		security: {
+			enforceSettingsFilePermissions: false,
 		},
 	};
 
