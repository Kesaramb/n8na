--- conflicted
+++ resolved
@@ -1,10 +1,5 @@
-<<<<<<< HEAD
-import { $ } from 'zx';
+import { $, which } from 'zx';
 import type { Scenario } from '@/types/scenario';
-=======
-import { $, which } from 'zx';
-import { Scenario } from '@/types/scenario';
->>>>>>> 00412563
 
 /**
  * Executes test scenarios using k6
