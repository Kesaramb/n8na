{
<<<<<<< HEAD
  "type": "object",
  "properties": {
    "name": {
      "type": "string"
    },
    "displayName": {
      "type": "string"
    },
    "description": {
      "type": "string"
    },
    "publisher": {
      "type": "string"
    },
    "version": {
      "type": "string"
    },
    "categories": {
      "type": "array",
      "items": {
        "type": "string"
      }
    },
    "entry": {
      "type": "object",
      "properties": {
        "backend": {
          "type": "string"
        },
        "frontend": {
          "type": "string"
        }
      },
      "required": [
        "backend",
        "frontend"
      ],
      "additionalProperties": false
    },
    "minSDKVersion": {
      "type": "string"
    },
    "permissions": {
      "type": "object",
      "properties": {
        "frontend": {
          "type": "array",
          "items": {
            "type": "string"
          }
        },
        "backend": {
          "type": "array",
          "items": {
            "type": "string"
          }
        }
      },
      "required": [
        "frontend",
        "backend"
      ],
      "additionalProperties": false
    },
    "events": {
      "type": "array",
      "items": {
        "type": "string"
      }
    },
    "extends": {
      "type": "object",
      "properties": {
        "views": {
          "type": "object",
          "properties": {
            "workflows": {
              "type": "object",
              "properties": {
                "header": {
                  "type": "string"
                }
              },
              "required": [
                "header"
              ],
              "additionalProperties": false
            }
          },
          "required": [
            "workflows"
          ],
          "additionalProperties": false
        }
      },
      "required": [
        "views"
      ],
      "additionalProperties": false
    }
  },
  "required": [
    "name",
    "displayName",
    "description",
    "publisher",
    "version",
    "categories",
    "entry",
    "minSDKVersion",
    "permissions",
    "events",
    "extends"
  ],
  "additionalProperties": false,
  "title": "N8nExtensionSchema",
  "$schema": "http://json-schema.org/draft-07/schema#"
=======
	"type": "object",
	"properties": {
		"name": { "type": "string" },
		"displayName": { "type": "string" },
		"description": { "type": "string" },
		"publisher": { "type": "string" },
		"version": { "type": "string" },
		"categories": { "type": "array", "items": { "type": "string" } },
		"entry": {
			"type": "object",
			"properties": { "backend": { "type": "string" }, "frontend": { "type": "string" } },
			"required": ["backend", "frontend"],
			"additionalProperties": false
		},
		"minSDKVersion": { "type": "string" },
		"permissions": {
			"type": "object",
			"properties": {
				"frontend": { "type": "array", "items": { "type": "string" } },
				"backend": { "type": "array", "items": { "type": "string" } }
			},
			"required": ["frontend", "backend"],
			"additionalProperties": false
		},
		"events": { "type": "array", "items": { "type": "string" } },
		"extends": {
			"type": "object",
			"properties": {
				"views": {
					"type": "object",
					"properties": {
						"workflows": {
							"type": "object",
							"properties": { "header": { "type": "string" } },
							"required": ["header"],
							"additionalProperties": false
						}
					},
					"required": ["workflows"],
					"additionalProperties": false
				}
			},
			"required": ["views"],
			"additionalProperties": false
		}
	},
	"required": [
		"name",
		"displayName",
		"description",
		"publisher",
		"version",
		"categories",
		"entry",
		"minSDKVersion",
		"permissions",
		"events",
		"extends"
	],
	"additionalProperties": false,
	"title": "N8nExtensionSchema",
	"$schema": "http://json-schema.org/draft-07/schema#"
>>>>>>> 0debbc35
}<|MERGE_RESOLUTION|>--- conflicted
+++ resolved
@@ -1,123 +1,4 @@
 {
-<<<<<<< HEAD
-  "type": "object",
-  "properties": {
-    "name": {
-      "type": "string"
-    },
-    "displayName": {
-      "type": "string"
-    },
-    "description": {
-      "type": "string"
-    },
-    "publisher": {
-      "type": "string"
-    },
-    "version": {
-      "type": "string"
-    },
-    "categories": {
-      "type": "array",
-      "items": {
-        "type": "string"
-      }
-    },
-    "entry": {
-      "type": "object",
-      "properties": {
-        "backend": {
-          "type": "string"
-        },
-        "frontend": {
-          "type": "string"
-        }
-      },
-      "required": [
-        "backend",
-        "frontend"
-      ],
-      "additionalProperties": false
-    },
-    "minSDKVersion": {
-      "type": "string"
-    },
-    "permissions": {
-      "type": "object",
-      "properties": {
-        "frontend": {
-          "type": "array",
-          "items": {
-            "type": "string"
-          }
-        },
-        "backend": {
-          "type": "array",
-          "items": {
-            "type": "string"
-          }
-        }
-      },
-      "required": [
-        "frontend",
-        "backend"
-      ],
-      "additionalProperties": false
-    },
-    "events": {
-      "type": "array",
-      "items": {
-        "type": "string"
-      }
-    },
-    "extends": {
-      "type": "object",
-      "properties": {
-        "views": {
-          "type": "object",
-          "properties": {
-            "workflows": {
-              "type": "object",
-              "properties": {
-                "header": {
-                  "type": "string"
-                }
-              },
-              "required": [
-                "header"
-              ],
-              "additionalProperties": false
-            }
-          },
-          "required": [
-            "workflows"
-          ],
-          "additionalProperties": false
-        }
-      },
-      "required": [
-        "views"
-      ],
-      "additionalProperties": false
-    }
-  },
-  "required": [
-    "name",
-    "displayName",
-    "description",
-    "publisher",
-    "version",
-    "categories",
-    "entry",
-    "minSDKVersion",
-    "permissions",
-    "events",
-    "extends"
-  ],
-  "additionalProperties": false,
-  "title": "N8nExtensionSchema",
-  "$schema": "http://json-schema.org/draft-07/schema#"
-=======
 	"type": "object",
 	"properties": {
 		"name": { "type": "string" },
@@ -180,5 +61,4 @@
 	"additionalProperties": false,
 	"title": "N8nExtensionSchema",
 	"$schema": "http://json-schema.org/draft-07/schema#"
->>>>>>> 0debbc35
 }