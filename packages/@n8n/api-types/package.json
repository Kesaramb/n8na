--- conflicted
+++ resolved
@@ -1,11 +1,6 @@
 {
   "name": "@n8n/api-types",
-<<<<<<< HEAD
-  "type": "module",
-  "version": "0.33.0",
-=======
   "version": "0.34.0",
->>>>>>> 254c9d7f
   "scripts": {
     "clean": "rimraf dist .turbo",
     "dev": "pnpm watch",
