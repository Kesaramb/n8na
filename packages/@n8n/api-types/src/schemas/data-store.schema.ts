import { z } from 'zod';

import type { ListDataStoreQueryDto } from '../dto';

export const dataStoreNameSchema = z.string().trim().min(1).max(128);
export const dataStoreIdSchema = z.string().max(36);

export const DATA_STORE_COLUMN_REGEX = /^[a-zA-Z0-9][a-zA-Z0-9-]*$/;

export const dataStoreColumnNameSchema = z
	.string()
	.trim()
	.min(1)
	.max(128)
	.regex(
		DATA_STORE_COLUMN_REGEX,
		'Only alphanumeric characters and non-leading dashes are allowed for column names',
	);
export const dataStoreColumnTypeSchema = z.enum(['string', 'number', 'boolean', 'date']);

export const dataStoreCreateColumnSchema = z.object({
	name: dataStoreColumnNameSchema,
	type: dataStoreColumnTypeSchema,
	index: z.number().optional(),
});
export type DataStoreCreateColumnSchema = z.infer<typeof dataStoreCreateColumnSchema>;

export const dataStoreColumnSchema = dataStoreCreateColumnSchema.extend({
	dataStoreId: dataStoreIdSchema,
});

export const dataStoreSchema = z.object({
	id: dataStoreIdSchema,
	name: dataStoreNameSchema,
	columns: z.array(dataStoreColumnSchema),
	createdAt: z.string().datetime(),
	updatedAt: z.string().datetime(),
});
export type DataStore = z.infer<typeof dataStoreSchema>;
export type DataStoreColumn = z.infer<typeof dataStoreColumnSchema>;

export type DataStoreUserTableName = `data_store_user_${string}`;

export type DataStoreListFilter = {
	id?: string | string[];
	projectId?: string | string[];
	name?: string;
};

export type DataStoreListOptions = Partial<ListDataStoreQueryDto> & {
	filter: { projectId: string };
<<<<<<< HEAD
};
=======
};

export const dateTimeSchema = z
	.string()
	.datetime({ offset: true })
	.transform((s) => new Date(s))
	.pipe(z.date());

// Dates are received as date strings and validated before insertion
export const dataStoreColumnValueSchema = z.union([z.string(), z.number(), z.boolean(), z.null()]);

export type DataStoreColumnJsType = string | number | boolean | Date;

export type DataStoreRows = Array<Record<string, DataStoreColumnJsType | null>>;
>>>>>>> cb7dd2e8
<|MERGE_RESOLUTION|>--- conflicted
+++ resolved
@@ -49,9 +49,6 @@
 
 export type DataStoreListOptions = Partial<ListDataStoreQueryDto> & {
 	filter: { projectId: string };
-<<<<<<< HEAD
-};
-=======
 };
 
 export const dateTimeSchema = z
@@ -61,9 +58,4 @@
 	.pipe(z.date());
 
 // Dates are received as date strings and validated before insertion
-export const dataStoreColumnValueSchema = z.union([z.string(), z.number(), z.boolean(), z.null()]);
-
-export type DataStoreColumnJsType = string | number | boolean | Date;
-
-export type DataStoreRows = Array<Record<string, DataStoreColumnJsType | null>>;
->>>>>>> cb7dd2e8
+export const dataStoreColumnValueSchema = z.union([z.string(), z.number(), z.boolean(), z.null()]);