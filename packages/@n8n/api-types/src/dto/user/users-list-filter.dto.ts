import { jsonParse } from 'n8n-workflow';
import { z } from 'zod';
import { Z } from 'zod-class';

import { createTakeValidator, paginationSchema } from '../pagination/pagination.dto';

const USERS_LIST_SORT_OPTIONS = [
	'firstName:asc',
	'firstName:desc',
	'lastName:asc',
	'lastName:desc',
	'role:asc', // ascending order by role is Owner, Admin, Member
	'role:desc',
	// 'lastActive:asc',
	// 'lastActive:desc',
] as const;

const createTakeValidator = (maxItems: number) =>
	z
		.string()
		.optional()
		.transform((val) => (val ? parseInt(val, 10) : 10))
		.refine((val) => !isNaN(val) && Number.isInteger(val), {
			message: 'Param `take` must be a valid integer',
		})
		.transform((val) => Math.min(val, maxItems));

const usersListSortByValidator = z
	.enum(USERS_LIST_SORT_OPTIONS, {
		message: `sortBy must be one of: ${USERS_LIST_SORT_OPTIONS.join(', ')}`,
	})
	.optional();

const userSelectSchema = z.array(
	z.enum(['id', 'firstName', 'lastName', 'email', 'disabled', 'mfaEnabled', 'role']),
);

<<<<<<< HEAD
const selectValidatorSchema = z
	.string()
	.optional()
	.transform((val, ctx) => {
		if (!val) return undefined;
		try {
			const parsed: unknown = val.split(',').map((s) => s.trim());
			try {
				return userSelectSchema.parse(parsed);
			} catch (e) {
				ctx.addIssue({
					code: z.ZodIssueCode.custom,
					message: 'Invalid select value',
					path: ['select'],
				});
				return z.NEVER;
			}
		} catch (e) {
			ctx.addIssue({
				code: z.ZodIssueCode.custom,
				message: 'Invalid select format',
				path: ['select'],
			});
			return z.NEVER;
		}
	});

=======
>>>>>>> 256b926d
const userFilterSchema = z.object({
	isOwner: z.boolean().optional(),
	firstName: z.string().optional(),
	lastName: z.string().optional(),
	email: z.string().optional(),
	fullText: z.string().optional(), // Full text search across firstName, lastName, and email
});

const filterValidatorSchema = z
	.string()
	.optional()
	.transform((val, ctx) => {
		if (!val) return undefined;
		try {
			const parsed: unknown = jsonParse(val);
			try {
				return userFilterSchema.parse(parsed);
			} catch (e) {
				ctx.addIssue({
					code: z.ZodIssueCode.custom,
					message: 'Invalid filter fields',
					path: ['filter'],
				});
				return z.NEVER;
			}
		} catch (e) {
			ctx.addIssue({
				code: z.ZodIssueCode.custom,
				message: 'Invalid filter format',
				path: ['filter'],
			});
			return z.NEVER;
		}
	});

const userExpandSchema = z.array(z.enum(['projectRelations']));

<<<<<<< HEAD
const expandValidatorSchema = z
	.string()
	.optional()
	.transform((val, ctx) => {
		if (!val) return undefined;
		try {
			const parsed: unknown = val.split(',').map((s) => s.trim());
			try {
				return userExpandSchema.parse(parsed);
			} catch (e) {
				ctx.addIssue({
					code: z.ZodIssueCode.custom,
					message: 'Invalid expand fields',
					path: ['expand'],
				});
				return z.NEVER;
			}
		} catch (e) {
			ctx.addIssue({
				code: z.ZodIssueCode.custom,
				message: 'Invalid expand format',
				path: ['expand'],
			});
			return z.NEVER;
		}
	});

export class UsersListFilterDto extends Z.class({
	...paginationSchema,
	take: createTakeValidator(50), // Limit to 50 items per page
	select: selectValidatorSchema.optional(),
	filter: filterValidatorSchema.optional(),
	expand: expandValidatorSchema.optional(),
=======
export class UsersListFilterDto extends Z.class({
	...paginationSchema,
	take: createTakeValidator(50, true), // Limit to 50 items per page, and allow infinity for pagination
	select: userSelectSchema.optional(),
	filter: filterValidatorSchema.optional(),
	expand: userExpandSchema.optional(),
>>>>>>> 256b926d
	// Default sort order is role:asc, secondary sort criteria is name:asc
	sortBy: usersListSortByValidator,
}) {}<|MERGE_RESOLUTION|>--- conflicted
+++ resolved
@@ -15,16 +15,6 @@
 	// 'lastActive:desc',
 ] as const;
 
-const createTakeValidator = (maxItems: number) =>
-	z
-		.string()
-		.optional()
-		.transform((val) => (val ? parseInt(val, 10) : 10))
-		.refine((val) => !isNaN(val) && Number.isInteger(val), {
-			message: 'Param `take` must be a valid integer',
-		})
-		.transform((val) => Math.min(val, maxItems));
-
 const usersListSortByValidator = z
 	.enum(USERS_LIST_SORT_OPTIONS, {
 		message: `sortBy must be one of: ${USERS_LIST_SORT_OPTIONS.join(', ')}`,
@@ -35,36 +25,6 @@
 	z.enum(['id', 'firstName', 'lastName', 'email', 'disabled', 'mfaEnabled', 'role']),
 );
 
-<<<<<<< HEAD
-const selectValidatorSchema = z
-	.string()
-	.optional()
-	.transform((val, ctx) => {
-		if (!val) return undefined;
-		try {
-			const parsed: unknown = val.split(',').map((s) => s.trim());
-			try {
-				return userSelectSchema.parse(parsed);
-			} catch (e) {
-				ctx.addIssue({
-					code: z.ZodIssueCode.custom,
-					message: 'Invalid select value',
-					path: ['select'],
-				});
-				return z.NEVER;
-			}
-		} catch (e) {
-			ctx.addIssue({
-				code: z.ZodIssueCode.custom,
-				message: 'Invalid select format',
-				path: ['select'],
-			});
-			return z.NEVER;
-		}
-	});
-
-=======
->>>>>>> 256b926d
 const userFilterSchema = z.object({
 	isOwner: z.boolean().optional(),
 	firstName: z.string().optional(),
@@ -102,48 +62,12 @@
 
 const userExpandSchema = z.array(z.enum(['projectRelations']));
 
-<<<<<<< HEAD
-const expandValidatorSchema = z
-	.string()
-	.optional()
-	.transform((val, ctx) => {
-		if (!val) return undefined;
-		try {
-			const parsed: unknown = val.split(',').map((s) => s.trim());
-			try {
-				return userExpandSchema.parse(parsed);
-			} catch (e) {
-				ctx.addIssue({
-					code: z.ZodIssueCode.custom,
-					message: 'Invalid expand fields',
-					path: ['expand'],
-				});
-				return z.NEVER;
-			}
-		} catch (e) {
-			ctx.addIssue({
-				code: z.ZodIssueCode.custom,
-				message: 'Invalid expand format',
-				path: ['expand'],
-			});
-			return z.NEVER;
-		}
-	});
-
-export class UsersListFilterDto extends Z.class({
-	...paginationSchema,
-	take: createTakeValidator(50), // Limit to 50 items per page
-	select: selectValidatorSchema.optional(),
-	filter: filterValidatorSchema.optional(),
-	expand: expandValidatorSchema.optional(),
-=======
 export class UsersListFilterDto extends Z.class({
 	...paginationSchema,
 	take: createTakeValidator(50, true), // Limit to 50 items per page, and allow infinity for pagination
 	select: userSelectSchema.optional(),
 	filter: filterValidatorSchema.optional(),
 	expand: userExpandSchema.optional(),
->>>>>>> 256b926d
 	// Default sort order is role:asc, secondary sort criteria is name:asc
 	sortBy: usersListSortByValidator,
 }) {}