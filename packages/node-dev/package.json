{
  "name": "n8n-node-dev",
  "version": "0.83.0",
  "description": "CLI to simplify n8n credentials/node development",
  "license": "SEE LICENSE IN LICENSE.md",
  "homepage": "https://n8n.io",
  "author": {
    "name": "Jan Oberhauser",
    "email": "jan@n8n.io"
  },
  "repository": {
    "type": "git",
    "url": "git+https://github.com/n8n-io/n8n.git"
  },
  "main": "dist/src/index",
  "types": "dist/src/index.d.ts",
  "oclif": {
    "commands": "./dist/commands",
    "bin": "n8n-node-dev"
  },
  "scripts": {
    "clean": "rimraf dist .turbo",
    "dev": "pnpm watch",
    "build": "tsc --noEmit",
    "build-node-dev": "tsc",
<<<<<<< HEAD
    "format": "prettier **/**.ts --write",
=======
    "format": "prettier --write . --ignore-path ../../.prettierignore",
>>>>>>> 4af5c2ce
    "lint": "eslint .",
    "lintfix": "eslint . --fix",
    "postpack": "rm -f oclif.manifest.json",
    "prepack": "echo \"Building project...\" && rm -rf dist && tsc -b && oclif-dev manifest",
    "watch": "tsc --watch"
  },
  "bin": {
    "n8n-node-dev": "./bin/n8n-node-dev"
  },
  "keywords": [
    "development",
    "node",
    "helper",
    "n8n"
  ],
  "files": [
    "bin",
    "dist",
    "templates",
    "oclif.manifest.json",
    "src/tsconfig-build.json"
  ],
  "devDependencies": {
    "@oclif/dev-cli": "^1.22.2",
    "@types/express": "^4.17.6",
    "@types/inquirer": "^6.5.0",
    "@types/tmp": "^0.2.0",
    "@types/vorpal": "^1.11.0"
  },
  "dependencies": {
    "@oclif/command": "^1.5.18",
    "@oclif/errors": "^1.2.2",
    "change-case": "^4.1.1",
    "fast-glob": "^3.2.5",
    "inquirer": "^7.0.1",
    "n8n-core": "~0.144.0",
    "n8n-workflow": "~0.126.0",
    "oauth-1.0a": "^2.2.6",
    "replace-in-file": "^6.0.0",
    "request": "^2.88.2",
    "tmp-promise": "^3.0.2"
  }
}<|MERGE_RESOLUTION|>--- conflicted
+++ resolved
@@ -23,11 +23,7 @@
     "dev": "pnpm watch",
     "build": "tsc --noEmit",
     "build-node-dev": "tsc",
-<<<<<<< HEAD
-    "format": "prettier **/**.ts --write",
-=======
     "format": "prettier --write . --ignore-path ../../.prettierignore",
->>>>>>> 4af5c2ce
     "lint": "eslint .",
     "lintfix": "eslint . --fix",
     "postpack": "rm -f oclif.manifest.json",
