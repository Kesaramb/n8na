--- conflicted
+++ resolved
@@ -1,14 +1,4 @@
 {
-<<<<<<< HEAD
-    "name": "n8n-core",
-    "version": "0.38.0",
-    "description": "Core functionality of n8n",
-    "license": "SEE LICENSE IN LICENSE.md",
-    "homepage": "https://n8n.io",
-    "author": {
-        "name": "Jan Oberhauser",
-        "email": "jan@n8n.io"
-=======
   "name": "n8n-core",
   "version": "0.66.0",
   "description": "Core functionality of n8n",
@@ -66,7 +56,6 @@
   "jest": {
     "transform": {
       "^.+\\.tsx?$": "ts-jest"
->>>>>>> 928059c4
     },
     "testURL": "http://localhost/",
     "testRegex": "(/__tests__/.*|(\\.|/)(test|spec))\\.(jsx?|tsx?)$",
@@ -74,53 +63,6 @@
       "/dist/",
       "/node_modules/"
     ],
-<<<<<<< HEAD
-    "devDependencies": {
-        "@types/cron": "^1.7.1",
-        "@types/crypto-js": "^3.1.43",
-        "@types/express": "^4.16.1",
-        "@types/jest": "^24.0.18",
-        "@types/lodash.get": "^4.4.6",
-        "@types/mime-types": "^2.1.0",
-        "@types/node": "^10.10.1",
-        "@types/request-promise-native": "^1.0.15",
-        "jest": "^24.9.0",
-        "source-map-support": "^0.5.9",
-        "ts-jest": "^24.0.2",
-        "tslint": "6.1.2",
-        "typescript": "~3.7.4"
-    },
-    "dependencies": {
-        "client-oauth2": "^4.2.5",
-        "cron": "^1.7.2",
-        "crypto-js": "3.1.9-1",
-        "file-type": "^14.6.2",
-        "lodash.get": "^4.4.2",
-        "mime-types": "^2.1.27",
-        "n8n-workflow": "~0.34.0",
-        "p-cancelable": "^2.0.0",
-        "request": "^2.88.2",
-        "request-promise-native": "^1.0.7"
-    },
-    "jest": {
-        "transform": {
-            "^.+\\.tsx?$": "ts-jest"
-        },
-        "testURL": "http://localhost/",
-        "testRegex": "(/__tests__/.*|(\\.|/)(test|spec))\\.(jsx?|tsx?)$",
-        "testPathIgnorePatterns": [
-            "/dist/",
-            "/node_modules/"
-        ],
-        "moduleFileExtensions": [
-            "ts",
-            "tsx",
-            "js",
-            "json",
-            "node"
-        ]
-    }
-=======
     "moduleFileExtensions": [
       "ts",
       "tsx",
@@ -129,5 +71,4 @@
       "node"
     ]
   }
->>>>>>> 928059c4
 }