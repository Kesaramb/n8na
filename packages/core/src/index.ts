--- conflicted
+++ resolved
@@ -1,8 +1,4 @@
-<<<<<<< HEAD
-/* eslint-disable import/no-cycle */
 import { eventEmitter } from './EventEmitter';
-=======
->>>>>>> 698d96a6
 import * as NodeExecuteFunctions from './NodeExecuteFunctions';
 import * as UserSettings from './UserSettings';
 
