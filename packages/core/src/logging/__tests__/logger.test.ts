jest.mock('n8n-workflow', () => ({
	...jest.requireActual('n8n-workflow'),
	LoggerProxy: { init: jest.fn() },
}));

<<<<<<< HEAD
import type { GlobalConfig } from '@n8n/config';
import type { InstanceSettingsConfig } from '@n8n/config';
=======
import type { GlobalConfig, InstanceSettingsConfig } from '@n8n/config';
>>>>>>> 8591c2e0
import { mock } from 'jest-mock-extended';
import { LoggerProxy } from 'n8n-workflow';

import { Logger } from '../logger';

describe('Logger', () => {
	beforeEach(() => {
		jest.resetAllMocks();
	});

	describe('constructor', () => {
		const globalConfig = mock<GlobalConfig>({
			logging: {
				level: 'info',
				outputs: ['console'],
				scopes: [],
			},
		});

		test('if root, should initialize `LoggerProxy` with instance', () => {
			const logger = new Logger(globalConfig, mock<InstanceSettingsConfig>(), { isRoot: true });

			expect(LoggerProxy.init).toHaveBeenCalledWith(logger);
		});

		test('if scoped, should not initialize `LoggerProxy`', () => {
			new Logger(globalConfig, mock<InstanceSettingsConfig>(), { isRoot: false });

			expect(LoggerProxy.init).not.toHaveBeenCalled();
		});
	});

	describe('transports', () => {
		test('if `console` selected, should set console transport', () => {
			const globalConfig = mock<GlobalConfig>({
				logging: {
					level: 'info',
					outputs: ['console'],
					scopes: [],
				},
			});

			const logger = new Logger(globalConfig, mock<InstanceSettingsConfig>());

			const { transports } = logger.getInternalLogger();

			expect(transports).toHaveLength(1);

			const [transport] = transports;

			expect(transport.constructor.name).toBe('Console');
		});

		test('if `file` selected, should set file transport', () => {
			const globalConfig = mock<GlobalConfig>({
				logging: {
					level: 'info',
					outputs: ['file'],
					scopes: [],
					file: {
						fileSizeMax: 100,
						fileCountMax: 16,
						location: 'logs/n8n.log',
					},
				},
			});

			const logger = new Logger(globalConfig, mock<InstanceSettingsConfig>({ n8nFolder: '/tmp' }));

			const { transports } = logger.getInternalLogger();

			expect(transports).toHaveLength(1);

			const [transport] = transports;

			expect(transport.constructor.name).toBe('File');
		});
	});

	describe('levels', () => {
		test('if `error` selected, should enable `error` level', () => {
			const globalConfig = mock<GlobalConfig>({
				logging: {
					level: 'error',
					outputs: ['console'],
					scopes: [],
				},
			});

			const logger = new Logger(globalConfig, mock<InstanceSettingsConfig>());

			const internalLogger = logger.getInternalLogger();

			expect(internalLogger.isErrorEnabled()).toBe(true);
			expect(internalLogger.isWarnEnabled()).toBe(false);
			expect(internalLogger.isInfoEnabled()).toBe(false);
			expect(internalLogger.isDebugEnabled()).toBe(false);
		});

		test('if `warn` selected, should enable `error` and `warn` levels', () => {
			const globalConfig = mock<GlobalConfig>({
				logging: {
					level: 'warn',
					outputs: ['console'],
					scopes: [],
				},
			});

			const logger = new Logger(globalConfig, mock<InstanceSettingsConfig>());

			const internalLogger = logger.getInternalLogger();

			expect(internalLogger.isErrorEnabled()).toBe(true);
			expect(internalLogger.isWarnEnabled()).toBe(true);
			expect(internalLogger.isInfoEnabled()).toBe(false);
			expect(internalLogger.isDebugEnabled()).toBe(false);
		});

		test('if `info` selected, should enable `error`, `warn`, and `info` levels', () => {
			const globalConfig = mock<GlobalConfig>({
				logging: {
					level: 'info',
					outputs: ['console'],
					scopes: [],
				},
			});

			const logger = new Logger(globalConfig, mock<InstanceSettingsConfig>());

			const internalLogger = logger.getInternalLogger();

			expect(internalLogger.isErrorEnabled()).toBe(true);
			expect(internalLogger.isWarnEnabled()).toBe(true);
			expect(internalLogger.isInfoEnabled()).toBe(true);
			expect(internalLogger.isDebugEnabled()).toBe(false);
		});

		test('if `debug` selected, should enable all levels', () => {
			const globalConfig = mock<GlobalConfig>({
				logging: {
					level: 'debug',
					outputs: ['console'],
					scopes: [],
				},
			});

			const logger = new Logger(globalConfig, mock<InstanceSettingsConfig>());

			const internalLogger = logger.getInternalLogger();

			expect(internalLogger.isErrorEnabled()).toBe(true);
			expect(internalLogger.isWarnEnabled()).toBe(true);
			expect(internalLogger.isInfoEnabled()).toBe(true);
			expect(internalLogger.isDebugEnabled()).toBe(true);
		});

		test('if `silent` selected, should disable all levels', () => {
			const globalConfig = mock<GlobalConfig>({
				logging: {
					level: 'silent',
					outputs: ['console'],
					scopes: [],
				},
			});

			const logger = new Logger(globalConfig, mock<InstanceSettingsConfig>());

			const internalLogger = logger.getInternalLogger();

			expect(internalLogger.isErrorEnabled()).toBe(false);
			expect(internalLogger.isWarnEnabled()).toBe(false);
			expect(internalLogger.isInfoEnabled()).toBe(false);
			expect(internalLogger.isDebugEnabled()).toBe(false);
			expect(internalLogger.silent).toBe(true);
		});
	});
});<|MERGE_RESOLUTION|>--- conflicted
+++ resolved
@@ -3,12 +3,7 @@
 	LoggerProxy: { init: jest.fn() },
 }));
 
-<<<<<<< HEAD
-import type { GlobalConfig } from '@n8n/config';
-import type { InstanceSettingsConfig } from '@n8n/config';
-=======
 import type { GlobalConfig, InstanceSettingsConfig } from '@n8n/config';
->>>>>>> 8591c2e0
 import { mock } from 'jest-mock-extended';
 import { LoggerProxy } from 'n8n-workflow';
 
