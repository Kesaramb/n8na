/* eslint-disable @typescript-eslint/naming-convention */

import { readFile, stat } from 'fs/promises';
import prettyBytes from 'pretty-bytes';
import { Service } from 'typedi';
import { BINARY_ENCODING, LoggerProxy as Logger, IBinaryData } from 'n8n-workflow';

import { areValidModes, toBuffer } from './utils';
import { UnknownBinaryDataManager, InvalidBinaryDataMode } from './errors';
import { LogCatch } from '../decorators/LogCatch.decorator';

import type { Readable } from 'stream';
import type { BinaryData } from './types';
import type { INodeExecutionData } from 'n8n-workflow';

@Service()
export class BinaryDataService {
	private mode: BinaryData.Mode = 'default';

	private managers: Record<string, BinaryData.Manager> = {};

	async init(config: BinaryData.Config) {
		if (!areValidModes(config.availableModes)) throw new InvalidBinaryDataMode();

		this.mode = config.mode;

		if (config.availableModes.includes('filesystem')) {
			const { FileSystemManager } = await import('./FileSystem.manager');
			this.managers.filesystem = new FileSystemManager(config.localStoragePath);

			await this.managers.filesystem.init();
		}

		if (config.availableModes.includes('s3')) {
			const { ObjectStoreManager } = await import('./ObjectStore.manager');
			this.managers.objectStore = new ObjectStoreManager();

			await this.managers.objectStore.init();
		}
	}

	@LogCatch((error) => Logger.error('Failed to copy binary data file', { error }))
	async copyBinaryFile(
		workflowId: string,
		executionId: string,
		binaryData: IBinaryData,
		filePath: string,
	) {
		const manager = this.managers[this.mode];

		if (!manager) {
			const { size } = await stat(filePath);
			binaryData.fileSize = prettyBytes(size);
			binaryData.data = await readFile(filePath, { encoding: BINARY_ENCODING });

			return binaryData;
		}

		const metadata = {
			fileName: binaryData.fileName,
			mimeType: binaryData.mimeType,
		};

		const { fileId, fileSize } = await manager.copyByFilePath(
			workflowId,
			executionId,
			filePath,
			metadata,
		);

		binaryData.id = this.createBinaryDataId(fileId);
		binaryData.fileSize = prettyBytes(fileSize);
		binaryData.data = this.mode; // clear binary data from memory

		return binaryData;
	}

	@LogCatch((error) => Logger.error('Failed to write binary data file', { error }))
	async store(
		workflowId: string,
		executionId: string,
		bufferOrStream: Buffer | Readable,
		binaryData: IBinaryData,
	) {
		const manager = this.managers[this.mode];

		if (!manager) {
			const buffer = await this.toBuffer(bufferOrStream);
			binaryData.data = buffer.toString(BINARY_ENCODING);
			binaryData.fileSize = prettyBytes(buffer.length);

			return binaryData;
		}

		const metadata = {
			fileName: binaryData.fileName,
			mimeType: binaryData.mimeType,
		};

		const { fileId, fileSize } = await manager.store(
			workflowId,
			executionId,
			bufferOrStream,
			metadata,
		);

		binaryData.id = this.createBinaryDataId(fileId);
		binaryData.fileSize = prettyBytes(fileSize);
		binaryData.data = this.mode; // clear binary data from memory

		return binaryData;
	}

	async toBuffer(bufferOrStream: Buffer | Readable) {
		return toBuffer(bufferOrStream);
	}

	async getAsStream(binaryDataId: string, chunkSize?: number) {
		const [mode, fileId] = binaryDataId.split(':');

		return this.getManager(mode).getAsStream(fileId, chunkSize);
	}

	async getAsBuffer(binaryData: IBinaryData) {
		if (binaryData.id) {
			const [mode, fileId] = binaryData.id.split(':');

			return this.getManager(mode).getAsBuffer(fileId);
		}

		return Buffer.from(binaryData.data, BINARY_ENCODING);
	}

	/**
	 * Get the path to the binary data file, e.g. `/Users/{user}/.n8n/binaryData/{uuid}`
	 * or `/workflows/{workflowId}/executions/{executionId}/binary_data/{uuid}`.
	 *
	 * Used to allow nodes to access user-written binary files (e.g. Read PDF node)
	 * and to support download of execution-written binary files.
	 */
	getPath(binaryDataId: string) {
		const [mode, fileId] = binaryDataId.split(':');

		return this.getManager(mode).getPath(fileId);
	}

	async getMetadata(binaryDataId: string) {
		const [mode, fileId] = binaryDataId.split(':');

		return this.getManager(mode).getMetadata(fileId);
	}

<<<<<<< HEAD
	async deleteMany(ids: BinaryData.IdsForDeletion) {
		const manager = this.getManager(this.mode);
=======
	async deleteManyByExecutionIds(executionIds: string[]) {
		const manager = this.managers[this.mode];
>>>>>>> 75541e91

		if (!manager) return;

		await this.getManager(this.mode).deleteMany(ids);
	}

	@LogCatch((error) =>
		Logger.error('Failed to copy all binary data files for execution', { error }),
	)
	async duplicateBinaryData(
		workflowId: string,
		executionId: string,
		inputData: Array<INodeExecutionData[] | null>,
	) {
		if (inputData && this.managers[this.mode]) {
			const returnInputData = (inputData as INodeExecutionData[][]).map(
				async (executionDataArray) => {
					if (executionDataArray) {
						return Promise.all(
							executionDataArray.map(async (executionData) => {
								if (executionData.binary) {
									return this.duplicateBinaryDataInExecData(workflowId, executionId, executionData);
								}

								return executionData;
							}),
						);
					}

					return executionDataArray;
				},
			);

			return Promise.all(returnInputData);
		}

		return inputData as INodeExecutionData[][];
	}

	async rename(oldFileId: string, newFileId: string) {
		const manager = this.getManager(this.mode);

		if (!manager) return;

		await manager.rename(oldFileId, newFileId);
	}

	// ----------------------------------
	//         private methods
	// ----------------------------------

	/**
	 * Create an identifier `${mode}:{fileId}` for `IBinaryData['id']`.
	 */
	private createBinaryDataId(fileId: string) {
		return `${this.mode}:${fileId}`;
	}

	private async duplicateBinaryDataInExecData(
		workflowId: string,
		executionId: string,
		executionData: INodeExecutionData,
	) {
		const manager = this.managers[this.mode];

		if (executionData.binary) {
			const binaryDataKeys = Object.keys(executionData.binary);
			const bdPromises = binaryDataKeys.map(async (key: string) => {
				if (!executionData.binary) {
					return { key, newId: undefined };
				}

				const binaryDataId = executionData.binary[key].id;
				if (!binaryDataId) {
					return { key, newId: undefined };
				}

				const [_mode, fileId] = binaryDataId.split(':');

				return manager?.copyByFileId(workflowId, executionId, fileId).then((newFileId) => ({
					newId: this.createBinaryDataId(newFileId),
					key,
				}));
			});

			return Promise.all(bdPromises).then((b) => {
				return b.reduce((acc, curr) => {
					if (acc.binary && curr) {
						acc.binary[curr.key].id = curr.newId;
					}

					return acc;
				}, executionData);
			});
		}

		return executionData;
	}

	private getManager(mode: string) {
		const manager = this.managers[mode];

		if (manager) return manager;

		throw new UnknownBinaryDataManager(mode);
	}
}<|MERGE_RESOLUTION|>--- conflicted
+++ resolved
@@ -150,17 +150,12 @@
 		return this.getManager(mode).getMetadata(fileId);
 	}
 
-<<<<<<< HEAD
 	async deleteMany(ids: BinaryData.IdsForDeletion) {
-		const manager = this.getManager(this.mode);
-=======
-	async deleteManyByExecutionIds(executionIds: string[]) {
-		const manager = this.managers[this.mode];
->>>>>>> 75541e91
+		const manager = this.managers[this.mode];
 
 		if (!manager) return;
 
-		await this.getManager(this.mode).deleteMany(ids);
+		await manager.deleteMany(ids);
 	}
 
 	@LogCatch((error) =>
