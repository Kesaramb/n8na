--- conflicted
+++ resolved
@@ -16,24 +16,8 @@
 		fileSize: number;
 	};
 
-<<<<<<< HEAD
-	type ConfigBase = {
-		mode: Mode;
-		availableModes: string[];
-	};
-
-	type InMemoryConfig = ConfigBase & { mode: 'default' };
-
-	export type FileSystemConfig = ConfigBase & { mode: 'filesystem'; localStoragePath: string };
-
-	export type ObjectStoreConfig = ConfigBase & { mode: 'objectStore'; localStoragePath: string };
-
-	export type Config = InMemoryConfig | FileSystemConfig | ObjectStoreConfig;
-
 	export type WriteResult = { fileId: string; fileSize: number };
 
-=======
->>>>>>> 0714d443
 	export interface Manager {
 		init(): Promise<void>;
 
