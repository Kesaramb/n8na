--- conflicted
+++ resolved
@@ -915,14 +915,8 @@
 								node: executionNode.name,
 								workflowId: workflow.id,
 							});
-<<<<<<< HEAD
-							nodeSuccessData = await workflow.runNode(
+							const runNodeData = await workflow.runNode(
 								executionData,
-=======
-							const runNodeData = await workflow.runNode(
-								executionData.node,
-								executionData.data,
->>>>>>> 450a9aaf
 								this.runExecutionData,
 								runIndex,
 								this.additionalData,
