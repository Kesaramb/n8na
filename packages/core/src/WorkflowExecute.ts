/* eslint-disable @typescript-eslint/prefer-optional-chain */
/* eslint-disable no-await-in-loop */
/* eslint-disable no-labels */
/* eslint-disable @typescript-eslint/no-non-null-assertion */
/* eslint-disable @typescript-eslint/no-unsafe-member-access */
/* eslint-disable @typescript-eslint/no-unsafe-assignment */
/* eslint-disable no-continue */
/* eslint-disable no-prototype-builtins */
/* eslint-disable no-restricted-syntax */
/* eslint-disable no-param-reassign */
/* eslint-disable @typescript-eslint/prefer-nullish-coalescing */
import PCancelable from 'p-cancelable';

import type {
	ExecutionError,
	ExecutionStatus,
	IConnection,
	IDataObject,
	IExecuteData,
	INode,
	INodeConnections,
	INodeExecutionData,
	IPairedItemData,
	IPinData,
	IRun,
	IRunData,
	IRunExecutionData,
	ISourceData,
	ITaskData,
	ITaskDataConnections,
	ITaskDataConnectionsSource,
	IWaitingForExecution,
	IWaitingForExecutionSource,
	IWorkflowExecuteAdditionalData,
	NodeApiError,
	NodeOperationError,
	Workflow,
	WorkflowExecuteMode,
} from 'n8n-workflow';
import { LoggerProxy as Logger, WorkflowOperationError } from 'n8n-workflow';
import get from 'lodash/get';
import * as NodeExecuteFunctions from './NodeExecuteFunctions';

export class WorkflowExecute {
	runExecutionData: IRunExecutionData;

	private additionalData: IWorkflowExecuteAdditionalData;

	private mode: WorkflowExecuteMode;

	private status: ExecutionStatus;

	constructor(
		additionalData: IWorkflowExecuteAdditionalData,
		mode: WorkflowExecuteMode,
		runExecutionData?: IRunExecutionData,
	) {
		this.additionalData = additionalData;
		this.mode = mode;
		this.status = 'new';
		this.runExecutionData = runExecutionData || {
			startData: {},
			resultData: {
				runData: {},
				pinData: {},
			},
			executionData: {
				contextData: {},
				nodeExecutionStack: [],
				waitingExecution: {},
				waitingExecutionSource: {},
			},
		};
	}

	/**
	 * Executes the given workflow.
	 *
	 * @param {Workflow} workflow The workflow to execute
	 * @param {INode[]} [startNodes] Node to start execution from
	 * @param {string} [destinationNode] Node to stop execution at
	 */
	// IMPORTANT: Do not add "async" to this function, it will then convert the
	//            PCancelable to a regular Promise and does so not allow canceling
	//            active executions anymore
	// eslint-disable-next-line @typescript-eslint/promise-function-async
	run(
		workflow: Workflow,
		startNode?: INode,
		destinationNode?: string,
		pinData?: IPinData,
	): PCancelable<IRun> {
		this.status = 'running';

		// Get the nodes to start workflow execution from
		startNode = startNode || workflow.getStartNode(destinationNode);

		if (startNode === undefined) {
			throw new Error('No node to start the workflow from could be found!');
		}

		// If a destination node is given we only run the direct parent nodes and no others
		let runNodeFilter: string[] | undefined;
		if (destinationNode) {
			runNodeFilter = workflow.getParentNodes(destinationNode);
			runNodeFilter.push(destinationNode);
		}

		// Initialize the data of the start nodes
		const nodeExecutionStack: IExecuteData[] = [
			{
				node: startNode,
				data: {
					main: [
						[
							{
								json: {},
							},
						],
					],
				},
				source: null,
			},
		];

		this.runExecutionData = {
			startData: {
				destinationNode,
				runNodeFilter,
			},
			resultData: {
				runData: {},
				pinData,
			},
			executionData: {
				contextData: {},
				nodeExecutionStack,
				waitingExecution: {},
				waitingExecutionSource: {},
			},
		};

		return this.processRunExecutionData(workflow);
	}

	forceInputNodeExecution(workflow: Workflow, node: INode): boolean {
		const nodeType = workflow.nodeTypes.getByNameAndVersion(node.type, node.typeVersion);

		// Check if the incoming nodes should be forced to execute
		let forceInputNodeExecution = nodeType.description.forceInputNodeExecution;
		if (forceInputNodeExecution !== undefined) {
			if (typeof forceInputNodeExecution === 'string') {
				forceInputNodeExecution = !!workflow.expression.getSimpleParameterValue(
					node,
					forceInputNodeExecution,
					this.mode,
					this.additionalData.timezone,
					{ $version: node.typeVersion },
				);
			}
			return forceInputNodeExecution;
		}
		return false;
	}

	/**
	 * Executes the given workflow but only
	 *
	 * @param {Workflow} workflow The workflow to execute
	 * @param {string[]} startNodes Nodes to start execution from
	 * @param {string} destinationNode Node to stop execution at
	 */
	// IMPORTANT: Do not add "async" to this function, it will then convert the
	//            PCancelable to a regular Promise and does so not allow canceling
	//            active executions anymore
	// eslint-disable-next-line @typescript-eslint/promise-function-async
	runPartialWorkflow(
		workflow: Workflow,
		runData: IRunData,
		startNodes: string[],
		destinationNode: string,
		pinData?: IPinData,
	): PCancelable<IRun> {
		let incomingNodeConnections: INodeConnections | undefined;
		let connection: IConnection;

		this.status = 'running';

		const runIndex = 0;

		// Initialize the nodeExecutionStack and waitingExecution with
		// the data from runData
		const nodeExecutionStack: IExecuteData[] = [];
		const waitingExecution: IWaitingForExecution = {};
		const waitingExecutionSource: IWaitingForExecutionSource = {};
		for (const startNode of startNodes) {
			incomingNodeConnections = workflow.connectionsByDestinationNode[startNode];

			const incomingData: INodeExecutionData[][] = [];
			let incomingSourceData: ITaskDataConnectionsSource | null = null;

			if (incomingNodeConnections === undefined) {
				// If it has no incoming data add the default empty data
				incomingData.push([
					{
						json: {},
					},
				]);
			} else {
				// Get the data of the incoming connections
				incomingSourceData = { main: [] };
				for (const connections of incomingNodeConnections.main) {
					for (let inputIndex = 0; inputIndex < connections.length; inputIndex++) {
						connection = connections[inputIndex];

						const node = workflow.getNode(connection.node);

						if (node?.disabled) continue;

						if (node && pinData && pinData[node.name]) {
							incomingData.push(pinData[node.name]);
						} else {
							const nodeIncomingData =
								runData[connection.node][runIndex]?.data?.[connection.type][connection.index];
							if (nodeIncomingData) {
								incomingData.push(nodeIncomingData);
							}
						}

						incomingSourceData.main.push({
							previousNode: connection.node,
						});
					}
				}
			}

			const executeData: IExecuteData = {
				node: workflow.getNode(startNode) as INode,
				data: {
					main: incomingData,
				},
				source: incomingSourceData,
			};

			nodeExecutionStack.push(executeData);

			// Check if the destinationNode has to be added as waiting
			// because some input data is already fully available
			incomingNodeConnections = workflow.connectionsByDestinationNode[destinationNode];
			if (incomingNodeConnections !== undefined) {
				for (const connections of incomingNodeConnections.main) {
					for (let inputIndex = 0; inputIndex < connections.length; inputIndex++) {
						connection = connections[inputIndex];

						if (waitingExecution[destinationNode] === undefined) {
							waitingExecution[destinationNode] = {};
							waitingExecutionSource[destinationNode] = {};
						}
						if (waitingExecution[destinationNode][runIndex] === undefined) {
							waitingExecution[destinationNode][runIndex] = {};
							waitingExecutionSource[destinationNode][runIndex] = {};
						}
						if (waitingExecution[destinationNode][runIndex][connection.type] === undefined) {
							waitingExecution[destinationNode][runIndex][connection.type] = [];
							waitingExecutionSource[destinationNode][runIndex][connection.type] = [];
						}

						if (runData[connection.node] !== undefined) {
							// Input data exists so add as waiting
							// incomingDataDestination.push(runData[connection.node!][runIndex].data![connection.type][connection.index]);
							waitingExecution[destinationNode][runIndex][connection.type].push(
								runData[connection.node][runIndex].data![connection.type][connection.index],
							);
							waitingExecutionSource[destinationNode][runIndex][connection.type].push({
								previousNode: connection.node,
								previousNodeOutput: connection.index || undefined,
								previousNodeRun: runIndex || undefined,
							} as ISourceData);
						} else {
							waitingExecution[destinationNode][runIndex][connection.type].push(null);
							waitingExecutionSource[destinationNode][runIndex][connection.type].push(null);
						}
					}
				}
			}
		}

		// Only run the parent nodes and no others
		let runNodeFilter: string[] | undefined;
		// eslint-disable-next-line prefer-const
		runNodeFilter = workflow
			.getParentNodes(destinationNode)
			.filter((parentNodeName) => !workflow.getNode(parentNodeName)?.disabled);

		runNodeFilter.push(destinationNode);

		this.runExecutionData = {
			startData: {
				destinationNode,
				runNodeFilter,
			},
			resultData: {
				runData,
				pinData,
			},
			executionData: {
				contextData: {},
				nodeExecutionStack,
				waitingExecution,
				waitingExecutionSource,
			},
		};

		return this.processRunExecutionData(workflow);
	}

	/**
	 * Executes the hook with the given name
	 *
	 */
	// eslint-disable-next-line @typescript-eslint/no-explicit-any
	async executeHook(hookName: string, parameters: any[]): Promise<void> {
		if (this.additionalData.hooks === undefined) {
			return;
		}

		// eslint-disable-next-line consistent-return
		return this.additionalData.hooks.executeHookFunctions(hookName, parameters);
	}

	/**
	 * Checks the incoming connection does not receive any data
	 */
	incomingConnectionIsEmpty(
		runData: IRunData,
		inputConnections: IConnection[],
		runIndex: number,
	): boolean {
		// for (const inputConnection of workflow.connectionsByDestinationNode[nodeToAdd].main[0]) {
		for (const inputConnection of inputConnections) {
			const nodeIncomingData = get(
				runData,
				`[${inputConnection.node}][${runIndex}].data.main[${inputConnection.index}]`,
			);
			if (nodeIncomingData !== undefined && (nodeIncomingData as object[]).length !== 0) {
				return false;
			}
		}
		return true;
	}

	prepareWaitingToExecution(nodeName: string, numberOfConnections: number, runIndex: number) {
		if (!this.runExecutionData.executionData!.waitingExecutionSource) {
			this.runExecutionData.executionData!.waitingExecutionSource = {};
		}

		this.runExecutionData.executionData!.waitingExecution[nodeName][runIndex] = {
			main: [],
		};
		this.runExecutionData.executionData!.waitingExecutionSource[nodeName][runIndex] = {
			main: [],
		};

		for (let i = 0; i < numberOfConnections; i++) {
			this.runExecutionData.executionData!.waitingExecution[nodeName][runIndex].main.push(null);

			this.runExecutionData.executionData!.waitingExecutionSource[nodeName][runIndex].main.push(
				null,
			);
		}
	}

	addNodeToBeExecuted(
		workflow: Workflow,
		connectionData: IConnection,
		outputIndex: number,
		parentNodeName: string,
		nodeSuccessData: INodeExecutionData[][],
		runIndex: number,
	): void {
		let stillDataMissing = false;
<<<<<<< HEAD
		const enqueueFn = workflow.settings.executionOrder === 'v1' ? 'unshift' : 'push';
=======
		let waitingNodeIndex: number | undefined;
>>>>>>> d0eb5d4e

		// Check if node has multiple inputs as then we have to wait for all input data
		// to be present before we can add it to the node-execution-stack
		if (workflow.connectionsByDestinationNode[connectionData.node].main.length > 1) {
			// Node has multiple inputs
			let nodeWasWaiting = true;

			if (!this.runExecutionData.executionData!.waitingExecutionSource) {
				this.runExecutionData.executionData!.waitingExecutionSource = {};
			}

			// Check if there is already data for the node
			if (
				this.runExecutionData.executionData!.waitingExecution[connectionData.node] === undefined
			) {
				// Node does not have data yet so create a new empty one
				this.runExecutionData.executionData!.waitingExecution[connectionData.node] = {};
				this.runExecutionData.executionData!.waitingExecutionSource[connectionData.node] = {};
				nodeWasWaiting = false;
			}

			// Figure out if the node is already waiting with partial data to which to add the
			// data to or if a new entry has to get created
			let createNewWaitingEntry = true;

			if (
				Object.keys(this.runExecutionData.executionData!.waitingExecution[connectionData.node])
					.length > 0
			) {
				// Check if there is already data for the input on all of the waiting nodes
				for (const index of Object.keys(
					this.runExecutionData.executionData!.waitingExecution[connectionData.node],
				)) {
					if (
						!this.runExecutionData.executionData!.waitingExecution[connectionData.node][
							parseInt(index)
						].main[connectionData.index]
					) {
						// Data for the input is missing so we can add it to the existing entry
						createNewWaitingEntry = false;
						waitingNodeIndex = parseInt(index);
						break;
					}
				}
			}

			if (waitingNodeIndex === undefined) {
				waitingNodeIndex = Object.values(
					this.runExecutionData.executionData!.waitingExecution[connectionData.node],
				).length;
			}

			if (createNewWaitingEntry) {
				// There is currently no node waiting that does not already have data for
				// the given input, so create a new entry

				this.prepareWaitingToExecution(
					connectionData.node,
					workflow.connectionsByDestinationNode[connectionData.node].main.length,
					waitingNodeIndex,
				);
			}

			// Add the new data
			if (nodeSuccessData === null) {
				this.runExecutionData.executionData!.waitingExecution[connectionData.node][
					waitingNodeIndex
				].main[connectionData.index] = null;
				this.runExecutionData.executionData!.waitingExecutionSource[connectionData.node][
					waitingNodeIndex
				].main[connectionData.index] = null;
			} else {
				this.runExecutionData.executionData!.waitingExecution[connectionData.node][
					waitingNodeIndex
				].main[connectionData.index] = nodeSuccessData[outputIndex];

				this.runExecutionData.executionData!.waitingExecutionSource[connectionData.node][
					waitingNodeIndex
				].main[connectionData.index] = {
					previousNode: parentNodeName,
					previousNodeOutput: outputIndex || undefined,
					previousNodeRun: runIndex || undefined,
				};
			}

			// Check if all data exists now
			let thisExecutionData: INodeExecutionData[] | null;
			let allDataFound = true;
			for (
				let i = 0;
				i <
				this.runExecutionData.executionData!.waitingExecution[connectionData.node][waitingNodeIndex]
					.main.length;
				i++
			) {
				thisExecutionData =
					this.runExecutionData.executionData!.waitingExecution[connectionData.node][
						waitingNodeIndex
					].main[i];
				if (thisExecutionData === null) {
					allDataFound = false;
					break;
				}
			}

			if (allDataFound) {
				// All data exists for node to be executed
				// So add it to the execution stack

				const executionStackItem = {
					node: workflow.nodes[connectionData.node],
					data: this.runExecutionData.executionData!.waitingExecution[connectionData.node][
						waitingNodeIndex
					],
					source:
						this.runExecutionData.executionData!.waitingExecutionSource[connectionData.node][
							waitingNodeIndex
						],
				} as IExecuteData;

				if (
					this.runExecutionData.executionData!.waitingExecutionSource !== null &&
					this.runExecutionData.executionData!.waitingExecutionSource !== undefined
				) {
					executionStackItem.source =
						this.runExecutionData.executionData!.waitingExecutionSource[connectionData.node][
							waitingNodeIndex
						];
				}

<<<<<<< HEAD
				this.runExecutionData.executionData!.nodeExecutionStack[enqueueFn](executionStackItem);
=======
				this.runExecutionData.executionData!.nodeExecutionStack.unshift(executionStackItem);
>>>>>>> d0eb5d4e

				// Remove the data from waiting
				delete this.runExecutionData.executionData!.waitingExecution[connectionData.node][
					waitingNodeIndex
				];
				delete this.runExecutionData.executionData!.waitingExecutionSource[connectionData.node][
					waitingNodeIndex
				];

				if (
					Object.keys(this.runExecutionData.executionData!.waitingExecution[connectionData.node])
						.length === 0
				) {
					// No more data left for the node so also delete that one
					delete this.runExecutionData.executionData!.waitingExecution[connectionData.node];
					delete this.runExecutionData.executionData!.waitingExecutionSource[connectionData.node];
				}
				return;
			}
			stillDataMissing = true;

			if (!nodeWasWaiting) {
				// Get a list of all the output nodes that we can check for siblings easier
				const checkOutputNodes = [];
				// eslint-disable-next-line @typescript-eslint/no-for-in-array
				for (const outputIndexParent in workflow.connectionsBySourceNode[parentNodeName].main) {
					if (
						!workflow.connectionsBySourceNode[parentNodeName].main.hasOwnProperty(outputIndexParent)
					) {
						continue;
					}
					for (const connectionDataCheck of workflow.connectionsBySourceNode[parentNodeName].main[
						outputIndexParent
					]) {
						checkOutputNodes.push(connectionDataCheck.node);
					}
				}

				// Node was not on "waitingExecution" so it is the first time it gets
				// checked. So we have to go through all the inputs and check if they
				// are already on the list to be processed.
				// If that is not the case add it.

				const node = workflow.getNode(connectionData.node);
				const forceInputNodeExecution = this.forceInputNodeExecution(workflow, node!);

				for (
					let inputIndex = 0;
					inputIndex < workflow.connectionsByDestinationNode[connectionData.node].main.length;
					inputIndex++
				) {
					for (const inputData of workflow.connectionsByDestinationNode[connectionData.node].main[
						inputIndex
					]) {
						if (inputData.node === parentNodeName) {
							// Is the node we come from so its data will be available for sure
							continue;
						}

						const executionStackNodes = this.runExecutionData.executionData!.nodeExecutionStack.map(
							(stackData) => stackData.node.name,
						);

						// Check if that node is also an output connection of the
						// previously processed one
						if (inputData.node !== parentNodeName && checkOutputNodes.includes(inputData.node)) {
							// So the parent node will be added anyway which
							// will then process this node next. So nothing to do
							// unless the incoming data of the node is empty
							// because then it would not be executed
							if (
								!this.incomingConnectionIsEmpty(
									this.runExecutionData.resultData.runData,
									workflow.connectionsByDestinationNode[inputData.node].main[0],
									runIndex,
								)
							) {
								continue;
							}
						}

						// Check if it is already in the execution stack
						if (executionStackNodes.includes(inputData.node)) {
							// Node is already on the list to be executed
							// so there is nothing to do
							continue;
						}

						// Check if node got processed already
						if (this.runExecutionData.resultData.runData[inputData.node] !== undefined) {
							// Node got processed already so no need to add it
							continue;
						}

						if (!forceInputNodeExecution) {
							// Do not automatically follow all incoming nodes and force them
							// to execute
							continue;
						}

						// Check if any of the parent nodes does not have any inputs. That
						// would mean that it has to get added to the list of nodes to process.
						const parentNodes = workflow.getParentNodes(inputData.node, 'main', -1);
						let nodeToAdd: string | undefined = inputData.node;
						parentNodes.push(inputData.node);
						parentNodes.reverse();

						for (const parentNode of parentNodes) {
							// Check if that node is also an output connection of the
							// previously processed one
							if (inputData.node !== parentNode && checkOutputNodes.includes(parentNode)) {
								// So the parent node will be added anyway which
								// will then process this node next. So nothing to do.
								nodeToAdd = undefined;
								break;
							}

							// Check if it is already in the execution stack
							if (executionStackNodes.includes(parentNode)) {
								// Node is already on the list to be executed
								// so there is nothing to do
								nodeToAdd = undefined;
								break;
							}

							// Check if node got processed already
							if (this.runExecutionData.resultData.runData[parentNode] !== undefined) {
								// Node got processed already so we can use the
								// output data as input of this node
								break;
							}

							nodeToAdd = parentNode;
						}
						const parentNodesNodeToAdd = workflow.getParentNodes(nodeToAdd as string);
						if (
							parentNodesNodeToAdd.includes(parentNodeName) &&
							nodeSuccessData[outputIndex].length === 0
						) {
							// We do not add the node if there is no input data and the node that should be connected
							// is a child of the parent node. Because else it would run a node even though it should be
							// specifically not run, as it did not receive any data.
							nodeToAdd = undefined;
						}

						if (nodeToAdd === undefined) {
							// No node has to get added so process
							continue;
						}

						let addEmptyItem = false;

						if (workflow.connectionsByDestinationNode[nodeToAdd] === undefined) {
							// Add empty item if the node does not have any input connections
							addEmptyItem = true;
						} else if (
							this.incomingConnectionIsEmpty(
								this.runExecutionData.resultData.runData,
								workflow.connectionsByDestinationNode[nodeToAdd].main[0],
								runIndex,
							)
						) {
							// Add empty item also if the input data is empty
							addEmptyItem = true;
						}

						if (addEmptyItem) {
							// Add only node if it does not have any inputs because else it will
							// be added by its input node later anyway.
<<<<<<< HEAD
							this.runExecutionData.executionData!.nodeExecutionStack[enqueueFn]({
=======
							this.runExecutionData.executionData!.nodeExecutionStack.unshift({
>>>>>>> d0eb5d4e
								node: workflow.getNode(nodeToAdd) as INode,
								data: {
									main: [
										[
											{
												json: {},
											},
										],
									],
								},
								source: {
									main: [
										{
											previousNode: parentNodeName,
											previousNodeOutput: outputIndex || undefined,
											previousNodeRun: runIndex || undefined,
										},
									],
								},
							});
						}
					}
				}
			}
		}

		// Make sure the array has all the values
		const connectionDataArray: Array<INodeExecutionData[] | null> = [];
		for (let i: number = connectionData.index; i >= 0; i--) {
			connectionDataArray[i] = null;
		}

		// Add the data of the current execution
		if (nodeSuccessData === null) {
			connectionDataArray[connectionData.index] = null;
		} else {
			connectionDataArray[connectionData.index] = nodeSuccessData[outputIndex];
		}

		if (stillDataMissing) {
			waitingNodeIndex = waitingNodeIndex!;

			// Additional data is needed to run node so add it to waiting
			this.prepareWaitingToExecution(
				connectionData.node,
				workflow.connectionsByDestinationNode[connectionData.node].main.length,
				waitingNodeIndex,
			);

			this.runExecutionData.executionData!.waitingExecution[connectionData.node][waitingNodeIndex] =
				{
					main: connectionDataArray,
				};

			this.runExecutionData.executionData!.waitingExecutionSource![connectionData.node][
				waitingNodeIndex
			].main[connectionData.index] = {
				previousNode: parentNodeName,
				previousNodeOutput: outputIndex || undefined,
				previousNodeRun: runIndex || undefined,
			};
		} else {
			// All data is there so add it directly to stack
<<<<<<< HEAD
			this.runExecutionData.executionData!.nodeExecutionStack[enqueueFn]({
=======
			this.runExecutionData.executionData!.nodeExecutionStack.unshift({
>>>>>>> d0eb5d4e
				node: workflow.nodes[connectionData.node],
				data: {
					main: connectionDataArray,
				},
				source: {
					main: [
						{
							previousNode: parentNodeName,
							previousNodeOutput: outputIndex || undefined,
							previousNodeRun: runIndex || undefined,
						},
					],
				},
			});
		}
	}

	/**
	 * Runs the given execution data.
	 *
	 */
	// IMPORTANT: Do not add "async" to this function, it will then convert the
	//            PCancelable to a regular Promise and does so not allow canceling
	//            active executions anymore
	// eslint-disable-next-line @typescript-eslint/promise-function-async
	processRunExecutionData(workflow: Workflow): PCancelable<IRun> {
		Logger.verbose('Workflow execution started', { workflowId: workflow.id });

		const startedAt = new Date();

		this.status = 'running';

		const startNode = this.runExecutionData.executionData!.nodeExecutionStack[0].node.name;

		let destinationNode: string | undefined;
		if (this.runExecutionData.startData && this.runExecutionData.startData.destinationNode) {
			destinationNode = this.runExecutionData.startData.destinationNode;
		}

		const pinDataNodeNames = Object.keys(this.runExecutionData.resultData.pinData ?? {});

		const workflowIssues = workflow.checkReadyForExecution({
			startNode,
			destinationNode,
			pinDataNodeNames,
		});
		if (workflowIssues !== null) {
			throw new Error(
				'The workflow has issues and can for that reason not be executed. Please fix them first.',
			);
		}

		// Variables which hold temporary data for each node-execution
		let executionData: IExecuteData;
		let executionError: ExecutionError | undefined;
		let executionNode: INode;
		let nodeSuccessData: INodeExecutionData[][] | null | undefined;
		let runIndex: number;
		let startTime: number;
		let taskData: ITaskData;

		if (this.runExecutionData.startData === undefined) {
			this.runExecutionData.startData = {};
		}

		if (this.runExecutionData.waitTill) {
			const lastNodeExecuted = this.runExecutionData.resultData.lastNodeExecuted as string;
			this.runExecutionData.executionData!.nodeExecutionStack[0].node.disabled = true;
			this.runExecutionData.waitTill = undefined;
			this.runExecutionData.resultData.runData[lastNodeExecuted].pop();
		}

		let currentExecutionTry = '';
		let lastExecutionTry = '';
		let closeFunction: Promise<void> | undefined;

		return new PCancelable(async (resolve, reject, onCancel) => {
			let gotCancel = false;

			onCancel.shouldReject = false;
			onCancel(() => {
				gotCancel = true;
			});

			const returnPromise = (async () => {
				try {
					if (!this.additionalData.restartExecutionId) {
						await this.executeHook('workflowExecuteBefore', [workflow]);
					}
				} catch (error) {
					// Set the error that it can be saved correctly
					executionError = {
						...(error as NodeOperationError | NodeApiError),
						message: (error as NodeOperationError | NodeApiError).message,
						stack: (error as NodeOperationError | NodeApiError).stack,
					};

					// Set the incoming data of the node that it can be saved correctly
					// eslint-disable-next-line prefer-destructuring
					executionData = this.runExecutionData.executionData!.nodeExecutionStack[0];
					this.runExecutionData.resultData = {
						runData: {
							[executionData.node.name]: [
								{
									startTime,
									executionTime: new Date().getTime() - startTime,
									data: {
										main: executionData.data.main,
									} as ITaskDataConnections,
									source: [],
									executionStatus: 'error',
								},
							],
						},
						lastNodeExecuted: executionData.node.name,
						error: executionError,
					};

					throw error;
				}

				executionLoop: while (
					this.runExecutionData.executionData!.nodeExecutionStack.length !== 0
				) {
					if (
						this.additionalData.executionTimeoutTimestamp !== undefined &&
						Date.now() >= this.additionalData.executionTimeoutTimestamp
					) {
						gotCancel = true;
					}

					if (gotCancel) {
						return;
					}

					nodeSuccessData = null;
					executionError = undefined;
					executionData =
						this.runExecutionData.executionData!.nodeExecutionStack.shift() as IExecuteData;
					executionNode = executionData.node;

					// Update the pairedItem information on items
					const newTaskDataConnections: ITaskDataConnections = {};
					for (const inputName of Object.keys(executionData.data)) {
						newTaskDataConnections[inputName] = executionData.data[inputName].map(
							(input, inputIndex) => {
								if (input === null) {
									return input;
								}

								return input.map((item, itemIndex) => {
									return {
										...item,
										pairedItem: {
											item: itemIndex,
											input: inputIndex || undefined,
										},
									};
								});
							},
						);
					}
					executionData.data = newTaskDataConnections;

					Logger.debug(`Start processing node "${executionNode.name}"`, {
						node: executionNode.name,
						workflowId: workflow.id,
					});
					await this.executeHook('nodeExecuteBefore', [executionNode.name]);

					// Get the index of the current run
					runIndex = 0;
					if (this.runExecutionData.resultData.runData.hasOwnProperty(executionNode.name)) {
						runIndex = this.runExecutionData.resultData.runData[executionNode.name].length;
					}

					currentExecutionTry = `${executionNode.name}:${runIndex}`;

					if (currentExecutionTry === lastExecutionTry) {
						throw new Error('Did stop execution because execution seems to be in endless loop.');
					}

					if (
						this.runExecutionData.startData!.runNodeFilter !== undefined &&
						this.runExecutionData.startData!.runNodeFilter.indexOf(executionNode.name) === -1
					) {
						// If filter is set and node is not on filter skip it, that avoids the problem that it executes
						// leafs that are parallel to a selected destinationNode. Normally it would execute them because
						// they have the same parent and it executes all child nodes.
						continue;
					}

					const node = workflow.getNode(executionNode.name);

					// Check if all the data which is needed to run the node is available
					if (workflow.connectionsByDestinationNode.hasOwnProperty(executionNode.name)) {
						// Check if the node has incoming connections
						if (workflow.connectionsByDestinationNode[executionNode.name].hasOwnProperty('main')) {
							let inputConnections: IConnection[][];
							let connectionIndex: number;

							// eslint-disable-next-line prefer-const
							inputConnections = workflow.connectionsByDestinationNode[executionNode.name].main;

							for (
								connectionIndex = 0;
								connectionIndex < inputConnections.length;
								connectionIndex++
							) {
								if (
									workflow.getHighestNode(executionNode.name, 'main', connectionIndex).length === 0
								) {
									// If there is no valid incoming node (if all are disabled)
									// then ignore that it has inputs and simply execute it as it is without
									// any data
									continue;
								}

								if (!executionData.data.hasOwnProperty('main')) {
									// ExecutionData does not even have the connection set up so can
									// not have that data, so add it again to be executed later
									this.runExecutionData.executionData!.nodeExecutionStack.push(executionData);
									lastExecutionTry = currentExecutionTry;
									continue executionLoop;
								}

								if (this.forceInputNodeExecution(workflow, node!)) {
									// Check if it has the data for all the inputs
									// The most nodes just have one but merge node for example has two and data
									// of both inputs has to be available to be able to process the node.
									if (
										executionData.data.main.length < connectionIndex ||
										executionData.data.main[connectionIndex] === null
									) {
										// Does not have the data of the connections so add back to stack
										this.runExecutionData.executionData!.nodeExecutionStack.push(executionData);
										lastExecutionTry = currentExecutionTry;

										continue executionLoop;
									}
								}
							}
						}
					}

					startTime = new Date().getTime();

					let maxTries = 1;
					if (executionData.node.retryOnFail === true) {
						// TODO: Remove the hardcoded default-values here and also in NodeSettings.vue
						maxTries = Math.min(5, Math.max(2, executionData.node.maxTries || 3));
					}

					let waitBetweenTries = 0;
					if (executionData.node.retryOnFail === true) {
						// TODO: Remove the hardcoded default-values here and also in NodeSettings.vue
						waitBetweenTries = Math.min(
							5000,
							Math.max(0, executionData.node.waitBetweenTries || 1000),
						);
					}

					for (let tryIndex = 0; tryIndex < maxTries; tryIndex++) {
						if (gotCancel) {
							return;
						}
						try {
							if (tryIndex !== 0) {
								// Reset executionError from previous error try
								executionError = undefined;
								if (waitBetweenTries !== 0) {
									// TODO: Improve that in the future and check if other nodes can
									//       be executed in the meantime
									// eslint-disable-next-line @typescript-eslint/no-shadow
									await new Promise((resolve) => {
										setTimeout(() => {
											resolve(undefined);
										}, waitBetweenTries);
									});
								}
							}

							const { pinData } = this.runExecutionData.resultData;

							if (pinData && !executionNode.disabled && pinData[executionNode.name] !== undefined) {
								const nodePinData = pinData[executionNode.name];

								nodeSuccessData = [nodePinData]; // always zeroth runIndex
							} else {
								Logger.debug(`Running node "${executionNode.name}" started`, {
									node: executionNode.name,
									workflowId: workflow.id,
								});
								const runNodeData = await workflow.runNode(
									executionData,
									this.runExecutionData,
									runIndex,
									this.additionalData,
									NodeExecuteFunctions,
									this.mode,
								);
								nodeSuccessData = runNodeData.data;

								if (runNodeData.closeFunction) {
									// Explanation why we do this can be found in n8n-workflow/Workflow.ts -> runNode
									// eslint-disable-next-line @typescript-eslint/no-unsafe-call
									closeFunction = runNodeData.closeFunction();
								}
							}

							Logger.debug(`Running node "${executionNode.name}" finished successfully`, {
								node: executionNode.name,
								workflowId: workflow.id,
							});

							if (nodeSuccessData?.length) {
								// Check if the output data contains pairedItem data and if not try
								// to automatically fix it

								const isSingleInputAndOutput =
									executionData.data.main.length === 1 && executionData.data.main[0]?.length === 1;

								const isSameNumberOfItems =
									nodeSuccessData.length === 1 &&
									executionData.data.main.length === 1 &&
									executionData.data.main[0]?.length === nodeSuccessData[0].length;

								checkOutputData: for (const outputData of nodeSuccessData) {
									if (outputData === null) {
										continue;
									}
									for (const [index, item] of outputData.entries()) {
										if (item.pairedItem === undefined) {
											// The pairedItem data is missing, so check if it can get automatically fixed
											if (isSingleInputAndOutput) {
												// The node has one input and one incoming item, so we know
												// that all items must originate from that single
												item.pairedItem = {
													item: 0,
												};
											} else if (isSameNumberOfItems) {
												// The number of oncoming and outcoming items is identical so we can
												// make the reasonable assumption that each of the input items
												// is the origin of the corresponding output items
												item.pairedItem = {
													item: index,
												};
											} else {
												// In all other cases autofixing is not possible
												break checkOutputData;
											}
										}
									}
								}
							}

							if (nodeSuccessData === undefined) {
								// Node did not get executed
								nodeSuccessData = null;
							} else {
								this.runExecutionData.resultData.lastNodeExecuted = executionData.node.name;
							}

							if (nodeSuccessData === null || nodeSuccessData[0][0] === undefined) {
								if (executionData.node.alwaysOutputData === true) {
									const pairedItem: IPairedItemData[] = [];

									// Get pairedItem from all input items
									executionData.data.main.forEach((inputData, inputIndex) => {
										if (!inputData) {
											return;
										}
										inputData.forEach((item, itemIndex) => {
											pairedItem.push({
												item: itemIndex,
												input: inputIndex,
											});
										});
									});

									nodeSuccessData = nodeSuccessData || [];
									nodeSuccessData[0] = [
										{
											json: {},
											pairedItem,
										},
									];
								}
							}

							if (nodeSuccessData === null && !this.runExecutionData.waitTill!) {
								// If null gets returned it means that the node did succeed
								// but did not have any data. So the branch should end
								// (meaning the nodes afterwards should not be processed)
								continue executionLoop;
							}

							break;
						} catch (error) {
							this.runExecutionData.resultData.lastNodeExecuted = executionData.node.name;

							executionError = {
								...(error as NodeOperationError | NodeApiError),
								message: (error as NodeOperationError | NodeApiError).message,
								stack: (error as NodeOperationError | NodeApiError).stack,
							};

							Logger.debug(`Running node "${executionNode.name}" finished with error`, {
								node: executionNode.name,
								workflowId: workflow.id,
							});
						}
					}

					// Add the data to return to the user
					// (currently does not get cloned as data does not get changed, maybe later we should do that?!?!)

					if (!this.runExecutionData.resultData.runData.hasOwnProperty(executionNode.name)) {
						this.runExecutionData.resultData.runData[executionNode.name] = [];
					}

					taskData = {
						startTime,
						executionTime: new Date().getTime() - startTime,
						source: !executionData.source ? [] : executionData.source.main,
						executionStatus: 'success',
					};

					if (executionError !== undefined) {
						taskData.error = executionError;
						taskData.executionStatus = 'error';

						if (executionData.node.continueOnFail === true) {
							// Workflow should continue running even if node errors
							if (executionData.data.hasOwnProperty('main') && executionData.data.main.length > 0) {
								// Simply get the input data of the node if it has any and pass it through
								// to the next node
								if (executionData.data.main[0] !== null) {
									nodeSuccessData = [executionData.data.main[0]];
								}
							}
						} else {
							// Node execution did fail so add error and stop execution
							this.runExecutionData.resultData.runData[executionNode.name].push(taskData);

							// Add the execution data again so that it can get restarted
							this.runExecutionData.executionData!.nodeExecutionStack.unshift(executionData);

							await this.executeHook('nodeExecuteAfter', [
								executionNode.name,
								taskData,
								this.runExecutionData,
							]);

							break;
						}
					}

					// Merge error information to default output for now
					// As the new nodes can report the errors in
					// the `error` property.
					for (const execution of nodeSuccessData!) {
						for (const lineResult of execution) {
							if (
								lineResult.json !== undefined &&
								lineResult.json.$error !== undefined &&
								lineResult.json.$json !== undefined
							) {
								lineResult.error = lineResult.json.$error as NodeApiError | NodeOperationError;
								lineResult.json = {
									error: (lineResult.json.$error as NodeApiError | NodeOperationError).message,
								};
							} else if (lineResult.error !== undefined) {
								lineResult.json = { error: lineResult.error.message };
							}
						}
					}

					// Node executed successfully. So add data and go on.
					taskData.data = {
						main: nodeSuccessData,
					} as ITaskDataConnections;

					this.runExecutionData.resultData.runData[executionNode.name].push(taskData);

					if (this.runExecutionData.waitTill!) {
						await this.executeHook('nodeExecuteAfter', [
							executionNode.name,
							taskData,
							this.runExecutionData,
						]);

						// Add the node back to the stack that the workflow can start to execute again from that node
						this.runExecutionData.executionData!.nodeExecutionStack.unshift(executionData);

						break;
					}

					if (
						this.runExecutionData.startData &&
						this.runExecutionData.startData.destinationNode &&
						this.runExecutionData.startData.destinationNode === executionNode.name
					) {
						// Before stopping, make sure we are executing hooks so
						// That frontend is notified for example for manual executions.
						await this.executeHook('nodeExecuteAfter', [
							executionNode.name,
							taskData,
							this.runExecutionData,
						]);

						// If destination node is defined and got executed stop execution
						continue;
					}

					// Add the nodes to which the current node has an output connection to that they can
					// be executed next
					if (workflow.connectionsBySourceNode.hasOwnProperty(executionNode.name)) {
						if (workflow.connectionsBySourceNode[executionNode.name].hasOwnProperty('main')) {
							let outputIndex: string;
							let connectionData: IConnection;
							// Iterate over all the outputs

							const nodesToAdd: Array<{
								position: [number, number];
								connection: IConnection;
								outputIndex: number;
							}> = [];

							// Add the nodes to be executed
							// eslint-disable-next-line @typescript-eslint/no-for-in-array
							for (outputIndex in workflow.connectionsBySourceNode[executionNode.name].main) {
								if (
									!workflow.connectionsBySourceNode[executionNode.name].main.hasOwnProperty(
										outputIndex,
									)
								) {
									continue;
								}

								// Iterate over all the different connections of this output
								for (connectionData of workflow.connectionsBySourceNode[executionNode.name].main[
									outputIndex
								]) {
									if (!workflow.nodes.hasOwnProperty(connectionData.node)) {
										throw new Error(
											`The node "${executionNode.name}" connects to not found node "${connectionData.node}"`,
										);
									}

									const connectionDestinationNode = workflow.getNode(connectionData.node);
									const forceInputNodeExecution = this.forceInputNodeExecution(
										workflow,
										connectionDestinationNode!,
									);

									if (
										nodeSuccessData![outputIndex] &&
										(nodeSuccessData![outputIndex].length !== 0 ||
											(connectionData.index > 0 && forceInputNodeExecution))
									) {
										// Add the node only if it did execute or if connected to second "optional" input
<<<<<<< HEAD
										if (workflow.settings.executionOrder === 'v1') {
											const nodeToAdd = workflow.getNode(connectionData.node);
											nodesToAdd.push({
												position: nodeToAdd?.position || [0, 0],
												connection: connectionData,
												outputIndex: parseInt(outputIndex, 10),
											});
										} else {
											this.addNodeToBeExecuted(
												workflow,
												connectionData,
												parseInt(outputIndex, 10),
												executionNode.name,
												nodeSuccessData!,
												runIndex,
											);
										}
									}
								}
							}

							if (workflow.settings.executionOrder === 'v1') {
								// Always execute the node that is more to the top-left first
								nodesToAdd.sort((a, b) => {
									if (a.position[1] < b.position[1]) {
										return 1;
									}
									if (a.position[1] > b.position[1]) {
										return -1;
									}

									if (a.position[0] > b.position[0]) {
										return -1;
=======
										const nodeToAdd = workflow.getNode(connectionData.node);
										nodesToAdd.push({
											position: nodeToAdd?.position || [0, 0],
											connection: connectionData,
											outputIndex: parseInt(outputIndex, 10),
										});
>>>>>>> d0eb5d4e
									}

									return 0;
								});

								for (const nodeData of nodesToAdd) {
									this.addNodeToBeExecuted(
										workflow,
										nodeData.connection,
										nodeData.outputIndex,
										executionNode.name,
										nodeSuccessData!,
										runIndex,
									);
								}
							}

							// Always execute the node that is more to the top-left first
							nodesToAdd.sort((a, b) => {
								if (a.position[1] < b.position[1]) {
									return 1;
								}
								if (a.position[1] > b.position[1]) {
									return -1;
								}

								if (a.position[0] > b.position[0]) {
									return -1;
								}

								return 0;
							});

							for (const nodeData of nodesToAdd) {
								this.addNodeToBeExecuted(
									workflow,
									nodeData.connection,
									nodeData.outputIndex,
									executionNode.name,
									nodeSuccessData!,
									runIndex,
								);
							}
						}
					}

					// If we got here, it means that we did not stop executing from manual executions / destination.
					// Execute hooks now to make sure that all hooks are executed properly
					// Await is needed to make sure that we don't fall into concurrency problems
					// When saving node execution data
					await this.executeHook('nodeExecuteAfter', [
						executionNode.name,
						taskData,
						this.runExecutionData,
					]);

					let waitingNodes: string[] = Object.keys(
						this.runExecutionData.executionData!.waitingExecution,
					);

					if (
						this.runExecutionData.executionData!.nodeExecutionStack.length === 0 &&
						waitingNodes.length
					) {
						// There are no more nodes in the execution stack. Check if there are
						// waiting nodes that do not require data on all inputs and execute them,
						// one by one.

						// TODO: Should this also care about workflow position (top-left first?)
						for (let i = 0; i < waitingNodes.length; i++) {
							const nodeName = waitingNodes[i];

							const checkNode = workflow.getNode(nodeName);
							if (!checkNode) {
								continue;
							}
							const nodeType = workflow.nodeTypes.getByNameAndVersion(
								checkNode.type,
								checkNode.typeVersion,
							);

							// Check if the node is only allowed execute if all inputs received data
							let requiredInputs = nodeType.description.requiredInputs;
							if (requiredInputs !== undefined) {
								if (typeof requiredInputs === 'string') {
									requiredInputs = workflow.expression.getSimpleParameterValue(
										checkNode,
										requiredInputs,
										this.mode,
										this.additionalData.timezone,
										{ $version: checkNode.typeVersion },
										undefined,
										[],
									) as number[];
								}

								if (
									(requiredInputs !== undefined &&
										Array.isArray(requiredInputs) &&
										requiredInputs.length === nodeType.description.inputs.length) ||
									requiredInputs === nodeType.description.inputs.length
								) {
									// All inputs are required, but not all have data so do not continue
									continue;
								}
							}

							const parentNodes = workflow.getParentNodes(nodeName);

							// Check if input nodes (of same run) got already executed
							// eslint-disable-next-line @typescript-eslint/no-loop-func
							const parentIsWaiting = parentNodes.some((value) => waitingNodes.includes(value));
							if (parentIsWaiting) {
								// Execute node later as one of its dependencies is still outstanding
								continue;
							}

							const runIndexes = Object.keys(
								this.runExecutionData.executionData!.waitingExecution[nodeName],
							).sort();

							// The run-index of the earliest outstanding one
							const firstRunIndex = parseInt(runIndexes[0]);

							// Find all the inputs which received any kind of data, even if it was an empty
							// array as this shows that the parent nodes executed but they did not have any
							// data to pass on.
							const inputsWithData = this.runExecutionData
								.executionData!.waitingExecution[nodeName][firstRunIndex].main.map((data, index) =>
									data === null ? null : index,
								)
								.filter((data) => data !== null);

							if (requiredInputs !== undefined) {
								// Certain inputs are required that the node can execute

								if (Array.isArray(requiredInputs)) {
									// Specific inputs are required (array of input indexes)
									let inputDataMissing = false;
									for (const requiredInput of requiredInputs) {
										if (!inputsWithData.includes(requiredInput)) {
											inputDataMissing = true;
											break;
										}
									}
									if (inputDataMissing) {
										continue;
									}
								} else {
									// A certain amout of inputs are required (amount of inputs)
									if (inputsWithData.length < requiredInputs) {
										continue;
									}
								}
							}

							const taskDataMain = this.runExecutionData.executionData!.waitingExecution[nodeName][
								firstRunIndex
							].main.map((data) => {
								// For the inputs for which never any data got received set it to an empty array
								return data === null ? [] : data;
							});

							if (taskDataMain.filter((data) => data.length).length !== 0) {
								// Add the node to be executed

								// Make sure that each input at least receives an empty array
								if (taskDataMain.length < nodeType.description.inputs.length) {
									for (; taskDataMain.length < nodeType.description.inputs.length; ) {
										taskDataMain.push([]);
									}
								}

								this.runExecutionData.executionData!.nodeExecutionStack.push({
									node: workflow.nodes[nodeName],
									data: {
										main: taskDataMain,
									},
									source:
										this.runExecutionData.executionData!.waitingExecutionSource![nodeName][
											firstRunIndex
										],
								});
							}

							// Remove the node from waiting
							delete this.runExecutionData.executionData!.waitingExecution[nodeName][firstRunIndex];
							delete this.runExecutionData.executionData!.waitingExecutionSource![nodeName][
								firstRunIndex
							];

							if (
								Object.keys(this.runExecutionData.executionData!.waitingExecution[nodeName])
									.length === 0
							) {
								// No more data left for the node so also delete that one
								delete this.runExecutionData.executionData!.waitingExecution[nodeName];
								delete this.runExecutionData.executionData!.waitingExecutionSource![nodeName];
							}

							if (taskDataMain.filter((data) => data.length).length !== 0) {
								// Node to execute got found and added to stop
								break;
							} else {
								// Node to add did not get found, rather an empty one removed so continue with search
								waitingNodes = Object.keys(this.runExecutionData.executionData!.waitingExecution);
								// Set counter to start again from the beginning. Set it to -1 as it auto increments
								// after run. So only like that will we end up again ot 0.
								i = -1;
							}
						}
					}
				}

				return;
			})()
				.then(async () => {
					if (gotCancel && executionError === undefined) {
						return this.processSuccessExecution(
							startedAt,
							workflow,
							new WorkflowOperationError('Workflow has been canceled or timed out!'),
							closeFunction,
						);
					}
					return this.processSuccessExecution(startedAt, workflow, executionError, closeFunction);
				})
				.catch(async (error) => {
					const fullRunData = this.getFullRunData(startedAt);

					fullRunData.data.resultData.error = {
						...error,
						message: error.message,
						stack: error.stack,
					};

					// Check if static data changed
					let newStaticData: IDataObject | undefined;
					// eslint-disable-next-line no-underscore-dangle
					if (workflow.staticData.__dataChanged === true) {
						// Static data of workflow changed
						newStaticData = workflow.staticData;
					}
					await this.executeHook('workflowExecuteAfter', [fullRunData, newStaticData]).catch(
						// eslint-disable-next-line @typescript-eslint/no-shadow
						(error) => {
							// eslint-disable-next-line no-console
							console.error('There was a problem running hook "workflowExecuteAfter"', error);
						},
					);

					if (closeFunction) {
						try {
							await closeFunction;
						} catch (errorClose) {
							Logger.error(
								// eslint-disable-next-line @typescript-eslint/no-unsafe-member-access, @typescript-eslint/restrict-template-expressions
								`There was a problem deactivating trigger of workflow "${workflow.id}": "${errorClose.message}"`,
								{
									workflowId: workflow.id,
								},
							);
						}
					}

					return fullRunData;
				});

			return returnPromise.then(resolve);
		});
	}

	async processSuccessExecution(
		startedAt: Date,
		workflow: Workflow,
		executionError?: ExecutionError,
		closeFunction?: Promise<void>,
	): Promise<IRun> {
		const fullRunData = this.getFullRunData(startedAt);

		if (executionError !== undefined) {
			Logger.verbose('Workflow execution finished with error', {
				error: executionError,
				workflowId: workflow.id,
			});
			fullRunData.data.resultData.error = {
				...executionError,
				message: executionError.message,
				stack: executionError.stack,
			} as ExecutionError;
			if (executionError.message?.includes('canceled')) {
				fullRunData.status = 'canceled';
			}
		} else if (this.runExecutionData.waitTill!) {
			// eslint-disable-next-line @typescript-eslint/restrict-template-expressions
			Logger.verbose(`Workflow execution will wait until ${this.runExecutionData.waitTill}`, {
				workflowId: workflow.id,
			});
			fullRunData.waitTill = this.runExecutionData.waitTill;
			fullRunData.status = 'waiting';
		} else {
			Logger.verbose('Workflow execution finished successfully', { workflowId: workflow.id });
			fullRunData.finished = true;
		}

		// Check if static data changed
		let newStaticData: IDataObject | undefined;
		// eslint-disable-next-line no-underscore-dangle
		if (workflow.staticData.__dataChanged === true) {
			// Static data of workflow changed
			newStaticData = workflow.staticData;
		}
		await this.executeHook('workflowExecuteAfter', [fullRunData, newStaticData]);

		if (closeFunction) {
			try {
				await closeFunction;
			} catch (error) {
				Logger.error(
					// eslint-disable-next-line @typescript-eslint/restrict-template-expressions
					`There was a problem deactivating trigger of workflow "${workflow.id}": "${error.message}"`,
					{
						workflowId: workflow.id,
					},
				);
			}
		}

		return fullRunData;
	}

	getFullRunData(startedAt: Date): IRun {
		const fullRunData: IRun = {
			data: this.runExecutionData,
			mode: this.mode,
			startedAt,
			stoppedAt: new Date(),
			status: this.status,
		};

		return fullRunData;
	}
}<|MERGE_RESOLUTION|>--- conflicted
+++ resolved
@@ -379,11 +379,8 @@
 		runIndex: number,
 	): void {
 		let stillDataMissing = false;
-<<<<<<< HEAD
 		const enqueueFn = workflow.settings.executionOrder === 'v1' ? 'unshift' : 'push';
-=======
 		let waitingNodeIndex: number | undefined;
->>>>>>> d0eb5d4e
 
 		// Check if node has multiple inputs as then we have to wait for all input data
 		// to be present before we can add it to the node-execution-stack
@@ -514,11 +511,7 @@
 						];
 				}
 
-<<<<<<< HEAD
 				this.runExecutionData.executionData!.nodeExecutionStack[enqueueFn](executionStackItem);
-=======
-				this.runExecutionData.executionData!.nodeExecutionStack.unshift(executionStackItem);
->>>>>>> d0eb5d4e
 
 				// Remove the data from waiting
 				delete this.runExecutionData.executionData!.waitingExecution[connectionData.node][
@@ -688,11 +681,7 @@
 						if (addEmptyItem) {
 							// Add only node if it does not have any inputs because else it will
 							// be added by its input node later anyway.
-<<<<<<< HEAD
 							this.runExecutionData.executionData!.nodeExecutionStack[enqueueFn]({
-=======
-							this.runExecutionData.executionData!.nodeExecutionStack.unshift({
->>>>>>> d0eb5d4e
 								node: workflow.getNode(nodeToAdd) as INode,
 								data: {
 									main: [
@@ -756,11 +745,7 @@
 			};
 		} else {
 			// All data is there so add it directly to stack
-<<<<<<< HEAD
 			this.runExecutionData.executionData!.nodeExecutionStack[enqueueFn]({
-=======
-			this.runExecutionData.executionData!.nodeExecutionStack.unshift({
->>>>>>> d0eb5d4e
 				node: workflow.nodes[connectionData.node],
 				data: {
 					main: connectionDataArray,
@@ -1323,7 +1308,6 @@
 											(connectionData.index > 0 && forceInputNodeExecution))
 									) {
 										// Add the node only if it did execute or if connected to second "optional" input
-<<<<<<< HEAD
 										if (workflow.settings.executionOrder === 'v1') {
 											const nodeToAdd = workflow.getNode(connectionData.node);
 											nodesToAdd.push({
@@ -1357,14 +1341,6 @@
 
 									if (a.position[0] > b.position[0]) {
 										return -1;
-=======
-										const nodeToAdd = workflow.getNode(connectionData.node);
-										nodesToAdd.push({
-											position: nodeToAdd?.position || [0, 0],
-											connection: connectionData,
-											outputIndex: parseInt(outputIndex, 10),
-										});
->>>>>>> d0eb5d4e
 									}
 
 									return 0;
@@ -1380,33 +1356,6 @@
 										runIndex,
 									);
 								}
-							}
-
-							// Always execute the node that is more to the top-left first
-							nodesToAdd.sort((a, b) => {
-								if (a.position[1] < b.position[1]) {
-									return 1;
-								}
-								if (a.position[1] > b.position[1]) {
-									return -1;
-								}
-
-								if (a.position[0] > b.position[0]) {
-									return -1;
-								}
-
-								return 0;
-							});
-
-							for (const nodeData of nodesToAdd) {
-								this.addNodeToBeExecuted(
-									workflow,
-									nodeData.connection,
-									nodeData.outputIndex,
-									executionNode.name,
-									nodeSuccessData!,
-									runIndex,
-								);
 							}
 						}
 					}
