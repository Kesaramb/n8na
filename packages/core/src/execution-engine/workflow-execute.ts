/* eslint-disable @typescript-eslint/prefer-optional-chain */
/* eslint-disable @typescript-eslint/no-unsafe-member-access */
/* eslint-disable @typescript-eslint/no-unsafe-assignment */
/* eslint-disable @typescript-eslint/prefer-nullish-coalescing */
import { Container } from '@n8n/di';
import * as assert from 'assert/strict';
import { setMaxListeners } from 'events';
import { omit } from 'lodash';
import get from 'lodash/get';
import type {
	ExecutionBaseError,
	ExecutionStatus,
	GenericValue,
	IConnection,
	IDataObject,
	IExecuteData,
	INode,
	INodeConnections,
	INodeExecutionData,
	IPairedItemData,
	IPinData,
	IRun,
	IRunData,
	ISourceData,
	ITaskData,
	ITaskDataConnections,
	ITaskDataConnectionsSource,
	ITaskMetadata,
	IWaitingForExecution,
	IWaitingForExecutionSource,
	NodeApiError,
	NodeOperationError,
	Workflow,
	IRunExecutionData,
	IWorkflowExecuteAdditionalData,
	WorkflowExecuteMode,
	CloseFunction,
	StartNodeData,
	NodeExecutionHint,
	IRunNodeResponse,
	IWorkflowIssues,
	INodeIssues,
} from 'n8n-workflow';
import {
	LoggerProxy as Logger,
	NodeHelpers,
	NodeConnectionType,
	ApplicationError,
	sleep,
	ExecutionCancelledError,
	Node,
} from 'n8n-workflow';
import PCancelable from 'p-cancelable';

import { ErrorReporter } from '@/errors/error-reporter';
import { WorkflowHasIssuesError } from '@/errors/workflow-has-issues.error';
import * as NodeExecuteFunctions from '@/node-execute-functions';

import { ExecuteContext, PollContext } from './node-execution-context';
import {
	DirectedGraph,
	findStartNodes,
	findSubgraph,
	findTriggerForPartialExecution,
	cleanRunData,
	recreateNodeExecutionStack,
	handleCycles,
	filterDisabledNodes,
} from './partial-execution-utils';
import { RoutingNode } from './routing-node';
import { TriggersAndPollers } from './triggers-and-pollers';

export class WorkflowExecute {
	private status: ExecutionStatus = 'new';

	private readonly abortController = new AbortController();

	constructor(
		private readonly additionalData: IWorkflowExecuteAdditionalData,
		private readonly mode: WorkflowExecuteMode,
		private runExecutionData: IRunExecutionData = {
			startData: {},
			resultData: {
				runData: {},
				pinData: {},
			},
			executionData: {
				contextData: {},
				nodeExecutionStack: [],
				metadata: {},
				waitingExecution: {},
				waitingExecutionSource: {},
			},
		},
	) {}

	/**
	 * Executes the given workflow.
	 *
	 * @param {Workflow} workflow The workflow to execute
	 * @param {INode[]} [startNode] Node to start execution from
	 * @param {string} [destinationNode] Node to stop execution at
	 */
	// IMPORTANT: Do not add "async" to this function, it will then convert the
	//            PCancelable to a regular Promise and does so not allow canceling
	//            active executions anymore
	// eslint-disable-next-line @typescript-eslint/promise-function-async
	run(
		workflow: Workflow,
		startNode?: INode,
		destinationNode?: string,
		pinData?: IPinData,
	): PCancelable<IRun> {
		this.status = 'running';

		// Get the nodes to start workflow execution from
		startNode = startNode || workflow.getStartNode(destinationNode);

		if (startNode === undefined) {
			throw new ApplicationError('No node to start the workflow from could be found');
		}

		// If a destination node is given we only run the direct parent nodes and no others
		let runNodeFilter: string[] | undefined;
		if (destinationNode) {
			runNodeFilter = workflow.getParentNodes(destinationNode);
			runNodeFilter.push(destinationNode);
		}

		// Initialize the data of the start nodes
		const nodeExecutionStack: IExecuteData[] = [
			{
				node: startNode,
				data: {
					main: [
						[
							{
								json: {},
							},
						],
					],
				},
				source: null,
			},
		];

		this.runExecutionData = {
			startData: {
				destinationNode,
				runNodeFilter,
			},
			resultData: {
				runData: {},
				pinData,
			},
			executionData: {
				contextData: {},
				nodeExecutionStack,
				metadata: {},
				waitingExecution: {},
				waitingExecutionSource: {},
			},
		};

		return this.processRunExecutionData(workflow);
	}

	forceInputNodeExecution(workflow: Workflow): boolean {
		return workflow.settings.executionOrder !== 'v1';
	}

	/**
	 * Executes the given workflow but only
	 *
	 * @param {Workflow} workflow The workflow to execute
	 * @param {string[]} startNodes Nodes to start execution from
	 * @param {string} destinationNode Node to stop execution at
	 */
	// IMPORTANT: Do not add "async" to this function, it will then convert the
	//            PCancelable to a regular Promise and does so not allow canceling
	//            active executions anymore
	// eslint-disable-next-line @typescript-eslint/promise-function-async, complexity
	runPartialWorkflow(
		workflow: Workflow,
		runData: IRunData,
		startNodes: StartNodeData[],
		destinationNode?: string,
		pinData?: IPinData,
	): PCancelable<IRun> {
		let incomingNodeConnections: INodeConnections | undefined;
		let connection: IConnection;

		this.status = 'running';

		const runIndex = 0;
		let runNodeFilter: string[] | undefined;

		// Initialize the nodeExecutionStack and waitingExecution with
		// the data from runData
		const nodeExecutionStack: IExecuteData[] = [];
		const waitingExecution: IWaitingForExecution = {};
		const waitingExecutionSource: IWaitingForExecutionSource = {};
		for (const startNode of startNodes) {
			incomingNodeConnections = workflow.connectionsByDestinationNode[startNode.name];

			const incomingData: INodeExecutionData[][] = [];
			let incomingSourceData: ITaskDataConnectionsSource | null = null;

			if (incomingNodeConnections === undefined) {
				incomingData.push([
					{
						json: {},
					},
				]);
			} else {
				// Get the data of the incoming connections
				incomingSourceData = { main: [] };
				for (const connections of incomingNodeConnections.main) {
					if (!connections) {
						continue;
					}
					for (let inputIndex = 0; inputIndex < connections.length; inputIndex++) {
						connection = connections[inputIndex];

						const node = workflow.getNode(connection.node);

						if (node?.disabled) continue;

						if (node && pinData && pinData[node.name]) {
							incomingData.push(pinData[node.name]);
						} else {
							if (!runData[connection.node]) {
								continue;
							}
							const nodeIncomingData =
								runData[connection.node]?.[runIndex]?.data?.[connection.type]?.[connection.index];
							if (nodeIncomingData) {
								incomingData.push(nodeIncomingData);
							}
						}

						incomingSourceData.main.push(startNode.sourceData ?? { previousNode: connection.node });
					}
				}
			}

			const executeData: IExecuteData = {
				node: workflow.getNode(startNode.name) as INode,
				data: {
					main: incomingData,
				},
				source: incomingSourceData,
			};

			nodeExecutionStack.push(executeData);

			if (destinationNode) {
				// Check if the destinationNode has to be added as waiting
				// because some input data is already fully available
				incomingNodeConnections = workflow.connectionsByDestinationNode[destinationNode];
				if (incomingNodeConnections !== undefined) {
					for (const connections of incomingNodeConnections.main) {
						if (!connections) {
							continue;
						}
						for (let inputIndex = 0; inputIndex < connections.length; inputIndex++) {
							connection = connections[inputIndex];

							if (waitingExecution[destinationNode] === undefined) {
								waitingExecution[destinationNode] = {};
								waitingExecutionSource[destinationNode] = {};
							}
							if (waitingExecution[destinationNode][runIndex] === undefined) {
								waitingExecution[destinationNode][runIndex] = {};
								waitingExecutionSource[destinationNode][runIndex] = {};
							}
							if (waitingExecution[destinationNode][runIndex][connection.type] === undefined) {
								waitingExecution[destinationNode][runIndex][connection.type] = [];
								waitingExecutionSource[destinationNode][runIndex][connection.type] = [];
							}

							if (runData[connection.node] !== undefined) {
								// Input data exists so add as waiting
								// incomingDataDestination.push(runData[connection.node!][runIndex].data![connection.type][connection.index]);
								waitingExecution[destinationNode][runIndex][connection.type].push(
									runData[connection.node][runIndex].data![connection.type][connection.index],
								);
								waitingExecutionSource[destinationNode][runIndex][connection.type].push({
									previousNode: connection.node,
									previousNodeOutput: connection.index || undefined,
									previousNodeRun: runIndex || undefined,
								} as ISourceData);
							} else {
								waitingExecution[destinationNode][runIndex][connection.type].push(null);
								waitingExecutionSource[destinationNode][runIndex][connection.type].push(null);
							}
						}
					}
				}

				// Only run the parent nodes and no others
				runNodeFilter = workflow
					.getParentNodes(destinationNode)
					.filter((parentNodeName) => !workflow.getNode(parentNodeName)?.disabled);

				runNodeFilter.push(destinationNode);
			}
		}

		this.runExecutionData = {
			startData: {
				destinationNode,
				runNodeFilter,
			},
			resultData: {
				runData,
				pinData,
			},
			executionData: {
				contextData: {},
				nodeExecutionStack,
				metadata: {},
				waitingExecution,
				waitingExecutionSource,
			},
		};

		return this.processRunExecutionData(workflow);
	}

	// IMPORTANT: Do not add "async" to this function, it will then convert the
	//            PCancelable to a regular Promise and does so not allow canceling
	//            active executions anymore
	// eslint-disable-next-line @typescript-eslint/promise-function-async
	runPartialWorkflow2(
		workflow: Workflow,
		runData: IRunData,
		pinData: IPinData = {},
		dirtyNodeNames: string[] = [],
		destinationNodeName?: string,
	): PCancelable<IRun> {
		// TODO: Refactor the call-site to make `destinationNodeName` a required
		// after removing the old partial execution flow.
		assert.ok(
			destinationNodeName,
			'a destinationNodeName is required for the new partial execution flow',
		);

		const destination = workflow.getNode(destinationNodeName);
		assert.ok(
			destination,
			`Could not find a node with the name ${destinationNodeName} in the workflow.`,
		);

		// 1. Find the Trigger
		const trigger = findTriggerForPartialExecution(workflow, destinationNodeName);
		if (trigger === undefined) {
			throw new ApplicationError(
				'The destination node is not connected to any trigger. Partial executions need a trigger.',
			);
		}

		// 2. Find the Subgraph
		let graph = DirectedGraph.fromWorkflow(workflow);
		graph = findSubgraph({ graph: filterDisabledNodes(graph), destination, trigger });
		const filteredNodes = graph.getNodes();

		// 3. Find the Start Nodes
		runData = omit(runData, dirtyNodeNames);
		let startNodes = findStartNodes({ graph, trigger, destination, runData, pinData });

		// 4. Detect Cycles
		// 5. Handle Cycles
		startNodes = handleCycles(graph, startNodes, trigger);

		// 6. Clean Run Data
		runData = cleanRunData(runData, graph, startNodes);

		// 7. Recreate Execution Stack
		const { nodeExecutionStack, waitingExecution, waitingExecutionSource } =
			recreateNodeExecutionStack(graph, new Set(startNodes), runData, pinData ?? {});

		// 8. Execute
		this.status = 'running';
		this.runExecutionData = {
			startData: {
				destinationNode: destinationNodeName,
				runNodeFilter: Array.from(filteredNodes.values()).map((node) => node.name),
			},
			resultData: {
				runData,
				pinData,
			},
			executionData: {
				contextData: {},
				nodeExecutionStack,
				metadata: {},
				waitingExecution,
				waitingExecutionSource,
			},
		};

		return this.processRunExecutionData(graph.toWorkflow({ ...workflow }));
	}

	/**
	 * Merges temporary execution metadata into the final runData structure.
	 * During workflow execution, metadata is collected in a temporary location
	 * (executionData.metadata). This method moves that metadata to its final
	 * location in the resultData.runData for each node.
	 *
	 * @remarks
	 * - Metadata from multiple runs is preserved using run indices
	 * - Existing metadata in runData is preserved and merged with new metadata
	 * - If no metadata exists, the operation is a no-op
	 */
	moveNodeMetadata(): void {
		const metadata = get(this.runExecutionData, 'executionData.metadata');

		if (metadata) {
			const runData = get(this.runExecutionData, 'resultData.runData');

			let index: number;
			let metaRunData: ITaskMetadata;
			for (const nodeName of Object.keys(metadata)) {
				for ([index, metaRunData] of metadata[nodeName].entries()) {
					runData[nodeName][index].metadata = {
						...(runData[nodeName][index].metadata ?? {}),
						...metaRunData,
					};
				}
			}
		}
	}

	/**
	 * Checks if all incoming connections to a node are empty (have no data).
	 * This is used to determine if a node should be executed or skipped.
	 *
	 * @param runData - The execution data from all nodes in the workflow
	 * @param inputConnections - Array of connections to check
	 * @param runIndex - Index of the current execution run (nodes can execute multiple times)
	 *
	 * @returns `true` if all connections are empty (no data), `false` if any connection has data
	 *
	 * @remarks
	 * A connection is considered empty when:
	 * - The source node doesn't exist in runData
	 * - The source node's data is undefined
	 * - The source node's output array is empty
	 * - The specified output index contains no items
	 */
	incomingConnectionIsEmpty(
		runData: IRunData,
		inputConnections: IConnection[],
		runIndex: number,
	): boolean {
		for (const inputConnection of inputConnections) {
			const nodeIncomingData = get(runData, [
				inputConnection.node,
				runIndex,
				'data',
				'main',
				inputConnection.index,
			]);
			if (nodeIncomingData !== undefined && (nodeIncomingData as object[]).length !== 0) {
				return false;
			}
		}
		return true;
	}

	/**
	 * Prepares the waiting execution data structure for a node that needs to wait for data before it can execute.
	 * This function initializes arrays to store data and metadata for each connection of the node.
	 *
	 * @param nodeName - The name of the node to prepare waiting execution for
	 * @param numberOfConnections - Number of input connections the node has
	 * @param runIndex - The index of the current run (for nodes that may run multiple times)
	 */
	prepareWaitingToExecution(nodeName: string, numberOfConnections: number, runIndex: number) {
		const executionData = this.runExecutionData.executionData!;

		executionData.waitingExecution ??= {};
		executionData.waitingExecutionSource ??= {};

		const nodeWaiting = (executionData.waitingExecution[nodeName] ??= []);
		const nodeWaitingSource = (executionData.waitingExecutionSource[nodeName] ??= []);

		nodeWaiting[runIndex] = { main: [] };
		nodeWaitingSource[runIndex] = { main: [] };

		for (let i = 0; i < numberOfConnections; i++) {
			nodeWaiting[runIndex].main.push(null);
			nodeWaitingSource[runIndex].main.push(null);
		}
	}

	// eslint-disable-next-line complexity
	addNodeToBeExecuted(
		workflow: Workflow,
		connectionData: IConnection,
		outputIndex: number,
		parentNodeName: string,
		nodeSuccessData: INodeExecutionData[][],
		runIndex: number,
	): void {
		let stillDataMissing = false;
		const enqueueFn = workflow.settings.executionOrder === 'v1' ? 'unshift' : 'push';
		let waitingNodeIndex: number | undefined;

		// Check if node has multiple inputs as then we have to wait for all input data
		// to be present before we can add it to the node-execution-stack
		if (workflow.connectionsByDestinationNode[connectionData.node].main.length > 1) {
			// Node has multiple inputs
			let nodeWasWaiting = true;

			if (!this.runExecutionData.executionData!.waitingExecutionSource) {
				this.runExecutionData.executionData!.waitingExecutionSource = {};
			}

			// Check if there is already data for the node
			if (
				this.runExecutionData.executionData!.waitingExecution[connectionData.node] === undefined
			) {
				// Node does not have data yet so create a new empty one
				this.runExecutionData.executionData!.waitingExecution[connectionData.node] = {};
				this.runExecutionData.executionData!.waitingExecutionSource[connectionData.node] = {};
				nodeWasWaiting = false;
			}

			// Figure out if the node is already waiting with partial data to which to add the
			// data to or if a new entry has to get created
			let createNewWaitingEntry = true;

			if (
				Object.keys(this.runExecutionData.executionData!.waitingExecution[connectionData.node])
					.length > 0
			) {
				// Check if there is already data for the input on all of the waiting nodes
				for (const index of Object.keys(
					this.runExecutionData.executionData!.waitingExecution[connectionData.node],
				)) {
					if (
						!this.runExecutionData.executionData!.waitingExecution[connectionData.node][
							parseInt(index)
						].main[connectionData.index]
					) {
						// Data for the input is missing so we can add it to the existing entry
						createNewWaitingEntry = false;
						waitingNodeIndex = parseInt(index);
						break;
					}
				}
			}

			if (waitingNodeIndex === undefined) {
				waitingNodeIndex = Object.values(
					this.runExecutionData.executionData!.waitingExecution[connectionData.node],
				).length;
			}

			if (createNewWaitingEntry) {
				// There is currently no node waiting that does not already have data for
				// the given input, so create a new entry

				this.prepareWaitingToExecution(
					connectionData.node,
					workflow.connectionsByDestinationNode[connectionData.node].main.length,
					waitingNodeIndex,
				);
			}

			// Add the new data
			if (nodeSuccessData === null) {
				this.runExecutionData.executionData!.waitingExecution[connectionData.node][
					waitingNodeIndex
				].main[connectionData.index] = null;
				this.runExecutionData.executionData!.waitingExecutionSource[connectionData.node][
					waitingNodeIndex
				].main[connectionData.index] = null;
			} else {
				this.runExecutionData.executionData!.waitingExecution[connectionData.node][
					waitingNodeIndex
				].main[connectionData.index] = nodeSuccessData[outputIndex];

				this.runExecutionData.executionData!.waitingExecutionSource[connectionData.node][
					waitingNodeIndex
				].main[connectionData.index] = {
					previousNode: parentNodeName,
					previousNodeOutput: outputIndex || undefined,
					previousNodeRun: runIndex || undefined,
				};
			}

			// Check if all data exists now
			let thisExecutionData: INodeExecutionData[] | null;
			let allDataFound = true;
			for (
				let i = 0;
				i <
				this.runExecutionData.executionData!.waitingExecution[connectionData.node][waitingNodeIndex]
					.main.length;
				i++
			) {
				thisExecutionData =
					this.runExecutionData.executionData!.waitingExecution[connectionData.node][
						waitingNodeIndex
					].main[i];
				if (thisExecutionData === null) {
					allDataFound = false;
					break;
				}
			}

			if (allDataFound) {
				// All data exists for node to be executed
				// So add it to the execution stack

				const executionStackItem = {
					node: workflow.nodes[connectionData.node],
					data: this.runExecutionData.executionData!.waitingExecution[connectionData.node][
						waitingNodeIndex
					],
					source:
						this.runExecutionData.executionData!.waitingExecutionSource[connectionData.node][
							waitingNodeIndex
						],
				} as IExecuteData;

				if (
					this.runExecutionData.executionData!.waitingExecutionSource !== null &&
					this.runExecutionData.executionData!.waitingExecutionSource !== undefined
				) {
					executionStackItem.source =
						this.runExecutionData.executionData!.waitingExecutionSource[connectionData.node][
							waitingNodeIndex
						];
				}

				this.runExecutionData.executionData!.nodeExecutionStack[enqueueFn](executionStackItem);

				// Remove the data from waiting
				delete this.runExecutionData.executionData!.waitingExecution[connectionData.node][
					waitingNodeIndex
				];
				delete this.runExecutionData.executionData!.waitingExecutionSource[connectionData.node][
					waitingNodeIndex
				];

				if (
					Object.keys(this.runExecutionData.executionData!.waitingExecution[connectionData.node])
						.length === 0
				) {
					// No more data left for the node so also delete that one
					delete this.runExecutionData.executionData!.waitingExecution[connectionData.node];
					delete this.runExecutionData.executionData!.waitingExecutionSource[connectionData.node];
				}
				return;
			}
			stillDataMissing = true;

			if (!nodeWasWaiting) {
				// Get a list of all the output nodes that we can check for siblings easier
				const checkOutputNodes = [];
				// eslint-disable-next-line @typescript-eslint/no-for-in-array
				for (const outputIndexParent in workflow.connectionsBySourceNode[parentNodeName].main) {
					if (
						!workflow.connectionsBySourceNode[parentNodeName].main.hasOwnProperty(outputIndexParent)
					) {
						continue;
					}
					for (const connectionDataCheck of workflow.connectionsBySourceNode[parentNodeName].main[
						outputIndexParent
					] ?? []) {
						checkOutputNodes.push(connectionDataCheck.node);
					}
				}

				// Node was not on "waitingExecution" so it is the first time it gets
				// checked. So we have to go through all the inputs and check if they
				// are already on the list to be processed.
				// If that is not the case add it.

				const forceInputNodeExecution = this.forceInputNodeExecution(workflow);

				for (
					let inputIndex = 0;
					inputIndex < workflow.connectionsByDestinationNode[connectionData.node].main.length;
					inputIndex++
				) {
					for (const inputData of workflow.connectionsByDestinationNode[connectionData.node].main[
						inputIndex
					] ?? []) {
						if (inputData.node === parentNodeName) {
							// Is the node we come from so its data will be available for sure
							continue;
						}

						const executionStackNodes = this.runExecutionData.executionData!.nodeExecutionStack.map(
							(stackData) => stackData.node.name,
						);

						// Check if that node is also an output connection of the
						// previously processed one
						if (inputData.node !== parentNodeName && checkOutputNodes.includes(inputData.node)) {
							// So the parent node will be added anyway which
							// will then process this node next. So nothing to do
							// unless the incoming data of the node is empty
							// because then it would not be executed
							if (
								!this.incomingConnectionIsEmpty(
									this.runExecutionData.resultData.runData,
									workflow.connectionsByDestinationNode[inputData.node].main[0] ?? [],
									runIndex,
								)
							) {
								continue;
							}
						}

						// Check if it is already in the execution stack
						if (executionStackNodes.includes(inputData.node)) {
							// Node is already on the list to be executed
							// so there is nothing to do
							continue;
						}

						// Check if node got processed already
						if (this.runExecutionData.resultData.runData[inputData.node] !== undefined) {
							// Node got processed already so no need to add it
							continue;
						}

						if (!forceInputNodeExecution) {
							// Do not automatically follow all incoming nodes and force them
							// to execute
							continue;
						}

						// Check if any of the parent nodes does not have any inputs. That
						// would mean that it has to get added to the list of nodes to process.
						const parentNodes = workflow.getParentNodes(
							inputData.node,
							NodeConnectionType.Main,
							-1,
						);
						let nodeToAdd: string | undefined = inputData.node;
						parentNodes.push(inputData.node);
						parentNodes.reverse();

						for (const parentNode of parentNodes) {
							// Check if that node is also an output connection of the
							// previously processed one
							if (inputData.node !== parentNode && checkOutputNodes.includes(parentNode)) {
								// So the parent node will be added anyway which
								// will then process this node next. So nothing to do.
								nodeToAdd = undefined;
								break;
							}

							// Check if it is already in the execution stack
							if (executionStackNodes.includes(parentNode)) {
								// Node is already on the list to be executed
								// so there is nothing to do
								nodeToAdd = undefined;
								break;
							}

							// Check if node got processed already
							if (this.runExecutionData.resultData.runData[parentNode] !== undefined) {
								// Node got processed already so we can use the
								// output data as input of this node
								break;
							}

							nodeToAdd = parentNode;
						}
						const parentNodesNodeToAdd = workflow.getParentNodes(nodeToAdd as string);
						if (
							parentNodesNodeToAdd.includes(parentNodeName) &&
							nodeSuccessData[outputIndex].length === 0
						) {
							// We do not add the node if there is no input data and the node that should be connected
							// is a child of the parent node. Because else it would run a node even though it should be
							// specifically not run, as it did not receive any data.
							nodeToAdd = undefined;
						}

						if (nodeToAdd === undefined) {
							// No node has to get added so process
							continue;
						}

						let addEmptyItem = false;

						if (workflow.connectionsByDestinationNode[nodeToAdd] === undefined) {
							// Add empty item if the node does not have any input connections
							addEmptyItem = true;
						} else if (
							this.incomingConnectionIsEmpty(
								this.runExecutionData.resultData.runData,
								workflow.connectionsByDestinationNode[nodeToAdd].main[0] ?? [],
								runIndex,
							)
						) {
							// Add empty item also if the input data is empty
							addEmptyItem = true;
						}

						if (addEmptyItem) {
							// Add only node if it does not have any inputs because else it will
							// be added by its input node later anyway.
							this.runExecutionData.executionData!.nodeExecutionStack[enqueueFn]({
								node: workflow.getNode(nodeToAdd) as INode,
								data: {
									main: [
										[
											{
												json: {},
											},
										],
									],
								},
								source: {
									main: [
										{
											previousNode: parentNodeName,
											previousNodeOutput: outputIndex || undefined,
											previousNodeRun: runIndex || undefined,
										},
									],
								},
							});
						}
					}
				}
			}
		}

		let connectionDataArray: Array<INodeExecutionData[] | null> = get(
			this.runExecutionData,
			[
				'executionData',
				'waitingExecution',
				connectionData.node,
				waitingNodeIndex!,
				NodeConnectionType.Main,
			],
			null,
		);

		if (connectionDataArray === null) {
			connectionDataArray = [];
			for (let i: number = connectionData.index; i >= 0; i--) {
				connectionDataArray[i] = null;
			}
		}

		// Add the data of the current execution
		if (nodeSuccessData === null) {
			connectionDataArray[connectionData.index] = null;
		} else {
			connectionDataArray[connectionData.index] = nodeSuccessData[outputIndex];
		}

		if (stillDataMissing) {
			waitingNodeIndex = waitingNodeIndex!;

			// Additional data is needed to run node so add it to waiting
			this.prepareWaitingToExecution(
				connectionData.node,
				workflow.connectionsByDestinationNode[connectionData.node].main.length,
				waitingNodeIndex,
			);

			this.runExecutionData.executionData!.waitingExecution[connectionData.node][waitingNodeIndex] =
				{
					main: connectionDataArray,
				};

			this.runExecutionData.executionData!.waitingExecutionSource![connectionData.node][
				waitingNodeIndex
			].main[connectionData.index] = {
				previousNode: parentNodeName,
				previousNodeOutput: outputIndex || undefined,
				previousNodeRun: runIndex || undefined,
			};
		} else {
			// All data is there so add it directly to stack
			this.runExecutionData.executionData!.nodeExecutionStack[enqueueFn]({
				node: workflow.nodes[connectionData.node],
				data: {
					main: connectionDataArray,
				},
				source: {
					main: [
						{
							previousNode: parentNodeName,
							previousNodeOutput: outputIndex || undefined,
							previousNodeRun: runIndex || undefined,
						},
					],
				},
			});
		}
	}

	/**
	 * Checks if everything in the workflow is complete
	 * and ready to be executed. If it returns null everything
	 * is fine. If there are issues it returns the issues
	 * which have been found for the different nodes.
	 * TODO: Does currently not check for credential issues!
	 */
	checkReadyForExecution(
		workflow: Workflow,
		inputData: {
			startNode?: string;
			destinationNode?: string;
			pinDataNodeNames?: string[];
		} = {},
	): IWorkflowIssues | null {
		const workflowIssues: IWorkflowIssues = {};

		let checkNodes: string[] = [];
		if (inputData.destinationNode) {
			// If a destination node is given we have to check all the nodes
			// leading up to it
			checkNodes = workflow.getParentNodes(inputData.destinationNode);
			checkNodes.push(inputData.destinationNode);
		} else if (inputData.startNode) {
			// If a start node is given we have to check all nodes which
			// come after it
			checkNodes = workflow.getChildNodes(inputData.startNode);
			checkNodes.push(inputData.startNode);
		}

		for (const nodeName of checkNodes) {
			let nodeIssues: INodeIssues | null = null;
			const node = workflow.nodes[nodeName];

			if (node.disabled === true) {
				continue;
			}

			const nodeType = workflow.nodeTypes.getByNameAndVersion(node.type, node.typeVersion);

			if (nodeType === undefined) {
				// Node type is not known
				nodeIssues = {
					typeUnknown: true,
				};
			} else {
				nodeIssues = NodeHelpers.getNodeParametersIssues(
					nodeType.description.properties,
					node,
					inputData.pinDataNodeNames,
				);
			}

			if (nodeIssues !== null) {
				workflowIssues[node.name] = nodeIssues;
			}
		}

		if (Object.keys(workflowIssues).length === 0) {
			return null;
		}

		return workflowIssues;
	}

	/** Executes the given node */
	// eslint-disable-next-line complexity
	async runNode(
		workflow: Workflow,
		executionData: IExecuteData,
		runExecutionData: IRunExecutionData,
		runIndex: number,
		additionalData: IWorkflowExecuteAdditionalData,
		mode: WorkflowExecuteMode,
		abortSignal?: AbortSignal,
	): Promise<IRunNodeResponse> {
		const { node } = executionData;
		let inputData = executionData.data;

		if (node.disabled === true) {
			// If node is disabled simply pass the data through
			// return NodeRunHelpers.
			if (inputData.hasOwnProperty('main') && inputData.main.length > 0) {
				// If the node is disabled simply return the data from the first main input
				if (inputData.main[0] === null) {
					return { data: undefined };
				}
				return { data: [inputData.main[0]] };
			}
			return { data: undefined };
		}

		const nodeType = workflow.nodeTypes.getByNameAndVersion(node.type, node.typeVersion);

		let connectionInputData: INodeExecutionData[] = [];
		if (nodeType.execute || (!nodeType.poll && !nodeType.trigger && !nodeType.webhook)) {
			// Only stop if first input is empty for execute runs. For all others run anyways
			// because then it is a trigger node. As they only pass data through and so the input-data
			// becomes output-data it has to be possible.

			if (inputData.main?.length > 0) {
				// We always use the data of main input and the first input for execute
				connectionInputData = inputData.main[0] as INodeExecutionData[];
			}

			const forceInputNodeExecution = workflow.settings.executionOrder !== 'v1';
			if (!forceInputNodeExecution) {
				// If the nodes do not get force executed data of some inputs may be missing
				// for that reason do we use the data of the first one that contains any
				for (const mainData of inputData.main) {
					if (mainData?.length) {
						connectionInputData = mainData;
						break;
					}
				}
			}

			if (connectionInputData.length === 0) {
				// No data for node so return
				return { data: undefined };
			}
		}

		if (
			runExecutionData.resultData.lastNodeExecuted === node.name &&
			runExecutionData.resultData.error !== undefined
		) {
			// The node did already fail. So throw an error here that it displays and logs it correctly.
			// Does get used by webhook and trigger nodes in case they throw an error that it is possible
			// to log the error and display in Editor-UI.
			if (
				runExecutionData.resultData.error.name === 'NodeOperationError' ||
				runExecutionData.resultData.error.name === 'NodeApiError'
			) {
				throw runExecutionData.resultData.error;
			}

			const error = new Error(runExecutionData.resultData.error.message);
			error.stack = runExecutionData.resultData.error.stack;
			throw error;
		}

		if (node.executeOnce === true) {
			// If node should be executed only once so use only the first input item
			const newInputData: ITaskDataConnections = {};
			for (const connectionType of Object.keys(inputData)) {
				newInputData[connectionType] = inputData[connectionType].map((input) => {
					// eslint-disable-next-line @typescript-eslint/prefer-optional-chain
					return input && input.slice(0, 1);
				});
			}
			inputData = newInputData;
		}

		if (nodeType.execute) {
			const closeFunctions: CloseFunction[] = [];
			const context = new ExecuteContext(
				workflow,
				node,
				additionalData,
				mode,
				runExecutionData,
				runIndex,
				connectionInputData,
				inputData,
				executionData,
				closeFunctions,
				abortSignal,
			);

			const data =
				nodeType instanceof Node
					? await nodeType.execute(context)
					: await nodeType.execute.call(context);

			const closeFunctionsResults = await Promise.allSettled(
				closeFunctions.map(async (fn) => await fn()),
			);

			const closingErrors = closeFunctionsResults
				.filter((result): result is PromiseRejectedResult => result.status === 'rejected')
				// eslint-disable-next-line @typescript-eslint/no-unsafe-return
				.map((result) => result.reason);

			if (closingErrors.length > 0) {
				if (closingErrors[0] instanceof Error) throw closingErrors[0];
				throw new ApplicationError("Error on execution node's close function(s)", {
					extra: { nodeName: node.name },
					tags: { nodeType: node.type },
					cause: closingErrors,
				});
			}

			return { data, hints: context.hints };
		} else if (nodeType.poll) {
			if (mode === 'manual') {
				// In manual mode run the poll function
				const context = new PollContext(workflow, node, additionalData, mode, 'manual');
				return { data: await nodeType.poll.call(context) };
			}
			// In any other mode pass data through as it already contains the result of the poll
			return { data: inputData.main as INodeExecutionData[][] };
		} else if (nodeType.trigger) {
			if (mode === 'manual') {
				// In manual mode start the trigger
				const triggerResponse = await Container.get(TriggersAndPollers).runTrigger(
					workflow,
					node,
					NodeExecuteFunctions.getExecuteTriggerFunctions,
					additionalData,
					mode,
					'manual',
				);

				if (triggerResponse === undefined) {
					return { data: null };
				}

				let closeFunction;
				if (triggerResponse.closeFunction) {
					// In manual mode we return the trigger closeFunction. That allows it to be called directly
					// but we do not have to wait for it to finish. That is important for things like queue-nodes.
					// There the full close will may be delayed till a message gets acknowledged after the execution.
					// If we would not be able to wait for it to close would it cause problems with "own" mode as the
					// process would be killed directly after it and so the acknowledge would not have been finished yet.
					closeFunction = triggerResponse.closeFunction;

					// Manual testing of Trigger nodes creates an execution. If the execution is cancelled, `closeFunction` should be called to cleanup any open connections/consumers
					abortSignal?.addEventListener('abort', closeFunction);
				}

				if (triggerResponse.manualTriggerFunction !== undefined) {
					// If a manual trigger function is defined call it and wait till it did run
					await triggerResponse.manualTriggerFunction();
				}

				const response = await triggerResponse.manualTriggerResponse!;

				if (response.length === 0) {
					return { data: null, closeFunction };
				}

				return { data: response, closeFunction };
			}
			// For trigger nodes in any mode except "manual" do we simply pass the data through
			return { data: inputData.main as INodeExecutionData[][] };
		} else if (nodeType.webhook) {
			// For webhook nodes always simply pass the data through
			return { data: inputData.main as INodeExecutionData[][] };
		} else {
			// NOTE: This block is only called by nodes tests.
			// In the application, declarative nodes get assigned a `.execute` method in NodeTypes.
			const context = new ExecuteContext(
				workflow,
				node,
				additionalData,
				mode,
				runExecutionData,
				runIndex,
				connectionInputData,
				inputData,
				executionData,
				[],
			);
			const routingNode = new RoutingNode(context, nodeType);
			const data = await routingNode.runNode();
			return { data };
		}
	}

	/**
	 * Runs the given execution data.
	 *
	 */
	// IMPORTANT: Do not add "async" to this function, it will then convert the
	//            PCancelable to a regular Promise and does so not allow canceling
	//            active executions anymore
	// eslint-disable-next-line @typescript-eslint/promise-function-async
	processRunExecutionData(workflow: Workflow): PCancelable<IRun> {
		Logger.debug('Workflow execution started', { workflowId: workflow.id });

		const startedAt = new Date();
		const forceInputNodeExecution = this.forceInputNodeExecution(workflow);

		this.status = 'running';

		const { hooks, executionId } = this.additionalData;
		assert.ok(hooks, 'Failed to run workflow due to missing execution lifecycle hooks');

		if (!this.runExecutionData.executionData) {
			throw new ApplicationError('Failed to run workflow due to missing execution data', {
				extra: {
					workflowId: workflow.id,
					executionId,
					mode: this.mode,
				},
			});
		}

		/** Node execution stack will be empty for an execution containing only Chat Trigger. */
		const startNode = this.runExecutionData.executionData.nodeExecutionStack.at(0)?.node.name;

		let destinationNode: string | undefined;
		if (this.runExecutionData.startData && this.runExecutionData.startData.destinationNode) {
			destinationNode = this.runExecutionData.startData.destinationNode;
		}

		const pinDataNodeNames = Object.keys(this.runExecutionData.resultData.pinData ?? {});

		const workflowIssues = this.checkReadyForExecution(workflow, {
			startNode,
			destinationNode,
			pinDataNodeNames,
		});
		if (workflowIssues !== null) {
			throw new WorkflowHasIssuesError();
		}

		// Variables which hold temporary data for each node-execution
		let executionData: IExecuteData;
		let executionError: ExecutionBaseError | undefined;
		let executionHints: NodeExecutionHint[] = [];
		let executionNode: INode;
		let nodeSuccessData: INodeExecutionData[][] | null | undefined;
		let runIndex: number;
		let startTime: number;

		if (this.runExecutionData.startData === undefined) {
			this.runExecutionData.startData = {};
		}

		if (this.runExecutionData.waitTill) {
			const lastNodeExecuted = this.runExecutionData.resultData.lastNodeExecuted as string;
			this.runExecutionData.executionData.nodeExecutionStack[0].node.disabled = true;
			this.runExecutionData.waitTill = undefined;
			this.runExecutionData.resultData.runData[lastNodeExecuted].pop();
		}

		let currentExecutionTry = '';
		let lastExecutionTry = '';
		let closeFunction: Promise<void> | undefined;

		return new PCancelable(async (resolve, _reject, onCancel) => {
			// Let as many nodes listen to the abort signal, without getting the MaxListenersExceededWarning
			setMaxListeners(Infinity, this.abortController.signal);

			onCancel.shouldReject = false;
			onCancel(() => {
				this.status = 'canceled';
				this.abortController.abort();
				const fullRunData = this.getFullRunData(startedAt);
				void hooks.runHook('workflowExecuteAfter', [fullRunData]);
			});

			// eslint-disable-next-line complexity
			const returnPromise = (async () => {
				try {
					if (!this.additionalData.restartExecutionId) {
						await hooks.runHook('workflowExecuteBefore', [workflow, this.runExecutionData]);
					}
				} catch (error) {
					const e = error as unknown as ExecutionBaseError;

					// Set the error that it can be saved correctly
					executionError = {
						...e,
						message: e.message,
						stack: e.stack,
					};

					// Set the incoming data of the node that it can be saved correctly

					executionData = this.runExecutionData.executionData!.nodeExecutionStack[0];
					this.runExecutionData.resultData = {
						runData: {
							[executionData.node.name]: [
								{
									startTime,
									executionTime: new Date().getTime() - startTime,
									data: {
										main: executionData.data.main,
									} as ITaskDataConnections,
									source: [],
									executionStatus: 'error',
								},
							],
						},
						lastNodeExecuted: executionData.node.name,
						error: executionError,
					};

					throw error;
				}

				executionLoop: while (
					this.runExecutionData.executionData!.nodeExecutionStack.length !== 0
				) {
					if (
						this.additionalData.executionTimeoutTimestamp !== undefined &&
						Date.now() >= this.additionalData.executionTimeoutTimestamp
					) {
						this.status = 'canceled';
					}

					if (this.status === 'canceled') {
						return;
					}

					nodeSuccessData = null;
					executionError = undefined;
					executionHints = [];
					executionData =
						this.runExecutionData.executionData!.nodeExecutionStack.shift() as IExecuteData;
					executionNode = executionData.node;

					// Update the pairedItem information on items
					const newTaskDataConnections: ITaskDataConnections = {};
					for (const connectionType of Object.keys(executionData.data)) {
						newTaskDataConnections[connectionType] = executionData.data[connectionType].map(
							(input, inputIndex) => {
								if (input === null) {
									return input;
								}

								return input.map((item, itemIndex) => {
									return {
										...item,
										pairedItem: {
											item: itemIndex,
											input: inputIndex || undefined,
										},
									};
								});
							},
						);
					}
					executionData.data = newTaskDataConnections;

					Logger.debug(`Start processing node "${executionNode.name}"`, {
						node: executionNode.name,
						workflowId: workflow.id,
					});
					await hooks.runHook('nodeExecuteBefore', [executionNode.name]);

					// Get the index of the current run
					runIndex = 0;
					if (this.runExecutionData.resultData.runData.hasOwnProperty(executionNode.name)) {
						runIndex = this.runExecutionData.resultData.runData[executionNode.name].length;
					}

					currentExecutionTry = `${executionNode.name}:${runIndex}`;

					if (currentExecutionTry === lastExecutionTry) {
						throw new ApplicationError(
							'Stopped execution because it seems to be in an endless loop',
						);
					}

					if (
						this.runExecutionData.startData!.runNodeFilter !== undefined &&
						this.runExecutionData.startData!.runNodeFilter.indexOf(executionNode.name) === -1
					) {
						// If filter is set and node is not on filter skip it, that avoids the problem that it executes
						// leaves that are parallel to a selected destinationNode. Normally it would execute them because
						// they have the same parent and it executes all child nodes.
						continue;
					}

<<<<<<< HEAD
					// Check if all the data which is needed to run the node is available
					if (workflow.connectionsByDestinationNode.hasOwnProperty(executionNode.name)) {
						// Check if the node has incoming connections
						if (workflow.connectionsByDestinationNode[executionNode.name].hasOwnProperty('main')) {
							let inputConnections: NodeInputConnections;
							let connectionIndex: number;

							// eslint-disable-next-line prefer-const
							inputConnections = workflow.connectionsByDestinationNode[executionNode.name].main;

							for (
								connectionIndex = 0;
								connectionIndex < inputConnections.length;
								connectionIndex++
							) {
								if (workflow.getHighestNode(executionNode.name, connectionIndex).length === 0) {
									// If there is no valid incoming node (if all are disabled)
									// then ignore that it has inputs and simply execute it as it is without
									// any data
									continue;
								}

								if (!executionData.data.hasOwnProperty('main')) {
									// ExecutionData does not even have the connection set up so can
									// not have that data, so add it again to be executed later
									this.runExecutionData.executionData!.nodeExecutionStack.push(executionData);
									lastExecutionTry = currentExecutionTry;
									continue executionLoop;
								}

								if (forceInputNodeExecution) {
									// Check if it has the data for all the inputs
									// The most nodes just have one but merge node for example has two and data
									// of both inputs has to be available to be able to process the node.
									if (
										executionData.data.main.length < connectionIndex ||
										executionData.data.main[connectionIndex] === null
									) {
										// Does not have the data of the connections so add back to stack
										this.runExecutionData.executionData!.nodeExecutionStack.push(executionData);
										lastExecutionTry = currentExecutionTry;

										continue executionLoop;
									}
								}
							}
						}
=======
					const hasInputData = this.ensureInputData(workflow, executionNode, executionData);
					if (!hasInputData) {
						lastExecutionTry = currentExecutionTry;
						continue executionLoop;
>>>>>>> 5439181e
					}

					startTime = new Date().getTime();

					let maxTries = 1;
					if (executionData.node.retryOnFail === true) {
						// TODO: Remove the hardcoded default-values here and also in NodeSettings.vue
						maxTries = Math.min(5, Math.max(2, executionData.node.maxTries || 3));
					}

					let waitBetweenTries = 0;
					if (executionData.node.retryOnFail === true) {
						// TODO: Remove the hardcoded default-values here and also in NodeSettings.vue
						waitBetweenTries = Math.min(
							5000,
							Math.max(0, executionData.node.waitBetweenTries || 1000),
						);
					}

					for (let tryIndex = 0; tryIndex < maxTries; tryIndex++) {
						try {
							if (tryIndex !== 0) {
								// Reset executionError from previous error try
								executionError = undefined;
								if (waitBetweenTries !== 0) {
									// TODO: Improve that in the future and check if other nodes can
									//       be executed in the meantime
									// eslint-disable-next-line @typescript-eslint/no-shadow
									await new Promise((resolve) => {
										setTimeout(() => {
											resolve(undefined);
										}, waitBetweenTries);
									});
								}
							}

							const { pinData } = this.runExecutionData.resultData;

							if (pinData && !executionNode.disabled && pinData[executionNode.name] !== undefined) {
								const nodePinData = pinData[executionNode.name];

								nodeSuccessData = [nodePinData]; // always zeroth runIndex
							} else {
								Logger.debug(`Running node "${executionNode.name}" started`, {
									node: executionNode.name,
									workflowId: workflow.id,
								});

								let runNodeData = await this.runNode(
									workflow,
									executionData,
									this.runExecutionData,
									runIndex,
									this.additionalData,
									this.mode,
									this.abortController.signal,
								);

								nodeSuccessData = runNodeData.data;

								const didContinueOnFail = nodeSuccessData?.[0]?.[0]?.json?.error !== undefined;

								while (didContinueOnFail && tryIndex !== maxTries - 1) {
									await sleep(waitBetweenTries);

									runNodeData = await this.runNode(
										workflow,
										executionData,
										this.runExecutionData,
										runIndex,
										this.additionalData,
										this.mode,
										this.abortController.signal,
									);

									tryIndex++;
								}

								if (runNodeData.hints?.length) {
									executionHints.push(...runNodeData.hints);
								}

								if (nodeSuccessData && executionData.node.onError === 'continueErrorOutput') {
									this.handleNodeErrorOutput(workflow, executionData, nodeSuccessData, runIndex);
								}

								if (runNodeData.closeFunction) {
									// Explanation why we do this can be found in n8n-workflow/Workflow.ts -> runNode

									closeFunction = runNodeData.closeFunction();
								}
							}

							Logger.debug(`Running node "${executionNode.name}" finished successfully`, {
								node: executionNode.name,
								workflowId: workflow.id,
							});

							nodeSuccessData = this.assignPairedItems(nodeSuccessData, executionData);

							if (!nodeSuccessData?.[0]?.[0]) {
								if (executionData.node.alwaysOutputData === true) {
									const pairedItem: IPairedItemData[] = [];

									// Get pairedItem from all input items
									executionData.data.main.forEach((inputData, inputIndex) => {
										if (!inputData) {
											return;
										}
										inputData.forEach((_item, itemIndex) => {
											pairedItem.push({
												item: itemIndex,
												input: inputIndex,
											});
										});
									});

									nodeSuccessData ??= [];
									nodeSuccessData[0] = [
										{
											json: {},
											pairedItem,
										},
									];
								}
							}

							if (nodeSuccessData === null && !this.runExecutionData.waitTill) {
								// If null gets returned it means that the node did succeed
								// but did not have any data. So the branch should end
								// (meaning the nodes afterwards should not be processed)
								continue executionLoop;
							}

							break;
						} catch (error) {
							this.runExecutionData.resultData.lastNodeExecuted = executionData.node.name;

							let toReport: Error | undefined;
							if (error instanceof ApplicationError) {
								// Report any unhandled errors that were wrapped in by one of our error classes
								if (error.cause instanceof Error) toReport = error.cause;
							} else {
								// Report any unhandled and non-wrapped errors to Sentry
								toReport = error;
							}
							if (toReport) {
								Container.get(ErrorReporter).error(toReport, {
									extra: {
										nodeName: executionNode.name,
										nodeType: executionNode.type,
										nodeVersion: executionNode.typeVersion,
										workflowId: workflow.id,
									},
								});
							}

							const e = error as unknown as ExecutionBaseError;

							executionError = { ...e, message: e.message, stack: e.stack };

							Logger.debug(`Running node "${executionNode.name}" finished with error`, {
								node: executionNode.name,
								workflowId: workflow.id,
							});
						}
					}

					// Add the data to return to the user
					// (currently does not get cloned as data does not get changed, maybe later we should do that?!?!)

					if (!this.runExecutionData.resultData.runData.hasOwnProperty(executionNode.name)) {
						this.runExecutionData.resultData.runData[executionNode.name] = [];
					}

					const taskData: ITaskData = {
						hints: executionHints,
						startTime,
						executionTime: new Date().getTime() - startTime,
						source: !executionData.source ? [] : executionData.source.main,
						metadata: executionData.metadata,
						executionStatus: this.runExecutionData.waitTill ? 'waiting' : 'success',
					};

					if (executionError !== undefined) {
						taskData.error = executionError;
						taskData.executionStatus = 'error';

						if (
							executionData.node.continueOnFail === true ||
							['continueRegularOutput', 'continueErrorOutput'].includes(
								executionData.node.onError || '',
							)
						) {
							// Workflow should continue running even if node errors
							if (executionData.data.hasOwnProperty('main') && executionData.data.main.length > 0) {
								// Simply get the input data of the node if it has any and pass it through
								// to the next node
								if (executionData.data.main[0] !== null) {
									nodeSuccessData = [executionData.data.main[0]];
								}
							}
						} else {
							// Node execution did fail so add error and stop execution
							this.runExecutionData.resultData.runData[executionNode.name].push(taskData);

							// Add the execution data again so that it can get restarted
							this.runExecutionData.executionData!.nodeExecutionStack.unshift(executionData);
							// Only execute the nodeExecuteAfter hook if the node did not get aborted
							if (!this.isCancelled) {
								await hooks.runHook('nodeExecuteAfter', [
									executionNode.name,
									taskData,
									this.runExecutionData,
								]);
							}

							break;
						}
					}

					// Merge error information to default output for now
					// As the new nodes can report the errors in
					// the `error` property.
					for (const execution of nodeSuccessData!) {
						for (const lineResult of execution) {
							if (
								lineResult.json !== undefined &&
								lineResult.json.$error !== undefined &&
								lineResult.json.$json !== undefined
							) {
								// eslint-disable-next-line @typescript-eslint/ban-ts-comment
								lineResult.error = lineResult.json.$error as NodeApiError | NodeOperationError;
								lineResult.json = {
									// eslint-disable-next-line @typescript-eslint/ban-ts-comment
									error: (lineResult.json.$error as NodeApiError | NodeOperationError).message,
								};
							} else if (lineResult.error !== undefined) {
								// eslint-disable-next-line @typescript-eslint/ban-ts-comment
								lineResult.json = { error: lineResult.error.message };
							}
						}
					}

					// Node executed successfully. So add data and go on.
					taskData.data = {
						main: nodeSuccessData,
					} as ITaskDataConnections;

					this.runExecutionData.resultData.runData[executionNode.name].push(taskData);

					if (this.runExecutionData.waitTill) {
						await hooks.runHook('nodeExecuteAfter', [
							executionNode.name,
							taskData,
							this.runExecutionData,
						]);

						// Add the node back to the stack that the workflow can start to execute again from that node
						this.runExecutionData.executionData!.nodeExecutionStack.unshift(executionData);

						break;
					}

					if (
						this.runExecutionData.startData &&
						this.runExecutionData.startData.destinationNode &&
						this.runExecutionData.startData.destinationNode === executionNode.name
					) {
						// Before stopping, make sure we are executing hooks so
						// That frontend is notified for example for manual executions.
						await hooks.runHook('nodeExecuteAfter', [
							executionNode.name,
							taskData,
							this.runExecutionData,
						]);

						// If destination node is defined and got executed stop execution
						continue;
					}

					// Add the nodes to which the current node has an output connection to that they can
					// be executed next
					if (workflow.connectionsBySourceNode.hasOwnProperty(executionNode.name)) {
						if (workflow.connectionsBySourceNode[executionNode.name].hasOwnProperty('main')) {
							let outputIndex: string;
							let connectionData: IConnection;
							// Iterate over all the outputs

							const nodesToAdd: Array<{
								position: [number, number];
								connection: IConnection;
								outputIndex: number;
							}> = [];

							// Add the nodes to be executed
							// eslint-disable-next-line @typescript-eslint/no-for-in-array
							for (outputIndex in workflow.connectionsBySourceNode[executionNode.name].main) {
								if (
									!workflow.connectionsBySourceNode[executionNode.name].main.hasOwnProperty(
										outputIndex,
									)
								) {
									continue;
								}

								// Iterate over all the different connections of this output
								for (connectionData of workflow.connectionsBySourceNode[executionNode.name].main[
									outputIndex
								] ?? []) {
									if (!workflow.nodes.hasOwnProperty(connectionData.node)) {
										throw new ApplicationError('Destination node not found', {
											extra: {
												sourceNodeName: executionNode.name,
												destinationNodeName: connectionData.node,
											},
										});
									}

									if (
										nodeSuccessData![outputIndex] &&
										(nodeSuccessData![outputIndex].length !== 0 ||
											(connectionData.index > 0 && forceInputNodeExecution))
									) {
										// Add the node only if it did execute or if connected to second "optional" input
										if (workflow.settings.executionOrder === 'v1') {
											const nodeToAdd = workflow.getNode(connectionData.node);
											nodesToAdd.push({
												position: nodeToAdd?.position || [0, 0],
												connection: connectionData,
												outputIndex: parseInt(outputIndex, 10),
											});
										} else {
											this.addNodeToBeExecuted(
												workflow,
												connectionData,
												parseInt(outputIndex, 10),
												executionNode.name,
												nodeSuccessData!,
												runIndex,
											);
										}
									}
								}
							}

							if (workflow.settings.executionOrder === 'v1') {
								// Always execute the node that is more to the top-left first
								nodesToAdd.sort((a, b) => {
									if (a.position[1] < b.position[1]) {
										return 1;
									}
									if (a.position[1] > b.position[1]) {
										return -1;
									}

									if (a.position[0] > b.position[0]) {
										return -1;
									}

									return 0;
								});

								for (const nodeData of nodesToAdd) {
									this.addNodeToBeExecuted(
										workflow,
										nodeData.connection,
										nodeData.outputIndex,
										executionNode.name,
										nodeSuccessData!,
										runIndex,
									);
								}
							}
						}
					}

					// If we got here, it means that we did not stop executing from manual executions / destination.
					// Execute hooks now to make sure that all hooks are executed properly
					// Await is needed to make sure that we don't fall into concurrency problems
					// When saving node execution data
					await hooks.runHook('nodeExecuteAfter', [
						executionNode.name,
						taskData,
						this.runExecutionData,
					]);

					let waitingNodes: string[] = Object.keys(
						this.runExecutionData.executionData!.waitingExecution,
					);

					if (
						this.runExecutionData.executionData!.nodeExecutionStack.length === 0 &&
						waitingNodes.length
					) {
						// There are no more nodes in the execution stack. Check if there are
						// waiting nodes that do not require data on all inputs and execute them,
						// one by one.

						// TODO: Should this also care about workflow position (top-left first?)
						for (let i = 0; i < waitingNodes.length; i++) {
							const nodeName = waitingNodes[i];

							const checkNode = workflow.getNode(nodeName);
							if (!checkNode) {
								continue;
							}
							const nodeType = workflow.nodeTypes.getByNameAndVersion(
								checkNode.type,
								checkNode.typeVersion,
							);

							// Check if the node is only allowed execute if all inputs received data
							let requiredInputs =
								workflow.settings.executionOrder === 'v1'
									? nodeType.description.requiredInputs
									: undefined;
							if (requiredInputs !== undefined) {
								if (typeof requiredInputs === 'string') {
									requiredInputs = workflow.expression.getSimpleParameterValue(
										checkNode,
										requiredInputs,
										this.mode,
										{ $version: checkNode.typeVersion },
										undefined,
										[],
									) as number[];
								}

								if (
									(requiredInputs !== undefined &&
										Array.isArray(requiredInputs) &&
										requiredInputs.length === nodeType.description.inputs.length) ||
									requiredInputs === nodeType.description.inputs.length
								) {
									// All inputs are required, but not all have data so do not continue
									continue;
								}
							}

							const parentNodes = workflow.getParentNodes(nodeName);

							// Check if input nodes (of same run) got already executed
							// eslint-disable-next-line @typescript-eslint/no-loop-func
							const parentIsWaiting = parentNodes.some((value) => waitingNodes.includes(value));
							if (parentIsWaiting) {
								// Execute node later as one of its dependencies is still outstanding
								continue;
							}

							const runIndexes = Object.keys(
								this.runExecutionData.executionData!.waitingExecution[nodeName],
							).sort();

							// The run-index of the earliest outstanding one
							const firstRunIndex = parseInt(runIndexes[0]);

							// Find all the inputs which received any kind of data, even if it was an empty
							// array as this shows that the parent nodes executed but they did not have any
							// data to pass on.
							const inputsWithData = this.runExecutionData
								.executionData!.waitingExecution[nodeName][firstRunIndex].main.map((data, index) =>
									data === null ? null : index,
								)
								.filter((data) => data !== null);

							if (requiredInputs !== undefined) {
								// Certain inputs are required that the node can execute

								if (Array.isArray(requiredInputs)) {
									// Specific inputs are required (array of input indexes)
									let inputDataMissing = false;
									for (const requiredInput of requiredInputs) {
										if (!inputsWithData.includes(requiredInput)) {
											inputDataMissing = true;
											break;
										}
									}
									if (inputDataMissing) {
										continue;
									}
								} else {
									// A certain amount of inputs are required (amount of inputs)
									if (inputsWithData.length < requiredInputs) {
										continue;
									}
								}
							}

							const taskDataMain = this.runExecutionData.executionData!.waitingExecution[nodeName][
								firstRunIndex
							].main.map((data) => {
								// For the inputs for which never any data got received set it to an empty array
								return data === null ? [] : data;
							});

							if (taskDataMain.filter((data) => data.length).length !== 0) {
								// Add the node to be executed

								// Make sure that each input at least receives an empty array
								if (taskDataMain.length < nodeType.description.inputs.length) {
									for (; taskDataMain.length < nodeType.description.inputs.length; ) {
										taskDataMain.push([]);
									}
								}

								this.runExecutionData.executionData!.nodeExecutionStack.push({
									node: workflow.nodes[nodeName],
									data: {
										main: taskDataMain,
									},
									source:
										this.runExecutionData.executionData!.waitingExecutionSource![nodeName][
											firstRunIndex
										],
								});
							}

							// Remove the node from waiting
							delete this.runExecutionData.executionData!.waitingExecution[nodeName][firstRunIndex];
							delete this.runExecutionData.executionData!.waitingExecutionSource![nodeName][
								firstRunIndex
							];

							if (
								Object.keys(this.runExecutionData.executionData!.waitingExecution[nodeName])
									.length === 0
							) {
								// No more data left for the node so also delete that one
								delete this.runExecutionData.executionData!.waitingExecution[nodeName];
								delete this.runExecutionData.executionData!.waitingExecutionSource![nodeName];
							}

							if (taskDataMain.filter((data) => data.length).length !== 0) {
								// Node to execute got found and added to stop
								break;
							} else {
								// Node to add did not get found, rather an empty one removed so continue with search
								waitingNodes = Object.keys(this.runExecutionData.executionData!.waitingExecution);
								// Set counter to start again from the beginning. Set it to -1 as it auto increments
								// after run. So only like that will we end up again at 0.
								i = -1;
							}
						}
					}
				}

				return;
			})()
				.then(async () => {
					if (this.status === 'canceled' && executionError === undefined) {
						return await this.processSuccessExecution(
							startedAt,
							workflow,
							new ExecutionCancelledError(this.additionalData.executionId ?? 'unknown'),
							closeFunction,
						);
					}
					return await this.processSuccessExecution(
						startedAt,
						workflow,
						executionError,
						closeFunction,
					);
				})
				.catch(async (error) => {
					const fullRunData = this.getFullRunData(startedAt);

					fullRunData.data.resultData.error = {
						...error,
						message: error.message,
						stack: error.stack,
					};

					// Check if static data changed
					let newStaticData: IDataObject | undefined;

					if (workflow.staticData.__dataChanged === true) {
						// Static data of workflow changed
						newStaticData = workflow.staticData;
					}

					this.moveNodeMetadata();

					await hooks.runHook('workflowExecuteAfter', [fullRunData, newStaticData]).catch(
						// eslint-disable-next-line @typescript-eslint/no-shadow
						(error) => {
							console.error('There was a problem running hook "workflowExecuteAfter"', error);
						},
					);

					if (closeFunction) {
						try {
							await closeFunction;
						} catch (errorClose) {
							Logger.error(
								`There was a problem deactivating trigger of workflow "${workflow.id}": "${errorClose.message}"`,
								{
									workflowId: workflow.id,
								},
							);
						}
					}

					return fullRunData;
				});

			return await returnPromise.then(resolve);
		});
	}

	/**
	 * This method determines if a specific node has incoming connections and verifies if execution data is available for all required inputs.
	 * If any required input data is missing, the node execution is deferred by pushing it back onto the execution stack.
	 *
	 * @param workflow - The workflow containing the node and connections.
	 * @param executionNode - The node being checked.
	 * @param executionData - The data available for executing the node.
	 * @returns `true` if the node has the required input data and can execute immediately, otherwise `false`.
	 */
	ensureInputData(workflow: Workflow, executionNode: INode, executionData: IExecuteData): boolean {
		const inputConnections = workflow.connectionsByDestinationNode[executionNode.name]?.main ?? [];
		for (let connectionIndex = 0; connectionIndex < inputConnections.length; connectionIndex++) {
			const highestNodes = workflow.getHighestNode(
				executionNode.name,
				NodeConnectionType.Main,
				connectionIndex,
			);
			if (highestNodes.length === 0) {
				// If there is no valid incoming node (if all are disabled)
				// then ignore that it has inputs and simply execute it as it is without
				// any data
				return true;
			}

			if (!executionData.data.hasOwnProperty('main')) {
				// ExecutionData does not even have the connection set up so can
				// not have that data, so add it again to be executed later
				this.runExecutionData.executionData!.nodeExecutionStack.push(executionData);
				return false;
			}

			if (this.forceInputNodeExecution(workflow)) {
				// Check if it has the data for all the inputs
				// The most nodes just have one but merge node for example has two and data
				// of both inputs has to be available to be able to process the node.
				if (
					executionData.data.main.length < connectionIndex ||
					executionData.data.main[connectionIndex] === null
				) {
					// Does not have the data of the connections so add back to stack
					this.runExecutionData.executionData!.nodeExecutionStack.push(executionData);
					return false;
				}
			}
		}
		return true;
	}

	/**
	 * Processes the final state of a workflow execution and prepares the execution result.
	 * This method handles different completion scenarios: success, waiting, error, and canceled states.
	 * It also manages cleanup tasks like static data updates and trigger deactivation.
	 *
	 * @param startedAt - The timestamp when the workflow execution started
	 * @param workflow - The workflow being executed
	 * @param executionError - Optional error that occurred during execution
	 * @param closeFunction - Optional promise that handles cleanup of triggers/webhooks
	 *
	 * @returns A promise that resolves to the complete workflow execution data (IRun)
	 *
	 * @remarks
	 * The function performs these tasks in order:
	 * 1. Generates full execution data
	 * 2. Sets appropriate status based on execution outcome
	 * 3. Handles any static data changes
	 * 4. Moves node metadata to its final location
	 * 5. Executes the 'workflowExecuteAfter' hook
	 * 6. Performs cleanup via closeFunction if provided
	 */
	async processSuccessExecution(
		startedAt: Date,
		workflow: Workflow,
		executionError?: ExecutionBaseError,
		closeFunction?: Promise<void>,
	): Promise<IRun> {
		const fullRunData = this.getFullRunData(startedAt);

		if (executionError !== undefined) {
			Logger.debug('Workflow execution finished with error', {
				error: executionError,
				workflowId: workflow.id,
			});
			fullRunData.data.resultData.error = {
				...executionError,
				message: executionError.message,
				stack: executionError.stack,
			} as ExecutionBaseError;
			if (executionError.message?.includes('canceled')) {
				fullRunData.status = 'canceled';
			}
		} else if (this.runExecutionData.waitTill) {
			// eslint-disable-next-line @typescript-eslint/restrict-template-expressions
			Logger.debug(`Workflow execution will wait until ${this.runExecutionData.waitTill}`, {
				workflowId: workflow.id,
			});
			fullRunData.waitTill = this.runExecutionData.waitTill;
			fullRunData.status = 'waiting';
		} else {
			Logger.debug('Workflow execution finished successfully', { workflowId: workflow.id });
			fullRunData.finished = true;
			fullRunData.status = 'success';
		}

		// Check if static data changed
		let newStaticData: IDataObject | undefined;

		if (workflow.staticData.__dataChanged === true) {
			// Static data of workflow changed
			newStaticData = workflow.staticData;
		}

		this.moveNodeMetadata();
		// Prevent from running the hook if the error is an abort error as it was already handled
		if (!this.isCancelled) {
			await this.additionalData.hooks?.runHook('workflowExecuteAfter', [
				fullRunData,
				newStaticData,
			]);
		}

		if (closeFunction) {
			try {
				await closeFunction;
			} catch (error) {
				Logger.error(
					`There was a problem deactivating trigger of workflow "${workflow.id}": "${error.message}"`,
					{
						workflowId: workflow.id,
					},
				);
			}
		}

		return fullRunData;
	}

	getFullRunData(startedAt: Date): IRun {
		return {
			data: this.runExecutionData,
			mode: this.mode,
			startedAt,
			stoppedAt: new Date(),
			status: this.status,
		};
	}

	handleNodeErrorOutput(
		workflow: Workflow,
		executionData: IExecuteData,
		nodeSuccessData: INodeExecutionData[][],
		runIndex: number,
	): void {
		const nodeType = workflow.nodeTypes.getByNameAndVersion(
			executionData.node.type,
			executionData.node.typeVersion,
		);
		const outputs = NodeHelpers.getNodeOutputs(workflow, executionData.node, nodeType.description);
		const outputTypes = NodeHelpers.getConnectionTypes(outputs);
		const mainOutputTypes = outputTypes.filter((output) => output === NodeConnectionType.Main);

		const errorItems: INodeExecutionData[] = [];
		const closeFunctions: CloseFunction[] = [];
		// Create a WorkflowDataProxy instance that we can get the data of the
		// item which did error
		const executeFunctions = new ExecuteContext(
			workflow,
			executionData.node,
			this.additionalData,
			this.mode,
			this.runExecutionData,
			runIndex,
			[],
			executionData.data,
			executionData,
			closeFunctions,
			this.abortController.signal,
		);

		const dataProxy = executeFunctions.getWorkflowDataProxy(0);

		// Loop over all outputs except the error output as it would not contain data by default
		for (let outputIndex = 0; outputIndex < mainOutputTypes.length - 1; outputIndex++) {
			const successItems: INodeExecutionData[] = [];
			const items = nodeSuccessData[outputIndex]?.length ? nodeSuccessData[outputIndex] : [];

			while (items.length) {
				const item = items.shift();
				if (item === undefined) {
					continue;
				}

				let errorData: GenericValue | undefined;
				if (item.error) {
					errorData = item.error;
					item.error = undefined;
				} else if (item.json.error && Object.keys(item.json).length === 1) {
					errorData = item.json.error;
				} else if (item.json.error && item.json.message && Object.keys(item.json).length === 2) {
					errorData = item.json.error;
				}

				if (errorData) {
					const pairedItemData =
						item.pairedItem && typeof item.pairedItem === 'object'
							? Array.isArray(item.pairedItem)
								? item.pairedItem[0]
								: item.pairedItem
							: undefined;

					if (executionData.source === null || pairedItemData === undefined) {
						// Source data is missing for some reason so we can not figure out the item
						errorItems.push(item);
					} else {
						const pairedItemInputIndex = pairedItemData.input || 0;

						const sourceData = executionData.source[NodeConnectionType.Main][pairedItemInputIndex];

						const constPairedItem = dataProxy.$getPairedItem(
							sourceData!.previousNode,
							sourceData,
							pairedItemData,
						);

						if (constPairedItem === null) {
							errorItems.push(item);
						} else {
							errorItems.push({
								...item,
								json: {
									...constPairedItem.json,
									...item.json,
								},
							});
						}
					}
				} else {
					successItems.push(item);
				}
			}

			nodeSuccessData[outputIndex] = successItems;
		}

		nodeSuccessData[mainOutputTypes.length - 1] = errorItems;
	}

	/**
	 * Assigns pairedItem information to node output items by matching them with input items.
	 * PairedItem data is used to track which output items were derived from which input items.
	 *
	 * @param nodeSuccessData - The output data from a node execution
	 * @param executionData - The execution data containing input information
	 *
	 * @returns The node output data with pairedItem information assigned where possible
	 *
	 * @remarks
	 * Auto-assignment of pairedItem happens in two scenarios:
	 * 1. Single input/output: When node has exactly one input item and produces output(s),
	 *    all outputs are marked as derived from that single input (item: 0)
	 * 2. Matching items count: When number of input and output items match exactly,
	 *    each output item is paired with the input item at the same index
	 *
	 * In all other cases, if pairedItem is missing, it remains undefined as automatic
	 * assignment cannot be done reliably.
	 */
	assignPairedItems(
		nodeSuccessData: INodeExecutionData[][] | null | undefined,
		executionData: IExecuteData,
	) {
		if (nodeSuccessData?.length) {
			// Check if the output data contains pairedItem data and if not try
			// to automatically fix it

			const isSingleInputAndOutput =
				executionData.data.main.length === 1 && executionData.data.main[0]?.length === 1;

			const isSameNumberOfItems =
				nodeSuccessData.length === 1 &&
				executionData.data.main.length === 1 &&
				executionData.data.main[0]?.length === nodeSuccessData[0].length;

			checkOutputData: for (const outputData of nodeSuccessData) {
				if (outputData === null) {
					continue;
				}
				for (const [index, item] of outputData.entries()) {
					if (item.pairedItem === undefined) {
						// The pairedItem data is missing, so check if it can get automatically fixed
						if (isSingleInputAndOutput) {
							// The node has one input and one incoming item, so we know
							// that all items must originate from that single
							item.pairedItem = {
								item: 0,
							};
						} else if (isSameNumberOfItems) {
							// The number of oncoming and outcoming items is identical so we can
							// make the reasonable assumption that each of the input items
							// is the origin of the corresponding output items
							item.pairedItem = {
								item: index,
							};
						} else {
							// In all other cases autofixing is not possible
							break checkOutputData;
						}
					}
				}
			}
		}

		if (nodeSuccessData === undefined) {
			// Node did not get executed
			nodeSuccessData = null;
		} else {
			this.runExecutionData.resultData.lastNodeExecuted = executionData.node.name;
		}

		return nodeSuccessData;
	}

	private get isCancelled() {
		return this.abortController.signal.aborted;
	}
}<|MERGE_RESOLUTION|>--- conflicted
+++ resolved
@@ -1374,60 +1374,10 @@
 						continue;
 					}
 
-<<<<<<< HEAD
-					// Check if all the data which is needed to run the node is available
-					if (workflow.connectionsByDestinationNode.hasOwnProperty(executionNode.name)) {
-						// Check if the node has incoming connections
-						if (workflow.connectionsByDestinationNode[executionNode.name].hasOwnProperty('main')) {
-							let inputConnections: NodeInputConnections;
-							let connectionIndex: number;
-
-							// eslint-disable-next-line prefer-const
-							inputConnections = workflow.connectionsByDestinationNode[executionNode.name].main;
-
-							for (
-								connectionIndex = 0;
-								connectionIndex < inputConnections.length;
-								connectionIndex++
-							) {
-								if (workflow.getHighestNode(executionNode.name, connectionIndex).length === 0) {
-									// If there is no valid incoming node (if all are disabled)
-									// then ignore that it has inputs and simply execute it as it is without
-									// any data
-									continue;
-								}
-
-								if (!executionData.data.hasOwnProperty('main')) {
-									// ExecutionData does not even have the connection set up so can
-									// not have that data, so add it again to be executed later
-									this.runExecutionData.executionData!.nodeExecutionStack.push(executionData);
-									lastExecutionTry = currentExecutionTry;
-									continue executionLoop;
-								}
-
-								if (forceInputNodeExecution) {
-									// Check if it has the data for all the inputs
-									// The most nodes just have one but merge node for example has two and data
-									// of both inputs has to be available to be able to process the node.
-									if (
-										executionData.data.main.length < connectionIndex ||
-										executionData.data.main[connectionIndex] === null
-									) {
-										// Does not have the data of the connections so add back to stack
-										this.runExecutionData.executionData!.nodeExecutionStack.push(executionData);
-										lastExecutionTry = currentExecutionTry;
-
-										continue executionLoop;
-									}
-								}
-							}
-						}
-=======
 					const hasInputData = this.ensureInputData(workflow, executionNode, executionData);
 					if (!hasInputData) {
 						lastExecutionTry = currentExecutionTry;
 						continue executionLoop;
->>>>>>> 5439181e
 					}
 
 					startTime = new Date().getTime();
@@ -2051,11 +2001,7 @@
 	ensureInputData(workflow: Workflow, executionNode: INode, executionData: IExecuteData): boolean {
 		const inputConnections = workflow.connectionsByDestinationNode[executionNode.name]?.main ?? [];
 		for (let connectionIndex = 0; connectionIndex < inputConnections.length; connectionIndex++) {
-			const highestNodes = workflow.getHighestNode(
-				executionNode.name,
-				NodeConnectionType.Main,
-				connectionIndex,
-			);
+			const highestNodes = workflow.getHighestNode(executionNode.name, connectionIndex);
 			if (highestNodes.length === 0) {
 				// If there is no valid incoming node (if all are disabled)
 				// then ignore that it has inputs and simply execute it as it is without
