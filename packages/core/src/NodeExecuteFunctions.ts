/* eslint-disable no-lonely-if */
/* eslint-disable @typescript-eslint/no-explicit-any */
/* eslint-disable no-prototype-builtins */
/* eslint-disable @typescript-eslint/no-unused-vars */
/* eslint-disable @typescript-eslint/prefer-nullish-coalescing */
/* eslint-disable @typescript-eslint/naming-convention */
/* eslint-disable new-cap */
/* eslint-disable @typescript-eslint/no-unsafe-call */
/* eslint-disable @typescript-eslint/no-unsafe-assignment */
/* eslint-disable @typescript-eslint/no-unsafe-return */
/* eslint-disable @typescript-eslint/no-unsafe-member-access */
/* eslint-disable @typescript-eslint/explicit-module-boundary-types */
/* eslint-disable @typescript-eslint/no-non-null-assertion */
/* eslint-disable @typescript-eslint/no-shadow */
/* eslint-disable no-param-reassign */
import {
	GenericValue,
	IAdditionalCredentialOptions,
	IAllExecuteFunctions,
	IBinaryData,
	IContextObject,
	ICredentialDataDecryptedObject,
	ICredentialsExpressionResolveValues,
	IDataObject,
	IExecuteFunctions,
	IExecuteResponsePromiseData,
	IExecuteSingleFunctions,
	IExecuteWorkflowInfo,
	IHttpRequestOptions,
	IN8nHttpFullResponse,
	IN8nHttpResponse,
	INode,
	INodeCredentialDescription,
	INodeCredentialsDetails,
	INodeExecutionData,
	INodeParameters,
	INodeType,
	IOAuth2Options,
	IPollFunctions,
	IRunExecutionData,
	ITaskDataConnections,
	ITriggerFunctions,
	IWebhookData,
	IWebhookDescription,
	IWebhookFunctions,
	IWorkflowDataProxyAdditionalKeys,
	IWorkflowDataProxyData,
	IWorkflowExecuteAdditionalData,
	IWorkflowMetadata,
	NodeApiError,
	NodeHelpers,
	NodeOperationError,
	NodeParameterValue,
	Workflow,
	WorkflowActivateMode,
	WorkflowDataProxy,
	WorkflowExecuteMode,
	LoggerProxy as Logger,
	IExecuteData,
	OAuth2GrantType,
} from 'n8n-workflow';

import { Agent } from 'https';
import { stringify } from 'qs';
import clientOAuth1, { Token } from 'oauth-1.0a';
import clientOAuth2 from 'client-oauth2';
import crypto, { createHmac } from 'crypto';
// eslint-disable-next-line import/no-extraneous-dependencies
import { get } from 'lodash';
// eslint-disable-next-line import/no-extraneous-dependencies
import express from 'express';
import FormData from 'form-data';
import path from 'path';
import { OptionsWithUri, OptionsWithUrl } from 'request';
import requestPromise from 'request-promise-native';
import { fromBuffer } from 'file-type';
import { lookup } from 'mime-types';

import axios, {
	AxiosError,
	AxiosPromise,
	AxiosProxyConfig,
	AxiosRequestConfig,
	AxiosResponse,
	Method,
} from 'axios';
import url, { URL, URLSearchParams } from 'url';
import { BinaryDataManager } from './BinaryDataManager';
// eslint-disable-next-line import/no-cycle
import {
	ICredentialTestFunctions,
	IHookFunctions,
	ILoadOptionsFunctions,
	IResponseError,
	IWorkflowSettings,
	PLACEHOLDER_EMPTY_EXECUTION_ID,
} from '.';

axios.defaults.timeout = 300000;
// Prevent axios from adding x-form-www-urlencoded headers by default
axios.defaults.headers.post = {};
axios.defaults.headers.put = {};
axios.defaults.headers.patch = {};
axios.defaults.paramsSerializer = (params) => {
	if (params instanceof URLSearchParams) {
		return params.toString();
	}
	return stringify(params, { arrayFormat: 'indices' });
};

const requestPromiseWithDefaults = requestPromise.defaults({
	timeout: 300000, // 5 minutes
});

const pushFormDataValue = (form: FormData, key: string, value: any) => {
	if (value?.hasOwnProperty('value') && value.hasOwnProperty('options')) {
		// @ts-ignore
		form.append(key, value.value, value.options);
	} else {
		form.append(key, value);
	}
};

const createFormDataObject = (data: object) => {
	const formData = new FormData();
	const keys = Object.keys(data);
	keys.forEach((key) => {
		// @ts-ignore
		const formField = data[key];

		if (formField instanceof Array) {
			formField.forEach((item) => {
				pushFormDataValue(formData, key, item);
			});
		} else {
			pushFormDataValue(formData, key, formField);
		}
	});
	return formData;
};

function searchForHeader(headers: IDataObject, headerName: string) {
	if (headers === undefined) {
		return undefined;
	}

	const headerNames = Object.keys(headers);
	headerName = headerName.toLowerCase();
	return headerNames.find((thisHeader) => thisHeader.toLowerCase() === headerName);
}

async function generateContentLengthHeader(formData: FormData, headers: IDataObject) {
	if (!formData || !formData.getLength) {
		return;
	}
	try {
		const length = await new Promise((res, rej) => {
			formData.getLength((error: Error | null, length: number) => {
				if (error) {
					rej(error);
					return;
				}
				res(length);
			});
		});
		headers = Object.assign(headers, {
			'content-length': length,
		});
	} catch (error) {
		Logger.error('Unable to calculate form data length', { error });
	}
}

async function parseRequestObject(requestObject: IDataObject) {
	// This function is a temporary implementation
	// That translates all http requests done via
	// the request library to axios directly
	// We are not using n8n's interface as it would
	// an unnecessary step, considering the `request`
	// helper can be deprecated and removed.
	const axiosConfig: AxiosRequestConfig = {};

	if (requestObject.headers !== undefined) {
		axiosConfig.headers = requestObject.headers as string;
	}

	// Let's start parsing the hardest part, which is the request body.
	// The process here is as following?
	// - Check if we have a `content-type` header. If this was set,
	//   we will follow
	// - Check if the `form` property was set. If yes, then it's x-www-form-urlencoded
	// - Check if the `formData` property exists. If yes, then it's multipart/form-data
	// - Lastly, we should have a regular `body` that is probably a JSON.

	const contentTypeHeaderKeyName =
		axiosConfig.headers &&
		Object.keys(axiosConfig.headers).find(
			(headerName) => headerName.toLowerCase() === 'content-type',
		);
	const contentType =
		contentTypeHeaderKeyName &&
		(axiosConfig.headers[contentTypeHeaderKeyName] as string | undefined);
	if (contentType === 'application/x-www-form-urlencoded' && requestObject.formData === undefined) {
		// there are nodes incorrectly created, informing the content type header
		// and also using formData. Request lib takes precedence for the formData.
		// We will do the same.
		// Merge body and form properties.
		if (typeof requestObject.body === 'string') {
			axiosConfig.data = requestObject.body;
		} else {
			const allData = Object.assign(requestObject.body || {}, requestObject.form || {}) as Record<
				string,
				string
			>;
			if (requestObject.useQuerystring === true) {
				axiosConfig.data = stringify(allData, { arrayFormat: 'repeat' });
			} else {
				axiosConfig.data = stringify(allData);
			}
		}
	} else if (contentType && contentType.includes('multipart/form-data') !== false) {
		if (requestObject.formData !== undefined && requestObject.formData instanceof FormData) {
			axiosConfig.data = requestObject.formData;
		} else {
			const allData = {
				...(requestObject.body as object | undefined),
				...(requestObject.formData as object | undefined),
			};

			axiosConfig.data = createFormDataObject(allData);
		}
		// replace the existing header with a new one that
		// contains the boundary property.
		// @ts-ignore
		delete axiosConfig.headers[contentTypeHeaderKeyName];
		const headers = axiosConfig.data.getHeaders();
		axiosConfig.headers = Object.assign(axiosConfig.headers || {}, headers);
		await generateContentLengthHeader(axiosConfig.data, axiosConfig.headers);
	} else {
		// When using the `form` property it means the content should be x-www-form-urlencoded.
		if (requestObject.form !== undefined && requestObject.body === undefined) {
			// If we have only form
			axiosConfig.data =
				typeof requestObject.form === 'string'
					? stringify(requestObject.form, { format: 'RFC3986' })
					: stringify(requestObject.form).toString();
			if (axiosConfig.headers !== undefined) {
				const headerName = searchForHeader(axiosConfig.headers, 'content-type');
				if (headerName) {
					delete axiosConfig.headers[headerName];
				}
				axiosConfig.headers['Content-Type'] = 'application/x-www-form-urlencoded';
			} else {
				axiosConfig.headers = {
					'Content-Type': 'application/x-www-form-urlencoded',
				};
			}
		} else if (requestObject.formData !== undefined) {
			// remove any "content-type" that might exist.
			if (axiosConfig.headers !== undefined) {
				const headers = Object.keys(axiosConfig.headers);
				headers.forEach((header) =>
					header.toLowerCase() === 'content-type' ? delete axiosConfig.headers[header] : null,
				);
			}

			if (requestObject.formData instanceof FormData) {
				axiosConfig.data = requestObject.formData;
			} else {
				axiosConfig.data = createFormDataObject(requestObject.formData as object);
			}
			// Mix in headers as FormData creates the boundary.
			const headers = axiosConfig.data.getHeaders();
			axiosConfig.headers = Object.assign(axiosConfig.headers || {}, headers);
			await generateContentLengthHeader(axiosConfig.data, axiosConfig.headers);
		} else if (requestObject.body !== undefined) {
			// If we have body and possibly form
			if (requestObject.form !== undefined) {
				// merge both objects when exist.
				// @ts-ignore
				requestObject.body = Object.assign(requestObject.body, requestObject.form);
			}
			axiosConfig.data = requestObject.body as FormData | GenericValue | GenericValue[];
		}
	}

	if (requestObject.uri !== undefined) {
		axiosConfig.url = requestObject.uri?.toString() as string;
	}

	if (requestObject.url !== undefined) {
		axiosConfig.url = requestObject.url?.toString() as string;
	}

	if (requestObject.baseURL !== undefined) {
		axiosConfig.baseURL = requestObject.baseURL?.toString() as string;
	}

	if (requestObject.method !== undefined) {
		axiosConfig.method = requestObject.method as Method;
	}

	if (requestObject.qs !== undefined && Object.keys(requestObject.qs as object).length > 0) {
		axiosConfig.params = requestObject.qs as IDataObject;
	}

	if (
		requestObject.useQuerystring === true ||
		// @ts-ignore
		requestObject.qsStringifyOptions?.arrayFormat === 'repeat'
	) {
		axiosConfig.paramsSerializer = (params) => {
			return stringify(params, { arrayFormat: 'repeat' });
		};
	} else if (requestObject.useQuerystring === false) {
		axiosConfig.paramsSerializer = (params) => {
			return stringify(params, { arrayFormat: 'indices' });
		};
	}

	// @ts-ignore
	if (requestObject.qsStringifyOptions?.arrayFormat === 'brackets') {
		axiosConfig.paramsSerializer = (params) => {
			return stringify(params, { arrayFormat: 'brackets' });
		};
	}

	if (requestObject.auth !== undefined) {
		// Check support for sendImmediately
		if ((requestObject.auth as IDataObject).bearer !== undefined) {
			axiosConfig.headers = Object.assign(axiosConfig.headers || {}, {
				// eslint-disable-next-line @typescript-eslint/restrict-template-expressions
				Authorization: `Bearer ${(requestObject.auth as IDataObject).bearer}`,
			});
		} else {
			const authObj = requestObject.auth as IDataObject;
			// Request accepts both user/username and pass/password
			axiosConfig.auth = {
				username: (authObj.user || authObj.username) as string,
				password: (authObj.password || authObj.pass) as string,
			};
		}
	}

	// Only set header if we have a body, otherwise it may fail
	if (requestObject.json === true) {
		// Add application/json headers - do not set charset as it breaks a lot of stuff
		// only add if no other accept headers was sent.
		const acceptHeaderExists =
			axiosConfig.headers === undefined
				? false
				: Object.keys(axiosConfig.headers)
						.map((headerKey) => headerKey.toLowerCase())
						.includes('accept');
		if (!acceptHeaderExists) {
			axiosConfig.headers = Object.assign(axiosConfig.headers || {}, {
				Accept: 'application/json',
			});
		}
	}
	if (requestObject.json === false || requestObject.json === undefined) {
		// Prevent json parsing
		axiosConfig.transformResponse = (res) => res;
	}

	// Axios will follow redirects by default, so we simply tell it otherwise if needed.
	if (
		requestObject.followRedirect === false &&
		((requestObject.method as string | undefined) || 'get').toLowerCase() === 'get'
	) {
		axiosConfig.maxRedirects = 0;
	}
	if (
		requestObject.followAllRedirects === false &&
		((requestObject.method as string | undefined) || 'get').toLowerCase() !== 'get'
	) {
		axiosConfig.maxRedirects = 0;
	}

	if (requestObject.rejectUnauthorized === false) {
		axiosConfig.httpsAgent = new Agent({
			rejectUnauthorized: false,
		});
	}

	if (requestObject.timeout !== undefined) {
		axiosConfig.timeout = requestObject.timeout as number;
	}

	if (requestObject.proxy !== undefined) {
		// try our best to parse the url provided.
		if (typeof requestObject.proxy === 'string') {
			try {
				const url = new URL(requestObject.proxy);
				axiosConfig.proxy = {
					host: url.hostname,
					port: parseInt(url.port, 10),
					protocol: url.protocol,
				};
				if (!url.port) {
					// Sets port to a default if not informed
					if (url.protocol === 'http') {
						axiosConfig.proxy.port = 80;
					} else if (url.protocol === 'https') {
						axiosConfig.proxy.port = 443;
					}
				}
				if (url.username || url.password) {
					axiosConfig.proxy.auth = {
						username: url.username,
						password: url.password,
					};
				}
			} catch (error) {
				// Not a valid URL. We will try to simply parse stuff
				// such as user:pass@host:port without protocol (we'll assume http)
				if (requestObject.proxy.includes('@')) {
					const [userpass, hostport] = requestObject.proxy.split('@');
					const [username, password] = userpass.split(':');
					const [hostname, port] = hostport.split(':');
					axiosConfig.proxy = {
						host: hostname,
						port: parseInt(port, 10),
						protocol: 'http',
						auth: {
							username,
							password,
						},
					};
				} else if (requestObject.proxy.includes(':')) {
					const [hostname, port] = requestObject.proxy.split(':');
					axiosConfig.proxy = {
						host: hostname,
						port: parseInt(port, 10),
						protocol: 'http',
					};
				} else {
					axiosConfig.proxy = {
						host: requestObject.proxy,
						port: 80,
						protocol: 'http',
					};
				}
			}
		} else {
			axiosConfig.proxy = requestObject.proxy as AxiosProxyConfig;
		}
	}

	if (requestObject.encoding === null) {
		// When downloading files, return an arrayBuffer.
		axiosConfig.responseType = 'arraybuffer';
	}

	// If we don't set an accept header
	// Axios forces "application/json, text/plan, */*"
	// Which causes some nodes like NextCloud to break
	// as the service returns XML unless requested otherwise.
	const allHeaders = axiosConfig.headers ? Object.keys(axiosConfig.headers) : [];
	if (!allHeaders.some((headerKey) => headerKey.toLowerCase() === 'accept')) {
		axiosConfig.headers = Object.assign(axiosConfig.headers || {}, { accept: '*/*' });
	}
	if (
		requestObject.json !== false &&
		axiosConfig.data !== undefined &&
		axiosConfig.data !== '' &&
		!(axiosConfig.data instanceof Buffer) &&
		!allHeaders.some((headerKey) => headerKey.toLowerCase() === 'content-type')
	) {
		// Use default header for application/json
		// If we don't specify this here, axios will add
		// application/json; charset=utf-8
		// and this breaks a lot of stuff
		axiosConfig.headers = Object.assign(axiosConfig.headers || {}, {
			'content-type': 'application/json',
		});
	}

	/**
	 * Missing properties:
	 * encoding (need testing)
	 * gzip (ignored - default already works)
	 * resolveWithFullResponse (implemented elsewhere)
	 * simple (???)
	 */

	return axiosConfig;
}

function digestAuthAxiosConfig(
	axiosConfig: AxiosRequestConfig,
	response: AxiosResponse,
	auth: AxiosRequestConfig['auth'],
): AxiosRequestConfig {
	const authDetails = response.headers['www-authenticate']
		.split(',')
		.map((v: string) => v.split('='));
	if (authDetails) {
		const nonceCount = `000000001`;
		const cnonce = crypto.randomBytes(24).toString('hex');
		const realm: string = authDetails
			.find((el: any) => el[0].toLowerCase().indexOf('realm') > -1)[1]
			.replace(/"/g, '');
		const opaque: string = authDetails
			.find((el: any) => el[0].toLowerCase().indexOf('opaque') > -1)[1]
			.replace(/"/g, '');
		const nonce: string = authDetails
			.find((el: any) => el[0].toLowerCase().indexOf('nonce') > -1)[1]
			.replace(/"/g, '');
		const ha1 = crypto
			.createHash('md5')
			.update(`${auth?.username as string}:${realm}:${auth?.password as string}`)
			.digest('hex');
		const path = new url.URL(axiosConfig.url!).pathname;
		const ha2 = crypto
			.createHash('md5')
			.update(`${axiosConfig.method ?? 'GET'}:${path}`)
			.digest('hex');
		const response = crypto
			.createHash('md5')
			.update(`${ha1}:${nonce}:${nonceCount}:${cnonce}:auth:${ha2}`)
			.digest('hex');
		const authorization =
			`Digest username="${auth?.username as string}",realm="${realm}",` +
			`nonce="${nonce}",uri="${path}",qop="auth",algorithm="MD5",` +
			`response="${response}",nc="${nonceCount}",cnonce="${cnonce}",opaque="${opaque}"`;
		if (axiosConfig.headers) {
			axiosConfig.headers.authorization = authorization;
		} else {
			axiosConfig.headers = { authorization };
		}
	}
	return axiosConfig;
}

async function proxyRequestToAxios(
	uriOrObject: string | IDataObject,
	options?: IDataObject,
): Promise<any> {
	// tslint:disable-line:no-any

	// Check if there's a better way of getting this config here
	if (process.env.N8N_USE_DEPRECATED_REQUEST_LIB) {
		// @ts-ignore
		return requestPromiseWithDefaults.call(null, uriOrObject, options);
	}

	let axiosConfig: AxiosRequestConfig = {
		maxBodyLength: Infinity,
		maxContentLength: Infinity,
	};
	let axiosPromise: AxiosPromise;
	type ConfigObject = {
		auth?: { sendImmediately: boolean };
		resolveWithFullResponse?: boolean;
		simple?: boolean;
	};
	let configObject: ConfigObject;
	if (uriOrObject !== undefined && typeof uriOrObject === 'string') {
		axiosConfig.url = uriOrObject;
	}
	if (uriOrObject !== undefined && typeof uriOrObject === 'object') {
		configObject = uriOrObject;
	} else {
		configObject = options || {};
	}

	axiosConfig = Object.assign(axiosConfig, await parseRequestObject(configObject));

	Logger.debug(
		'Proxying request to axios',
		// {
		// 	originalConfig: configObject,
		// 	parsedConfig: axiosConfig,
		// }
	);

	if (configObject.auth?.sendImmediately === false) {
		// for digest-auth
		const { auth } = axiosConfig;
		delete axiosConfig.auth;
		// eslint-disable-next-line no-async-promise-executor
		axiosPromise = new Promise(async (resolve, reject) => {
			try {
				const result = await axios(axiosConfig);
				resolve(result);
			} catch (resp: any) {
				if (
					resp.response === undefined ||
					resp.response.status !== 401 ||
					!resp.response.headers['www-authenticate']?.includes('nonce')
				) {
					reject(resp);
				}
				axiosConfig = digestAuthAxiosConfig(axiosConfig, resp.response, auth);
				resolve(axios(axiosConfig));
			}
		});
	} else {
		axiosPromise = axios(axiosConfig);
	}

	return new Promise((resolve, reject) => {
		axiosPromise
			.then((response) => {
				if (configObject.resolveWithFullResponse === true) {
					let body = response.data;
					if (response.data === '') {
						if (axiosConfig.responseType === 'arraybuffer') {
							body = Buffer.alloc(0);
						} else {
							body = undefined;
						}
					}
					resolve({
						body,
						headers: response.headers,
						statusCode: response.status,
						statusMessage: response.statusText,
						request: response.request,
					});
				} else {
					let body = response.data;
					if (response.data === '') {
						if (axiosConfig.responseType === 'arraybuffer') {
							body = Buffer.alloc(0);
						} else {
							body = undefined;
						}
					}
					resolve(body);
				}
			})
			.catch((error) => {
				if (configObject.simple === false && error.response) {
					if (configObject.resolveWithFullResponse) {
						resolve({
							body: error.response.data,
							headers: error.response.headers,
							statusCode: error.response.status,
							statusMessage: error.response.statusText,
						});
					} else {
						resolve(error.response.data);
					}
					return;
				}

				Logger.debug('Request proxied to Axios failed', { error });

				// Axios hydrates the original error with more data. We extract them.
				// https://github.com/axios/axios/blob/master/lib/core/enhanceError.js
				// Note: `code` is ignored as it's an expected part of the errorData.
				const { request, response, isAxiosError, toJSON, config, ...errorData } = error;
				if (response) {
					error.message = `${response.status as number} - ${JSON.stringify(response.data)}`;
				}

				error.cause = errorData;
				error.error = error.response?.data || errorData;
				error.statusCode = error.response?.status;
				error.options = config || {};

				// Remove not needed data and so also remove circular references
				error.request = undefined;
				error.config = undefined;
				error.options.adapter = undefined;
				error.options.httpsAgent = undefined;
				error.options.paramsSerializer = undefined;
				error.options.transformRequest = undefined;
				error.options.transformResponse = undefined;
				error.options.validateStatus = undefined;

				reject(error);
			});
	});
}

function convertN8nRequestToAxios(n8nRequest: IHttpRequestOptions): AxiosRequestConfig {
	// Destructure properties with the same name first.
	const { headers, method, timeout, auth, proxy, url } = n8nRequest;

	const axiosRequest = {
		headers: headers ?? {},
		method,
		timeout,
		auth,
		proxy,
		url,
	} as AxiosRequestConfig;

	axiosRequest.params = n8nRequest.qs;

	if (n8nRequest.baseURL !== undefined) {
		axiosRequest.baseURL = n8nRequest.baseURL;
	}

	if (n8nRequest.disableFollowRedirect === true) {
		axiosRequest.maxRedirects = 0;
	}

	if (n8nRequest.encoding !== undefined) {
		axiosRequest.responseType = n8nRequest.encoding;
	}

	if (n8nRequest.skipSslCertificateValidation === true) {
		axiosRequest.httpsAgent = new Agent({
			rejectUnauthorized: false,
		});
	}

	if (n8nRequest.arrayFormat !== undefined) {
		axiosRequest.paramsSerializer = (params) => {
			return stringify(params, { arrayFormat: n8nRequest.arrayFormat });
		};
	}

	// if there is a body and it's empty (does not have properties),
	// make sure not to send anything in it as some services fail when
	// sending GET request with empty body.
	if (n8nRequest.body && Object.keys(n8nRequest.body).length) {
		axiosRequest.data = n8nRequest.body;
		// Let's add some useful header standards here.
		const existingContentTypeHeaderKey = searchForHeader(axiosRequest.headers, 'content-type');
		if (existingContentTypeHeaderKey === undefined) {
			// We are only setting content type headers if the user did
			// not set it already manually. We're not overriding, even if it's wrong.
			if (axiosRequest.data instanceof FormData) {
				axiosRequest.headers = axiosRequest.headers || {};
				axiosRequest.headers['Content-Type'] = 'multipart/form-data';
			} else if (axiosRequest.data instanceof URLSearchParams) {
				axiosRequest.headers = axiosRequest.headers || {};
				axiosRequest.headers['Content-Type'] = 'application/x-www-form-urlencoded';
			}
		} else if (
			axiosRequest.headers[existingContentTypeHeaderKey] === 'application/x-www-form-urlencoded'
		) {
			axiosRequest.data = new URLSearchParams(n8nRequest.body as Record<string, string>);
		}
	}

	if (n8nRequest.json) {
		const key = searchForHeader(axiosRequest.headers, 'accept');
		// If key exists, then the user has set both accept
		// header and the json flag. Header should take precedence.
		if (!key) {
			axiosRequest.headers.Accept = 'application/json';
		}
	}

	const userAgentHeader = searchForHeader(axiosRequest.headers, 'user-agent');
	// If key exists, then the user has set both accept
	// header and the json flag. Header should take precedence.
	if (!userAgentHeader) {
		axiosRequest.headers['User-Agent'] = 'n8n';
	}

	if (n8nRequest.ignoreHttpStatusErrors) {
		axiosRequest.validateStatus = () => true;
	}

	return axiosRequest;
}

async function httpRequest(
	requestOptions: IHttpRequestOptions,
): Promise<IN8nHttpFullResponse | IN8nHttpResponse> {
	const axiosRequest = convertN8nRequestToAxios(requestOptions);
	if (
		axiosRequest.data === undefined ||
		(axiosRequest.method !== undefined && axiosRequest.method.toUpperCase() === 'GET')
	) {
		delete axiosRequest.data;
	}
	const result = await axios(axiosRequest);
	if (requestOptions.returnFullResponse) {
		return {
			body: result.data,
			headers: result.headers,
			statusCode: result.status,
			statusMessage: result.statusText,
		};
	}
	return result.data;
}

/**
 * Returns binary data buffer for given item index and property name.
 *
 * @export
 * @param {ITaskDataConnections} inputData
 * @param {number} itemIndex
 * @param {string} propertyName
 * @param {number} inputIndex
 * @returns {Promise<Buffer>}
 */
export async function getBinaryDataBuffer(
	inputData: ITaskDataConnections,
	itemIndex: number,
	propertyName: string,
	inputIndex: number,
): Promise<Buffer> {
	const binaryData = inputData.main![inputIndex]![itemIndex]!.binary![propertyName]!;
	return BinaryDataManager.getInstance().retrieveBinaryData(binaryData);
}

/**
 * Takes a buffer and converts it into the format n8n uses. It encodes the binary data as
 * base64 and adds metadata.
 *
 * @export
 * @param {Buffer} binaryData
 * @param {string} [filePath]
 * @param {string} [mimeType]
 * @returns {Promise<IBinaryData>}
 */
export async function prepareBinaryData(
	binaryData: Buffer,
	executionId: string,
	filePath?: string,
	mimeType?: string,
): Promise<IBinaryData> {
	let fileExtension: string | undefined;
	if (!mimeType) {
		// If no mime type is given figure it out

		if (filePath) {
			// Use file path to guess mime type
			const mimeTypeLookup = lookup(filePath);
			if (mimeTypeLookup) {
				mimeType = mimeTypeLookup;
			}
		}

		if (!mimeType) {
			// Use buffer to guess mime type
			const fileTypeData = await fromBuffer(binaryData);
			if (fileTypeData) {
				mimeType = fileTypeData.mime;
				fileExtension = fileTypeData.ext;
			}
		}

		if (!mimeType) {
			// Fall back to text
			mimeType = 'text/plain';
		}
	}

	const returnData: IBinaryData = {
		mimeType,
		fileExtension,
		data: '',
	};

	if (filePath) {
		if (filePath.includes('?')) {
			// Remove maybe present query parameters
			filePath = filePath.split('?').shift();
		}

		const filePathParts = path.parse(filePath as string);

		if (filePathParts.dir !== '') {
			returnData.directory = filePathParts.dir;
		}
		returnData.fileName = filePathParts.base;

		// Remove the dot
		const fileExtension = filePathParts.ext.slice(1);
		if (fileExtension) {
			returnData.fileExtension = fileExtension;
		}
	}

	return BinaryDataManager.getInstance().storeBinaryData(returnData, binaryData, executionId);
}

/**
 * Makes a request using OAuth data for authentication
 *
 * @export
 * @param {IAllExecuteFunctions} this
 * @param {string} credentialsType
 * @param {(OptionsWithUri | requestPromise.RequestPromiseOptions)} requestOptions
 * @param {INode} node
 * @param {IWorkflowExecuteAdditionalData} additionalData
 *
 * @returns
 */
export async function requestOAuth2(
	this: IAllExecuteFunctions,
	credentialsType: string,
	requestOptions: OptionsWithUri | requestPromise.RequestPromiseOptions | IHttpRequestOptions,
	node: INode,
	additionalData: IWorkflowExecuteAdditionalData,
	oAuth2Options?: IOAuth2Options,
	isN8nRequest = false,
) {
	const credentials = await this.getCredentials(credentialsType);

	// Only the OAuth2 with authorization code grant needs connection
	if (
		credentials.grantType === OAuth2GrantType.authorizationCode &&
		credentials.oauthTokenData === undefined
	) {
		throw new Error('OAuth credentials not connected!');
	}

	const oAuthClient = new clientOAuth2({
		clientId: credentials.clientId as string,
		clientSecret: credentials.clientSecret as string,
		accessTokenUri: credentials.accessTokenUrl as string,
		scopes: (credentials.scope as string).split(' '),
	});

	let oauthTokenData = credentials.oauthTokenData as clientOAuth2.Data;
	// if it's the first time using the credentials, get the access token and save it into the DB.
	if (credentials.grantType === OAuth2GrantType.clientCredentials && oauthTokenData === undefined) {
		const { data } = await oAuthClient.credentials.getToken();

		// Find the credentials
		if (!node.credentials || !node.credentials[credentialsType]) {
			throw new Error(
				`The node "${node.name}" does not have credentials of type "${credentialsType}"!`,
			);
		}

		const nodeCredentials = node.credentials[credentialsType];

		// Save the refreshed token
		await additionalData.credentialsHelper.updateCredentials(
			nodeCredentials,
			credentialsType,
			credentials as unknown as ICredentialDataDecryptedObject,
		);

		oauthTokenData = data;
	}

	const token = oAuthClient.createToken(
		get(oauthTokenData, oAuth2Options?.property as string) || oauthTokenData.accessToken,
		oauthTokenData.refreshToken,
		oAuth2Options?.tokenType || oauthTokenData.tokenType,
		oauthTokenData,
	);
	// Signs the request by adding authorization headers or query parameters depending
	// on the token-type used.
	const newRequestOptions = token.sign(requestOptions as clientOAuth2.RequestObject);
	// If keep bearer is false remove the it from the authorization header
	if (oAuth2Options?.keepBearer === false) {
		// @ts-ignore
		newRequestOptions?.headers?.Authorization =
			// @ts-ignore
			newRequestOptions?.headers?.Authorization.split(' ')[1];
	}

	if (oAuth2Options?.keyToIncludeInAccessTokenHeader) {
		Object.assign(newRequestOptions.headers, {
			[oAuth2Options.keyToIncludeInAccessTokenHeader]: token.accessToken,
		});
	}

	if (isN8nRequest) {
		return this.helpers.httpRequest(newRequestOptions).catch(async (error: AxiosError) => {
			if (error.response?.status === 401) {
				Logger.debug(
					`OAuth2 token for "${credentialsType}" used by node "${node.name}" expired. Should revalidate.`,
				);
				const tokenRefreshOptions: IDataObject = {};
				if (oAuth2Options?.includeCredentialsOnRefreshOnBody) {
					const body: IDataObject = {
						client_id: credentials.clientId as string,
						client_secret: credentials.clientSecret as string,
					};
					tokenRefreshOptions.body = body;
					tokenRefreshOptions.headers = {
						Authorization: '',
					};
				}

				let newToken;

				Logger.debug(
					`OAuth2 token for "${credentialsType}" used by node "${node.name}" has been renewed.`,
				);
				// if it's OAuth2 with client credentials grant type, get a new token
				// instead of refreshing it.
				if (OAuth2GrantType.clientCredentials === credentials.grantType) {
					newToken = await token.client.credentials.getToken();
				} else {
					newToken = await token.refresh(tokenRefreshOptions);
				}

				Logger.debug(
					`OAuth2 token for "${credentialsType}" used by node "${node.name}" has been renewed.`,
				);

				credentials.oauthTokenData = newToken.data;
				// Find the credentials
				if (!node.credentials || !node.credentials[credentialsType]) {
					throw new Error(
						`The node "${node.name}" does not have credentials of type "${credentialsType}"!`,
					);
				}
				const nodeCredentials = node.credentials[credentialsType];
				await additionalData.credentialsHelper.updateCredentials(
					nodeCredentials,
					credentialsType,
					credentials,
				);
				const refreshedRequestOption = newToken.sign(requestOptions as clientOAuth2.RequestObject);

				if (oAuth2Options?.keyToIncludeInAccessTokenHeader) {
					Object.assign(newRequestOptions.headers, {
						[oAuth2Options.keyToIncludeInAccessTokenHeader]: token.accessToken,
					});
				}

				return this.helpers.httpRequest(refreshedRequestOption);
			}
			throw error;
		});
	}

	return this.helpers.request!(newRequestOptions).catch(async (error: IResponseError) => {
		const statusCodeReturned =
			oAuth2Options?.tokenExpiredStatusCode === undefined
				? 401
				: oAuth2Options?.tokenExpiredStatusCode;

		if (error.statusCode === statusCodeReturned) {
			// Token is probably not valid anymore. So try refresh it.

			const tokenRefreshOptions: IDataObject = {};

			if (oAuth2Options?.includeCredentialsOnRefreshOnBody) {
				const body: IDataObject = {
					client_id: credentials.clientId,
					client_secret: credentials.clientSecret,
				};
				tokenRefreshOptions.body = body;
				// Override authorization property so the credentails are not included in it
				tokenRefreshOptions.headers = {
					Authorization: '',
				};
			}

			Logger.debug(
				`OAuth2 token for "${credentialsType}" used by node "${node.name}" expired. Should revalidate.`,
			);

			let newToken;

			// if it's OAuth2 with client credentials grant type, get a new token
			// instead of refreshing it.
			if (OAuth2GrantType.clientCredentials === credentials.grantType) {
				newToken = await token.client.credentials.getToken();
			} else {
				newToken = await token.refresh(tokenRefreshOptions);
			}

			Logger.debug(
				`OAuth2 token for "${credentialsType}" used by node "${node.name}" has been renewed.`,
			);

			credentials.oauthTokenData = newToken.data;

			// Find the credentials
			if (!node.credentials || !node.credentials[credentialsType]) {
				throw new Error(
					`The node "${node.name}" does not have credentials of type "${credentialsType}"!`,
				);
			}
			const nodeCredentials = node.credentials[credentialsType];

			// Save the refreshed token
			await additionalData.credentialsHelper.updateCredentials(
				nodeCredentials,
				credentialsType,
				credentials as unknown as ICredentialDataDecryptedObject,
			);

			Logger.debug(
				`OAuth2 token for "${credentialsType}" used by node "${node.name}" has been saved to database successfully.`,
			);

			// Make the request again with the new token
			const newRequestOptions = newToken.sign(requestOptions as clientOAuth2.RequestObject);

			if (oAuth2Options?.keyToIncludeInAccessTokenHeader) {
				Object.assign(newRequestOptions.headers, {
					[oAuth2Options.keyToIncludeInAccessTokenHeader]: token.accessToken,
				});
			}

			return this.helpers.request!(newRequestOptions);
		}

		// Unknown error so simply throw it
		throw error;
	});
}

/* Makes a request using OAuth1 data for authentication
 *
 * @export
 * @param {IAllExecuteFunctions} this
 * @param {string} credentialsType
 * @param {(OptionsWithUrl | requestPromise.RequestPromiseOptions)} requestOptionså
 * @returns
 */
export async function requestOAuth1(
	this: IAllExecuteFunctions,
	credentialsType: string,
	requestOptions:
		| OptionsWithUrl
		| OptionsWithUri
		| requestPromise.RequestPromiseOptions
		| IHttpRequestOptions,
	isN8nRequest = false,
) {
	const credentials = await this.getCredentials(credentialsType);

	if (credentials === undefined) {
		throw new Error('No credentials were returned!');
	}

	if (credentials.oauthTokenData === undefined) {
		throw new Error('OAuth credentials not connected!');
	}

	const oauth = new clientOAuth1({
		consumer: {
			key: credentials.consumerKey as string,
			secret: credentials.consumerSecret as string,
		},
		signature_method: credentials.signatureMethod as string,
		hash_function(base, key) {
			const algorithm = credentials.signatureMethod === 'HMAC-SHA1' ? 'sha1' : 'sha256';
			return createHmac(algorithm, key).update(base).digest('base64');
		},
	});

	const oauthTokenData = credentials.oauthTokenData as IDataObject;

	const token: Token = {
		key: oauthTokenData.oauth_token as string,
		secret: oauthTokenData.oauth_token_secret as string,
	};

	// @ts-ignore
	requestOptions.data = { ...requestOptions.qs, ...requestOptions.form };

	// Fixes issue that OAuth1 library only works with "url" property and not with "uri"
	// @ts-ignore
	if (requestOptions.uri && !requestOptions.url) {
		// @ts-ignore
		requestOptions.url = requestOptions.uri;
		// @ts-ignore
		delete requestOptions.uri;
	}

	// @ts-ignore
	requestOptions.headers = oauth.toHeader(oauth.authorize(requestOptions, token));
	if (isN8nRequest) {
		return this.helpers.httpRequest(requestOptions as IHttpRequestOptions);
	}

	return this.helpers.request!(requestOptions).catch(async (error: IResponseError) => {
		// Unknown error so simply throw it
		throw error;
	});
}

export async function httpRequestWithAuthentication(
	this: IAllExecuteFunctions,
	credentialsType: string,
	requestOptions: IHttpRequestOptions,
	workflow: Workflow,
	node: INode,
	additionalData: IWorkflowExecuteAdditionalData,
	additionalCredentialOptions?: IAdditionalCredentialOptions,
) {
	let credentialsDecrypted: ICredentialDataDecryptedObject | undefined;
	try {
		const parentTypes = additionalData.credentialsHelper.getParentTypes(credentialsType);
		if (parentTypes.includes('oAuth1Api')) {
			return await requestOAuth1.call(this, credentialsType, requestOptions, true);
		}
		if (parentTypes.includes('oAuth2Api')) {
			return await requestOAuth2.call(
				this,
				credentialsType,
				requestOptions,
				node,
				additionalData,
				additionalCredentialOptions?.oauth2,
				true,
			);
		}

		if (additionalCredentialOptions?.credentialsDecrypted) {
			credentialsDecrypted = additionalCredentialOptions.credentialsDecrypted.data;
		} else {
			credentialsDecrypted = await this.getCredentials(credentialsType);
		}

		if (credentialsDecrypted === undefined) {
			throw new NodeOperationError(
				node,
				`Node "${node.name}" does not have any credentials of type "${credentialsType}" set!`,
			);
		}

<<<<<<< HEAD
		const { updatedCredentials, data } = await additionalData.credentialsHelper.preAuthentication(
=======
		const data = await additionalData.credentialsHelper.preAuthentication(
>>>>>>> a02b2061
			{ helpers: { httpRequest: this.helpers.httpRequest } },
			credentialsDecrypted,
			credentialsType,
			node,
			false,
		);

<<<<<<< HEAD
		if (updatedCredentials) {
=======
		if (data) {
>>>>>>> a02b2061
			// make the updated property in the credentials
			// available to the authenticate method
			Object.assign(credentialsDecrypted, data);
		}

		requestOptions = await additionalData.credentialsHelper.authenticate(
			credentialsDecrypted,
			credentialsType,
			requestOptions,
			workflow,
			node,
			additionalData.timezone,
		);
<<<<<<< HEAD

		// delete requestOptions.headers['X-Metabase-Session'];
		return await httpRequest(requestOptions);
	} catch (error) {
		// if there is a pre execute method defined and
=======
		return await httpRequest(requestOptions);
	} catch (error) {
		// if there is a pre authorization method defined and
>>>>>>> a02b2061
		// the method failed due to unathorized request
		if (
			error.response?.status === 401 &&
			additionalData.credentialsHelper.preAuthentication !== undefined
		) {
			try {
				if (credentialsDecrypted !== undefined) {
					// try to refresh the credentials
<<<<<<< HEAD

					const { updatedCredentials, data } =
						await additionalData.credentialsHelper.preAuthentication(
							{ helpers: { httpRequest: this.helpers.httpRequest } },
							credentialsDecrypted,
							credentialsType,
							node,
							true,
						);

					if (updatedCredentials) {
=======
					const data = await additionalData.credentialsHelper.preAuthentication(
						{ helpers: { httpRequest: this.helpers.httpRequest } },
						credentialsDecrypted,
						credentialsType,
						node,
						true,
					);

					if (data) {
>>>>>>> a02b2061
						// make the updated property in the credentials
						// available to the authenticate method
						Object.assign(credentialsDecrypted, data);
					}

					requestOptions = await additionalData.credentialsHelper.authenticate(
						credentialsDecrypted,
						credentialsType,
						requestOptions,
						workflow,
						node,
						additionalData.timezone,
					);
				}
				// retry the request
				return await httpRequest(requestOptions);
			} catch (error) {
				throw new NodeApiError(this.getNode(), error);
			}
		}

		throw new NodeApiError(this.getNode(), error);
	}
}

/**
 * Takes generic input data and brings it into the json format n8n uses.
 *
 * @export
 * @param {(IDataObject | IDataObject[])} jsonData
 * @returns {INodeExecutionData[]}
 */
export function returnJsonArray(jsonData: IDataObject | IDataObject[]): INodeExecutionData[] {
	const returnData: INodeExecutionData[] = [];

	if (!Array.isArray(jsonData)) {
		jsonData = [jsonData];
	}

	jsonData.forEach((data) => {
		returnData.push({ json: data });
	});

	return returnData;
}

/**
 * Automatically put the objects under a 'json' key and don't error,
 * if some objects contain json/binary keys and others don't, throws error 'Inconsistent item format'
 *
 * @export
 * @param {INodeExecutionData | INodeExecutionData[]} executionData
 * @returns {INodeExecutionData[]}
 */
export function normalizeItems(
	executionData: INodeExecutionData | INodeExecutionData[],
): INodeExecutionData[] {
	if (typeof executionData === 'object' && !Array.isArray(executionData))
		executionData = [{ json: executionData as IDataObject }];
	if (executionData.every((item) => typeof item === 'object' && 'json' in item))
		return executionData;

	if (executionData.some((item) => typeof item === 'object' && 'json' in item)) {
		throw new Error('Inconsistent item format');
	}

	if (executionData.every((item) => typeof item === 'object' && 'binary' in item)) {
		const normalizedItems: INodeExecutionData[] = [];
		executionData.forEach((item) => {
			const json = Object.keys(item).reduce((acc, key) => {
				if (key === 'binary') return acc;
				return { ...acc, [key]: item[key] };
			}, {});

			normalizedItems.push({
				json,
				binary: item.binary,
			});
		});
		return normalizedItems;
	}

	if (executionData.some((item) => typeof item === 'object' && 'binary' in item)) {
		throw new Error('Inconsistent item format');
	}

	return executionData.map((item) => {
		return { json: item };
	});
}

// TODO: Move up later
export async function requestWithAuthentication(
	this: IAllExecuteFunctions,
	credentialsType: string,
	requestOptions: OptionsWithUri | requestPromise.RequestPromiseOptions,
	workflow: Workflow,
	node: INode,
	additionalData: IWorkflowExecuteAdditionalData,
	additionalCredentialOptions?: IAdditionalCredentialOptions,
) {
	let credentialsDecrypted: ICredentialDataDecryptedObject | undefined;

	try {
		const parentTypes = additionalData.credentialsHelper.getParentTypes(credentialsType);

		if (parentTypes.includes('oAuth1Api')) {
			return await requestOAuth1.call(this, credentialsType, requestOptions, false);
		}
		if (parentTypes.includes('oAuth2Api')) {
			return await requestOAuth2.call(
				this,
				credentialsType,
				requestOptions,
				node,
				additionalData,
				additionalCredentialOptions?.oauth2,
				false,
			);
		}

		if (additionalCredentialOptions?.credentialsDecrypted) {
			credentialsDecrypted = additionalCredentialOptions.credentialsDecrypted.data;
		} else {
			credentialsDecrypted = await this.getCredentials(credentialsType);
		}

		if (credentialsDecrypted === undefined) {
			throw new NodeOperationError(
				node,
				`Node "${node.name}" does not have any credentials of type "${credentialsType}" set!`,
			);
		}

		const data = await additionalData.credentialsHelper.preAuthentication(
			{ helpers: { httpRequest: this.helpers.httpRequest } },
			credentialsDecrypted,
			credentialsType,
			node,
			false,
		);

		if (data) {
			// make the updated property in the credentials
			// available to the authenticate method
			Object.assign(credentialsDecrypted, data);
		}

		requestOptions = await additionalData.credentialsHelper.authenticate(
			credentialsDecrypted,
			credentialsType,
			requestOptions as IHttpRequestOptions,
			workflow,
			node,
			additionalData.timezone,
		);

		return await proxyRequestToAxios(requestOptions as IDataObject);
	} catch (error) {
		try {
			if (credentialsDecrypted !== undefined) {
				// try to refresh the credentials
				const data = await additionalData.credentialsHelper.preAuthentication(
					{ helpers: { httpRequest: this.helpers.httpRequest } },
					credentialsDecrypted,
					credentialsType,
					node,
					true,
				);

				if (data) {
					// make the updated property in the credentials
					// available to the authenticate method
					Object.assign(credentialsDecrypted, data);
				}

				requestOptions = await additionalData.credentialsHelper.authenticate(
					credentialsDecrypted,
					credentialsType,
					requestOptions as IHttpRequestOptions,
					workflow,
					node,
					additionalData.timezone,
				);
			}
			// retry the request
			return await proxyRequestToAxios(requestOptions as IDataObject);
		} catch (error) {
			throw new NodeApiError(this.getNode(), error);
		}
	}
}

/**
 * Returns the additional keys for Expressions and Function-Nodes
 *
 * @export
 * @param {IWorkflowExecuteAdditionalData} additionalData
 * @returns {(IWorkflowDataProxyAdditionalKeys)}
 */
export function getAdditionalKeys(
	additionalData: IWorkflowExecuteAdditionalData,
): IWorkflowDataProxyAdditionalKeys {
	const executionId = additionalData.executionId || PLACEHOLDER_EMPTY_EXECUTION_ID;
	return {
		$executionId: executionId,
		$resumeWebhookUrl: `${additionalData.webhookWaitingBaseUrl}/${executionId}`,
	};
}

/**
 * Returns the requested decrypted credentials if the node has access to them.
 *
 * @export
 * @param {Workflow} workflow Workflow which requests the data
 * @param {INode} node Node which request the data
 * @param {string} type The credential type to return
 * @param {IWorkflowExecuteAdditionalData} additionalData
 * @returns {(ICredentialDataDecryptedObject | undefined)}
 */
export async function getCredentials(
	workflow: Workflow,
	node: INode,
	type: string,
	additionalData: IWorkflowExecuteAdditionalData,
	mode: WorkflowExecuteMode,
	runExecutionData?: IRunExecutionData | null,
	runIndex?: number,
	connectionInputData?: INodeExecutionData[],
	itemIndex?: number,
): Promise<ICredentialDataDecryptedObject> {
	// Get the NodeType as it has the information if the credentials are required
	const nodeType = workflow.nodeTypes.getByNameAndVersion(node.type, node.typeVersion);
	if (nodeType === undefined) {
		throw new NodeOperationError(
			node,
			`Node type "${node.type}" is not known so can not get credentials!`,
		);
	}

	// Hardcode for now for security reasons that only a single node can access
	// all credentials
	const fullAccess = ['n8n-nodes-base.httpRequest'].includes(node.type);

	let nodeCredentialDescription: INodeCredentialDescription | undefined;
	if (!fullAccess) {
		if (nodeType.description.credentials === undefined) {
			throw new NodeOperationError(
				node,
				`Node type "${node.type}" does not have any credentials defined!`,
			);
		}

		nodeCredentialDescription = nodeType.description.credentials.find(
			(credentialTypeDescription) => credentialTypeDescription.name === type,
		);
		if (nodeCredentialDescription === undefined) {
			throw new NodeOperationError(
				node,
				`Node type "${node.type}" does not have any credentials of type "${type}" defined!`,
			);
		}

		if (
			!NodeHelpers.displayParameter(
				additionalData.currentNodeParameters || node.parameters,
				nodeCredentialDescription,
				node,
				node.parameters,
			)
		) {
			// Credentials should not be displayed even if they would be defined
			throw new NodeOperationError(node, 'Credentials not found');
		}
	}

	// Check if node has any credentials defined
	if (!fullAccess && (!node.credentials || !node.credentials[type])) {
		// If none are defined check if the credentials are required or not

		if (nodeCredentialDescription?.required === true) {
			// Credentials are required so error
			if (!node.credentials) {
				throw new NodeOperationError(node, 'Node does not have any credentials set!');
			}
			if (!node.credentials[type]) {
				throw new NodeOperationError(node, `Node does not have any credentials set for "${type}"!`);
			}
		} else {
			// Credentials are not required
			throw new NodeOperationError(node, 'Node does not require credentials');
		}
	}

	if (fullAccess && (!node.credentials || !node.credentials[type])) {
		// Make sure that fullAccess nodes still behave like before that if they
		// request access to credentials that are currently not set it returns undefined
		throw new NodeOperationError(node, 'Credentials not found');
	}

	let expressionResolveValues: ICredentialsExpressionResolveValues | undefined;
	if (connectionInputData && runExecutionData && runIndex !== undefined) {
		expressionResolveValues = {
			connectionInputData,
			itemIndex: itemIndex || 0,
			node,
			runExecutionData,
			runIndex,
			workflow,
		} as ICredentialsExpressionResolveValues;
	}

	const nodeCredentials = node.credentials
		? node.credentials[type]
		: ({} as INodeCredentialsDetails);

	// TODO: solve using credentials via expression
	// if (name.charAt(0) === '=') {
	// 	// If the credential name is an expression resolve it
	// 	const additionalKeys = getAdditionalKeys(additionalData);
	// 	name = workflow.expression.getParameterValue(
	// 		name,
	// 		runExecutionData || null,
	// 		runIndex || 0,
	// 		itemIndex || 0,
	// 		node.name,
	// 		connectionInputData || [],
	// 		mode,
	// 		additionalKeys,
	// 	) as string;
	// }

	const decryptedDataObject = await additionalData.credentialsHelper.getDecrypted(
		nodeCredentials,
		type,
		mode,
		additionalData.timezone,
		false,
		expressionResolveValues,
	);

	return decryptedDataObject;
}

/**
 * Returns a copy of the node
 *
 * @export
 * @param {INode} node
 * @returns {INode}
 */
export function getNode(node: INode): INode {
	return JSON.parse(JSON.stringify(node));
}

/**
 * Clean up parameter data to make sure that only valid data gets returned
 * INFO: Currently only converts Luxon Dates as we know for sure it will not be breaking
 */
function cleanupParameterData(
	inputData: NodeParameterValue | INodeParameters | NodeParameterValue[] | INodeParameters[],
): NodeParameterValue | INodeParameters | NodeParameterValue[] | INodeParameters[] {
	if (inputData === null || inputData === undefined) {
		return inputData;
	}

	if (Array.isArray(inputData)) {
		inputData.forEach((value) => cleanupParameterData(value));
		return inputData;
	}

	if (inputData.constructor.name === 'DateTime') {
		// Is a special luxon date so convert to string
		return inputData.toString();
	}

	if (typeof inputData === 'object') {
		Object.keys(inputData).forEach((key) => {
			inputData[key] = cleanupParameterData(inputData[key]);
		});
	}

	return inputData;
}

/**
 * Returns the requested resolved (all expressions replaced) node parameters.
 *
 * @export
 * @param {Workflow} workflow
 * @param {(IRunExecutionData | null)} runExecutionData
 * @param {number} runIndex
 * @param {INodeExecutionData[]} connectionInputData
 * @param {INode} node
 * @param {string} parameterName
 * @param {number} itemIndex
 * @param {*} [fallbackValue]
 * @returns {(NodeParameterValue | INodeParameters | NodeParameterValue[] | INodeParameters[] | object)}
 */
export function getNodeParameter(
	workflow: Workflow,
	runExecutionData: IRunExecutionData | null,
	runIndex: number,
	connectionInputData: INodeExecutionData[],
	node: INode,
	parameterName: string,
	itemIndex: number,
	mode: WorkflowExecuteMode,
	timezone: string,
	additionalKeys: IWorkflowDataProxyAdditionalKeys,
	executeData?: IExecuteData,
	fallbackValue?: any,
): NodeParameterValue | INodeParameters | NodeParameterValue[] | INodeParameters[] | object {
	const nodeType = workflow.nodeTypes.getByNameAndVersion(node.type, node.typeVersion);
	if (nodeType === undefined) {
		throw new Error(`Node type "${node.type}" is not known so can not return paramter value!`);
	}

	const value = get(node.parameters, parameterName, fallbackValue);

	if (value === undefined) {
		throw new Error(`Could not get parameter "${parameterName}"!`);
	}

	let returnData;
	try {
		returnData = workflow.expression.getParameterValue(
			value,
			runExecutionData,
			runIndex,
			itemIndex,
			node.name,
			connectionInputData,
			mode,
			timezone,
			additionalKeys,
			executeData,
		);

		returnData = cleanupParameterData(returnData);
	} catch (e) {
		if (e.context) e.context.parameter = parameterName;
		e.cause = value;
		throw e;
	}

	return returnData;
}

/**
 * Returns if execution should be continued even if there was an error.
 *
 * @export
 * @param {INode} node
 * @returns {boolean}
 */
export function continueOnFail(node: INode): boolean {
	return get(node, 'continueOnFail', false);
}

/**
 * Returns the webhook URL of the webhook with the given name
 *
 * @export
 * @param {string} name
 * @param {Workflow} workflow
 * @param {INode} node
 * @param {IWorkflowExecuteAdditionalData} additionalData
 * @param {boolean} [isTest]
 * @returns {(string | undefined)}
 */
export function getNodeWebhookUrl(
	name: string,
	workflow: Workflow,
	node: INode,
	additionalData: IWorkflowExecuteAdditionalData,
	mode: WorkflowExecuteMode,
	timezone: string,
	additionalKeys: IWorkflowDataProxyAdditionalKeys,
	isTest?: boolean,
): string | undefined {
	let baseUrl = additionalData.webhookBaseUrl;
	if (isTest === true) {
		baseUrl = additionalData.webhookTestBaseUrl;
	}

	// eslint-disable-next-line @typescript-eslint/no-use-before-define
	const webhookDescription = getWebhookDescription(name, workflow, node);
	if (webhookDescription === undefined) {
		return undefined;
	}

	const path = workflow.expression.getSimpleParameterValue(
		node,
		webhookDescription.path,
		mode,
		timezone,
		additionalKeys,
	);
	if (path === undefined) {
		return undefined;
	}

	const isFullPath: boolean = workflow.expression.getSimpleParameterValue(
		node,
		webhookDescription.isFullPath,
		mode,
		timezone,
		additionalKeys,
		undefined,
		false,
	) as boolean;
	return NodeHelpers.getNodeWebhookUrl(baseUrl, workflow.id!, node, path.toString(), isFullPath);
}

/**
 * Returns the timezone for the workflow
 *
 * @export
 * @param {Workflow} workflow
 * @param {IWorkflowExecuteAdditionalData} additionalData
 * @returns {string}
 */
export function getTimezone(
	workflow: Workflow,
	additionalData: IWorkflowExecuteAdditionalData,
): string {
	// eslint-disable-next-line @typescript-eslint/prefer-optional-chain
	if (workflow.settings !== undefined && workflow.settings.timezone !== undefined) {
		return (workflow.settings as IWorkflowSettings).timezone as string;
	}
	return additionalData.timezone;
}

/**
 * Returns the full webhook description of the webhook with the given name
 *
 * @export
 * @param {string} name
 * @param {Workflow} workflow
 * @param {INode} node
 * @returns {(IWebhookDescription | undefined)}
 */
export function getWebhookDescription(
	name: string,
	workflow: Workflow,
	node: INode,
): IWebhookDescription | undefined {
	const nodeType = workflow.nodeTypes.getByNameAndVersion(node.type, node.typeVersion) as INodeType;

	if (nodeType.description.webhooks === undefined) {
		// Node does not have any webhooks so return
		return undefined;
	}

	// eslint-disable-next-line no-restricted-syntax
	for (const webhookDescription of nodeType.description.webhooks) {
		if (webhookDescription.name === name) {
			return webhookDescription;
		}
	}

	return undefined;
}

/**
 * Returns the workflow metadata
 *
 * @export
 * @param {Workflow} workflow
 * @returns {IWorkflowMetadata}
 */
export function getWorkflowMetadata(workflow: Workflow): IWorkflowMetadata {
	return {
		id: workflow.id,
		name: workflow.name,
		active: workflow.active,
	};
}

/**
 * Returns the execute functions the poll nodes have access to.
 *
 * @export
 * @param {Workflow} workflow
 * @param {INode} node
 * @param {IWorkflowExecuteAdditionalData} additionalData
 * @param {WorkflowExecuteMode} mode
 * @returns {ITriggerFunctions}
 */
// TODO: Check if I can get rid of: additionalData, and so then maybe also at ActiveWorkflowRunner.add
export function getExecutePollFunctions(
	workflow: Workflow,
	node: INode,
	additionalData: IWorkflowExecuteAdditionalData,
	mode: WorkflowExecuteMode,
	activation: WorkflowActivateMode,
): IPollFunctions {
	return ((workflow: Workflow, node: INode) => {
		return {
			__emit: (data: INodeExecutionData[][]): void => {
				throw new Error('Overwrite NodeExecuteFunctions.getExecutePullFunctions.__emit function!');
			},
			async getCredentials(type: string): Promise<ICredentialDataDecryptedObject> {
				return getCredentials(workflow, node, type, additionalData, mode);
			},
			getMode: (): WorkflowExecuteMode => {
				return mode;
			},
			getActivationMode: (): WorkflowActivateMode => {
				return activation;
			},
			getNode: () => {
				return getNode(node);
			},
			getNodeParameter: (
				parameterName: string,
				fallbackValue?: any,
			):
				| NodeParameterValue
				| INodeParameters
				| NodeParameterValue[]
				| INodeParameters[]
				| object => {
				const runExecutionData: IRunExecutionData | null = null;
				const itemIndex = 0;
				const runIndex = 0;
				const connectionInputData: INodeExecutionData[] = [];

				return getNodeParameter(
					workflow,
					runExecutionData,
					runIndex,
					connectionInputData,
					node,
					parameterName,
					itemIndex,
					mode,
					additionalData.timezone,
					getAdditionalKeys(additionalData),
					undefined,
					fallbackValue,
				);
			},
			getRestApiUrl: (): string => {
				return additionalData.restApiUrl;
			},
			getTimezone: (): string => {
				return getTimezone(workflow, additionalData);
			},
			getWorkflow: () => {
				return getWorkflowMetadata(workflow);
			},
			getWorkflowStaticData(type: string): IDataObject {
				return workflow.getStaticData(type, node);
			},
			helpers: {
				httpRequest,
				async prepareBinaryData(
					binaryData: Buffer,
					filePath?: string,
					mimeType?: string,
				): Promise<IBinaryData> {
					return prepareBinaryData.call(
						this,
						binaryData,
						additionalData.executionId!,
						filePath,
						mimeType,
					);
				},
				request: proxyRequestToAxios,
				async requestWithAuthentication(
					this: IAllExecuteFunctions,
					credentialsType: string,
					requestOptions: OptionsWithUri | requestPromise.RequestPromiseOptions,
					additionalCredentialOptions?: IAdditionalCredentialOptions,
				): Promise<any> {
					return requestWithAuthentication.call(
						this,
						credentialsType,
						requestOptions,
						workflow,
						node,
						additionalData,
						additionalCredentialOptions,
					);
				},
				async requestOAuth2(
					this: IAllExecuteFunctions,
					credentialsType: string,
					requestOptions: OptionsWithUri | requestPromise.RequestPromiseOptions,
					oAuth2Options?: IOAuth2Options,
				): Promise<any> {
					return requestOAuth2.call(
						this,
						credentialsType,
						requestOptions,
						node,
						additionalData,
						oAuth2Options,
					);
				},
				async requestOAuth1(
					this: IAllExecuteFunctions,
					credentialsType: string,
					requestOptions: OptionsWithUrl | requestPromise.RequestPromiseOptions,
				): Promise<any> {
					return requestOAuth1.call(this, credentialsType, requestOptions);
				},
				async httpRequestWithAuthentication(
					this: IAllExecuteFunctions,
					credentialsType: string,
					requestOptions: IHttpRequestOptions,
					additionalCredentialOptions?: IAdditionalCredentialOptions,
				): Promise<any> {
					return httpRequestWithAuthentication.call(
						this,
						credentialsType,
						requestOptions,
						workflow,
						node,
						additionalData,
						additionalCredentialOptions,
					);
				},
				returnJsonArray,
			},
		};
	})(workflow, node);
}

/**
 * Returns the execute functions the trigger nodes have access to.
 *
 * @export
 * @param {Workflow} workflow
 * @param {INode} node
 * @param {IWorkflowExecuteAdditionalData} additionalData
 * @param {WorkflowExecuteMode} mode
 * @returns {ITriggerFunctions}
 */
// TODO: Check if I can get rid of: additionalData, and so then maybe also at ActiveWorkflowRunner.add
export function getExecuteTriggerFunctions(
	workflow: Workflow,
	node: INode,
	additionalData: IWorkflowExecuteAdditionalData,
	mode: WorkflowExecuteMode,
	activation: WorkflowActivateMode,
): ITriggerFunctions {
	return ((workflow: Workflow, node: INode) => {
		return {
			emit: (data: INodeExecutionData[][]): void => {
				throw new Error('Overwrite NodeExecuteFunctions.getExecuteTriggerFunctions.emit function!');
			},
			emitError: (error: Error): void => {
				throw new Error('Overwrite NodeExecuteFunctions.getExecuteTriggerFunctions.emit function!');
			},
			async getCredentials(type: string): Promise<ICredentialDataDecryptedObject> {
				return getCredentials(workflow, node, type, additionalData, mode);
			},
			getNode: () => {
				return getNode(node);
			},
			getMode: (): WorkflowExecuteMode => {
				return mode;
			},
			getActivationMode: (): WorkflowActivateMode => {
				return activation;
			},
			getNodeParameter: (
				parameterName: string,
				fallbackValue?: any,
			):
				| NodeParameterValue
				| INodeParameters
				| NodeParameterValue[]
				| INodeParameters[]
				| object => {
				const runExecutionData: IRunExecutionData | null = null;
				const itemIndex = 0;
				const runIndex = 0;
				const connectionInputData: INodeExecutionData[] = [];

				return getNodeParameter(
					workflow,
					runExecutionData,
					runIndex,
					connectionInputData,
					node,
					parameterName,
					itemIndex,
					mode,
					additionalData.timezone,
					getAdditionalKeys(additionalData),
					undefined,
					fallbackValue,
				);
			},
			getRestApiUrl: (): string => {
				return additionalData.restApiUrl;
			},
			getTimezone: (): string => {
				return getTimezone(workflow, additionalData);
			},
			getWorkflow: () => {
				return getWorkflowMetadata(workflow);
			},
			getWorkflowStaticData(type: string): IDataObject {
				return workflow.getStaticData(type, node);
			},
			helpers: {
				httpRequest,
				async requestWithAuthentication(
					this: IAllExecuteFunctions,
					credentialsType: string,
					requestOptions: OptionsWithUri | requestPromise.RequestPromiseOptions,
					additionalCredentialOptions?: IAdditionalCredentialOptions,
				): Promise<any> {
					return requestWithAuthentication.call(
						this,
						credentialsType,
						requestOptions,
						workflow,
						node,
						additionalData,
						additionalCredentialOptions,
					);
				},
				async prepareBinaryData(
					binaryData: Buffer,
					filePath?: string,
					mimeType?: string,
				): Promise<IBinaryData> {
					return prepareBinaryData.call(
						this,
						binaryData,
						additionalData.executionId!,
						filePath,
						mimeType,
					);
				},
				request: proxyRequestToAxios,
				async requestOAuth2(
					this: IAllExecuteFunctions,
					credentialsType: string,
					requestOptions: OptionsWithUri | requestPromise.RequestPromiseOptions,
					oAuth2Options?: IOAuth2Options,
				): Promise<any> {
					return requestOAuth2.call(
						this,
						credentialsType,
						requestOptions,
						node,
						additionalData,
						oAuth2Options,
					);
				},
				async requestOAuth1(
					this: IAllExecuteFunctions,
					credentialsType: string,
					requestOptions: OptionsWithUrl | requestPromise.RequestPromiseOptions,
				): Promise<any> {
					return requestOAuth1.call(this, credentialsType, requestOptions);
				},
				async httpRequestWithAuthentication(
					this: IAllExecuteFunctions,
					credentialsType: string,
					requestOptions: IHttpRequestOptions,
					additionalCredentialOptions?: IAdditionalCredentialOptions,
				): Promise<any> {
					return httpRequestWithAuthentication.call(
						this,
						credentialsType,
						requestOptions,
						workflow,
						node,
						additionalData,
						additionalCredentialOptions,
					);
				},
				returnJsonArray,
			},
		};
	})(workflow, node);
}

/**
 * Returns the execute functions regular nodes have access to.
 *
 * @export
 * @param {Workflow} workflow
 * @param {IRunExecutionData} runExecutionData
 * @param {number} runIndex
 * @param {INodeExecutionData[]} connectionInputData
 * @param {ITaskDataConnections} inputData
 * @param {INode} node
 * @param {IWorkflowExecuteAdditionalData} additionalData
 * @param {WorkflowExecuteMode} mode
 * @returns {IExecuteFunctions}
 */
export function getExecuteFunctions(
	workflow: Workflow,
	runExecutionData: IRunExecutionData,
	runIndex: number,
	connectionInputData: INodeExecutionData[],
	inputData: ITaskDataConnections,
	node: INode,
	additionalData: IWorkflowExecuteAdditionalData,
	executeData: IExecuteData,
	mode: WorkflowExecuteMode,
): IExecuteFunctions {
	return ((workflow, runExecutionData, connectionInputData, inputData, node) => {
		return {
			continueOnFail: () => {
				return continueOnFail(node);
			},
			evaluateExpression: (expression: string, itemIndex: number) => {
				return workflow.expression.resolveSimpleParameterValue(
					`=${expression}`,
					{},
					runExecutionData,
					runIndex,
					itemIndex,
					node.name,
					connectionInputData,
					mode,
					additionalData.timezone,
					getAdditionalKeys(additionalData),
					executeData,
				);
			},
			async executeWorkflow(
				workflowInfo: IExecuteWorkflowInfo,
				inputData?: INodeExecutionData[],
			): Promise<any> {
				return additionalData
					.executeWorkflow(workflowInfo, additionalData, inputData)
					.then(async (result) =>
						BinaryDataManager.getInstance().duplicateBinaryData(
							result,
							additionalData.executionId!,
						),
					);
			},
			getContext(type: string): IContextObject {
				return NodeHelpers.getContext(runExecutionData, type, node);
			},
			async getCredentials(
				type: string,
				itemIndex?: number,
			): Promise<ICredentialDataDecryptedObject> {
				return getCredentials(
					workflow,
					node,
					type,
					additionalData,
					mode,
					runExecutionData,
					runIndex,
					connectionInputData,
					itemIndex,
				);
			},
			getExecutionId: (): string => {
				return additionalData.executionId!;
			},
			getInputData: (inputIndex = 0, inputName = 'main') => {
				if (!inputData.hasOwnProperty(inputName)) {
					// Return empty array because else it would throw error when nothing is connected to input
					return [];
				}

				// TODO: Check if nodeType has input with that index defined
				if (inputData[inputName].length < inputIndex) {
					throw new Error(`Could not get input index "${inputIndex}" of input "${inputName}"!`);
				}

				if (inputData[inputName][inputIndex] === null) {
					// return [];
					throw new Error(`Value "${inputIndex}" of input "${inputName}" did not get set!`);
				}

				return inputData[inputName][inputIndex] as INodeExecutionData[];
			},
			getNodeParameter: (
				parameterName: string,
				itemIndex: number,
				fallbackValue?: any,
			):
				| NodeParameterValue
				| INodeParameters
				| NodeParameterValue[]
				| INodeParameters[]
				| object => {
				return getNodeParameter(
					workflow,
					runExecutionData,
					runIndex,
					connectionInputData,
					node,
					parameterName,
					itemIndex,
					mode,
					additionalData.timezone,
					getAdditionalKeys(additionalData),
					executeData,
					fallbackValue,
				);
			},
			getMode: (): WorkflowExecuteMode => {
				return mode;
			},
			getNode: () => {
				return getNode(node);
			},
			getRestApiUrl: (): string => {
				return additionalData.restApiUrl;
			},
			getTimezone: (): string => {
				return getTimezone(workflow, additionalData);
			},
			getExecuteData: (): IExecuteData => {
				return executeData;
			},
			getWorkflow: () => {
				return getWorkflowMetadata(workflow);
			},
			getWorkflowDataProxy: (itemIndex: number): IWorkflowDataProxyData => {
				const dataProxy = new WorkflowDataProxy(
					workflow,
					runExecutionData,
					runIndex,
					itemIndex,
					node.name,
					connectionInputData,
					{},
					mode,
					additionalData.timezone,
					getAdditionalKeys(additionalData),
					executeData,
				);
				return dataProxy.getDataProxy();
			},
			getWorkflowStaticData(type: string): IDataObject {
				return workflow.getStaticData(type, node);
			},
			prepareOutputData: NodeHelpers.prepareOutputData,
			async putExecutionToWait(waitTill: Date): Promise<void> {
				runExecutionData.waitTill = waitTill;
			},
			sendMessageToUI(...args: any[]): void {
				if (mode !== 'manual') {
					return;
				}
				try {
					if (additionalData.sendMessageToUI) {
						additionalData.sendMessageToUI(node.name, args);
					}
				} catch (error) {
					// eslint-disable-next-line @typescript-eslint/restrict-template-expressions
					Logger.warn(`There was a problem sending messsage to UI: ${error.message}`);
				}
			},
			async sendResponse(response: IExecuteResponsePromiseData): Promise<void> {
				await additionalData.hooks?.executeHookFunctions('sendResponse', [response]);
			},
			helpers: {
				httpRequest,
				async requestWithAuthentication(
					this: IAllExecuteFunctions,
					credentialsType: string,
					requestOptions: OptionsWithUri | requestPromise.RequestPromiseOptions,
					additionalCredentialOptions?: IAdditionalCredentialOptions,
				): Promise<any> {
					return requestWithAuthentication.call(
						this,
						credentialsType,
						requestOptions,
						workflow,
						node,
						additionalData,
						additionalCredentialOptions,
					);
				},
				async prepareBinaryData(
					binaryData: Buffer,
					filePath?: string,
					mimeType?: string,
				): Promise<IBinaryData> {
					return prepareBinaryData.call(
						this,
						binaryData,
						additionalData.executionId!,
						filePath,
						mimeType,
					);
				},
				async getBinaryDataBuffer(
					itemIndex: number,
					propertyName: string,
					inputIndex = 0,
				): Promise<Buffer> {
					return getBinaryDataBuffer.call(this, inputData, itemIndex, propertyName, inputIndex);
				},
				request: proxyRequestToAxios,
				async requestOAuth2(
					this: IAllExecuteFunctions,
					credentialsType: string,
					requestOptions: OptionsWithUri | requestPromise.RequestPromiseOptions,
					oAuth2Options?: IOAuth2Options,
				): Promise<any> {
					return requestOAuth2.call(
						this,
						credentialsType,
						requestOptions,
						node,
						additionalData,
						oAuth2Options,
					);
				},
				async requestOAuth1(
					this: IAllExecuteFunctions,
					credentialsType: string,
					requestOptions: OptionsWithUrl | requestPromise.RequestPromiseOptions,
				): Promise<any> {
					return requestOAuth1.call(this, credentialsType, requestOptions);
				},
				async httpRequestWithAuthentication(
					this: IAllExecuteFunctions,
					credentialsType: string,
					requestOptions: IHttpRequestOptions,
					additionalCredentialOptions?: IAdditionalCredentialOptions,
				): Promise<any> {
					return httpRequestWithAuthentication.call(
						this,
						credentialsType,
						requestOptions,
						workflow,
						node,
						additionalData,
						additionalCredentialOptions,
					);
				},
				returnJsonArray,
				normalizeItems,
			},
		};
	})(workflow, runExecutionData, connectionInputData, inputData, node);
}

/**
 * Returns the execute functions regular nodes have access to when single-function is defined.
 *
 * @export
 * @param {Workflow} workflow
 * @param {IRunExecutionData} runExecutionData
 * @param {number} runIndex
 * @param {INodeExecutionData[]} connectionInputData
 * @param {ITaskDataConnections} inputData
 * @param {INode} node
 * @param {number} itemIndex
 * @param {IWorkflowExecuteAdditionalData} additionalData
 * @param {WorkflowExecuteMode} mode
 * @returns {IExecuteSingleFunctions}
 */
export function getExecuteSingleFunctions(
	workflow: Workflow,
	runExecutionData: IRunExecutionData,
	runIndex: number,
	connectionInputData: INodeExecutionData[],
	inputData: ITaskDataConnections,
	node: INode,
	itemIndex: number,
	additionalData: IWorkflowExecuteAdditionalData,
	executeData: IExecuteData,
	mode: WorkflowExecuteMode,
): IExecuteSingleFunctions {
	return ((workflow, runExecutionData, connectionInputData, inputData, node, itemIndex) => {
		return {
			continueOnFail: () => {
				return continueOnFail(node);
			},
			evaluateExpression: (expression: string, evaluateItemIndex: number | undefined) => {
				evaluateItemIndex = evaluateItemIndex === undefined ? itemIndex : evaluateItemIndex;
				return workflow.expression.resolveSimpleParameterValue(
					`=${expression}`,
					{},
					runExecutionData,
					runIndex,
					evaluateItemIndex,
					node.name,
					connectionInputData,
					mode,
					additionalData.timezone,
					getAdditionalKeys(additionalData),
					executeData,
				);
			},
			getContext(type: string): IContextObject {
				return NodeHelpers.getContext(runExecutionData, type, node);
			},
			async getCredentials(type: string): Promise<ICredentialDataDecryptedObject> {
				return getCredentials(
					workflow,
					node,
					type,
					additionalData,
					mode,
					runExecutionData,
					runIndex,
					connectionInputData,
					itemIndex,
				);
			},
			getInputData: (inputIndex = 0, inputName = 'main') => {
				if (!inputData.hasOwnProperty(inputName)) {
					// Return empty array because else it would throw error when nothing is connected to input
					return { json: {} };
				}

				// TODO: Check if nodeType has input with that index defined
				if (inputData[inputName].length < inputIndex) {
					throw new Error(`Could not get input index "${inputIndex}" of input "${inputName}"!`);
				}

				const allItems = inputData[inputName][inputIndex];

				if (allItems === null) {
					// return [];
					throw new Error(`Value "${inputIndex}" of input "${inputName}" did not get set!`);
				}

				if (allItems[itemIndex] === null) {
					// return [];
					throw new Error(
						`Value "${inputIndex}" of input "${inputName}" with itemIndex "${itemIndex}" did not get set!`,
					);
				}

				return allItems[itemIndex];
			},
			getItemIndex() {
				return itemIndex;
			},
			getMode: (): WorkflowExecuteMode => {
				return mode;
			},
			getNode: () => {
				return getNode(node);
			},
			getRestApiUrl: (): string => {
				return additionalData.restApiUrl;
			},
			getTimezone: (): string => {
				return getTimezone(workflow, additionalData);
			},
			getExecuteData: (): IExecuteData => {
				return executeData;
			},
			getNodeParameter: (
				parameterName: string,
				fallbackValue?: any,
			):
				| NodeParameterValue
				| INodeParameters
				| NodeParameterValue[]
				| INodeParameters[]
				| object => {
				return getNodeParameter(
					workflow,
					runExecutionData,
					runIndex,
					connectionInputData,
					node,
					parameterName,
					itemIndex,
					mode,
					additionalData.timezone,
					getAdditionalKeys(additionalData),
					executeData,
					fallbackValue,
				);
			},
			getWorkflow: () => {
				return getWorkflowMetadata(workflow);
			},
			getWorkflowDataProxy: (): IWorkflowDataProxyData => {
				const dataProxy = new WorkflowDataProxy(
					workflow,
					runExecutionData,
					runIndex,
					itemIndex,
					node.name,
					connectionInputData,
					{},
					mode,
					additionalData.timezone,
					getAdditionalKeys(additionalData),
					executeData,
				);
				return dataProxy.getDataProxy();
			},
			getWorkflowStaticData(type: string): IDataObject {
				return workflow.getStaticData(type, node);
			},
			helpers: {
				async getBinaryDataBuffer(propertyName: string, inputIndex = 0): Promise<Buffer> {
					return getBinaryDataBuffer.call(this, inputData, itemIndex, propertyName, inputIndex);
				},
				httpRequest,
				async requestWithAuthentication(
					this: IAllExecuteFunctions,
					credentialsType: string,
					requestOptions: OptionsWithUri | requestPromise.RequestPromiseOptions,
					additionalCredentialOptions?: IAdditionalCredentialOptions,
				): Promise<any> {
					return requestWithAuthentication.call(
						this,
						credentialsType,
						requestOptions,
						workflow,
						node,
						additionalData,
						additionalCredentialOptions,
					);
				},
				async prepareBinaryData(
					binaryData: Buffer,
					filePath?: string,
					mimeType?: string,
				): Promise<IBinaryData> {
					return prepareBinaryData.call(
						this,
						binaryData,
						additionalData.executionId!,
						filePath,
						mimeType,
					);
				},
				request: proxyRequestToAxios,
				async requestOAuth2(
					this: IAllExecuteFunctions,
					credentialsType: string,
					requestOptions: OptionsWithUri | requestPromise.RequestPromiseOptions,
					oAuth2Options?: IOAuth2Options,
				): Promise<any> {
					return requestOAuth2.call(
						this,
						credentialsType,
						requestOptions,
						node,
						additionalData,
						oAuth2Options,
					);
				},
				async requestOAuth1(
					this: IAllExecuteFunctions,
					credentialsType: string,
					requestOptions: OptionsWithUrl | requestPromise.RequestPromiseOptions,
				): Promise<any> {
					return requestOAuth1.call(this, credentialsType, requestOptions);
				},
				async httpRequestWithAuthentication(
					this: IAllExecuteFunctions,
					credentialsType: string,
					requestOptions: IHttpRequestOptions,
					additionalCredentialOptions?: IAdditionalCredentialOptions,
				): Promise<any> {
					return httpRequestWithAuthentication.call(
						this,
						credentialsType,
						requestOptions,
						workflow,
						node,
						additionalData,
						additionalCredentialOptions,
					);
				},
			},
		};
	})(workflow, runExecutionData, connectionInputData, inputData, node, itemIndex);
}

export function getCredentialTestFunctions(): ICredentialTestFunctions {
	return {
		helpers: {
			request: requestPromiseWithDefaults,
		},
	};
}

/**
 * Returns the execute functions regular nodes have access to in load-options-function.
 *
 * @export
 * @param {Workflow} workflow
 * @param {INode} node
 * @param {IWorkflowExecuteAdditionalData} additionalData
 * @returns {ILoadOptionsFunctions}
 */
export function getLoadOptionsFunctions(
	workflow: Workflow,
	node: INode,
	path: string,
	additionalData: IWorkflowExecuteAdditionalData,
): ILoadOptionsFunctions {
	return ((workflow: Workflow, node: INode, path: string) => {
		const that = {
			async getCredentials(type: string): Promise<ICredentialDataDecryptedObject> {
				return getCredentials(workflow, node, type, additionalData, 'internal');
			},
			getCurrentNodeParameter: (
				parameterPath: string,
			):
				| NodeParameterValue
				| INodeParameters
				| NodeParameterValue[]
				| INodeParameters[]
				| object
				| undefined => {
				const nodeParameters = additionalData.currentNodeParameters;

				if (parameterPath.charAt(0) === '&') {
					parameterPath = `${path.split('.').slice(1, -1).join('.')}.${parameterPath.slice(1)}`;
				}

				return get(nodeParameters, parameterPath);
			},
			getCurrentNodeParameters: (): INodeParameters | undefined => {
				return additionalData.currentNodeParameters;
			},
			getNode: () => {
				return getNode(node);
			},
			getNodeParameter: (
				parameterName: string,
				fallbackValue?: any,
			):
				| NodeParameterValue
				| INodeParameters
				| NodeParameterValue[]
				| INodeParameters[]
				| object => {
				const runExecutionData: IRunExecutionData | null = null;
				const itemIndex = 0;
				const runIndex = 0;
				const connectionInputData: INodeExecutionData[] = [];

				return getNodeParameter(
					workflow,
					runExecutionData,
					runIndex,
					connectionInputData,
					node,
					parameterName,
					itemIndex,
					'internal' as WorkflowExecuteMode,
					additionalData.timezone,
					getAdditionalKeys(additionalData),
					undefined,
					fallbackValue,
				);
			},
			getTimezone: (): string => {
				return getTimezone(workflow, additionalData);
			},
			getRestApiUrl: (): string => {
				return additionalData.restApiUrl;
			},
			helpers: {
				httpRequest,
				async requestWithAuthentication(
					this: IAllExecuteFunctions,
					credentialsType: string,
					requestOptions: OptionsWithUri | requestPromise.RequestPromiseOptions,
					additionalCredentialOptions?: IAdditionalCredentialOptions,
				): Promise<any> {
					return requestWithAuthentication.call(
						this,
						credentialsType,
						requestOptions,
						workflow,
						node,
						additionalData,
						additionalCredentialOptions,
					);
				},
				request: proxyRequestToAxios,
				async requestOAuth2(
					this: IAllExecuteFunctions,
					credentialsType: string,
					requestOptions: OptionsWithUri | requestPromise.RequestPromiseOptions,
					oAuth2Options?: IOAuth2Options,
				): Promise<any> {
					return requestOAuth2.call(
						this,
						credentialsType,
						requestOptions,
						node,
						additionalData,
						oAuth2Options,
					);
				},
				async requestOAuth1(
					this: IAllExecuteFunctions,
					credentialsType: string,
					requestOptions: OptionsWithUrl | requestPromise.RequestPromiseOptions,
				): Promise<any> {
					return requestOAuth1.call(this, credentialsType, requestOptions);
				},
				async httpRequestWithAuthentication(
					this: IAllExecuteFunctions,
					credentialsType: string,
					requestOptions: IHttpRequestOptions,
					additionalCredentialOptions?: IAdditionalCredentialOptions,
				): Promise<any> {
					return httpRequestWithAuthentication.call(
						this,
						credentialsType,
						requestOptions,
						workflow,
						node,
						additionalData,
						additionalCredentialOptions,
					);
				},
			},
		};
		return that;
	})(workflow, node, path);
}

/**
 * Returns the execute functions regular nodes have access to in hook-function.
 *
 * @export
 * @param {Workflow} workflow
 * @param {INode} node
 * @param {IWorkflowExecuteAdditionalData} additionalData
 * @param {WorkflowExecuteMode} mode
 * @returns {IHookFunctions}
 */
export function getExecuteHookFunctions(
	workflow: Workflow,
	node: INode,
	additionalData: IWorkflowExecuteAdditionalData,
	mode: WorkflowExecuteMode,
	activation: WorkflowActivateMode,
	isTest?: boolean,
	webhookData?: IWebhookData,
): IHookFunctions {
	return ((workflow: Workflow, node: INode) => {
		const that = {
			async getCredentials(type: string): Promise<ICredentialDataDecryptedObject> {
				return getCredentials(workflow, node, type, additionalData, mode);
			},
			getMode: (): WorkflowExecuteMode => {
				return mode;
			},
			getActivationMode: (): WorkflowActivateMode => {
				return activation;
			},
			getNode: () => {
				return getNode(node);
			},
			getNodeParameter: (
				parameterName: string,
				fallbackValue?: any,
			):
				| NodeParameterValue
				| INodeParameters
				| NodeParameterValue[]
				| INodeParameters[]
				| object => {
				const runExecutionData: IRunExecutionData | null = null;
				const itemIndex = 0;
				const runIndex = 0;
				const connectionInputData: INodeExecutionData[] = [];

				return getNodeParameter(
					workflow,
					runExecutionData,
					runIndex,
					connectionInputData,
					node,
					parameterName,
					itemIndex,
					mode,
					additionalData.timezone,
					getAdditionalKeys(additionalData),
					undefined,
					fallbackValue,
				);
			},
			getNodeWebhookUrl: (name: string): string | undefined => {
				return getNodeWebhookUrl(
					name,
					workflow,
					node,
					additionalData,
					mode,
					additionalData.timezone,
					getAdditionalKeys(additionalData),
					isTest,
				);
			},
			getTimezone: (): string => {
				return getTimezone(workflow, additionalData);
			},
			getWebhookName(): string {
				if (webhookData === undefined) {
					throw new Error('Is only supported in webhook functions!');
				}
				return webhookData.webhookDescription.name;
			},
			getWebhookDescription(name: string): IWebhookDescription | undefined {
				return getWebhookDescription(name, workflow, node);
			},
			getWorkflow: () => {
				return getWorkflowMetadata(workflow);
			},
			getWorkflowStaticData(type: string): IDataObject {
				return workflow.getStaticData(type, node);
			},
			helpers: {
				httpRequest,
				async requestWithAuthentication(
					this: IAllExecuteFunctions,
					credentialsType: string,
					requestOptions: OptionsWithUri | requestPromise.RequestPromiseOptions,
					additionalCredentialOptions?: IAdditionalCredentialOptions,
				): Promise<any> {
					return requestWithAuthentication.call(
						this,
						credentialsType,
						requestOptions,
						workflow,
						node,
						additionalData,
						additionalCredentialOptions,
					);
				},
				request: proxyRequestToAxios,
				async requestOAuth2(
					this: IAllExecuteFunctions,
					credentialsType: string,
					requestOptions: OptionsWithUri | requestPromise.RequestPromiseOptions,
					oAuth2Options?: IOAuth2Options,
				): Promise<any> {
					return requestOAuth2.call(
						this,
						credentialsType,
						requestOptions,
						node,
						additionalData,
						oAuth2Options,
					);
				},
				async requestOAuth1(
					this: IAllExecuteFunctions,
					credentialsType: string,
					requestOptions: OptionsWithUrl | requestPromise.RequestPromiseOptions,
				): Promise<any> {
					return requestOAuth1.call(this, credentialsType, requestOptions);
				},
				async httpRequestWithAuthentication(
					this: IAllExecuteFunctions,
					credentialsType: string,
					requestOptions: IHttpRequestOptions,
					additionalCredentialOptions?: IAdditionalCredentialOptions,
				): Promise<any> {
					return httpRequestWithAuthentication.call(
						this,
						credentialsType,
						requestOptions,
						workflow,
						node,
						additionalData,
						additionalCredentialOptions,
					);
				},
			},
		};
		return that;
	})(workflow, node);
}

/**
 * Returns the execute functions regular nodes have access to when webhook-function is defined.
 *
 * @export
 * @param {Workflow} workflow
 * @param {IRunExecutionData} runExecutionData
 * @param {INode} node
 * @param {IWorkflowExecuteAdditionalData} additionalData
 * @param {WorkflowExecuteMode} mode
 * @returns {IWebhookFunctions}
 */
export function getExecuteWebhookFunctions(
	workflow: Workflow,
	node: INode,
	additionalData: IWorkflowExecuteAdditionalData,
	mode: WorkflowExecuteMode,
	webhookData: IWebhookData,
): IWebhookFunctions {
	return ((workflow: Workflow, node: INode) => {
		return {
			getBodyData(): IDataObject {
				if (additionalData.httpRequest === undefined) {
					throw new Error('Request is missing!');
				}
				return additionalData.httpRequest.body;
			},
			async getCredentials(type: string): Promise<ICredentialDataDecryptedObject> {
				return getCredentials(workflow, node, type, additionalData, mode);
			},
			getHeaderData(): object {
				if (additionalData.httpRequest === undefined) {
					throw new Error('Request is missing!');
				}
				return additionalData.httpRequest.headers;
			},
			getMode: (): WorkflowExecuteMode => {
				return mode;
			},
			getNode: () => {
				return getNode(node);
			},
			getNodeParameter: (
				parameterName: string,
				fallbackValue?: any,
			):
				| NodeParameterValue
				| INodeParameters
				| NodeParameterValue[]
				| INodeParameters[]
				| object => {
				const runExecutionData: IRunExecutionData | null = null;
				const itemIndex = 0;
				const runIndex = 0;
				const connectionInputData: INodeExecutionData[] = [];

				return getNodeParameter(
					workflow,
					runExecutionData,
					runIndex,
					connectionInputData,
					node,
					parameterName,
					itemIndex,
					mode,
					additionalData.timezone,
					getAdditionalKeys(additionalData),
					undefined,
					fallbackValue,
				);
			},
			getParamsData(): object {
				if (additionalData.httpRequest === undefined) {
					throw new Error('Request is missing!');
				}
				return additionalData.httpRequest.params;
			},
			getQueryData(): object {
				if (additionalData.httpRequest === undefined) {
					throw new Error('Request is missing!');
				}
				return additionalData.httpRequest.query;
			},
			getRequestObject(): express.Request {
				if (additionalData.httpRequest === undefined) {
					throw new Error('Request is missing!');
				}
				return additionalData.httpRequest;
			},
			getResponseObject(): express.Response {
				if (additionalData.httpResponse === undefined) {
					throw new Error('Response is missing!');
				}
				return additionalData.httpResponse;
			},
			getNodeWebhookUrl: (name: string): string | undefined => {
				return getNodeWebhookUrl(
					name,
					workflow,
					node,
					additionalData,
					mode,
					additionalData.timezone,
					getAdditionalKeys(additionalData),
				);
			},
			getTimezone: (): string => {
				return getTimezone(workflow, additionalData);
			},
			getWorkflow: () => {
				return getWorkflowMetadata(workflow);
			},
			getWorkflowStaticData(type: string): IDataObject {
				return workflow.getStaticData(type, node);
			},
			getWebhookName(): string {
				return webhookData.webhookDescription.name;
			},
			prepareOutputData: NodeHelpers.prepareOutputData,
			helpers: {
				httpRequest,
				async requestWithAuthentication(
					this: IAllExecuteFunctions,
					credentialsType: string,
					requestOptions: OptionsWithUri | requestPromise.RequestPromiseOptions,
					additionalCredentialOptions?: IAdditionalCredentialOptions,
				): Promise<any> {
					return requestWithAuthentication.call(
						this,
						credentialsType,
						requestOptions,
						workflow,
						node,
						additionalData,
						additionalCredentialOptions,
					);
				},
				async prepareBinaryData(
					binaryData: Buffer,
					filePath?: string,
					mimeType?: string,
				): Promise<IBinaryData> {
					return prepareBinaryData.call(
						this,
						binaryData,
						additionalData.executionId!,
						filePath,
						mimeType,
					);
				},
				request: proxyRequestToAxios,
				async requestOAuth2(
					this: IAllExecuteFunctions,
					credentialsType: string,
					requestOptions: OptionsWithUri | requestPromise.RequestPromiseOptions,
					oAuth2Options?: IOAuth2Options,
				): Promise<any> {
					return requestOAuth2.call(
						this,
						credentialsType,
						requestOptions,
						node,
						additionalData,
						oAuth2Options,
					);
				},
				async requestOAuth1(
					this: IAllExecuteFunctions,
					credentialsType: string,
					requestOptions: OptionsWithUrl | requestPromise.RequestPromiseOptions,
				): Promise<any> {
					return requestOAuth1.call(this, credentialsType, requestOptions);
				},
				async httpRequestWithAuthentication(
					this: IAllExecuteFunctions,
					credentialsType: string,
					requestOptions: IHttpRequestOptions,
					additionalCredentialOptions?: IAdditionalCredentialOptions,
				): Promise<any> {
					return httpRequestWithAuthentication.call(
						this,
						credentialsType,
						requestOptions,
						workflow,
						node,
						additionalData,
						additionalCredentialOptions,
					);
				},
				returnJsonArray,
			},
		};
	})(workflow, node);
}<|MERGE_RESOLUTION|>--- conflicted
+++ resolved
@@ -1213,11 +1213,7 @@
 			);
 		}
 
-<<<<<<< HEAD
-		const { updatedCredentials, data } = await additionalData.credentialsHelper.preAuthentication(
-=======
 		const data = await additionalData.credentialsHelper.preAuthentication(
->>>>>>> a02b2061
 			{ helpers: { httpRequest: this.helpers.httpRequest } },
 			credentialsDecrypted,
 			credentialsType,
@@ -1225,11 +1221,7 @@
 			false,
 		);
 
-<<<<<<< HEAD
-		if (updatedCredentials) {
-=======
 		if (data) {
->>>>>>> a02b2061
 			// make the updated property in the credentials
 			// available to the authenticate method
 			Object.assign(credentialsDecrypted, data);
@@ -1243,17 +1235,9 @@
 			node,
 			additionalData.timezone,
 		);
-<<<<<<< HEAD
-
-		// delete requestOptions.headers['X-Metabase-Session'];
-		return await httpRequest(requestOptions);
-	} catch (error) {
-		// if there is a pre execute method defined and
-=======
 		return await httpRequest(requestOptions);
 	} catch (error) {
 		// if there is a pre authorization method defined and
->>>>>>> a02b2061
 		// the method failed due to unathorized request
 		if (
 			error.response?.status === 401 &&
@@ -1262,19 +1246,6 @@
 			try {
 				if (credentialsDecrypted !== undefined) {
 					// try to refresh the credentials
-<<<<<<< HEAD
-
-					const { updatedCredentials, data } =
-						await additionalData.credentialsHelper.preAuthentication(
-							{ helpers: { httpRequest: this.helpers.httpRequest } },
-							credentialsDecrypted,
-							credentialsType,
-							node,
-							true,
-						);
-
-					if (updatedCredentials) {
-=======
 					const data = await additionalData.credentialsHelper.preAuthentication(
 						{ helpers: { httpRequest: this.helpers.httpRequest } },
 						credentialsDecrypted,
@@ -1284,7 +1255,6 @@
 					);
 
 					if (data) {
->>>>>>> a02b2061
 						// make the updated property in the credentials
 						// available to the authenticate method
 						Object.assign(credentialsDecrypted, data);
