--- conflicted
+++ resolved
@@ -59,17 +59,8 @@
 	LoggerProxy as Logger,
 	IExecuteData,
 	OAuth2GrantType,
-<<<<<<< HEAD
-	INodeExecutionPairedData,
-	IBinaryKeyData,
-	IPairedItemData,
-	PrepairOptions,
-	JsonExecutionData,
-	BinaryExecutionData,
-=======
 	INodeExecutionMetaData,
 	IPairedItemData,
->>>>>>> c8f6e27d
 } from 'n8n-workflow';
 
 import { Agent } from 'https';
@@ -1322,35 +1313,6 @@
 /**
  * Takes generic input data and brings it into the new json, pairedItem format n8n uses.
  * @export
-<<<<<<< HEAD
- * @param {(IPairedItemData)} setPairedItemData
- * @param {(IDataObject | IDataObject[] | IBinaryKeyData | IBinaryKeyData[])} inputData
- * @param {(PrepairOptions)} options
- * @returns {(INodeExecutionPairedData[])}
- */
-export function preparePairedOutputData(
-	setPairedItemData: IPairedItemData,
-	inputData: IDataObject | IDataObject[] | IBinaryKeyData | IBinaryKeyData[],
-	options?: PrepairOptions,
-): INodeExecutionPairedData[] {
-	if (!Array.isArray(inputData)) {
-		inputData = [inputData];
-	}
-	const { setBinaryData = false } = options || {};
-	const pairedItem: IPairedItemData = { ...setPairedItemData };
-
-	return inputData.map((data) => {
-		const { json = {} } = data as JsonExecutionData;
-
-		const executionPairedData = { json, pairedItem } as INodeExecutionPairedData;
-
-		if (setBinaryData) {
-			const { binary } = data as BinaryExecutionData;
-			Object.assign(executionPairedData, { binary });
-		}
-
-		return executionPairedData;
-=======
  * @param {(IPairedItemData)} itemData
  * @param {(INodeExecutionData[])} inputData
  * @returns {(INodeExecutionMetaData[])}
@@ -1368,7 +1330,6 @@
 			Object.assign(metaData, { binary });
 		}
 		return metaData;
->>>>>>> c8f6e27d
 	});
 }
 
@@ -2472,11 +2433,7 @@
 				},
 				returnJsonArray,
 				normalizeItems,
-<<<<<<< HEAD
-				preparePairedOutputData,
-=======
 				constructExecutionMetaData,
->>>>>>> c8f6e27d
 			},
 		};
 	})(workflow, runExecutionData, connectionInputData, inputData, node);
