/* eslint-disable @typescript-eslint/no-unsafe-argument */
/* eslint-disable @typescript-eslint/no-explicit-any */
/* eslint-disable @typescript-eslint/prefer-nullish-coalescing */
/* eslint-disable @typescript-eslint/naming-convention */
/* eslint-disable @typescript-eslint/no-unsafe-call */
/* eslint-disable @typescript-eslint/no-unsafe-assignment */
/* eslint-disable @typescript-eslint/no-unsafe-return */
/* eslint-disable @typescript-eslint/no-unsafe-member-access */
/* eslint-disable @typescript-eslint/no-shadow */
import type {
	ClientOAuth2Options,
	ClientOAuth2RequestObject,
	ClientOAuth2TokenData,
	OAuth2CredentialData,
} from '@n8n/client-oauth2';
import { ClientOAuth2 } from '@n8n/client-oauth2';
import type {
	AxiosError,
	AxiosHeaders,
	AxiosPromise,
	AxiosRequestConfig,
	AxiosResponse,
} from 'axios';
import axios from 'axios';
import crypto, { createHmac } from 'crypto';
import type { Request, Response } from 'express';
import FileType from 'file-type';
import FormData from 'form-data';
import { createReadStream } from 'fs';
import { access as fsAccess, writeFile as fsWriteFile } from 'fs/promises';
import { IncomingMessage, type IncomingHttpHeaders } from 'http';
import { Agent, type AgentOptions } from 'https';
import get from 'lodash/get';
import pick from 'lodash/pick';
import { extension, lookup } from 'mime-types';
import type {
	BinaryHelperFunctions,
	CloseFunction,
	ConnectionTypes,
	ContextType,
	EventNamesAiNodesType,
	FieldType,
	FileSystemHelperFunctions,
	FunctionsBase,
	GenericValue,
	IAdditionalCredentialOptions,
	IAllExecuteFunctions,
	IBinaryData,
	IContextObject,
	ICredentialDataDecryptedObject,
	ICredentialTestFunctions,
	ICredentialsExpressionResolveValues,
	IDataObject,
	IExecuteData,
	IExecuteFunctions,
	IExecuteResponsePromiseData,
	IExecuteSingleFunctions,
	IExecuteWorkflowInfo,
	IGetNodeParameterOptions,
	IHookFunctions,
	IHttpRequestOptions,
	ILoadOptionsFunctions,
	IN8nHttpFullResponse,
	IN8nHttpResponse,
	INode,
	INodeCredentialDescription,
	INodeCredentialsDetails,
	INodeExecutionData,
	INodeInputConfiguration,
	INodeOutputConfiguration,
	INodeProperties,
	INodePropertyCollection,
	INodePropertyOptions,
	INodeType,
	IOAuth2Options,
	IPairedItemData,
	IPollFunctions,
	IRequestOptions,
	IRunExecutionData,
	ISourceData,
	ITaskData,
	ITaskDataConnections,
	ITriggerFunctions,
	IWebhookData,
	IWebhookDescription,
	IWebhookFunctions,
	IWorkflowDataProxyAdditionalKeys,
	IWorkflowDataProxyData,
	IWorkflowExecuteAdditionalData,
	NodeExecutionWithMetadata,
	NodeHelperFunctions,
	NodeParameterValueType,
	PaginationOptions,
	RequestHelperFunctions,
	Workflow,
	WorkflowActivateMode,
	WorkflowExecuteMode,
} from 'n8n-workflow';
import {
	ExpressionError,
	LoggerProxy as Logger,
	NodeApiError,
	NodeHelpers,
	NodeOperationError,
	NodeSslError,
	WorkflowDataProxy,
	createDeferredPromise,
	deepCopy,
	fileTypeFromMimeType,
	getGlobalState,
	isObjectEmpty,
	isResourceMapperValue,
	validateFieldType,
	ExecutionBaseError,
	jsonParse,
	ApplicationError,
	sleep,
} from 'n8n-workflow';
import type { Token } from 'oauth-1.0a';
import clientOAuth1 from 'oauth-1.0a';
import path from 'path';
import { stringify } from 'qs';
import { Readable } from 'stream';
import url, { URL, URLSearchParams } from 'url';

import { BinaryDataService } from './BinaryData/BinaryData.service';
import {
	BINARY_DATA_STORAGE_PATH,
	BLOCK_FILE_ACCESS_TO_N8N_FILES,
	CONFIG_FILES,
	CUSTOM_EXTENSION_ENV,
	HTTP_REQUEST_NODE_TYPE,
	PLACEHOLDER_EMPTY_EXECUTION_ID,
	RESTRICT_FILE_ACCESS_TO,
	UM_EMAIL_TEMPLATES_INVITE,
	UM_EMAIL_TEMPLATES_PWRESET,
} from './Constants';
import { extractValue } from './ExtractValue';
import type { ExtendedValidationResult, IResponseError } from './Interfaces';
import {
	getAllWorkflowExecutionMetadata,
	getWorkflowExecutionMetadata,
	setAllWorkflowExecutionMetadata,
	setWorkflowExecutionMetadata,
} from './ExecutionMetadata';
import { getSecretsProxy } from './Secrets';
import Container from 'typedi';
import type { BinaryData } from './BinaryData/types';
import merge from 'lodash/merge';
import { InstanceSettings } from './InstanceSettings';
import { toUtcDate } from './utils';

axios.defaults.timeout = 300000;
// Prevent axios from adding x-form-www-urlencoded headers by default
axios.defaults.headers.post = {};
axios.defaults.headers.put = {};
axios.defaults.headers.patch = {};
axios.defaults.paramsSerializer = (params) => {
	if (params instanceof URLSearchParams) {
		return params.toString();
	}
	return stringify(params, { arrayFormat: 'indices' });
};
axios.interceptors.request.use((config) => {
	// If no content-type is set by us, prevent axios from force-setting the content-type to `application/x-www-form-urlencoded`
	if (config.data === undefined) {
		config.headers.setContentType(false, false);
	}
	return config;
});

const pushFormDataValue = (form: FormData, key: string, value: any) => {
	if (value?.hasOwnProperty('value') && value.hasOwnProperty('options')) {
		form.append(key, value.value, value.options);
	} else {
		form.append(key, value);
	}
};

const createFormDataObject = (data: Record<string, unknown>) => {
	const formData = new FormData();
	const keys = Object.keys(data);
	keys.forEach((key) => {
		const formField = data[key];

		if (formField instanceof Array) {
			formField.forEach((item) => {
				pushFormDataValue(formData, key, item);
			});
		} else {
			pushFormDataValue(formData, key, formField);
		}
	});
	return formData;
};

const validateUrl = (url?: string): boolean => {
	if (!url) return false;

	try {
		new URL(url);
		return true;
	} catch (error) {
		return false;
	}
};

function searchForHeader(config: AxiosRequestConfig, headerName: string) {
	if (config.headers === undefined) {
		return undefined;
	}

	const headerNames = Object.keys(config.headers);
	headerName = headerName.toLowerCase();
	return headerNames.find((thisHeader) => thisHeader.toLowerCase() === headerName);
}

async function generateContentLengthHeader(config: AxiosRequestConfig) {
	if (!(config.data instanceof FormData)) {
		return;
	}
	try {
		const length = await new Promise<number>((res, rej) => {
			config.data.getLength((error: Error | null, length: number) => {
				if (error) {
					rej(error);
					return;
				}
				res(length);
			});
		});
		config.headers = {
			...config.headers,
			'content-length': length,
		};
	} catch (error) {
		Logger.error('Unable to calculate form data length', { error });
	}
}

const getHostFromRequestObject = (
	requestObject: Partial<{
		url: string;
		uri: string;
		baseURL: string;
	}>,
): string | null => {
	try {
		const url = (requestObject.url ?? requestObject.uri) as string;
		return new URL(url, requestObject.baseURL).hostname;
	} catch (error) {
		return null;
	}
};

export async function parseRequestObject(requestObject: IRequestOptions) {
	// This function is a temporary implementation
	// That translates all http requests done via
	// the request library to axios directly
	// We are not using n8n's interface as it would
	// an unnecessary step, considering the `request`
	// helper can be deprecated and removed.
	const axiosConfig: AxiosRequestConfig = {};

	if (requestObject.headers !== undefined) {
		axiosConfig.headers = requestObject.headers as AxiosHeaders;
	}

	// Let's start parsing the hardest part, which is the request body.
	// The process here is as following?
	// - Check if we have a `content-type` header. If this was set,
	//   we will follow
	// - Check if the `form` property was set. If yes, then it's x-www-form-urlencoded
	// - Check if the `formData` property exists. If yes, then it's multipart/form-data
	// - Lastly, we should have a regular `body` that is probably a JSON.

	const contentTypeHeaderKeyName =
		axiosConfig.headers &&
		Object.keys(axiosConfig.headers).find(
			(headerName) => headerName.toLowerCase() === 'content-type',
		);
	const contentType =
		contentTypeHeaderKeyName &&
		(axiosConfig.headers?.[contentTypeHeaderKeyName] as string | undefined);
	if (contentType === 'application/x-www-form-urlencoded' && requestObject.formData === undefined) {
		// there are nodes incorrectly created, informing the content type header
		// and also using formData. Request lib takes precedence for the formData.
		// We will do the same.
		// Merge body and form properties.
		if (typeof requestObject.body === 'string') {
			axiosConfig.data = requestObject.body;
		} else {
			const allData = Object.assign(requestObject.body || {}, requestObject.form || {}) as Record<
				string,
				string
			>;
			if (requestObject.useQuerystring === true) {
				axiosConfig.data = stringify(allData, { arrayFormat: 'repeat' });
			} else {
				axiosConfig.data = stringify(allData);
			}
		}
	} else if (contentType?.includes('multipart/form-data')) {
		if (requestObject.formData !== undefined && requestObject.formData instanceof FormData) {
			axiosConfig.data = requestObject.formData;
		} else {
			const allData: Partial<FormData> = {
				...(requestObject.body as object | undefined),
				...(requestObject.formData as object | undefined),
			};

			axiosConfig.data = createFormDataObject(allData);
		}
		// replace the existing header with a new one that
		// contains the boundary property.
		delete axiosConfig.headers?.[contentTypeHeaderKeyName!];
		const headers = axiosConfig.data.getHeaders();
		axiosConfig.headers = Object.assign(axiosConfig.headers || {}, headers);
		await generateContentLengthHeader(axiosConfig);
	} else {
		// When using the `form` property it means the content should be x-www-form-urlencoded.
		if (requestObject.form !== undefined && requestObject.body === undefined) {
			// If we have only form
			axiosConfig.data =
				typeof requestObject.form === 'string'
					? stringify(requestObject.form, { format: 'RFC3986' })
					: stringify(requestObject.form).toString();
			if (axiosConfig.headers !== undefined) {
				const headerName = searchForHeader(axiosConfig, 'content-type');
				if (headerName) {
					delete axiosConfig.headers[headerName];
				}
				axiosConfig.headers['Content-Type'] = 'application/x-www-form-urlencoded';
			} else {
				axiosConfig.headers = {
					'Content-Type': 'application/x-www-form-urlencoded',
				};
			}
		} else if (requestObject.formData !== undefined) {
			// remove any "content-type" that might exist.
			if (axiosConfig.headers !== undefined) {
				const headers = Object.keys(axiosConfig.headers);
				headers.forEach((header) => {
					if (header.toLowerCase() === 'content-type') {
						delete axiosConfig.headers?.[header];
					}
				});
			}

			if (requestObject.formData instanceof FormData) {
				axiosConfig.data = requestObject.formData;
			} else {
				axiosConfig.data = createFormDataObject(requestObject.formData as Record<string, unknown>);
			}
			// Mix in headers as FormData creates the boundary.
			const headers = axiosConfig.data.getHeaders();
			axiosConfig.headers = Object.assign(axiosConfig.headers || {}, headers);
			await generateContentLengthHeader(axiosConfig);
		} else if (requestObject.body !== undefined) {
			// If we have body and possibly form
			if (requestObject.form !== undefined && requestObject.body) {
				// merge both objects when exist.
				requestObject.body = Object.assign(requestObject.body, requestObject.form);
			}
			axiosConfig.data = requestObject.body as FormData | GenericValue | GenericValue[];
		}
	}

	if (requestObject.uri !== undefined) {
		axiosConfig.url = requestObject.uri?.toString();
	}

	if (requestObject.url !== undefined) {
		axiosConfig.url = requestObject.url?.toString();
	}

	if (requestObject.baseURL !== undefined) {
		axiosConfig.baseURL = requestObject.baseURL?.toString();
	}

	if (requestObject.method !== undefined) {
		axiosConfig.method = requestObject.method;
	}

	if (requestObject.qs !== undefined && Object.keys(requestObject.qs as object).length > 0) {
		axiosConfig.params = requestObject.qs;
	}

	function hasArrayFormatOptions(
		arg: IRequestOptions,
	): arg is Required<Pick<IRequestOptions, 'qsStringifyOptions'>> {
		if (
			typeof arg.qsStringifyOptions === 'object' &&
			arg.qsStringifyOptions !== null &&
			!Array.isArray(arg.qsStringifyOptions) &&
			'arrayFormat' in arg.qsStringifyOptions
		) {
			return true;
		}

		return false;
	}

	if (
		requestObject.useQuerystring === true ||
		(hasArrayFormatOptions(requestObject) &&
			requestObject.qsStringifyOptions.arrayFormat === 'repeat')
	) {
		axiosConfig.paramsSerializer = (params) => {
			return stringify(params, { arrayFormat: 'repeat' });
		};
	} else if (requestObject.useQuerystring === false) {
		axiosConfig.paramsSerializer = (params) => {
			return stringify(params, { arrayFormat: 'indices' });
		};
	}

	if (
		hasArrayFormatOptions(requestObject) &&
		requestObject.qsStringifyOptions.arrayFormat === 'brackets'
	) {
		axiosConfig.paramsSerializer = (params) => {
			return stringify(params, { arrayFormat: 'brackets' });
		};
	}

	if (requestObject.auth !== undefined) {
		// Check support for sendImmediately
		if (requestObject.auth.bearer !== undefined) {
			axiosConfig.headers = Object.assign(axiosConfig.headers || {}, {
				// eslint-disable-next-line @typescript-eslint/restrict-template-expressions
				Authorization: `Bearer ${requestObject.auth.bearer}`,
			});
		} else {
			const authObj = requestObject.auth;
			// Request accepts both user/username and pass/password
			axiosConfig.auth = {
				username: (authObj.user || authObj.username) as string,
				password: (authObj.password || authObj.pass) as string,
			};
		}
	}

	// Only set header if we have a body, otherwise it may fail
	if (requestObject.json === true) {
		// Add application/json headers - do not set charset as it breaks a lot of stuff
		// only add if no other accept headers was sent.
		const acceptHeaderExists =
			axiosConfig.headers === undefined
				? false
				: Object.keys(axiosConfig.headers)
						.map((headerKey) => headerKey.toLowerCase())
						.includes('accept');
		if (!acceptHeaderExists) {
			axiosConfig.headers = Object.assign(axiosConfig.headers || {}, {
				Accept: 'application/json',
			});
		}
	}
	if (requestObject.json === false || requestObject.json === undefined) {
		// Prevent json parsing
		axiosConfig.transformResponse = (res) => res;
	}

	// Axios will follow redirects by default, so we simply tell it otherwise if needed.
	if (
		requestObject.followRedirect === false &&
		((requestObject.method as string | undefined) || 'get').toLowerCase() === 'get'
	) {
		axiosConfig.maxRedirects = 0;
	}
	if (
		requestObject.followAllRedirects === false &&
		((requestObject.method as string | undefined) || 'get').toLowerCase() !== 'get'
	) {
		axiosConfig.maxRedirects = 0;
	}

	axiosConfig.beforeRedirect = (redirectedRequest) => {
		if (axiosConfig.headers?.Authorization) {
			redirectedRequest.headers.Authorization = axiosConfig.headers.Authorization;
		}
		if (axiosConfig.auth) {
			redirectedRequest.auth = `${axiosConfig.auth.username}:${axiosConfig.auth.password}`;
		}
	};

	if (requestObject.rejectUnauthorized === false) {
		axiosConfig.httpsAgent = new Agent({
			rejectUnauthorized: false,
			secureOptions: crypto.constants.SSL_OP_LEGACY_SERVER_CONNECT,
		});
	}

	const host = getHostFromRequestObject(requestObject);
	const agentOptions: AgentOptions = {};
	if (host) {
		agentOptions.servername = host;
	}
	if (requestObject.rejectUnauthorized === false) {
		agentOptions.rejectUnauthorized = false;
		agentOptions.secureOptions = crypto.constants.SSL_OP_LEGACY_SERVER_CONNECT;
	}
	axiosConfig.httpsAgent = new Agent(agentOptions);

	if (requestObject.timeout !== undefined) {
		axiosConfig.timeout = requestObject.timeout;
	}

	if (requestObject.proxy !== undefined) {
		// try our best to parse the url provided.
		if (typeof requestObject.proxy === 'string') {
			try {
				const url = new URL(requestObject.proxy);
				axiosConfig.proxy = {
					host: url.hostname,
					port: parseInt(url.port, 10),
					protocol: url.protocol,
				};
				if (!url.port) {
					// Sets port to a default if not informed
					if (url.protocol === 'http') {
						axiosConfig.proxy.port = 80;
					} else if (url.protocol === 'https') {
						axiosConfig.proxy.port = 443;
					}
				}
				if (url.username || url.password) {
					axiosConfig.proxy.auth = {
						username: url.username,
						password: url.password,
					};
				}
			} catch (error) {
				// Not a valid URL. We will try to simply parse stuff
				// such as user:pass@host:port without protocol (we'll assume http)
				if (requestObject.proxy.includes('@')) {
					const [userpass, hostport] = requestObject.proxy.split('@');
					const [username, password] = userpass.split(':');
					const [hostname, port] = hostport.split(':');
					axiosConfig.proxy = {
						host: hostname,
						port: parseInt(port, 10),
						protocol: 'http',
						auth: {
							username,
							password,
						},
					};
				} else if (requestObject.proxy.includes(':')) {
					const [hostname, port] = requestObject.proxy.split(':');
					axiosConfig.proxy = {
						host: hostname,
						port: parseInt(port, 10),
						protocol: 'http',
					};
				} else {
					axiosConfig.proxy = {
						host: requestObject.proxy,
						port: 80,
						protocol: 'http',
					};
				}
			}
		} else {
			axiosConfig.proxy = requestObject.proxy;
		}
	}

	if (requestObject.useStream) {
		axiosConfig.responseType = 'stream';
	} else if (requestObject.encoding === null) {
		// When downloading files, return an arrayBuffer.
		axiosConfig.responseType = 'arraybuffer';
	}

	// If we don't set an accept header
	// Axios forces "application/json, text/plan, */*"
	// Which causes some nodes like NextCloud to break
	// as the service returns XML unless requested otherwise.
	const allHeaders = axiosConfig.headers ? Object.keys(axiosConfig.headers) : [];
	if (!allHeaders.some((headerKey) => headerKey.toLowerCase() === 'accept')) {
		axiosConfig.headers = Object.assign(axiosConfig.headers || {}, { accept: '*/*' });
	}
	if (
		requestObject.json !== false &&
		axiosConfig.data !== undefined &&
		axiosConfig.data !== '' &&
		!(axiosConfig.data instanceof Buffer) &&
		!allHeaders.some((headerKey) => headerKey.toLowerCase() === 'content-type')
	) {
		// Use default header for application/json
		// If we don't specify this here, axios will add
		// application/json; charset=utf-8
		// and this breaks a lot of stuff
		axiosConfig.headers = Object.assign(axiosConfig.headers || {}, {
			'content-type': 'application/json',
		});
	}

	if (requestObject.simple === false) {
		axiosConfig.validateStatus = () => true;
	}

	/**
	 * Missing properties:
	 * encoding (need testing)
	 * gzip (ignored - default already works)
	 * resolveWithFullResponse (implemented elsewhere)
	 */
	return axiosConfig;
}

function digestAuthAxiosConfig(
	axiosConfig: AxiosRequestConfig,
	response: AxiosResponse,
	auth: AxiosRequestConfig['auth'],
): AxiosRequestConfig {
	const authDetails = response.headers['www-authenticate']
		.split(',')
		.map((v: string) => v.split('='));
	if (authDetails) {
		const nonceCount = '000000001';
		const cnonce = crypto.randomBytes(24).toString('hex');
		const realm: string = authDetails
			.find((el: any) => el[0].toLowerCase().indexOf('realm') > -1)[1]
			.replace(/"/g, '');
		// If authDetails does not have opaque, we should not add it to authorization.
		const opaqueKV = authDetails.find((el: any) => el[0].toLowerCase().indexOf('opaque') > -1);
		const opaque: string = opaqueKV ? opaqueKV[1].replace(/"/g, '') : undefined;
		const nonce: string = authDetails
			.find((el: any) => el[0].toLowerCase().indexOf('nonce') > -1)[1]
			.replace(/"/g, '');
		const ha1 = crypto
			.createHash('md5')
			.update(`${auth?.username as string}:${realm}:${auth?.password as string}`)
			.digest('hex');
		const urlURL = new url.URL(axios.getUri(axiosConfig));
		const path = urlURL.pathname + urlURL.search;
		const ha2 = crypto
			.createHash('md5')
			.update(`${axiosConfig.method ?? 'GET'}:${path}`)
			.digest('hex');
		const response = crypto
			.createHash('md5')
			.update(`${ha1}:${nonce}:${nonceCount}:${cnonce}:auth:${ha2}`)
			.digest('hex');
		let authorization =
			`Digest username="${auth?.username as string}",realm="${realm}",` +
			`nonce="${nonce}",uri="${path}",qop="auth",algorithm="MD5",` +
			`response="${response}",nc="${nonceCount}",cnonce="${cnonce}"`;
		// Only when opaque exists, add it to authorization.
		if (opaque) {
			authorization += `,opaque="${opaque}"`;
		}
		if (axiosConfig.headers) {
			axiosConfig.headers.authorization = authorization;
		} else {
			axiosConfig.headers = { authorization };
		}
	}
	return axiosConfig;
}

interface IContentType {
	type: string;
	parameters: {
		charset: string;
		[key: string]: string;
	};
}

interface IContentDisposition {
	type: string;
	filename?: string;
}

function parseHeaderParameters(parameters: string[]): Record<string, string> {
	return parameters.reduce(
		(acc, param) => {
			const [key, value] = param.split('=');
			acc[key.toLowerCase().trim()] = decodeURIComponent(value);
			return acc;
		},
		{} as Record<string, string>,
	);
}

function parseContentType(contentType?: string): IContentType | null {
	if (!contentType) {
		return null;
	}

	const [type, ...parameters] = contentType.split(';');

	return {
		type: type.toLowerCase(),
		parameters: { charset: 'utf-8', ...parseHeaderParameters(parameters) },
	};
}

function parseFileName(filename?: string): string | undefined {
	if (filename?.startsWith('"') && filename?.endsWith('"')) {
		return filename.slice(1, -1);
	}

	return filename;
}

// https://datatracker.ietf.org/doc/html/rfc5987
function parseFileNameStar(filename?: string): string | undefined {
	const [_encoding, _locale, content] = parseFileName(filename)?.split("'") ?? [];

	return content;
}

function parseContentDisposition(contentDisposition?: string): IContentDisposition | null {
	if (!contentDisposition) {
		return null;
	}

	// This is invalid syntax, but common
	// Example 'filename="example.png"' (instead of 'attachment; filename="example.png"')
	if (!contentDisposition.startsWith('attachment') && !contentDisposition.startsWith('inline')) {
		contentDisposition = `attachment; ${contentDisposition}`;
	}

	const [type, ...parameters] = contentDisposition.split(';');

	const parsedParameters = parseHeaderParameters(parameters);

	return {
		type,
		filename:
			parseFileNameStar(parsedParameters['filename*']) ?? parseFileName(parsedParameters.filename),
	};
}

export function parseIncomingMessage(message: IncomingMessage) {
	const contentType = parseContentType(message.headers['content-type']);
	if (contentType) {
		const { type, parameters } = contentType;
		message.contentType = type;
		message.encoding = parameters.charset.toLowerCase() as BufferEncoding;
	}

	const contentDisposition = parseContentDisposition(message.headers['content-disposition']);
	if (contentDisposition) {
		message.contentDisposition = contentDisposition;
	}
}

export async function proxyRequestToAxios(
	workflow: Workflow | undefined,
	additionalData: IWorkflowExecuteAdditionalData | undefined,
	node: INode | undefined,
	uriOrObject: string | IRequestOptions,
	options?: IRequestOptions,
): Promise<any> {
	let axiosConfig: AxiosRequestConfig = {
		maxBodyLength: Infinity,
		maxContentLength: Infinity,
	};
	let configObject: IRequestOptions;
	if (typeof uriOrObject === 'string') {
		configObject = { uri: uriOrObject, ...options };
	} else {
		configObject = uriOrObject ?? {};
	}

	axiosConfig = Object.assign(axiosConfig, await parseRequestObject(configObject));

	let requestFn: () => AxiosPromise;
	if (configObject.auth?.sendImmediately === false) {
		// for digest-auth
		requestFn = async () => {
			try {
				return await axios(axiosConfig);
			} catch (error) {
				const { response } = error;
				if (response?.status !== 401 || !response.headers['www-authenticate']?.includes('nonce')) {
					throw error;
				}
				const { auth } = axiosConfig;
				delete axiosConfig.auth;
				axiosConfig = digestAuthAxiosConfig(axiosConfig, response, auth);
				return await axios(axiosConfig);
			}
		};
	} else {
		requestFn = async () => await axios(axiosConfig);
	}

	try {
		const response = await requestFn();
		let body = response.data;
		if (body instanceof IncomingMessage && axiosConfig.responseType === 'stream') {
			parseIncomingMessage(body);
		} else if (body === '') {
			body = axiosConfig.responseType === 'arraybuffer' ? Buffer.alloc(0) : undefined;
		}
		await additionalData?.hooks?.executeHookFunctions('nodeFetchedData', [workflow?.id, node]);
		return configObject.resolveWithFullResponse
			? {
					body,
					headers: { ...response.headers },
					statusCode: response.status,
					statusMessage: response.statusText,
					request: response.request,
			  }
			: body;
	} catch (error) {
		const { config, response } = error;

		// Axios hydrates the original error with more data. We extract them.
		// https://github.com/axios/axios/blob/master/lib/core/enhanceError.js
		// Note: `code` is ignored as it's an expected part of the errorData.
		if (error.isAxiosError) {
			error.config = error.request = undefined;
			error.options = pick(config ?? {}, ['url', 'method', 'data', 'headers']);
			if (response) {
				Logger.debug('Request proxied to Axios failed', { status: response.status });
				let responseData = response.data;

				if (Buffer.isBuffer(responseData) || responseData instanceof Readable) {
					responseData = await Container.get(BinaryDataService)
						.toBuffer(responseData)
						.then((buffer) => buffer.toString('utf-8'));
				}

				if (configObject.simple === false) {
					if (configObject.resolveWithFullResponse) {
						return {
							body: responseData,
							headers: response.headers,
							statusCode: response.status,
							statusMessage: response.statusText,
						};
					} else {
						return responseData;
					}
				}

				error.message = `${response.status as number} - ${JSON.stringify(responseData)}`;
				throw Object.assign(error, {
					statusCode: response.status,
					error: responseData,
					response: pick(response, ['headers', 'status', 'statusText']),
				});
			} else if ('rejectUnauthorized' in configObject && error.code?.includes('CERT')) {
				throw new NodeSslError(error);
			}
		}

		throw error;
	}
}

function convertN8nRequestToAxios(n8nRequest: IHttpRequestOptions): AxiosRequestConfig {
	// Destructure properties with the same name first.
	const { headers, method, timeout, auth, proxy, url } = n8nRequest;

	const axiosRequest: AxiosRequestConfig = {
		headers: headers ?? {},
		method,
		timeout,
		auth,
		proxy,
		url,
		maxBodyLength: Infinity,
		maxContentLength: Infinity,
	} as AxiosRequestConfig;

	axiosRequest.params = n8nRequest.qs;

	if (n8nRequest.baseURL !== undefined) {
		axiosRequest.baseURL = n8nRequest.baseURL;
	}

	if (n8nRequest.disableFollowRedirect === true) {
		axiosRequest.maxRedirects = 0;
	}

	if (n8nRequest.encoding !== undefined) {
		axiosRequest.responseType = n8nRequest.encoding;
	}

	const host = getHostFromRequestObject(n8nRequest);
	const agentOptions: AgentOptions = {};
	if (host) {
		agentOptions.servername = host;
	}
	if (n8nRequest.skipSslCertificateValidation === true) {
		agentOptions.rejectUnauthorized = false;
	}
	axiosRequest.httpsAgent = new Agent(agentOptions);

	if (n8nRequest.arrayFormat !== undefined) {
		axiosRequest.paramsSerializer = (params) => {
			return stringify(params, { arrayFormat: n8nRequest.arrayFormat });
		};
	}

	const { body } = n8nRequest;
	if (body) {
		// Let's add some useful header standards here.
		const existingContentTypeHeaderKey = searchForHeader(axiosRequest, 'content-type');
		if (existingContentTypeHeaderKey === undefined) {
			axiosRequest.headers = axiosRequest.headers || {};
			// We are only setting content type headers if the user did
			// not set it already manually. We're not overriding, even if it's wrong.
			if (body instanceof FormData) {
				axiosRequest.headers = {
					...axiosRequest.headers,
					...body.getHeaders(),
				};
			} else if (body instanceof URLSearchParams) {
				axiosRequest.headers['Content-Type'] = 'application/x-www-form-urlencoded';
			}
		} else if (
			axiosRequest.headers?.[existingContentTypeHeaderKey] === 'application/x-www-form-urlencoded'
		) {
			axiosRequest.data = new URLSearchParams(n8nRequest.body as Record<string, string>);
		}
		// if there is a body and it's empty (does not have properties),
		// make sure not to send anything in it as some services fail when
		// sending GET request with empty body.
		if (typeof body === 'string' || (typeof body === 'object' && !isObjectEmpty(body))) {
			axiosRequest.data = body;
		}
	}

	if (n8nRequest.json) {
		const key = searchForHeader(axiosRequest, 'accept');
		// If key exists, then the user has set both accept
		// header and the json flag. Header should take precedence.
		if (!key) {
			axiosRequest.headers = {
				...axiosRequest.headers,
				Accept: 'application/json',
			};
		}
	}

	const userAgentHeader = searchForHeader(axiosRequest, 'user-agent');
	// If key exists, then the user has set both accept
	// header and the json flag. Header should take precedence.
	if (!userAgentHeader) {
		axiosRequest.headers = {
			...axiosRequest.headers,
			'User-Agent': 'n8n',
		};
	}

	if (n8nRequest.ignoreHttpStatusErrors) {
		axiosRequest.validateStatus = () => true;
	}

	return axiosRequest;
}

async function httpRequest(
	requestOptions: IHttpRequestOptions,
): Promise<IN8nHttpFullResponse | IN8nHttpResponse> {
	let axiosRequest = convertN8nRequestToAxios(requestOptions);
	if (
		axiosRequest.data === undefined ||
		(axiosRequest.method !== undefined && axiosRequest.method.toUpperCase() === 'GET')
	) {
		delete axiosRequest.data;
	}
	let result: AxiosResponse<any>;
	try {
		result = await axios(axiosRequest);
	} catch (error) {
		if (requestOptions.auth?.sendImmediately === false) {
			const { response } = error;
			if (response?.status !== 401 || !response.headers['www-authenticate']?.includes('nonce')) {
				throw error;
			}

			const { auth } = axiosRequest;
			delete axiosRequest.auth;
			axiosRequest = digestAuthAxiosConfig(axiosRequest, response, auth);
			result = await axios(axiosRequest);
		}
		throw error;
	}

	if (requestOptions.returnFullResponse) {
		return {
			body: result.data,
			headers: result.headers,
			statusCode: result.status,
			statusMessage: result.statusText,
		};
	}

	return result.data;
}

export function getBinaryPath(binaryDataId: string): string {
	return Container.get(BinaryDataService).getPath(binaryDataId);
}

/**
 * Returns binary file metadata
 */
export async function getBinaryMetadata(binaryDataId: string): Promise<BinaryData.Metadata> {
	return await Container.get(BinaryDataService).getMetadata(binaryDataId);
}

/**
 * Returns binary file stream for piping
 */
export async function getBinaryStream(binaryDataId: string, chunkSize?: number): Promise<Readable> {
	return await Container.get(BinaryDataService).getAsStream(binaryDataId, chunkSize);
}

export function assertBinaryData(
	inputData: ITaskDataConnections,
	node: INode,
	itemIndex: number,
	propertyName: string,
	inputIndex: number,
): IBinaryData {
	const binaryKeyData = inputData.main[inputIndex]![itemIndex]!.binary;
	if (binaryKeyData === undefined) {
		throw new NodeOperationError(
			node,
			`This operation expects the node's input data to contain a binary file '${propertyName}', but none was found [item ${itemIndex}]`,
			{
				itemIndex,
				description: 'Make sure that the previous node outputs a binary file',
			},
		);
	}

	const binaryPropertyData = binaryKeyData[propertyName];
	if (binaryPropertyData === undefined) {
		throw new NodeOperationError(
			node,
			`The item has no binary field '${propertyName}' [item ${itemIndex}]`,
			{
				itemIndex,
				description:
					'Check that the parameter where you specified the input binary field name is correct, and that it matches a field in the binary input',
			},
		);
	}

	return binaryPropertyData;
}

/**
 * Returns binary data buffer for given item index and property name.
 */
export async function getBinaryDataBuffer(
	inputData: ITaskDataConnections,
	itemIndex: number,
	propertyName: string,
	inputIndex: number,
): Promise<Buffer> {
	const binaryData = inputData.main[inputIndex]![itemIndex]!.binary![propertyName]!;
	return await Container.get(BinaryDataService).getAsBuffer(binaryData);
}

/**
 * Store an incoming IBinaryData & related buffer using the configured binary data manager.
 *
 * @export
 * @param {IBinaryData} binaryData
 * @param {Buffer | Readable} bufferOrStream
 * @returns {Promise<IBinaryData>}
 */
export async function setBinaryDataBuffer(
	binaryData: IBinaryData,
	bufferOrStream: Buffer | Readable,
	workflowId: string,
	executionId: string,
): Promise<IBinaryData> {
	return await Container.get(BinaryDataService).store(
		workflowId,
		executionId,
		bufferOrStream,
		binaryData,
	);
}

export async function copyBinaryFile(
	workflowId: string,
	executionId: string,
	filePath: string,
	fileName: string,
	mimeType?: string,
): Promise<IBinaryData> {
	let fileExtension: string | undefined;
	if (!mimeType) {
		// If no mime type is given figure it out

		if (filePath) {
			// Use file path to guess mime type
			const mimeTypeLookup = lookup(filePath);
			if (mimeTypeLookup) {
				mimeType = mimeTypeLookup;
			}
		}

		if (!mimeType) {
			// read the first bytes of the file to guess mime type
			const fileTypeData = await FileType.fromFile(filePath);
			if (fileTypeData) {
				mimeType = fileTypeData.mime;
				fileExtension = fileTypeData.ext;
			}
		}
	}

	if (!fileExtension && mimeType) {
		fileExtension = extension(mimeType) || undefined;
	}

	if (!mimeType) {
		// Fall back to text
		mimeType = 'text/plain';
	}

	const returnData: IBinaryData = {
		mimeType,
		fileType: fileTypeFromMimeType(mimeType),
		fileExtension,
		data: '',
	};

	if (fileName) {
		returnData.fileName = fileName;
	} else if (filePath) {
		returnData.fileName = path.parse(filePath).base;
	}

	return await Container.get(BinaryDataService).copyBinaryFile(
		workflowId,
		executionId,
		returnData,
		filePath,
	);
}

/**
 * Takes a buffer and converts it into the format n8n uses. It encodes the binary data as
 * base64 and adds metadata.
 */
async function prepareBinaryData(
	binaryData: Buffer | Readable,
	executionId: string,
	workflowId: string,
	filePath?: string,
	mimeType?: string,
): Promise<IBinaryData> {
	let fileExtension: string | undefined;
	if (binaryData instanceof IncomingMessage) {
		if (!filePath) {
			try {
				const { responseUrl } = binaryData;
				filePath =
					binaryData.contentDisposition?.filename ??
					((responseUrl && new URL(responseUrl).pathname) ?? binaryData.req?.path)?.slice(1);
			} catch {}
		}
		if (!mimeType) {
			mimeType = binaryData.contentType;
		}
	}

	if (!mimeType) {
		// If no mime type is given figure it out

		if (filePath) {
			// Use file path to guess mime type
			const mimeTypeLookup = lookup(filePath);
			if (mimeTypeLookup) {
				mimeType = mimeTypeLookup;
			}
		}

		if (!mimeType) {
			if (Buffer.isBuffer(binaryData)) {
				// Use buffer to guess mime type
				const fileTypeData = await FileType.fromBuffer(binaryData);
				if (fileTypeData) {
					mimeType = fileTypeData.mime;
					fileExtension = fileTypeData.ext;
				}
			} else if (binaryData instanceof IncomingMessage) {
				mimeType = binaryData.headers['content-type'];
			} else {
				// TODO: detect filetype from other kind of streams
			}
		}
	}

	if (!fileExtension && mimeType) {
		fileExtension = extension(mimeType) || undefined;
	}

	if (!mimeType) {
		// Fall back to text
		mimeType = 'text/plain';
	}

	const returnData: IBinaryData = {
		mimeType,
		fileType: fileTypeFromMimeType(mimeType),
		fileExtension,
		data: '',
	};

	if (filePath) {
		if (filePath.includes('?')) {
			// Remove maybe present query parameters
			filePath = filePath.split('?').shift();
		}

		const filePathParts = path.parse(filePath as string);

		if (filePathParts.dir !== '') {
			returnData.directory = filePathParts.dir;
		}
		returnData.fileName = filePathParts.base;

		// Remove the dot
		const fileExtension = filePathParts.ext.slice(1);
		if (fileExtension) {
			returnData.fileExtension = fileExtension;
		}
	}

	return await setBinaryDataBuffer(returnData, binaryData, workflowId, executionId);
}

function applyPaginationRequestData(
	requestData: IRequestOptions,
	paginationRequestData: PaginationOptions['request'],
<<<<<<< HEAD
): IRequestOptions {
	const preparedPaginationData: Partial<IRequestOptions> = { ...paginationRequestData };
=======
): OptionsWithUri {
	const preparedPaginationData: Partial<OptionsWithUri> = {
		...paginationRequestData,
		uri: paginationRequestData.url,
	};
>>>>>>> 3b2078c3

	if ('formData' in requestData) {
		preparedPaginationData.formData = paginationRequestData.body;
		delete preparedPaginationData.body;
	} else if ('form' in requestData) {
		preparedPaginationData.form = paginationRequestData.body;
		delete preparedPaginationData.body;
	}

	return merge({}, requestData, preparedPaginationData);
}

/**
 * Makes a request using OAuth data for authentication
 *
 * @param {(IHttpRequestOptions | IRequestOptions)} requestOptions
 *
 */
export async function requestOAuth2(
	this: IAllExecuteFunctions,
	credentialsType: string,
	requestOptions: IHttpRequestOptions | IRequestOptions,
	node: INode,
	additionalData: IWorkflowExecuteAdditionalData,
	oAuth2Options?: IOAuth2Options,
	isN8nRequest = false,
) {
	const credentials = (await this.getCredentials(
		credentialsType,
	)) as unknown as OAuth2CredentialData;

	// Only the OAuth2 with authorization code grant needs connection
	if (credentials.grantType === 'authorizationCode' && credentials.oauthTokenData === undefined) {
		throw new ApplicationError('OAuth credentials not connected');
	}

	const oAuthClient = new ClientOAuth2({
		clientId: credentials.clientId,
		clientSecret: credentials.clientSecret,
		accessTokenUri: credentials.accessTokenUrl,
		scopes: (credentials.scope as string).split(' '),
		ignoreSSLIssues: credentials.ignoreSSLIssues,
		authentication: credentials.authentication ?? 'header',
	});

	let oauthTokenData = credentials.oauthTokenData as ClientOAuth2TokenData;
	// if it's the first time using the credentials, get the access token and save it into the DB.
	if (
		credentials.grantType === 'clientCredentials' &&
		(oauthTokenData === undefined || Object.keys(oauthTokenData).length === 0)
	) {
		const { data } = await oAuthClient.credentials.getToken();
		// Find the credentials
		if (!node.credentials?.[credentialsType]) {
			throw new ApplicationError('Node does not have credential type', {
				extra: { nodeName: node.name },
				tags: { credentialType: credentialsType },
			});
		}

		const nodeCredentials = node.credentials[credentialsType];
		credentials.oauthTokenData = data;

		// Save the refreshed token
		await additionalData.credentialsHelper.updateCredentials(
			nodeCredentials,
			credentialsType,
			credentials as unknown as ICredentialDataDecryptedObject,
		);

		oauthTokenData = data;
	}

	const accessToken =
		get(oauthTokenData, oAuth2Options?.property as string) || oauthTokenData.accessToken;
	const refreshToken = oauthTokenData.refreshToken;
	const token = oAuthClient.createToken(
		{
			...oauthTokenData,
			...(accessToken ? { access_token: accessToken } : {}),
			...(refreshToken ? { refresh_token: refreshToken } : {}),
		},
		oAuth2Options?.tokenType || oauthTokenData.tokenType,
	);

	(requestOptions as IRequestOptions).rejectUnauthorized = !credentials.ignoreSSLIssues;

	// Signs the request by adding authorization headers or query parameters depending
	// on the token-type used.
	const newRequestOptions = token.sign(requestOptions as ClientOAuth2RequestObject);
	const newRequestHeaders = (newRequestOptions.headers = newRequestOptions.headers ?? {});
	// If keep bearer is false remove the it from the authorization header
	if (oAuth2Options?.keepBearer === false && typeof newRequestHeaders.Authorization === 'string') {
		newRequestHeaders.Authorization = newRequestHeaders.Authorization.split(' ')[1];
	}
	if (oAuth2Options?.keyToIncludeInAccessTokenHeader) {
		Object.assign(newRequestHeaders, {
			[oAuth2Options.keyToIncludeInAccessTokenHeader]: token.accessToken,
		});
	}
	if (isN8nRequest) {
		return await this.helpers.httpRequest(newRequestOptions).catch(async (error: AxiosError) => {
			if (error.response?.status === 401) {
				Logger.debug(
					`OAuth2 token for "${credentialsType}" used by node "${node.name}" expired. Should revalidate.`,
				);
				const tokenRefreshOptions: IDataObject = {};
				if (oAuth2Options?.includeCredentialsOnRefreshOnBody) {
					const body: IDataObject = {
						client_id: credentials.clientId,
						...(credentials.grantType === 'authorizationCode' && {
							client_secret: credentials.clientSecret as string,
						}),
					};
					tokenRefreshOptions.body = body;
					tokenRefreshOptions.headers = {
						Authorization: '',
					};
				}

				let newToken;

				Logger.debug(
					`OAuth2 token for "${credentialsType}" used by node "${node.name}" has been renewed.`,
				);
				// if it's OAuth2 with client credentials grant type, get a new token
				// instead of refreshing it.
				if (credentials.grantType === 'clientCredentials') {
					newToken = await token.client.credentials.getToken();
				} else {
					newToken = await token.refresh(tokenRefreshOptions as unknown as ClientOAuth2Options);
				}

				Logger.debug(
					`OAuth2 token for "${credentialsType}" used by node "${node.name}" has been renewed.`,
				);

				credentials.oauthTokenData = newToken.data;
				// Find the credentials
				if (!node.credentials?.[credentialsType]) {
					throw new ApplicationError('Node does not have credential type', {
						extra: { nodeName: node.name, credentialType: credentialsType },
					});
				}
				const nodeCredentials = node.credentials[credentialsType];
				await additionalData.credentialsHelper.updateCredentials(
					nodeCredentials,
					credentialsType,
					credentials as unknown as ICredentialDataDecryptedObject,
				);
				const refreshedRequestOption = newToken.sign(requestOptions as ClientOAuth2RequestObject);

				if (oAuth2Options?.keyToIncludeInAccessTokenHeader) {
					Object.assign(newRequestHeaders, {
						[oAuth2Options.keyToIncludeInAccessTokenHeader]: token.accessToken,
					});
				}

				return await this.helpers.httpRequest(refreshedRequestOption);
			}
			throw error;
		});
	}
	const tokenExpiredStatusCode =
		oAuth2Options?.tokenExpiredStatusCode === undefined
			? 401
			: oAuth2Options?.tokenExpiredStatusCode;

	return await this.helpers
		.request(newRequestOptions as IRequestOptions)
		.then((response) => {
			const requestOptions = newRequestOptions as any;
			if (
				requestOptions.resolveWithFullResponse === true &&
				requestOptions.simple === false &&
				response.statusCode === tokenExpiredStatusCode
			) {
				throw response;
			}
			return response;
		})
		.catch(async (error: IResponseError) => {
			if (error.statusCode === tokenExpiredStatusCode) {
				// Token is probably not valid anymore. So try refresh it.
				const tokenRefreshOptions: IDataObject = {};
				if (oAuth2Options?.includeCredentialsOnRefreshOnBody) {
					const body: IDataObject = {
						client_id: credentials.clientId,
						client_secret: credentials.clientSecret,
					};
					tokenRefreshOptions.body = body;
					// Override authorization property so the credentials are not included in it
					tokenRefreshOptions.headers = {
						Authorization: '',
					};
				}
				Logger.debug(
					`OAuth2 token for "${credentialsType}" used by node "${node.name}" expired. Should revalidate.`,
				);

				let newToken;

				// if it's OAuth2 with client credentials grant type, get a new token
				// instead of refreshing it.
				if (credentials.grantType === 'clientCredentials') {
					newToken = await token.client.credentials.getToken();
				} else {
					newToken = await token.refresh(tokenRefreshOptions as unknown as ClientOAuth2Options);
				}
				Logger.debug(
					`OAuth2 token for "${credentialsType}" used by node "${node.name}" has been renewed.`,
				);

				credentials.oauthTokenData = newToken.data;

				// Find the credentials
				if (!node.credentials?.[credentialsType]) {
					throw new ApplicationError('Node does not have credential type', {
						tags: { credentialType: credentialsType },
						extra: { nodeName: node.name },
					});
				}
				const nodeCredentials = node.credentials[credentialsType];

				// Save the refreshed token
				await additionalData.credentialsHelper.updateCredentials(
					nodeCredentials,
					credentialsType,
					credentials as unknown as ICredentialDataDecryptedObject,
				);

				Logger.debug(
					`OAuth2 token for "${credentialsType}" used by node "${node.name}" has been saved to database successfully.`,
				);

				// Make the request again with the new token
				const newRequestOptions = newToken.sign(requestOptions as ClientOAuth2RequestObject);
				newRequestOptions.headers = newRequestOptions.headers ?? {};

				if (oAuth2Options?.keyToIncludeInAccessTokenHeader) {
					Object.assign(newRequestOptions.headers, {
						[oAuth2Options.keyToIncludeInAccessTokenHeader]: token.accessToken,
					});
				}

				return await this.helpers.request(newRequestOptions as IRequestOptions);
			}

			// Unknown error so simply throw it
			throw error;
		});
}

/**
 * Makes a request using OAuth1 data for authentication
 */
export async function requestOAuth1(
	this: IAllExecuteFunctions,
	credentialsType: string,
	requestOptions: IHttpRequestOptions | IRequestOptions,
	isN8nRequest = false,
) {
	const credentials = await this.getCredentials(credentialsType);

	if (credentials === undefined) {
		throw new ApplicationError('No credentials were returned!');
	}

	if (credentials.oauthTokenData === undefined) {
		throw new ApplicationError('OAuth credentials not connected!');
	}

	const oauth = new clientOAuth1({
		consumer: {
			key: credentials.consumerKey as string,
			secret: credentials.consumerSecret as string,
		},
		signature_method: credentials.signatureMethod as string,
		hash_function(base, key) {
			let algorithm: string;
			switch (credentials.signatureMethod) {
				case 'HMAC-SHA256':
					algorithm = 'sha256';
					break;
				case 'HMAC-SHA512':
					algorithm = 'sha512';
					break;
				default:
					algorithm = 'sha1';
					break;
			}
			return createHmac(algorithm, key).update(base).digest('base64');
		},
	});

	const oauthTokenData = credentials.oauthTokenData as IDataObject;

	const token: Token = {
		key: oauthTokenData.oauth_token as string,
		secret: oauthTokenData.oauth_token_secret as string,
	};

	// @ts-expect-error @TECH_DEBT: Remove request library
	requestOptions.data = { ...requestOptions.qs, ...requestOptions.form };

	// Fixes issue that OAuth1 library only works with "url" property and not with "uri"
	if ('uri' in requestOptions && !requestOptions.url) {
		requestOptions.url = requestOptions.uri;
		delete requestOptions.uri;
	}

	requestOptions.headers = oauth.toHeader(
		oauth.authorize(requestOptions as unknown as clientOAuth1.RequestOptions, token),
	) as unknown as Record<string, string>;
	if (isN8nRequest) {
		return await this.helpers.httpRequest(requestOptions as IHttpRequestOptions);
	}

	return await this.helpers
		.request(requestOptions as IRequestOptions)
		.catch(async (error: IResponseError) => {
			// Unknown error so simply throw it
			throw error;
		});
}

export async function httpRequestWithAuthentication(
	this: IAllExecuteFunctions,
	credentialsType: string,
	requestOptions: IHttpRequestOptions,
	workflow: Workflow,
	node: INode,
	additionalData: IWorkflowExecuteAdditionalData,
	additionalCredentialOptions?: IAdditionalCredentialOptions,
) {
	let credentialsDecrypted: ICredentialDataDecryptedObject | undefined;
	try {
		const parentTypes = additionalData.credentialsHelper.getParentTypes(credentialsType);
		if (parentTypes.includes('oAuth1Api')) {
			return await requestOAuth1.call(this, credentialsType, requestOptions, true);
		}
		if (parentTypes.includes('oAuth2Api')) {
			return await requestOAuth2.call(
				this,
				credentialsType,
				requestOptions,
				node,
				additionalData,
				additionalCredentialOptions?.oauth2,
				true,
			);
		}

		if (additionalCredentialOptions?.credentialsDecrypted) {
			credentialsDecrypted = additionalCredentialOptions.credentialsDecrypted.data;
		} else {
			credentialsDecrypted = await this.getCredentials(credentialsType);
		}

		if (credentialsDecrypted === undefined) {
			throw new NodeOperationError(
				node,
				`Node "${node.name}" does not have any credentials of type "${credentialsType}" set!`,
				{ level: 'warning' },
			);
		}

		const data = await additionalData.credentialsHelper.preAuthentication(
			{ helpers: this.helpers },
			credentialsDecrypted,
			credentialsType,
			node,
			false,
		);

		if (data) {
			// make the updated property in the credentials
			// available to the authenticate method
			Object.assign(credentialsDecrypted, data);
		}

		requestOptions = await additionalData.credentialsHelper.authenticate(
			credentialsDecrypted,
			credentialsType,
			requestOptions,
			workflow,
			node,
		);
		return await httpRequest(requestOptions);
	} catch (error) {
		// if there is a pre authorization method defined and
		// the method failed due to unauthorized request
		if (
			error.response?.status === 401 &&
			additionalData.credentialsHelper.preAuthentication !== undefined
		) {
			try {
				if (credentialsDecrypted !== undefined) {
					// try to refresh the credentials
					const data = await additionalData.credentialsHelper.preAuthentication(
						{ helpers: this.helpers },
						credentialsDecrypted,
						credentialsType,
						node,
						true,
					);

					if (data) {
						// make the updated property in the credentials
						// available to the authenticate method
						Object.assign(credentialsDecrypted, data);
					}

					requestOptions = await additionalData.credentialsHelper.authenticate(
						credentialsDecrypted,
						credentialsType,
						requestOptions,
						workflow,
						node,
					);
				}
				// retry the request
				return await httpRequest(requestOptions);
			} catch (error) {
				throw new NodeApiError(this.getNode(), error);
			}
		}

		throw new NodeApiError(this.getNode(), error);
	}
}

/**
 * Takes generic input data and brings it into the json format n8n uses.
 *
 * @param {(IDataObject | IDataObject[])} jsonData
 */
export function returnJsonArray(jsonData: IDataObject | IDataObject[]): INodeExecutionData[] {
	const returnData: INodeExecutionData[] = [];

	if (!Array.isArray(jsonData)) {
		jsonData = [jsonData];
	}

	jsonData.forEach((data: IDataObject & { json?: IDataObject }) => {
		if (data?.json) {
			// We already have the JSON key so avoid double wrapping
			returnData.push({ ...data, json: data.json });
		} else {
			returnData.push({ json: data });
		}
	});

	return returnData;
}

/**
 * Takes generic input data and brings it into the new json, pairedItem format n8n uses.
 * @param {(IPairedItemData)} itemData
 * @param {(INodeExecutionData[])} inputData
 */
export function constructExecutionMetaData(
	inputData: INodeExecutionData[],
	options: { itemData: IPairedItemData | IPairedItemData[] },
): NodeExecutionWithMetadata[] {
	const { itemData } = options;
	return inputData.map((data: INodeExecutionData) => {
		const { json, ...rest } = data;
		return { json, pairedItem: itemData, ...rest } as NodeExecutionWithMetadata;
	});
}

/**
 * Automatically put the objects under a 'json' key and don't error,
 * if some objects contain json/binary keys and others don't, throws error 'Inconsistent item format'
 *
 * @param {INodeExecutionData | INodeExecutionData[]} executionData
 */
export function normalizeItems(
	executionData: INodeExecutionData | INodeExecutionData[],
): INodeExecutionData[] {
	if (typeof executionData === 'object' && !Array.isArray(executionData)) {
		executionData = executionData.json ? [executionData] : [{ json: executionData as IDataObject }];
	}

	if (executionData.every((item) => typeof item === 'object' && 'json' in item))
		return executionData;

	if (executionData.some((item) => typeof item === 'object' && 'json' in item)) {
		throw new ApplicationError('Inconsistent item format');
	}

	if (executionData.every((item) => typeof item === 'object' && 'binary' in item)) {
		const normalizedItems: INodeExecutionData[] = [];
		executionData.forEach((item) => {
			const json = Object.keys(item).reduce((acc, key) => {
				if (key === 'binary') return acc;
				return { ...acc, [key]: item[key] };
			}, {});

			normalizedItems.push({
				json,
				binary: item.binary,
			});
		});
		return normalizedItems;
	}

	if (executionData.some((item) => typeof item === 'object' && 'binary' in item)) {
		throw new ApplicationError('Inconsistent item format');
	}

	return executionData.map((item) => {
		return { json: item };
	});
}

// TODO: Move up later
export async function requestWithAuthentication(
	this: IAllExecuteFunctions,
	credentialsType: string,
	requestOptions: IRequestOptions,
	workflow: Workflow,
	node: INode,
	additionalData: IWorkflowExecuteAdditionalData,
	additionalCredentialOptions?: IAdditionalCredentialOptions,
	itemIndex?: number,
) {
	let credentialsDecrypted: ICredentialDataDecryptedObject | undefined;

	try {
		const parentTypes = additionalData.credentialsHelper.getParentTypes(credentialsType);

		if (credentialsType === 'oAuth1Api' || parentTypes.includes('oAuth1Api')) {
			return await requestOAuth1.call(this, credentialsType, requestOptions, false);
		}
		if (credentialsType === 'oAuth2Api' || parentTypes.includes('oAuth2Api')) {
			return await requestOAuth2.call(
				this,
				credentialsType,
				requestOptions,
				node,
				additionalData,
				additionalCredentialOptions?.oauth2,
				false,
			);
		}

		if (additionalCredentialOptions?.credentialsDecrypted) {
			credentialsDecrypted = additionalCredentialOptions.credentialsDecrypted.data;
		} else {
			credentialsDecrypted = await this.getCredentials(credentialsType, itemIndex);
		}

		if (credentialsDecrypted === undefined) {
			throw new NodeOperationError(
				node,
				`Node "${node.name}" does not have any credentials of type "${credentialsType}" set!`,
				{ level: 'warning' },
			);
		}

		const data = await additionalData.credentialsHelper.preAuthentication(
			{ helpers: this.helpers },
			credentialsDecrypted,
			credentialsType,
			node,
			false,
		);

		if (data) {
			// make the updated property in the credentials
			// available to the authenticate method
			Object.assign(credentialsDecrypted, data);
		}

		requestOptions = (await additionalData.credentialsHelper.authenticate(
			credentialsDecrypted,
			credentialsType,
			requestOptions as IHttpRequestOptions,
			workflow,
			node,
		)) as IRequestOptions;
		return await proxyRequestToAxios(workflow, additionalData, node, requestOptions);
	} catch (error) {
		try {
			if (credentialsDecrypted !== undefined) {
				// try to refresh the credentials
				const data = await additionalData.credentialsHelper.preAuthentication(
					{ helpers: this.helpers },
					credentialsDecrypted,
					credentialsType,
					node,
					true,
				);

				if (data) {
					// make the updated property in the credentials
					// available to the authenticate method
					Object.assign(credentialsDecrypted, data);
					requestOptions = (await additionalData.credentialsHelper.authenticate(
						credentialsDecrypted,
						credentialsType,
						requestOptions as IHttpRequestOptions,
						workflow,
						node,
					)) as IRequestOptions;
					// retry the request
					return await proxyRequestToAxios(workflow, additionalData, node, requestOptions);
				}
			}
			throw error;
		} catch (error) {
			if (error instanceof ExecutionBaseError) throw error;

			throw new NodeApiError(this.getNode(), error);
		}
	}
}

/**
 * Returns the additional keys for Expressions and Function-Nodes
 *
 */
export function getAdditionalKeys(
	additionalData: IWorkflowExecuteAdditionalData,
	mode: WorkflowExecuteMode,
	runExecutionData: IRunExecutionData | null,
	options?: { secretsEnabled?: boolean },
): IWorkflowDataProxyAdditionalKeys {
	const executionId = additionalData.executionId || PLACEHOLDER_EMPTY_EXECUTION_ID;
	const resumeUrl = `${additionalData.webhookWaitingBaseUrl}/${executionId}`;
	const resumeFormUrl = `${additionalData.formWaitingBaseUrl}/${executionId}`;
	return {
		$execution: {
			id: executionId,
			mode: mode === 'manual' ? 'test' : 'production',
			resumeUrl,
			resumeFormUrl,
			customData: runExecutionData
				? {
						set(key: string, value: string): void {
							try {
								setWorkflowExecutionMetadata(runExecutionData, key, value);
							} catch (e) {
								if (mode === 'manual') {
									throw e;
								}
								Logger.verbose(e.message);
							}
						},
						setAll(obj: Record<string, string>): void {
							try {
								setAllWorkflowExecutionMetadata(runExecutionData, obj);
							} catch (e) {
								if (mode === 'manual') {
									throw e;
								}
								Logger.verbose(e.message);
							}
						},
						get(key: string): string {
							return getWorkflowExecutionMetadata(runExecutionData, key);
						},
						getAll(): Record<string, string> {
							return getAllWorkflowExecutionMetadata(runExecutionData);
						},
				  }
				: undefined,
		},
		$vars: additionalData.variables,
		$secrets: options?.secretsEnabled ? getSecretsProxy(additionalData) : undefined,

		// deprecated
		$executionId: executionId,
		$resumeWebhookUrl: resumeUrl,
	};
}

/**
 * Returns the requested decrypted credentials if the node has access to them.
 *
 * @param {Workflow} workflow Workflow which requests the data
 * @param {INode} node Node which request the data
 * @param {string} type The credential type to return
 */
export async function getCredentials(
	workflow: Workflow,
	node: INode,
	type: string,
	additionalData: IWorkflowExecuteAdditionalData,
	mode: WorkflowExecuteMode,
	executeData?: IExecuteData,
	runExecutionData?: IRunExecutionData | null,
	runIndex?: number,
	connectionInputData?: INodeExecutionData[],
	itemIndex?: number,
): Promise<ICredentialDataDecryptedObject> {
	// Get the NodeType as it has the information if the credentials are required
	const nodeType = workflow.nodeTypes.getByNameAndVersion(node.type, node.typeVersion);
	if (nodeType === undefined) {
		throw new NodeOperationError(
			node,
			`Node type "${node.type}" is not known so can not get credentials!`,
		);
	}

	// Hardcode for now for security reasons that only a single node can access
	// all credentials
	const fullAccess = [HTTP_REQUEST_NODE_TYPE].includes(node.type);

	let nodeCredentialDescription: INodeCredentialDescription | undefined;
	if (!fullAccess) {
		if (nodeType.description.credentials === undefined) {
			throw new NodeOperationError(
				node,
				`Node type "${node.type}" does not have any credentials defined!`,
				{ level: 'warning' },
			);
		}

		nodeCredentialDescription = nodeType.description.credentials.find(
			(credentialTypeDescription) => credentialTypeDescription.name === type,
		);
		if (nodeCredentialDescription === undefined) {
			throw new NodeOperationError(
				node,
				`Node type "${node.type}" does not have any credentials of type "${type}" defined!`,
				{ level: 'warning' },
			);
		}

		if (
			!NodeHelpers.displayParameter(
				additionalData.currentNodeParameters || node.parameters,
				nodeCredentialDescription,
				node,
				node.parameters,
			)
		) {
			// Credentials should not be displayed even if they would be defined
			throw new NodeOperationError(node, 'Credentials not found');
		}
	}

	// Check if node has any credentials defined
	if (!fullAccess && !node.credentials?.[type]) {
		// If none are defined check if the credentials are required or not

		if (nodeCredentialDescription?.required === true) {
			// Credentials are required so error
			if (!node.credentials) {
				throw new NodeOperationError(node, 'Node does not have any credentials set!', {
					level: 'warning',
				});
			}
			if (!node.credentials[type]) {
				throw new NodeOperationError(
					node,
					`Node does not have any credentials set for "${type}"!`,
					{ level: 'warning' },
				);
			}
		} else {
			// Credentials are not required
			throw new NodeOperationError(node, 'Node does not require credentials');
		}
	}

	if (fullAccess && !node.credentials?.[type]) {
		// Make sure that fullAccess nodes still behave like before that if they
		// request access to credentials that are currently not set it returns undefined
		throw new NodeOperationError(node, 'Credentials not found');
	}

	let expressionResolveValues: ICredentialsExpressionResolveValues | undefined;
	if (connectionInputData && runExecutionData && runIndex !== undefined) {
		expressionResolveValues = {
			connectionInputData,
			itemIndex: itemIndex || 0,
			node,
			runExecutionData,
			runIndex,
			workflow,
		} as ICredentialsExpressionResolveValues;
	}

	const nodeCredentials = node.credentials
		? node.credentials[type]
		: ({} as INodeCredentialsDetails);

	// TODO: solve using credentials via expression
	// if (name.charAt(0) === '=') {
	// 	// If the credential name is an expression resolve it
	// 	const additionalKeys = getAdditionalKeys(additionalData, mode);
	// 	name = workflow.expression.getParameterValue(
	// 		name,
	// 		runExecutionData || null,
	// 		runIndex || 0,
	// 		itemIndex || 0,
	// 		node.name,
	// 		connectionInputData || [],
	// 		mode,
	// 		additionalKeys,
	// 	) as string;
	// }

	const decryptedDataObject = await additionalData.credentialsHelper.getDecrypted(
		additionalData,
		nodeCredentials,
		type,
		mode,
		executeData,
		false,
		expressionResolveValues,
	);

	return decryptedDataObject;
}

/**
 * Clean up parameter data to make sure that only valid data gets returned
 * INFO: Currently only converts Luxon Dates as we know for sure it will not be breaking
 */
function cleanupParameterData(inputData: NodeParameterValueType): void {
	if (typeof inputData !== 'object' || inputData === null) {
		return;
	}

	if (Array.isArray(inputData)) {
		inputData.forEach((value) => cleanupParameterData(value as NodeParameterValueType));
		return;
	}

	if (typeof inputData === 'object') {
		Object.keys(inputData).forEach((key) => {
			if (typeof inputData[key as keyof typeof inputData] === 'object') {
				if (inputData[key as keyof typeof inputData]?.constructor.name === 'DateTime') {
					// Is a special luxon date so convert to string
					inputData[key as keyof typeof inputData] =
						inputData[key as keyof typeof inputData]?.toString();
				} else {
					cleanupParameterData(inputData[key as keyof typeof inputData]);
				}
			}
		});
	}
}

const validateResourceMapperValue = (
	parameterName: string,
	paramValues: { [key: string]: unknown },
	node: INode,
	skipRequiredCheck = false,
): ExtendedValidationResult => {
	const result: ExtendedValidationResult = { valid: true, newValue: paramValues };
	const paramNameParts = parameterName.split('.');
	if (paramNameParts.length !== 2) {
		return result;
	}
	const resourceMapperParamName = paramNameParts[0];
	const resourceMapperField = node.parameters[resourceMapperParamName];
	if (!resourceMapperField || !isResourceMapperValue(resourceMapperField)) {
		return result;
	}
	const schema = resourceMapperField.schema;
	const paramValueNames = Object.keys(paramValues);
	for (let i = 0; i < paramValueNames.length; i++) {
		const key = paramValueNames[i];
		const resolvedValue = paramValues[key];
		const schemaEntry = schema.find((s) => s.id === key);

		if (
			!skipRequiredCheck &&
			schemaEntry?.required === true &&
			schemaEntry.type !== 'boolean' &&
			!resolvedValue
		) {
			return {
				valid: false,
				errorMessage: `The value "${String(key)}" is required but not set`,
				fieldName: key,
			};
		}

		if (schemaEntry?.type) {
			const validationResult = validateFieldType(key, resolvedValue, schemaEntry.type, {
				valueOptions: schemaEntry.options,
			});
			if (!validationResult.valid) {
				return { ...validationResult, fieldName: key };
			} else {
				// If it's valid, set the casted value
				paramValues[key] = validationResult.newValue;
			}
		}
	}
	return result;
};

const validateCollection = (
	node: INode,
	runIndex: number,
	itemIndex: number,
	propertyDescription: INodeProperties,
	parameterPath: string[],
	validationResult: ExtendedValidationResult,
): ExtendedValidationResult => {
	let nestedDescriptions: INodeProperties[] | undefined;

	if (propertyDescription.type === 'fixedCollection') {
		nestedDescriptions = (propertyDescription.options as INodePropertyCollection[]).find(
			(entry) => entry.name === parameterPath[1],
		)?.values;
	}

	if (propertyDescription.type === 'collection') {
		nestedDescriptions = propertyDescription.options as INodeProperties[];
	}

	if (!nestedDescriptions) {
		return validationResult;
	}

	const validationMap: {
		[key: string]: { type: FieldType; displayName: string; options?: INodePropertyOptions[] };
	} = {};

	for (const prop of nestedDescriptions) {
		if (!prop.validateType || prop.ignoreValidationDuringExecution) continue;

		validationMap[prop.name] = {
			type: prop.validateType,
			displayName: prop.displayName,
			options:
				prop.validateType === 'options' ? (prop.options as INodePropertyOptions[]) : undefined,
		};
	}

	if (!Object.keys(validationMap).length) {
		return validationResult;
	}

	for (const value of Array.isArray(validationResult.newValue)
		? (validationResult.newValue as IDataObject[])
		: [validationResult.newValue as IDataObject]) {
		for (const key of Object.keys(value)) {
			if (!validationMap[key]) continue;

			const fieldValidationResult = validateFieldType(key, value[key], validationMap[key].type, {
				valueOptions: validationMap[key].options,
			});

			if (!fieldValidationResult.valid) {
				throw new ExpressionError(
					`Invalid input for field '${validationMap[key].displayName}' inside '${propertyDescription.displayName}' in [item ${itemIndex}]`,
					{
						description: fieldValidationResult.errorMessage,
						runIndex,
						itemIndex,
						nodeCause: node.name,
					},
				);
			}
			value[key] = fieldValidationResult.newValue;
		}
	}

	return validationResult;
};

export const validateValueAgainstSchema = (
	node: INode,
	nodeType: INodeType,
	parameterValue: string | number | boolean | object | null | undefined,
	parameterName: string,
	runIndex: number,
	itemIndex: number,
) => {
	const parameterPath = parameterName.split('.');

	const propertyDescription = nodeType.description.properties.find(
		(prop) =>
			parameterPath[0] === prop.name && NodeHelpers.displayParameter(node.parameters, prop, node),
	);

	if (!propertyDescription) {
		return parameterValue;
	}

	let validationResult: ExtendedValidationResult = { valid: true, newValue: parameterValue };

	if (
		parameterPath.length === 1 &&
		propertyDescription.validateType &&
		!propertyDescription.ignoreValidationDuringExecution
	) {
		validationResult = validateFieldType(
			parameterName,
			parameterValue,
			propertyDescription.validateType,
		);
	} else if (
		propertyDescription.type === 'resourceMapper' &&
		parameterPath[1] === 'value' &&
		typeof parameterValue === 'object'
	) {
		validationResult = validateResourceMapperValue(
			parameterName,
			parameterValue as { [key: string]: unknown },
			node,
			propertyDescription.typeOptions?.resourceMapper?.mode !== 'add',
		);
	} else if (['fixedCollection', 'collection'].includes(propertyDescription.type)) {
		validationResult = validateCollection(
			node,
			runIndex,
			itemIndex,
			propertyDescription,
			parameterPath,
			validationResult,
		);
	}

	if (!validationResult.valid) {
		throw new ExpressionError(
			`Invalid input for '${
				validationResult.fieldName
					? String(validationResult.fieldName)
					: propertyDescription.displayName
			}' [item ${itemIndex}]`,
			{
				description: validationResult.errorMessage,
				runIndex,
				itemIndex,
				nodeCause: node.name,
			},
		);
	}
	return validationResult.newValue;
};

/**
 * Returns the requested resolved (all expressions replaced) node parameters.
 *
 * @param {(IRunExecutionData | null)} runExecutionData
 */
export function getNodeParameter(
	workflow: Workflow,
	runExecutionData: IRunExecutionData | null,
	runIndex: number,
	connectionInputData: INodeExecutionData[],
	node: INode,
	parameterName: string,
	itemIndex: number,
	mode: WorkflowExecuteMode,
	additionalKeys: IWorkflowDataProxyAdditionalKeys,
	executeData?: IExecuteData,
	fallbackValue?: any,
	options?: IGetNodeParameterOptions,
): NodeParameterValueType | object {
	const nodeType = workflow.nodeTypes.getByNameAndVersion(node.type, node.typeVersion);
	if (nodeType === undefined) {
		throw new ApplicationError('Node type is unknown so cannot return parameter value', {
			tags: { nodeType: node.type },
		});
	}

	const value = get(node.parameters, parameterName, fallbackValue);

	if (value === undefined) {
		throw new ApplicationError('Could not get parameter', { extra: { parameterName } });
	}

	if (options?.rawExpressions) {
		return value;
	}

	let returnData;

	try {
		returnData = workflow.expression.getParameterValue(
			value,
			runExecutionData,
			runIndex,
			itemIndex,
			node.name,
			connectionInputData,
			mode,
			additionalKeys,
			executeData,
			false,
			{},
			options?.contextNode?.name,
		);
		cleanupParameterData(returnData);
	} catch (e) {
		if (e instanceof ExpressionError && node.continueOnFail && node.type === 'n8n-nodes-base.set') {
			// https://linear.app/n8n/issue/PAY-684
			returnData = [{ name: undefined, value: undefined }];
		} else {
			if (e.context) e.context.parameter = parameterName;
			e.cause = value;
			throw e;
		}
	}

	// This is outside the try/catch because it throws errors with proper messages
	if (options?.extractValue) {
		returnData = extractValue(returnData, parameterName, node, nodeType, itemIndex);
	}

	// Validate parameter value if it has a schema defined(RMC) or validateType defined
	returnData = validateValueAgainstSchema(
		node,
		nodeType,
		returnData,
		parameterName,
		runIndex,
		itemIndex,
	);

	return returnData;
}

/**
 * Returns if execution should be continued even if there was an error.
 *
 */
export function continueOnFail(node: INode): boolean {
	const onError = get(node, 'onError', undefined);

	if (onError === undefined) {
		return get(node, 'continueOnFail', false);
	}

	return ['continueRegularOutput', 'continueErrorOutput'].includes(onError);
}

/**
 * Returns the webhook URL of the webhook with the given name
 *
 */
export function getNodeWebhookUrl(
	name: string,
	workflow: Workflow,
	node: INode,
	additionalData: IWorkflowExecuteAdditionalData,
	mode: WorkflowExecuteMode,
	additionalKeys: IWorkflowDataProxyAdditionalKeys,
	isTest?: boolean,
): string | undefined {
	let baseUrl = additionalData.webhookBaseUrl;
	if (isTest === true) {
		baseUrl = additionalData.webhookTestBaseUrl;
	}

	// eslint-disable-next-line @typescript-eslint/no-use-before-define
	const webhookDescription = getWebhookDescription(name, workflow, node);
	if (webhookDescription === undefined) {
		return undefined;
	}

	const path = workflow.expression.getSimpleParameterValue(
		node,
		webhookDescription.path,
		mode,
		additionalKeys,
	);
	if (path === undefined) {
		return undefined;
	}

	const isFullPath: boolean = workflow.expression.getSimpleParameterValue(
		node,
		webhookDescription.isFullPath,
		mode,
		additionalKeys,
		undefined,
		false,
	) as boolean;
	return NodeHelpers.getNodeWebhookUrl(baseUrl, workflow.id, node, path.toString(), isFullPath);
}

/**
 * Returns the timezone for the workflow
 */
export function getTimezone(workflow: Workflow): string {
	return workflow.settings.timezone ?? getGlobalState().defaultTimezone;
}

/**
 * Returns the full webhook description of the webhook with the given name
 *
 */
export function getWebhookDescription(
	name: string,
	workflow: Workflow,
	node: INode,
): IWebhookDescription | undefined {
	const nodeType = workflow.nodeTypes.getByNameAndVersion(node.type, node.typeVersion);

	if (nodeType.description.webhooks === undefined) {
		// Node does not have any webhooks so return
		return undefined;
	}

	for (const webhookDescription of nodeType.description.webhooks) {
		if (webhookDescription.name === name) {
			return webhookDescription;
		}
	}

	return undefined;
}

// TODO: Change options to an object
const addExecutionDataFunctions = async (
	type: 'input' | 'output',
	nodeName: string,
	data: INodeExecutionData[][] | ExecutionBaseError,
	runExecutionData: IRunExecutionData,
	connectionType: ConnectionTypes,
	additionalData: IWorkflowExecuteAdditionalData,
	sourceNodeName: string,
	sourceNodeRunIndex: number,
	currentNodeRunIndex: number,
): Promise<void> => {
	if (connectionType === 'main') {
		throw new ApplicationError('Setting type is not supported for main connection', {
			extra: { type },
		});
	}

	let taskData: ITaskData | undefined;
	if (type === 'input') {
		taskData = {
			startTime: new Date().getTime(),
			executionTime: 0,
			executionStatus: 'running',
			source: [null],
		};
	} else {
		// At the moment we expect that there is always an input sent before the output
		taskData = get(
			runExecutionData,
			['resultData', 'runData', nodeName, currentNodeRunIndex],
			undefined,
		);
		if (taskData === undefined) {
			return;
		}
	}
	taskData = taskData!;

	if (data instanceof Error) {
		// TODO: Or "failed", what is the difference
		taskData.executionStatus = 'error';
		taskData.error = data;
	} else {
		if (type === 'output') {
			taskData.executionStatus = 'success';
		}
		taskData.data = {
			[connectionType]: data,
		} as ITaskDataConnections;
	}

	if (type === 'input') {
		if (!(data instanceof Error)) {
			taskData.inputOverride = {
				[connectionType]: data,
			} as ITaskDataConnections;
		}

		if (!runExecutionData.resultData.runData.hasOwnProperty(nodeName)) {
			runExecutionData.resultData.runData[nodeName] = [];
		}

		runExecutionData.resultData.runData[nodeName][currentNodeRunIndex] = taskData;
		if (additionalData.sendDataToUI) {
			additionalData.sendDataToUI('nodeExecuteBefore', {
				executionId: additionalData.executionId,
				nodeName,
			});
		}
	} else {
		// Outputs
		taskData.executionTime = new Date().getTime() - taskData.startTime;

		if (additionalData.sendDataToUI) {
			additionalData.sendDataToUI('nodeExecuteAfter', {
				executionId: additionalData.executionId,
				nodeName,
				data: taskData,
			});
		}

		if (get(runExecutionData, 'executionData.metadata', undefined) === undefined) {
			runExecutionData.executionData!.metadata = {};
		}

		let sourceTaskData = get(runExecutionData, ['executionData', 'metadata', sourceNodeName]);

		if (!sourceTaskData) {
			runExecutionData.executionData!.metadata[sourceNodeName] = [];
			sourceTaskData = runExecutionData.executionData!.metadata[sourceNodeName];
		}

		if (!sourceTaskData[sourceNodeRunIndex]) {
			sourceTaskData[sourceNodeRunIndex] = {
				subRun: [],
			};
		}

		sourceTaskData[sourceNodeRunIndex]!.subRun!.push({
			node: nodeName,
			runIndex: currentNodeRunIndex,
		});
	}
};

async function getInputConnectionData(
	this: IAllExecuteFunctions,
	workflow: Workflow,
	runExecutionData: IRunExecutionData,
	runIndex: number,
	connectionInputData: INodeExecutionData[],
	additionalData: IWorkflowExecuteAdditionalData,
	executeData: IExecuteData | undefined,
	mode: WorkflowExecuteMode,
	closeFunctions: CloseFunction[],
	inputName: ConnectionTypes,
	itemIndex: number,
): Promise<unknown> {
	const node = this.getNode();
	const nodeType = workflow.nodeTypes.getByNameAndVersion(node.type, node.typeVersion);

	const inputs = NodeHelpers.getNodeInputs(workflow, node, nodeType.description);

	let inputConfiguration = inputs.find((input) => {
		if (typeof input === 'string') {
			return input === inputName;
		}
		return input.type === inputName;
	});

	if (inputConfiguration === undefined) {
		throw new ApplicationError('Node does not have input of type', {
			extra: { nodeName: node.name, inputName },
		});
	}

	if (typeof inputConfiguration === 'string') {
		inputConfiguration = {
			type: inputConfiguration,
		} as INodeInputConfiguration;
	}

	const parentNodes = workflow.getParentNodes(node.name, inputName, 1);
	if (parentNodes.length === 0) {
		return inputConfiguration.maxConnections === 1 ? undefined : [];
	}

	const constParentNodes = parentNodes
		.map((nodeName) => {
			return workflow.getNode(nodeName) as INode;
		})
		.filter((connectedNode) => connectedNode.disabled !== true)
		.map(async (connectedNode) => {
			const nodeType = workflow.nodeTypes.getByNameAndVersion(
				connectedNode.type,
				connectedNode.typeVersion,
			);

			if (!nodeType.supplyData) {
				throw new ApplicationError('Node does not have a `supplyData` method defined', {
					extra: { nodeName: connectedNode.name },
				});
			}

			const context = Object.assign({}, this);

			context.getNodeParameter = (
				parameterName: string,
				itemIndex: number,
				fallbackValue?: any,
				options?: IGetNodeParameterOptions,
			) => {
				return getNodeParameter(
					workflow,
					runExecutionData,
					runIndex,
					connectionInputData,
					connectedNode,
					parameterName,
					itemIndex,
					mode,
					getAdditionalKeys(additionalData, mode, runExecutionData),
					executeData,
					fallbackValue,
					{ ...(options || {}), contextNode: node },
				) as any;
			};

			// TODO: Check what else should be overwritten
			context.getNode = () => {
				return deepCopy(connectedNode);
			};

			context.getCredentials = async (key: string) => {
				try {
					return await getCredentials(
						workflow,
						connectedNode,
						key,
						additionalData,
						mode,
						executeData,
						runExecutionData,
						runIndex,
						connectionInputData,
						itemIndex,
					);
				} catch (error) {
					// Display the error on the node which is causing it

					let currentNodeRunIndex = 0;
					if (runExecutionData.resultData.runData.hasOwnProperty(node.name)) {
						currentNodeRunIndex = runExecutionData.resultData.runData[node.name].length;
					}

					await addExecutionDataFunctions(
						'input',
						connectedNode.name,
						error,
						runExecutionData,
						inputName,
						additionalData,
						node.name,
						runIndex,
						currentNodeRunIndex,
					);

					throw error;
				}
			};

			try {
				const response = await nodeType.supplyData.call(context, itemIndex);
				if (response.closeFunction) {
					closeFunctions.push(response.closeFunction);
				}
				return response;
			} catch (error) {
				// Propagate errors from sub-nodes
				if (error.functionality === 'configuration-node') throw error;
				if (!(error instanceof ExecutionBaseError)) {
					error = new NodeOperationError(connectedNode, error, {
						itemIndex,
					});
				}

				let currentNodeRunIndex = 0;
				if (runExecutionData.resultData.runData.hasOwnProperty(node.name)) {
					currentNodeRunIndex = runExecutionData.resultData.runData[node.name].length;
				}

				// Display the error on the node which is causing it
				await addExecutionDataFunctions(
					'input',
					connectedNode.name,
					error,
					runExecutionData,
					inputName,
					additionalData,
					node.name,
					runIndex,
					currentNodeRunIndex,
				);

				// Display on the calling node which node has the error
				throw new NodeOperationError(connectedNode, `Error in sub-node ${connectedNode.name}`, {
					itemIndex,
					functionality: 'configuration-node',
					description: error.message,
				});
			}
		});

	// Validate the inputs
	const nodes = await Promise.all(constParentNodes);

	if (inputConfiguration.required && nodes.length === 0) {
		throw new NodeOperationError(node, `A ${inputName} processor node must be connected!`);
	}
	if (
		inputConfiguration.maxConnections !== undefined &&
		nodes.length > inputConfiguration.maxConnections
	) {
		throw new NodeOperationError(
			node,
			`Only ${inputConfiguration.maxConnections} ${inputName} processor nodes are/is allowed to be connected!`,
		);
	}

	return inputConfiguration.maxConnections === 1
		? (nodes || [])[0]?.response
		: nodes.map((node) => node.response);
}

const getCommonWorkflowFunctions = (
	workflow: Workflow,
	node: INode,
	additionalData: IWorkflowExecuteAdditionalData,
): Omit<FunctionsBase, 'getCredentials'> => ({
	logger: Logger,
	getExecutionId: () => additionalData.executionId!,
	getNode: () => deepCopy(node),
	getWorkflow: () => ({
		id: workflow.id,
		name: workflow.name,
		active: workflow.active,
	}),
	getWorkflowStaticData: (type) => workflow.getStaticData(type, node),

	getRestApiUrl: () => additionalData.restApiUrl,
	getInstanceBaseUrl: () => additionalData.instanceBaseUrl,
	getInstanceId: () => Container.get(InstanceSettings).instanceId,
	getTimezone: () => getTimezone(workflow),

	prepareOutputData: async (outputData) => [outputData],
});

const executionCancellationFunctions = (
	abortSignal?: AbortSignal,
): Pick<IExecuteFunctions, 'onExecutionCancellation' | 'getExecutionCancelSignal'> => ({
	getExecutionCancelSignal: () => abortSignal,
	onExecutionCancellation: (handler) => {
		const fn = () => {
			abortSignal?.removeEventListener('abort', fn);
			handler();
		};
		abortSignal?.addEventListener('abort', fn);
	},
});

const getRequestHelperFunctions = (
	workflow: Workflow,
	node: INode,
	additionalData: IWorkflowExecuteAdditionalData,
): RequestHelperFunctions => {
	const getResolvedValue = (
		parameterValue: NodeParameterValueType,
		itemIndex: number,
		runIndex: number,
		executeData: IExecuteData,
		additionalKeys?: IWorkflowDataProxyAdditionalKeys,
		returnObjectAsString = false,
	): NodeParameterValueType => {
		const runExecutionData: IRunExecutionData | null = null;
		const connectionInputData: INodeExecutionData[] = [];
		const mode: WorkflowExecuteMode = 'internal';

		if (
			typeof parameterValue === 'object' ||
			(typeof parameterValue === 'string' && parameterValue.charAt(0) === '=')
		) {
			return workflow.expression.getParameterValue(
				parameterValue,
				runExecutionData,
				runIndex,
				itemIndex,
				node.name,
				connectionInputData,
				mode,
				additionalKeys ?? {},
				executeData,
				returnObjectAsString,
			);
		}

		return parameterValue;
	};

	return {
		httpRequest,
		async requestWithAuthenticationPaginated(
			this: IExecuteFunctions,
			requestOptions: IRequestOptions,
			itemIndex: number,
			paginationOptions: PaginationOptions,
			credentialsType?: string,
			additionalCredentialOptions?: IAdditionalCredentialOptions,
		): Promise<any[]> {
			const responseData = [];
			if (!requestOptions.qs) {
				requestOptions.qs = {};
			}
			requestOptions.resolveWithFullResponse = true;
			requestOptions.simple = false;

			let tempResponseData: IN8nHttpFullResponse;
			let makeAdditionalRequest: boolean;
			let paginateRequestData: PaginationOptions['request'];

			const runIndex = 0;

			const additionalKeys = {
				$request: requestOptions,
				$response: {} as IN8nHttpFullResponse,
				$version: node.typeVersion,
				$pageCount: 0,
			};

			const executeData: IExecuteData = {
				data: {},
				node,
				source: null,
			};

			const hashData = {
				identicalCount: 0,
				previousLength: 0,
				previousHash: '',
			};
			do {
				paginateRequestData = getResolvedValue(
					paginationOptions.request as unknown as NodeParameterValueType,
					itemIndex,
					runIndex,
					executeData,
					additionalKeys,
					false,
				) as object as PaginationOptions['request'];

				const tempRequestOptions = applyPaginationRequestData(requestOptions, paginateRequestData);

				if (!validateUrl(tempRequestOptions.uri as string)) {
					throw new NodeOperationError(node, `'${paginateRequestData.url}' is not a valid URL.`, {
						itemIndex,
						runIndex,
						type: 'invalid_url',
					});
				}

				if (credentialsType) {
					tempResponseData = await this.helpers.requestWithAuthentication.call(
						this,
						credentialsType,
						tempRequestOptions,
						additionalCredentialOptions,
					);
				} else {
					tempResponseData = await this.helpers.request(tempRequestOptions);
				}

				const newResponse: IN8nHttpFullResponse = Object.assign(
					{
						body: {},
						headers: {},
						statusCode: 0,
					},
					pick(tempResponseData, ['body', 'headers', 'statusCode']),
				);

				let contentBody: Exclude<IN8nHttpResponse, Buffer>;

				if (newResponse.body instanceof Readable && paginationOptions.binaryResult !== true) {
					const data = await this.helpers
						.binaryToBuffer(newResponse.body as Buffer | Readable)
						.then((body) => body.toString());
					// Keep the original string version that we can use it to hash if needed
					contentBody = data;

					const responseContentType = newResponse.headers['content-type']?.toString() ?? '';
					if (responseContentType.includes('application/json')) {
						newResponse.body = jsonParse(data, { fallbackValue: {} });
					} else {
						newResponse.body = data;
					}
					tempResponseData.__bodyResolved = true;
					tempResponseData.body = newResponse.body;
				} else {
					contentBody = newResponse.body;
				}

				if (paginationOptions.binaryResult !== true || tempResponseData.headers.etag) {
					// If the data is not binary (and so not a stream), or an etag is present,
					// we check via etag or hash if identical data is received

					let contentLength = 0;
					if ('content-length' in tempResponseData.headers) {
						contentLength = parseInt(tempResponseData.headers['content-length'] as string) || 0;
					}

					if (hashData.previousLength === contentLength) {
						let hash: string;
						if (tempResponseData.headers.etag) {
							// If an etag is provided, we use it as "hash"
							hash = tempResponseData.headers.etag as string;
						} else {
							// If there is no etag, we calculate a hash from the data in the body
							if (typeof contentBody !== 'string') {
								contentBody = JSON.stringify(contentBody);
							}
							hash = crypto.createHash('md5').update(contentBody).digest('base64');
						}

						if (hashData.previousHash === hash) {
							hashData.identicalCount += 1;
							if (hashData.identicalCount > 2) {
								// Length was identical 5x and hash 3x
								throw new NodeOperationError(
									node,
									'The returned response was identical 5x, so requests got stopped',
									{
										itemIndex,
										description:
											'Check if "Pagination Completed When" has been configured correctly.',
									},
								);
							}
						} else {
							hashData.identicalCount = 0;
						}
						hashData.previousHash = hash;
					} else {
						hashData.identicalCount = 0;
					}
					hashData.previousLength = contentLength;
				}

				responseData.push(tempResponseData);

				additionalKeys.$response = newResponse;
				additionalKeys.$pageCount = additionalKeys.$pageCount + 1;

				if (
					paginationOptions.maxRequests &&
					additionalKeys.$pageCount >= paginationOptions.maxRequests
				) {
					break;
				}

				makeAdditionalRequest = getResolvedValue(
					paginationOptions.continue,
					itemIndex,
					runIndex,
					executeData,
					additionalKeys,
					false,
				) as boolean;

				if (makeAdditionalRequest) {
					if (paginationOptions.requestInterval) {
						await sleep(paginationOptions.requestInterval);
					}
					if (tempResponseData.statusCode < 200 || tempResponseData.statusCode >= 300) {
						// We have it configured to let all requests pass no matter the response code
						// via "requestOptions.simple = false" to not by default fail if it is for example
						// configured to stop on 404 response codes. For that reason we have to throw here
						// now an error manually if the response code is not a success one.
						let data = tempResponseData.body;
						if (data instanceof Readable && paginationOptions.binaryResult !== true) {
							data = await this.helpers
								.binaryToBuffer(tempResponseData.body as Buffer | Readable)
								.then((body) => body.toString());
						} else if (typeof data === 'object') {
							data = JSON.stringify(data);
						}

						throw Object.assign(
							new Error(`${tempResponseData.statusCode} - "${data?.toString()}"`),
							{
								statusCode: tempResponseData.statusCode,
								error: data,
								isAxiosError: true,
								response: {
									headers: tempResponseData.headers,
									status: tempResponseData.statusCode,
									statusText: tempResponseData.statusMessage,
								},
							},
						);
					}
				}
			} while (makeAdditionalRequest);

			return responseData;
		},
		async httpRequestWithAuthentication(
			this,
			credentialsType,
			requestOptions,
			additionalCredentialOptions,
		): Promise<any> {
			return await httpRequestWithAuthentication.call(
				this,
				credentialsType,
				requestOptions,
				workflow,
				node,
				additionalData,
				additionalCredentialOptions,
			);
		},

		request: async (uriOrObject, options) =>
			await proxyRequestToAxios(workflow, additionalData, node, uriOrObject, options),

		async requestWithAuthentication(
			this,
			credentialsType,
			requestOptions,
			additionalCredentialOptions,
			itemIndex,
		): Promise<any> {
			return await requestWithAuthentication.call(
				this,
				credentialsType,
				requestOptions,
				workflow,
				node,
				additionalData,
				additionalCredentialOptions,
				itemIndex,
			);
		},

		async requestOAuth1(
			this: IAllExecuteFunctions,
			credentialsType: string,
			requestOptions: IRequestOptions,
		): Promise<any> {
			return await requestOAuth1.call(this, credentialsType, requestOptions);
		},

		async requestOAuth2(
			this: IAllExecuteFunctions,
			credentialsType: string,
			requestOptions: IRequestOptions,
			oAuth2Options?: IOAuth2Options,
		): Promise<any> {
			return await requestOAuth2.call(
				this,
				credentialsType,
				requestOptions,
				node,
				additionalData,
				oAuth2Options,
			);
		},
	};
};

const getAllowedPaths = () => {
	const restrictFileAccessTo = process.env[RESTRICT_FILE_ACCESS_TO];
	if (!restrictFileAccessTo) {
		return [];
	}
	const allowedPaths = restrictFileAccessTo
		.split(';')
		.map((path) => path.trim())
		.filter((path) => path);
	return allowedPaths;
};

function isFilePathBlocked(filePath: string): boolean {
	const allowedPaths = getAllowedPaths();
	const resolvedFilePath = path.resolve(filePath);
	const blockFileAccessToN8nFiles = process.env[BLOCK_FILE_ACCESS_TO_N8N_FILES] !== 'false';

	//if allowed paths are defined, allow access only to those paths
	if (allowedPaths.length) {
		for (const path of allowedPaths) {
			if (resolvedFilePath.startsWith(path)) {
				return false;
			}
		}

		return true;
	}

	//restrict access to .n8n folder and other .env config related paths
	if (blockFileAccessToN8nFiles) {
		const { n8nFolder } = Container.get(InstanceSettings);
		const restrictedPaths = [n8nFolder];

		if (process.env[CONFIG_FILES]) {
			restrictedPaths.push(...process.env[CONFIG_FILES].split(','));
		}

		if (process.env[CUSTOM_EXTENSION_ENV]) {
			const customExtensionFolders = process.env[CUSTOM_EXTENSION_ENV].split(';');
			restrictedPaths.push(...customExtensionFolders);
		}

		if (process.env[BINARY_DATA_STORAGE_PATH]) {
			restrictedPaths.push(process.env[BINARY_DATA_STORAGE_PATH]);
		}

		if (process.env[UM_EMAIL_TEMPLATES_INVITE]) {
			restrictedPaths.push(process.env[UM_EMAIL_TEMPLATES_INVITE]);
		}

		if (process.env[UM_EMAIL_TEMPLATES_PWRESET]) {
			restrictedPaths.push(process.env[UM_EMAIL_TEMPLATES_PWRESET]);
		}

		//check if the file path is restricted
		for (const path of restrictedPaths) {
			if (resolvedFilePath.startsWith(path)) {
				return true;
			}
		}
	}

	//path is not restricted
	return false;
}

const getFileSystemHelperFunctions = (node: INode): FileSystemHelperFunctions => ({
	async createReadStream(filePath) {
		try {
			await fsAccess(filePath);
		} catch (error) {
			throw error.code === 'ENOENT'
				? new NodeOperationError(node, error, {
						message: `The file "${String(filePath)}" could not be accessed.`,
						level: 'warning',
				  })
				: error;
		}
		if (isFilePathBlocked(filePath as string)) {
			const allowedPaths = getAllowedPaths();
			const message = allowedPaths.length ? ` Allowed paths: ${allowedPaths.join(', ')}` : '';
			throw new NodeOperationError(node, `Access to the file is not allowed.${message}`, {
				level: 'warning',
			});
		}
		return createReadStream(filePath);
	},

	getStoragePath() {
		return path.join(Container.get(InstanceSettings).n8nFolder, `storage/${node.type}`);
	},

	async writeContentToFile(filePath, content, flag) {
		if (isFilePathBlocked(filePath as string)) {
			throw new NodeOperationError(node, `The file "${String(filePath)}" is not writable.`, {
				level: 'warning',
			});
		}
		return await fsWriteFile(filePath, content, { encoding: 'binary', flag });
	},
});

const getNodeHelperFunctions = (
	{ executionId }: IWorkflowExecuteAdditionalData,
	workflowId: string,
): NodeHelperFunctions => ({
	copyBinaryFile: async (filePath, fileName, mimeType) =>
		await copyBinaryFile(workflowId, executionId!, filePath, fileName, mimeType),
});

const getBinaryHelperFunctions = (
	{ executionId }: IWorkflowExecuteAdditionalData,
	workflowId: string,
): BinaryHelperFunctions => ({
	getBinaryPath,
	getBinaryStream,
	getBinaryMetadata,
	binaryToBuffer: async (body: Buffer | Readable) =>
		await Container.get(BinaryDataService).toBuffer(body),
	prepareBinaryData: async (binaryData, filePath, mimeType) =>
		await prepareBinaryData(binaryData, executionId!, workflowId, filePath, mimeType),
	setBinaryDataBuffer: async (data, binaryData) =>
		await setBinaryDataBuffer(data, binaryData, workflowId, executionId!),
	copyBinaryFile: async () => {
		throw new ApplicationError('`copyBinaryFile` has been removed. Please upgrade this node.');
	},
});

/**
 * Returns a copy of the items which only contains the json data and
 * of that only the defined properties
 */
export function copyInputItems(items: INodeExecutionData[], properties: string[]): IDataObject[] {
	return items.map((item) => {
		const newItem: IDataObject = {};
		for (const property of properties) {
			if (item.json[property] === undefined) {
				newItem[property] = null;
			} else {
				newItem[property] = deepCopy(item.json[property]);
			}
		}
		return newItem;
	});
}

/**
 * Returns the execute functions the poll nodes have access to.
 */
// TODO: Check if I can get rid of: additionalData, and so then maybe also at ActiveWorkflowRunner.add
export function getExecutePollFunctions(
	workflow: Workflow,
	node: INode,
	additionalData: IWorkflowExecuteAdditionalData,
	mode: WorkflowExecuteMode,
	activation: WorkflowActivateMode,
): IPollFunctions {
	return ((workflow: Workflow, node: INode) => {
		return {
			...getCommonWorkflowFunctions(workflow, node, additionalData),
			__emit: (): void => {
				throw new ApplicationError(
					'Overwrite NodeExecuteFunctions.getExecutePollFunctions.__emit function!',
				);
			},
			__emitError() {
				throw new ApplicationError(
					'Overwrite NodeExecuteFunctions.getExecutePollFunctions.__emitError function!',
				);
			},
			getMode: () => mode,
			getActivationMode: () => activation,
			getCredentials: async (type) =>
				await getCredentials(workflow, node, type, additionalData, mode),
			getNodeParameter: (
				parameterName: string,
				fallbackValue?: any,
				options?: IGetNodeParameterOptions,
			): NodeParameterValueType | object => {
				const runExecutionData: IRunExecutionData | null = null;
				const itemIndex = 0;
				const runIndex = 0;
				const connectionInputData: INodeExecutionData[] = [];

				return getNodeParameter(
					workflow,
					runExecutionData,
					runIndex,
					connectionInputData,
					node,
					parameterName,
					itemIndex,
					mode,
					getAdditionalKeys(additionalData, mode, runExecutionData),
					undefined,
					fallbackValue,
					options,
				);
			},
			helpers: {
				createDeferredPromise,
				...getRequestHelperFunctions(workflow, node, additionalData),
				...getBinaryHelperFunctions(additionalData, workflow.id),
				returnJsonArray,
			},
		};
	})(workflow, node);
}

/**
 * Returns the execute functions the trigger nodes have access to.
 */
// TODO: Check if I can get rid of: additionalData, and so then maybe also at ActiveWorkflowRunner.add
export function getExecuteTriggerFunctions(
	workflow: Workflow,
	node: INode,
	additionalData: IWorkflowExecuteAdditionalData,
	mode: WorkflowExecuteMode,
	activation: WorkflowActivateMode,
): ITriggerFunctions {
	return ((workflow: Workflow, node: INode) => {
		return {
			...getCommonWorkflowFunctions(workflow, node, additionalData),
			emit: (): void => {
				throw new ApplicationError(
					'Overwrite NodeExecuteFunctions.getExecuteTriggerFunctions.emit function!',
				);
			},
			emitError: (): void => {
				throw new ApplicationError(
					'Overwrite NodeExecuteFunctions.getExecuteTriggerFunctions.emit function!',
				);
			},
			getMode: () => mode,
			getActivationMode: () => activation,
			getCredentials: async (type) =>
				await getCredentials(workflow, node, type, additionalData, mode),
			getNodeParameter: (
				parameterName: string,
				fallbackValue?: any,
				options?: IGetNodeParameterOptions,
			): NodeParameterValueType | object => {
				const runExecutionData: IRunExecutionData | null = null;
				const itemIndex = 0;
				const runIndex = 0;
				const connectionInputData: INodeExecutionData[] = [];

				return getNodeParameter(
					workflow,
					runExecutionData,
					runIndex,
					connectionInputData,
					node,
					parameterName,
					itemIndex,
					mode,
					getAdditionalKeys(additionalData, mode, runExecutionData),
					undefined,
					fallbackValue,
					options,
				);
			},
			helpers: {
				createDeferredPromise,
				...getRequestHelperFunctions(workflow, node, additionalData),
				...getBinaryHelperFunctions(additionalData, workflow.id),
				returnJsonArray,
			},
		};
	})(workflow, node);
}

/**
 * Returns the execute functions regular nodes have access to.
 */
export function getExecuteFunctions(
	workflow: Workflow,
	runExecutionData: IRunExecutionData,
	runIndex: number,
	connectionInputData: INodeExecutionData[],
	inputData: ITaskDataConnections,
	node: INode,
	additionalData: IWorkflowExecuteAdditionalData,
	executeData: IExecuteData,
	mode: WorkflowExecuteMode,
	closeFunctions: CloseFunction[],
	abortSignal?: AbortSignal,
): IExecuteFunctions {
	return ((workflow, runExecutionData, connectionInputData, inputData, node) => {
		return {
			...getCommonWorkflowFunctions(workflow, node, additionalData),
			...executionCancellationFunctions(abortSignal),
			getMode: () => mode,
			getCredentials: async (type, itemIndex) =>
				await getCredentials(
					workflow,
					node,
					type,
					additionalData,
					mode,
					executeData,
					runExecutionData,
					runIndex,
					connectionInputData,
					itemIndex,
				),
			getExecuteData: () => executeData,
			continueOnFail: () => continueOnFail(node),
			evaluateExpression: (expression: string, itemIndex: number) => {
				return workflow.expression.resolveSimpleParameterValue(
					`=${expression}`,
					{},
					runExecutionData,
					runIndex,
					itemIndex,
					node.name,
					connectionInputData,
					mode,
					getAdditionalKeys(additionalData, mode, runExecutionData),
					executeData,
				);
			},
			async executeWorkflow(
				workflowInfo: IExecuteWorkflowInfo,
				inputData?: INodeExecutionData[],
			): Promise<any> {
				return await additionalData
					.executeWorkflow(workflowInfo, additionalData, {
						parentWorkflowId: workflow.id?.toString(),
						inputData,
						parentWorkflowSettings: workflow.settings,
						node,
					})
					.then(
						async (result) =>
							await Container.get(BinaryDataService).duplicateBinaryData(
								workflow.id,
								additionalData.executionId!,
								result,
							),
					);
			},
			getContext(type: ContextType): IContextObject {
				return NodeHelpers.getContext(runExecutionData, type, node);
			},

			async getInputConnectionData(
				inputName: ConnectionTypes,
				itemIndex: number,
			): Promise<unknown> {
				return await getInputConnectionData.call(
					this,
					workflow,
					runExecutionData,
					runIndex,
					connectionInputData,
					additionalData,
					executeData,
					mode,
					closeFunctions,
					inputName,
					itemIndex,
				);
			},

			getNodeOutputs(): INodeOutputConfiguration[] {
				const nodeType = workflow.nodeTypes.getByNameAndVersion(node.type, node.typeVersion);
				return NodeHelpers.getNodeOutputs(workflow, node, nodeType.description).map((output) => {
					if (typeof output === 'string') {
						return {
							type: output,
						};
					}
					return output;
				});
			},
			getInputData: (inputIndex = 0, inputName = 'main') => {
				if (!inputData.hasOwnProperty(inputName)) {
					// Return empty array because else it would throw error when nothing is connected to input
					return [];
				}

				// TODO: Check if nodeType has input with that index defined
				if (inputData[inputName].length < inputIndex) {
					throw new ApplicationError('Could not get input with given index', {
						extra: { inputIndex, inputName },
					});
				}

				if (inputData[inputName][inputIndex] === null) {
					throw new ApplicationError('Value of input was not set', {
						extra: { inputIndex, inputName },
					});
				}

				return inputData[inputName][inputIndex] as INodeExecutionData[];
			},
			getInputSourceData: (inputIndex = 0, inputName = 'main') => {
				if (executeData?.source === null) {
					// Should never happen as n8n sets it automatically
					throw new ApplicationError('Source data is missing');
				}
				return executeData.source[inputName][inputIndex];
			},
			getNodeParameter: (
				parameterName: string,
				itemIndex: number,
				fallbackValue?: any,
				options?: IGetNodeParameterOptions,
			): NodeParameterValueType | object => {
				return getNodeParameter(
					workflow,
					runExecutionData,
					runIndex,
					connectionInputData,
					node,
					parameterName,
					itemIndex,
					mode,
					getAdditionalKeys(additionalData, mode, runExecutionData),
					executeData,
					fallbackValue,
					options,
				);
			},
			getWorkflowDataProxy: (itemIndex: number): IWorkflowDataProxyData => {
				const dataProxy = new WorkflowDataProxy(
					workflow,
					runExecutionData,
					runIndex,
					itemIndex,
					node.name,
					connectionInputData,
					{},
					mode,
					getAdditionalKeys(additionalData, mode, runExecutionData),
					executeData,
				);
				return dataProxy.getDataProxy();
			},
			binaryToBuffer: async (body: Buffer | Readable) =>
				await Container.get(BinaryDataService).toBuffer(body),
			async putExecutionToWait(waitTill: Date): Promise<void> {
				runExecutionData.waitTill = toUtcDate(waitTill, getTimezone(workflow));
				if (additionalData.setExecutionStatus) {
					additionalData.setExecutionStatus('waiting');
				}
			},
			sendMessageToUI(...args: any[]): void {
				if (mode !== 'manual') {
					return;
				}
				try {
					if (additionalData.sendDataToUI) {
						args = args.map((arg) => {
							// prevent invalid dates from being logged as null
							if (arg.isLuxonDateTime && arg.invalidReason) return { ...arg };

							// log valid dates in human readable format, as in browser
							if (arg.isLuxonDateTime) return new Date(arg.ts).toString();
							if (arg instanceof Date) return arg.toString();

							return arg;
						});

						additionalData.sendDataToUI('sendConsoleMessage', {
							source: `[Node: "${node.name}"]`,
							messages: args,
						});
					}
				} catch (error) {
					Logger.warn(`There was a problem sending message to UI: ${error.message}`);
				}
			},
			async sendResponse(response: IExecuteResponsePromiseData): Promise<void> {
				await additionalData.hooks?.executeHookFunctions('sendResponse', [response]);
			},

			addInputData(
				connectionType: ConnectionTypes,
				data: INodeExecutionData[][] | ExecutionBaseError,
			): { index: number } {
				const nodeName = this.getNode().name;
				let currentNodeRunIndex = 0;
				if (runExecutionData.resultData.runData.hasOwnProperty(nodeName)) {
					currentNodeRunIndex = runExecutionData.resultData.runData[nodeName].length;
				}

				addExecutionDataFunctions(
					'input',
					this.getNode().name,
					data,
					runExecutionData,
					connectionType,
					additionalData,
					node.name,
					runIndex,
					currentNodeRunIndex,
				).catch((error) => {
					Logger.warn(
						`There was a problem logging input data of node "${this.getNode().name}": ${
							error.message
						}`,
					);
				});

				return { index: currentNodeRunIndex };
			},
			addOutputData(
				connectionType: ConnectionTypes,
				currentNodeRunIndex: number,
				data: INodeExecutionData[][] | ExecutionBaseError,
			): void {
				addExecutionDataFunctions(
					'output',
					this.getNode().name,
					data,
					runExecutionData,
					connectionType,
					additionalData,
					node.name,
					runIndex,
					currentNodeRunIndex,
				).catch((error) => {
					Logger.warn(
						`There was a problem logging output data of node "${this.getNode().name}": ${
							error.message
						}`,
					);
				});
			},
			helpers: {
				createDeferredPromise,
				copyInputItems,
				...getRequestHelperFunctions(workflow, node, additionalData),
				...getFileSystemHelperFunctions(node),
				...getBinaryHelperFunctions(additionalData, workflow.id),
				assertBinaryData: (itemIndex, propertyName) =>
					assertBinaryData(inputData, node, itemIndex, propertyName, 0),
				getBinaryDataBuffer: async (itemIndex, propertyName) =>
					await getBinaryDataBuffer(inputData, itemIndex, propertyName, 0),

				returnJsonArray,
				normalizeItems,
				constructExecutionMetaData,
			},
			nodeHelpers: getNodeHelperFunctions(additionalData, workflow.id),
			logAiEvent: async (eventName: EventNamesAiNodesType, msg: string) => {
				return await additionalData.logAiEvent(eventName, {
					executionId: additionalData.executionId ?? 'unsaved-execution',
					nodeName: node.name,
					workflowName: workflow.name ?? 'Unnamed workflow',
					nodeType: node.type,
					workflowId: workflow.id ?? 'unsaved-workflow',
					msg,
				});
			},
		};
	})(workflow, runExecutionData, connectionInputData, inputData, node) as IExecuteFunctions;
}

/**
 * Returns the execute functions regular nodes have access to when single-function is defined.
 */
export function getExecuteSingleFunctions(
	workflow: Workflow,
	runExecutionData: IRunExecutionData,
	runIndex: number,
	connectionInputData: INodeExecutionData[],
	inputData: ITaskDataConnections,
	node: INode,
	itemIndex: number,
	additionalData: IWorkflowExecuteAdditionalData,
	executeData: IExecuteData,
	mode: WorkflowExecuteMode,
	abortSignal?: AbortSignal,
): IExecuteSingleFunctions {
	return ((workflow, runExecutionData, connectionInputData, inputData, node, itemIndex) => {
		return {
			...getCommonWorkflowFunctions(workflow, node, additionalData),
			...executionCancellationFunctions(abortSignal),
			continueOnFail: () => continueOnFail(node),
			evaluateExpression: (expression: string, evaluateItemIndex: number | undefined) => {
				evaluateItemIndex = evaluateItemIndex === undefined ? itemIndex : evaluateItemIndex;
				return workflow.expression.resolveSimpleParameterValue(
					`=${expression}`,
					{},
					runExecutionData,
					runIndex,
					evaluateItemIndex,
					node.name,
					connectionInputData,
					mode,
					getAdditionalKeys(additionalData, mode, runExecutionData),
					executeData,
				);
			},
			getContext(type: ContextType): IContextObject {
				return NodeHelpers.getContext(runExecutionData, type, node);
			},
			getCredentials: async (type) =>
				await getCredentials(
					workflow,
					node,
					type,
					additionalData,
					mode,
					executeData,
					runExecutionData,
					runIndex,
					connectionInputData,
					itemIndex,
				),
			getInputData: (inputIndex = 0, inputName = 'main') => {
				if (!inputData.hasOwnProperty(inputName)) {
					// Return empty array because else it would throw error when nothing is connected to input
					return { json: {} };
				}

				// TODO: Check if nodeType has input with that index defined
				if (inputData[inputName].length < inputIndex) {
					throw new ApplicationError('Could not get input index', {
						extra: { inputIndex, inputName },
					});
				}

				const allItems = inputData[inputName][inputIndex];

				if (allItems === null) {
					throw new ApplicationError('Input index was not set', {
						extra: { inputIndex, inputName },
					});
				}

				if (allItems[itemIndex] === null) {
					throw new ApplicationError('Value of input with given index was not set', {
						extra: { inputIndex, inputName, itemIndex },
					});
				}

				return allItems[itemIndex];
			},
			getInputSourceData: (inputIndex = 0, inputName = 'main') => {
				if (executeData?.source === null) {
					// Should never happen as n8n sets it automatically
					throw new ApplicationError('Source data is missing');
				}
				return executeData.source[inputName][inputIndex] as ISourceData;
			},
			getItemIndex: () => itemIndex,
			getMode: () => mode,
			getExecuteData: () => executeData,
			getNodeParameter: (
				parameterName: string,
				fallbackValue?: any,
				options?: IGetNodeParameterOptions,
			): NodeParameterValueType | object => {
				return getNodeParameter(
					workflow,
					runExecutionData,
					runIndex,
					connectionInputData,
					node,
					parameterName,
					itemIndex,
					mode,
					getAdditionalKeys(additionalData, mode, runExecutionData),
					executeData,
					fallbackValue,
					options,
				);
			},
			getWorkflowDataProxy: (): IWorkflowDataProxyData => {
				const dataProxy = new WorkflowDataProxy(
					workflow,
					runExecutionData,
					runIndex,
					itemIndex,
					node.name,
					connectionInputData,
					{},
					mode,
					getAdditionalKeys(additionalData, mode, runExecutionData),
					executeData,
				);
				return dataProxy.getDataProxy();
			},
			helpers: {
				createDeferredPromise,
				...getRequestHelperFunctions(workflow, node, additionalData),
				...getBinaryHelperFunctions(additionalData, workflow.id),

				assertBinaryData: (propertyName, inputIndex = 0) =>
					assertBinaryData(inputData, node, itemIndex, propertyName, inputIndex),
				getBinaryDataBuffer: async (propertyName, inputIndex = 0) =>
					await getBinaryDataBuffer(inputData, itemIndex, propertyName, inputIndex),
			},
			logAiEvent: async (eventName: EventNamesAiNodesType, msg: string) => {
				return await additionalData.logAiEvent(eventName, {
					executionId: additionalData.executionId ?? 'unsaved-execution',
					nodeName: node.name,
					workflowName: workflow.name ?? 'Unnamed workflow',
					nodeType: node.type,
					workflowId: workflow.id ?? 'unsaved-workflow',
					msg,
				});
			},
		};
	})(workflow, runExecutionData, connectionInputData, inputData, node, itemIndex);
}

export function getCredentialTestFunctions(): ICredentialTestFunctions {
	return {
		helpers: {
			request: async (uriOrObject: string | object, options?: object) => {
				return await proxyRequestToAxios(undefined, undefined, undefined, uriOrObject, options);
			},
		},
	};
}

/**
 * Returns the execute functions regular nodes have access to in load-options-function.
 */
export function getLoadOptionsFunctions(
	workflow: Workflow,
	node: INode,
	path: string,
	additionalData: IWorkflowExecuteAdditionalData,
): ILoadOptionsFunctions {
	return ((workflow: Workflow, node: INode, path: string) => {
		return {
			...getCommonWorkflowFunctions(workflow, node, additionalData),
			getCredentials: async (type) =>
				await getCredentials(workflow, node, type, additionalData, 'internal'),
			getCurrentNodeParameter: (
				parameterPath: string,
				options?: IGetNodeParameterOptions,
			): NodeParameterValueType | object | undefined => {
				const nodeParameters = additionalData.currentNodeParameters;

				if (parameterPath.charAt(0) === '&') {
					parameterPath = `${path.split('.').slice(1, -1).join('.')}.${parameterPath.slice(1)}`;
				}

				let returnData = get(nodeParameters, parameterPath);

				// This is outside the try/catch because it throws errors with proper messages
				if (options?.extractValue) {
					const nodeType = workflow.nodeTypes.getByNameAndVersion(node.type, node.typeVersion);
					if (nodeType === undefined) {
						throw new ApplicationError('Node type is not known so cannot return parameter value', {
							tags: { nodeType: node.type },
						});
					}
					returnData = extractValue(
						returnData,
						parameterPath,
						node,
						nodeType,
					) as NodeParameterValueType;
				}

				return returnData;
			},
			getCurrentNodeParameters: () => additionalData.currentNodeParameters,
			getNodeParameter: (
				parameterName: string,
				fallbackValue?: any,
				options?: IGetNodeParameterOptions,
			): NodeParameterValueType | object => {
				const runExecutionData: IRunExecutionData | null = null;
				const itemIndex = 0;
				const runIndex = 0;
				const mode = 'internal' as WorkflowExecuteMode;
				const connectionInputData: INodeExecutionData[] = [];

				return getNodeParameter(
					workflow,
					runExecutionData,
					runIndex,
					connectionInputData,
					node,
					parameterName,
					itemIndex,
					mode,
					getAdditionalKeys(additionalData, mode, runExecutionData),
					undefined,
					fallbackValue,
					options,
				);
			},
			helpers: getRequestHelperFunctions(workflow, node, additionalData),
		};
	})(workflow, node, path);
}

/**
 * Returns the execute functions regular nodes have access to in hook-function.
 */
export function getExecuteHookFunctions(
	workflow: Workflow,
	node: INode,
	additionalData: IWorkflowExecuteAdditionalData,
	mode: WorkflowExecuteMode,
	activation: WorkflowActivateMode,
	webhookData?: IWebhookData,
): IHookFunctions {
	return ((workflow: Workflow, node: INode) => {
		return {
			...getCommonWorkflowFunctions(workflow, node, additionalData),
			getCredentials: async (type) =>
				await getCredentials(workflow, node, type, additionalData, mode),
			getMode: () => mode,
			getActivationMode: () => activation,
			getNodeParameter: (
				parameterName: string,
				fallbackValue?: any,
				options?: IGetNodeParameterOptions,
			): NodeParameterValueType | object => {
				const runExecutionData: IRunExecutionData | null = null;
				const itemIndex = 0;
				const runIndex = 0;
				const connectionInputData: INodeExecutionData[] = [];

				return getNodeParameter(
					workflow,
					runExecutionData,
					runIndex,
					connectionInputData,
					node,
					parameterName,
					itemIndex,
					mode,
					getAdditionalKeys(additionalData, mode, runExecutionData),
					undefined,
					fallbackValue,
					options,
				);
			},
			getNodeWebhookUrl: (name: string): string | undefined => {
				return getNodeWebhookUrl(
					name,
					workflow,
					node,
					additionalData,
					mode,
					getAdditionalKeys(additionalData, mode, null),
					webhookData?.isTest,
				);
			},
			getWebhookName(): string {
				if (webhookData === undefined) {
					throw new ApplicationError('Only supported in webhook functions');
				}
				return webhookData.webhookDescription.name;
			},
			getWebhookDescription: (name) => getWebhookDescription(name, workflow, node),
			helpers: getRequestHelperFunctions(workflow, node, additionalData),
		};
	})(workflow, node);
}

/**
 * Returns the execute functions regular nodes have access to when webhook-function is defined.
 */
// TODO: check where it is used and make sure close functions are called
export function getExecuteWebhookFunctions(
	workflow: Workflow,
	node: INode,
	additionalData: IWorkflowExecuteAdditionalData,
	mode: WorkflowExecuteMode,
	webhookData: IWebhookData,
	closeFunctions: CloseFunction[],
): IWebhookFunctions {
	return ((workflow: Workflow, node: INode) => {
		return {
			...getCommonWorkflowFunctions(workflow, node, additionalData),
			getBodyData(): IDataObject {
				if (additionalData.httpRequest === undefined) {
					throw new ApplicationError('Request is missing');
				}
				return additionalData.httpRequest.body;
			},
			getCredentials: async (type) =>
				await getCredentials(workflow, node, type, additionalData, mode),
			getHeaderData(): IncomingHttpHeaders {
				if (additionalData.httpRequest === undefined) {
					throw new ApplicationError('Request is missing');
				}
				return additionalData.httpRequest.headers;
			},
			async getInputConnectionData(
				inputName: ConnectionTypes,
				itemIndex: number,
			): Promise<unknown> {
				// To be able to use expressions like "$json.sessionId" set the
				// body data the webhook received to what is normally used for
				// incoming node data.
				const connectionInputData: INodeExecutionData[] = [
					{ json: additionalData.httpRequest?.body || {} },
				];
				const runExecutionData: IRunExecutionData = {
					resultData: {
						runData: {},
					},
				};
				const executeData: IExecuteData = {
					data: {
						main: [connectionInputData],
					},
					node,
					source: null,
				};
				const runIndex = 0;

				return await getInputConnectionData.call(
					this,
					workflow,
					runExecutionData,
					runIndex,
					connectionInputData,
					additionalData,
					executeData,
					mode,
					closeFunctions,
					inputName,
					itemIndex,
				);
			},
			getMode: () => mode,
			getNodeParameter: (
				parameterName: string,
				fallbackValue?: any,
				options?: IGetNodeParameterOptions,
			): NodeParameterValueType | object => {
				const runExecutionData: IRunExecutionData | null = null;
				const itemIndex = 0;
				const runIndex = 0;
				const connectionInputData: INodeExecutionData[] = [];

				return getNodeParameter(
					workflow,
					runExecutionData,
					runIndex,
					connectionInputData,
					node,
					parameterName,
					itemIndex,
					mode,
					getAdditionalKeys(additionalData, mode, null),
					undefined,
					fallbackValue,
					options,
				);
			},
			getParamsData(): object {
				if (additionalData.httpRequest === undefined) {
					throw new ApplicationError('Request is missing');
				}
				return additionalData.httpRequest.params;
			},
			getQueryData(): object {
				if (additionalData.httpRequest === undefined) {
					throw new ApplicationError('Request is missing');
				}
				return additionalData.httpRequest.query;
			},
			getRequestObject(): Request {
				if (additionalData.httpRequest === undefined) {
					throw new ApplicationError('Request is missing');
				}
				return additionalData.httpRequest;
			},
			getResponseObject(): Response {
				if (additionalData.httpResponse === undefined) {
					throw new ApplicationError('Response is missing');
				}
				return additionalData.httpResponse;
			},
			getNodeWebhookUrl: (name: string): string | undefined =>
				getNodeWebhookUrl(
					name,
					workflow,
					node,
					additionalData,
					mode,
					getAdditionalKeys(additionalData, mode, null),
				),
			getWebhookName: () => webhookData.webhookDescription.name,
			helpers: {
				createDeferredPromise,
				...getRequestHelperFunctions(workflow, node, additionalData),
				...getBinaryHelperFunctions(additionalData, workflow.id),
				returnJsonArray,
			},
			nodeHelpers: getNodeHelperFunctions(additionalData, workflow.id),
		};
	})(workflow, node);
}<|MERGE_RESOLUTION|>--- conflicted
+++ resolved
@@ -1241,16 +1241,11 @@
 function applyPaginationRequestData(
 	requestData: IRequestOptions,
 	paginationRequestData: PaginationOptions['request'],
-<<<<<<< HEAD
 ): IRequestOptions {
-	const preparedPaginationData: Partial<IRequestOptions> = { ...paginationRequestData };
-=======
-): OptionsWithUri {
-	const preparedPaginationData: Partial<OptionsWithUri> = {
+	const preparedPaginationData: Partial<IRequestOptions> = {
 		...paginationRequestData,
 		uri: paginationRequestData.url,
 	};
->>>>>>> 3b2078c3
 
 	if ('formData' in requestData) {
 		preparedPaginationData.formData = paginationRequestData.body;
