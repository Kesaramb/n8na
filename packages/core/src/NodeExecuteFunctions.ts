--- conflicted
+++ resolved
@@ -742,20 +742,10 @@
 export async function binaryToString(body: Buffer | Readable, encoding?: string) {
 	if (!encoding && body instanceof IncomingMessage) {
 		parseIncomingMessage(body);
-		encoding = body.encoding?.replace(/^"|"$/g, '') as BufferEncoding;
-	}
-
-	// Try to decode with given charset, otherwise default to utf-8
-	try {
-		return buffer.toString(encoding);
-	} catch {
-		return buffer.toString('utf-8');
-	}
-<<<<<<< HEAD
-=======
+		encoding = body.encoding;
+	}
 	const buffer = await binaryToBuffer(body);
 	return iconv.decode(buffer, encoding ?? 'utf-8');
->>>>>>> 967340a2
 }
 
 export async function proxyRequestToAxios(
