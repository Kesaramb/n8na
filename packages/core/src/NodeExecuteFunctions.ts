--- conflicted
+++ resolved
@@ -59,12 +59,7 @@
 	LoggerProxy as Logger,
 	IExecuteData,
 	OAuth2GrantType,
-<<<<<<< HEAD
-	INodeExecutionPairedData,
-	IBinaryKeyData,
-=======
 	INodeExecutionMetaData,
->>>>>>> b7c8cd3f
 	IPairedItemData,
 } from 'n8n-workflow';
 
@@ -1317,65 +1312,6 @@
 
 /**
  * Takes generic input data and brings it into the new json, pairedItem format n8n uses.
-<<<<<<< HEAD
- *
- * @export
- * @param {(IDataObject | IDataObject[] | IBinaryKeyData)} data
- * @param {(number)} itemIndex
- * @param {(number)} inputIndex
- * @param {(boolean)} isBinary
- * @returns {INodeExecutionPairedData[]}
- */
-export function preparePairedOutputData(
-	data: IDataObject | IDataObject[] | IBinaryKeyData,
-	isBinary = false,
-	pairedItem?: IPairedItemData,
-): INodeExecutionPairedData[] {
-	const returnData: INodeExecutionPairedData[] = [];
-
-	if (!Array.isArray(data)) {
-		data = [data];
-	}
-
-	data.forEach((data, itemIndex) => {
-		const { item = itemIndex, input = 0 } =
-			(data.pairedItem as IPairedItemData) || pairedItem || {};
-
-		if (!isBinary) {
-			const { json } = data;
-			if (json !== undefined) {
-				returnData.push({
-					json: json as IDataObject,
-					pairedItem: { item, input },
-				});
-			} else {
-				returnData.push({
-					json: data,
-					pairedItem: { item, input },
-				});
-			}
-		}
-
-		if (isBinary) {
-			const { json, binary } = data;
-			if (json !== undefined && binary !== undefined) {
-				returnData.push({
-					json: json as IDataObject,
-					binary: binary as IBinaryKeyData,
-					pairedItem: { item, input },
-				});
-			} else {
-				returnData.push({
-					json: data,
-					binary: data as IBinaryKeyData,
-					pairedItem: { item, input },
-				});
-			}
-		}
-	});
-
-	return returnData;
-=======
  * @export
  * @param {(IPairedItemData)} itemData
  * @param {(INodeExecutionData[])} inputData
@@ -1395,7 +1331,6 @@
 		}
 		return metaData;
 	});
->>>>>>> b7c8cd3f
 }
 
 /**
@@ -2498,11 +2433,7 @@
 				},
 				returnJsonArray,
 				normalizeItems,
-<<<<<<< HEAD
-				preparePairedOutputData,
-=======
 				constructExecutionMetaData,
->>>>>>> b7c8cd3f
 			},
 		};
 	})(workflow, runExecutionData, connectionInputData, inputData, node);
