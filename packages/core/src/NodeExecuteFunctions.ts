--- conflicted
+++ resolved
@@ -26,11 +26,8 @@
 	Method,
 } from 'axios';
 import axios from 'axios';
-<<<<<<< HEAD
 import { parse as parseContentDisposition } from 'content-disposition';
 import { parse as parseContentType } from 'content-type';
-=======
->>>>>>> 2c4e25c0
 import crypto, { createHmac } from 'crypto';
 import type { Request, Response } from 'express';
 import FileType from 'file-type';
@@ -44,11 +41,7 @@
 import { extension, lookup } from 'mime-types';
 import type {
 	BinaryHelperFunctions,
-<<<<<<< HEAD
-	BinaryMetadata,
-=======
 	FieldType,
->>>>>>> 2c4e25c0
 	FileSystemHelperFunctions,
 	FunctionsBase,
 	GenericValue,
@@ -75,12 +68,9 @@
 	INodeCredentialDescription,
 	INodeCredentialsDetails,
 	INodeExecutionData,
-<<<<<<< HEAD
-=======
 	INodeProperties,
 	INodePropertyCollection,
 	INodePropertyOptions,
->>>>>>> 2c4e25c0
 	INodeType,
 	IOAuth2Options,
 	IPairedItemData,
@@ -101,7 +91,7 @@
 	RequestHelperFunctions,
 	Workflow,
 	WorkflowActivateMode,
-	WorkflowExecuteMode,
+	WorkflowExecuteMode
 } from 'n8n-workflow';
 import {
 	ExpressionError,
@@ -128,12 +118,29 @@
 import { Readable } from 'stream';
 import url, { URL, URLSearchParams } from 'url';
 
-<<<<<<< HEAD
-import { BinaryDataManager } from './BinaryDataManager';
-import { binaryToBuffer } from './BinaryDataManager/utils';
-=======
+import {
+	import
+} from {
+		ExpressionError,
+		LoggerProxy, as, Logger,
+		NodeApiError,
+		NodeHelpers,
+		NodeOperationError,
+		NodeSSLError,
+		OAuth2GrantType,
+		WorkflowDataProxy,
+		createDeferredPromise,
+		deepCopy,
+		fileTypeFromMimeType,
+		isObjectEmpty,
+		isResourceMapperValue,
+		validateFieldType,
+	};
+from 'n8n-workflow';
+
+import Container from 'typedi';
 import { BinaryDataService } from './BinaryData/BinaryData.service';
->>>>>>> 2c4e25c0
+import type { BinaryData } from './BinaryData/types';
 import {
 	BINARY_DATA_STORAGE_PATH,
 	BLOCK_FILE_ACCESS_TO_N8N_FILES,
@@ -147,24 +154,14 @@
 import { extractValue } from './ExtractValue';
 import type { ExtendedValidationResult, IResponseError, IWorkflowSettings } from './Interfaces';
 import { getClientCredentialsToken } from './OAuth2Helper';
-<<<<<<< HEAD
 import { getSecretsProxy } from './Secrets';
 import { getUserN8nFolderPath } from './UserSettings';
-=======
->>>>>>> 2c4e25c0
 import {
 	getAllWorkflowExecutionMetadata,
 	getWorkflowExecutionMetadata,
 	setAllWorkflowExecutionMetadata,
 	setWorkflowExecutionMetadata,
 } from './WorkflowExecutionMetadata';
-<<<<<<< HEAD
-=======
-import { getSecretsProxy } from './Secrets';
-import { getUserN8nFolderPath } from './UserSettings';
-import Container from 'typedi';
-import type { BinaryData } from './BinaryData/types';
->>>>>>> 2c4e25c0
 
 axios.defaults.timeout = 300000;
 // Prevent axios from adding x-form-www-urlencoded headers by default
