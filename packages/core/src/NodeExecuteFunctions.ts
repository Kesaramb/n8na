/* eslint-disable no-lonely-if */
/* eslint-disable @typescript-eslint/no-explicit-any */
/* eslint-disable no-prototype-builtins */
/* eslint-disable @typescript-eslint/no-unused-vars */
/* eslint-disable @typescript-eslint/prefer-nullish-coalescing */
/* eslint-disable @typescript-eslint/naming-convention */
/* eslint-disable new-cap */
/* eslint-disable @typescript-eslint/no-unsafe-call */
/* eslint-disable @typescript-eslint/no-unsafe-assignment */
/* eslint-disable @typescript-eslint/no-unsafe-return */
/* eslint-disable @typescript-eslint/no-unsafe-member-access */
/* eslint-disable @typescript-eslint/explicit-module-boundary-types */
/* eslint-disable @typescript-eslint/no-non-null-assertion */
/* eslint-disable @typescript-eslint/no-shadow */
/* eslint-disable no-param-reassign */
import {
	GenericValue,
	IAllExecuteFunctions,
	IBinaryData,
	IContextObject,
	ICredentialDataDecryptedObject,
	ICredentialsExpressionResolveValues,
	IDataObject,
	IExecuteFunctions,
	IExecuteSingleFunctions,
	IExecuteWorkflowInfo,
	IHttpRequestOptions,
	IN8nHttpFullResponse,
	IN8nHttpResponse,
	INode,
	INodeExecutionData,
	INodeParameters,
	INodeType,
	IOAuth2Options,
	IPollFunctions,
	IRunExecutionData,
	ITaskDataConnections,
	ITriggerFunctions,
	IWebhookData,
	IWebhookDescription,
	IWebhookFunctions,
	IWorkflowDataProxyAdditionalKeys,
	IWorkflowDataProxyData,
	IWorkflowExecuteAdditionalData,
	IWorkflowMetadata,
	NodeHelpers,
	NodeOperationError,
	NodeParameterValue,
	Workflow,
	WorkflowActivateMode,
	WorkflowDataProxy,
	WorkflowExecuteMode,
	LoggerProxy as Logger,
} from 'n8n-workflow';

import { Agent } from 'https';
import { stringify } from 'qs';
import * as clientOAuth1 from 'oauth-1.0a';
import { Token } from 'oauth-1.0a';
import * as clientOAuth2 from 'client-oauth2';
// eslint-disable-next-line import/no-extraneous-dependencies
import { get } from 'lodash';
// eslint-disable-next-line import/no-extraneous-dependencies
import * as express from 'express';
import * as FormData from 'form-data';
import * as path from 'path';
import { OptionsWithUri, OptionsWithUrl } from 'request';
import * as requestPromise from 'request-promise-native';
import { createHmac } from 'crypto';
import { fromBuffer } from 'file-type';
import { lookup } from 'mime-types';

import axios, { AxiosProxyConfig, AxiosRequestConfig, Method } from 'axios';
import { URLSearchParams } from 'url';
// eslint-disable-next-line import/no-cycle
import {
	BINARY_ENCODING,
	ICredentialTestFunctions,
	IHookFunctions,
	ILoadOptionsFunctions,
	IResponseError,
	IWorkflowSettings,
	PLACEHOLDER_EMPTY_EXECUTION_ID,
} from '.';

axios.defaults.timeout = 300000;
// Prevent axios from adding x-form-www-urlencoded headers by default
axios.defaults.headers.post = {};

const requestPromiseWithDefaults = requestPromise.defaults({
	timeout: 300000, // 5 minutes
});

const pushFormDataValue = (form: FormData, key: string, value: any) => {
	if (value?.hasOwnProperty('value') && value.hasOwnProperty('options')) {
		// @ts-ignore
		form.append(key, value.value, value.options);
	} else {
		form.append(key, value);
	}
};

const createFormDataObject = (data: object) => {
	const formData = new FormData();
	const keys = Object.keys(data);
	keys.forEach((key) => {
		// @ts-ignore
		const formField = data[key];

		if (formField instanceof Array) {
			formField.forEach((item) => {
				pushFormDataValue(formData, key, item);
			});
		} else {
			pushFormDataValue(formData, key, formField);
		}
	});
	return formData;
};

function searchForHeader(headers: IDataObject, headerName: string) {
	if (headers === undefined) {
		return undefined;
	}

	const headerNames = Object.keys(headers);
	headerName = headerName.toLowerCase();
	return headerNames.find((thisHeader) => thisHeader.toLowerCase() === headerName);
}

async function parseRequestObject(requestObject: IDataObject) {
	// This function is a temporary implementation
	// That translates all http requests done via
	// the request library to axios directly
	// We are not using n8n's interface as it would
	// an unnecessary step, considering the `request`
	// helper can be deprecated and removed.
	const axiosConfig: AxiosRequestConfig = {};

	if (requestObject.headers !== undefined) {
		axiosConfig.headers = requestObject.headers as string;
	}

	// Let's start parsing the hardest part, which is the request body.
	// The process here is as following?
	// - Check if we have a `content-type` header. If this was set,
	//   we will follow
	// - Check if the `form` property was set. If yes, then it's x-www-form-urlencoded
	// - Check if the `formData` property exists. If yes, then it's multipart/form-data
	// - Lastly, we should have a regular `body` that is probably a JSON.

	const contentTypeHeaderKeyName =
		axiosConfig.headers &&
		Object.keys(axiosConfig.headers).find(
			(headerName) => headerName.toLowerCase() === 'content-type',
		);
	const contentType =
		contentTypeHeaderKeyName &&
		(axiosConfig.headers[contentTypeHeaderKeyName] as string | undefined);
	if (contentType === 'application/x-www-form-urlencoded' && requestObject.formData === undefined) {
		// there are nodes incorrectly created, informing the content type header
		// and also using formData. Request lib takes precedence for the formData.
		// We will do the same.
		// Merge body and form properties.
		// @ts-ignore
		axiosConfig.data =
			typeof requestObject.body === 'string'
				? requestObject.body
				: new URLSearchParams(
						Object.assign(requestObject.body || {}, requestObject.form || {}) as Record<
							string,
							string
						>,
				  );
	} else if (contentType && contentType.includes('multipart/form-data') !== false) {
		if (requestObject.formData !== undefined && requestObject.formData instanceof FormData) {
			axiosConfig.data = requestObject.formData;
		} else {
			const allData = {
				...(requestObject.body as object | undefined),
				...(requestObject.formData as object | undefined),
			};

			axiosConfig.data = createFormDataObject(allData);
		}
		// replace the existing header with a new one that
		// contains the boundary property.
		// @ts-ignore
		delete axiosConfig.headers[contentTypeHeaderKeyName];
		const headers = axiosConfig.data.getHeaders();
		axiosConfig.headers = Object.assign(axiosConfig.headers || {}, headers);
	} else {
		// When using the `form` property it means the content should be x-www-form-urlencoded.
		if (requestObject.form !== undefined && requestObject.body === undefined) {
			// If we have only form
			axiosConfig.data =
				typeof requestObject.form === 'string'
					? stringify(requestObject.form, { format: 'RFC3986' })
					: stringify(requestObject.form).toString();
			if (axiosConfig.headers !== undefined) {
				const headerName = searchForHeader(axiosConfig.headers, 'content-type');
				if (headerName) {
					delete axiosConfig.headers[headerName];
				}
				axiosConfig.headers['Content-Type'] = 'application/x-www-form-urlencoded';
			} else {
				axiosConfig.headers = {
					'Content-Type': 'application/x-www-form-urlencoded',
				};
			}
		} else if (requestObject.formData !== undefined) {
			// remove any "content-type" that might exist.
			if (axiosConfig.headers !== undefined) {
				const headers = Object.keys(axiosConfig.headers);
				headers.forEach((header) =>
					header.toLowerCase() === 'content-type' ? delete axiosConfig.headers[header] : null,
				);
			}

			if (requestObject.formData instanceof FormData) {
				axiosConfig.data = requestObject.formData;
			} else {
				axiosConfig.data = createFormDataObject(requestObject.formData as object);
			}
			// Mix in headers as FormData creates the boundary.
			const headers = axiosConfig.data.getHeaders();
			axiosConfig.headers = Object.assign(axiosConfig.headers || {}, headers);
		} else if (requestObject.body !== undefined) {
			// If we have body and possibly form
			if (requestObject.form !== undefined) {
				// merge both objects when exist.
				requestObject.body = Object.assign(requestObject.body, requestObject.form);
			}
			axiosConfig.data = requestObject.body as FormData | GenericValue | GenericValue[];
		}
	}

	if (requestObject.uri !== undefined) {
		axiosConfig.url = requestObject.uri?.toString() as string;
	}

	if (requestObject.url !== undefined) {
		axiosConfig.url = requestObject.url?.toString() as string;
	}

	if (requestObject.method !== undefined) {
		axiosConfig.method = requestObject.method as Method;
	}

	if (requestObject.qs !== undefined && Object.keys(requestObject.qs as object).length > 0) {
		axiosConfig.params = requestObject.qs as IDataObject;
	}

	if (
		requestObject.useQuerystring === true ||
		// @ts-ignore
		requestObject.qsStringifyOptions?.arrayFormat === 'repeat'
	) {
		axiosConfig.paramsSerializer = (params) => {
			return stringify(params, { arrayFormat: 'repeat' });
		};
	} else if (requestObject.useQuerystring === false) {
		axiosConfig.paramsSerializer = (params) => {
			return stringify(params, { arrayFormat: 'indices' });
		};
	}

	// @ts-ignore
	if (requestObject.qsStringifyOptions?.arrayFormat === 'brackets') {
		axiosConfig.paramsSerializer = (params) => {
			return stringify(params, { arrayFormat: 'brackets' });
		};
	}

	// @ts-ignore
	if (requestObject.qsStringifyOptions?.arrayFormat === 'brackets') {
		axiosConfig.paramsSerializer = (params) => {
			return stringify(params, { arrayFormat: 'brackets' });
		};
	}

	if (requestObject.auth !== undefined) {
		// Check support for sendImmediately
		if ((requestObject.auth as IDataObject).bearer !== undefined) {
			axiosConfig.headers = Object.assign(axiosConfig.headers || {}, {
				// eslint-disable-next-line @typescript-eslint/restrict-template-expressions
				Authorization: `Bearer ${(requestObject.auth as IDataObject).bearer}`,
			});
		} else {
			const authObj = requestObject.auth as IDataObject;
			// Request accepts both user/username and pass/password
			axiosConfig.auth = {
				username: (authObj.user || authObj.username) as string,
				password: (authObj.password || authObj.pass) as string,
			};
		}
	}

	// Only set header if we have a body, otherwise it may fail
	if (requestObject.json === true) {
		// Add application/json headers - do not set charset as it breaks a lot of stuff
		// only add if no other accept headers was sent.
		const acceptHeaderExists =
			axiosConfig.headers === undefined
				? false
				: Object.keys(axiosConfig.headers)
						.map((headerKey) => headerKey.toLowerCase())
						.includes('accept');
		if (!acceptHeaderExists) {
			axiosConfig.headers = Object.assign(axiosConfig.headers || {}, {
				Accept: 'application/json',
			});
		}
	}
	if (requestObject.json === false || requestObject.json === undefined) {
		// Prevent json parsing
		axiosConfig.transformResponse = (res) => res;
	}

	// Axios will follow redirects by default, so we simply tell it otherwise if needed.
	if (
		requestObject.followRedirect === false &&
		((requestObject.method as string | undefined) || 'get').toLowerCase() === 'get'
	) {
		axiosConfig.maxRedirects = 0;
	}
	if (
		requestObject.followAllRedirects === false &&
		((requestObject.method as string | undefined) || 'get').toLowerCase() !== 'get'
	) {
		axiosConfig.maxRedirects = 0;
	}

	if (requestObject.rejectUnauthorized === false) {
		axiosConfig.httpsAgent = new Agent({
			rejectUnauthorized: false,
		});
	}

	if (requestObject.timeout !== undefined) {
		axiosConfig.timeout = requestObject.timeout as number;
	}

	if (requestObject.proxy !== undefined) {
		axiosConfig.proxy = requestObject.proxy as AxiosProxyConfig;
	}

	if (requestObject.encoding === null) {
		// When downloading files, return an arrayBuffer.
		axiosConfig.responseType = 'arraybuffer';
	}

	// If we don't set an accept header
	// Axios forces "application/json, text/plan, */*"
	// Which causes some nodes like NextCloud to break
	// as the service returns XML unless requested otherwise.
	const allHeaders = axiosConfig.headers ? Object.keys(axiosConfig.headers) : [];
	if (!allHeaders.some((headerKey) => headerKey.toLowerCase() === 'accept')) {
		axiosConfig.headers = Object.assign(axiosConfig.headers || {}, { accept: '*/*' });
	}
	if (
		requestObject.json !== false &&
		axiosConfig.data !== undefined &&
		!(axiosConfig.data instanceof Buffer) &&
		!allHeaders.some((headerKey) => headerKey.toLowerCase() === 'content-type')
	) {
		// Use default header for application/json
		// If we don't specify this here, axios will add
		// application/json; charset=utf-8
		// and this breaks a lot of stuff
		axiosConfig.headers = Object.assign(axiosConfig.headers || {}, {
			'content-type': 'application/json',
		});
	}

	/**
	 * Missing properties:
	 * encoding (need testing)
	 * gzip (ignored - default already works)
	 * resolveWithFullResponse (implemented elsewhere)
	 * simple (???)
	 */

	return axiosConfig;
}

async function proxyRequestToAxios(
	uriOrObject: string | IDataObject,
	options?: IDataObject,
): Promise<any> {
	// tslint:disable-line:no-any

	// Check if there's a better way of getting this config here
	if (process.env.N8N_USE_DEPRECATED_REQUEST_LIB) {
		// @ts-ignore
		return requestPromiseWithDefaults.call(null, uriOrObject, options);
	}

	let axiosConfig: AxiosRequestConfig = {};

	let configObject: IDataObject;
	if (uriOrObject !== undefined && typeof uriOrObject === 'string') {
		axiosConfig.url = uriOrObject;
	}
	if (uriOrObject !== undefined && typeof uriOrObject === 'object') {
		configObject = uriOrObject;
	} else {
		configObject = options || {};
	}

	axiosConfig = Object.assign(axiosConfig, await parseRequestObject(configObject));

	return new Promise((resolve, reject) => {
		axios(axiosConfig)
			.then((response) => {
				if (configObject.resolveWithFullResponse === true) {
					let body = response.data;
					if (response.data === '') {
						if (axiosConfig.responseType === 'arraybuffer') {
							body = Buffer.alloc(0);
						} else {
							body = undefined;
						}
					}
					resolve({
						body,
						headers: response.headers,
						statusCode: response.status,
						statusMessage: response.statusText,
						request: response.request,
					});
				} else {
					let body = response.data;
					if (response.data === '') {
						if (axiosConfig.responseType === 'arraybuffer') {
							body = Buffer.alloc(0);
						} else {
							body = undefined;
						}
					}
					resolve(body);
				}
			})
			.catch((error) => {
				if (configObject.simple === true && error.response) {
					resolve({
						body: error.response.data,
						headers: error.response.headers,
						statusCode: error.response.status,
						statusMessage: error.response.statusText,
					});
					return;
				}
<<<<<<< HEAD
=======
				if (configObject.simple === false && error.response) {
					resolve(error.response.data);
					return;
				}
>>>>>>> c5ccf9eb

				Logger.debug('Request proxied to Axios failed', { error });
				// Axios hydrates the original error with more data. We extract them.
				// https://github.com/axios/axios/blob/master/lib/core/enhanceError.js
				// Note: `code` is ignored as it's an expected part of the errorData.
				const { request, response, isAxiosError, toJSON, config, ...errorData } = error;
				error.cause = errorData;
				error.error = error.response?.data || errorData;
				error.statusCode = error.response?.status;
				error.options = config || {};

				// Remove not needed data and so also remove circular references
				error.request = undefined;
				error.config = undefined;
				error.options.adapter = undefined;
				error.options.httpsAgent = undefined;
				error.options.paramsSerializer = undefined;
				error.options.transformRequest = undefined;
				error.options.transformResponse = undefined;
				error.options.validateStatus = undefined;

				reject(error);
			});
	});
}

function convertN8nRequestToAxios(n8nRequest: IHttpRequestOptions): AxiosRequestConfig {
	// Destructure properties with the same name first.
	const { headers, method, timeout, auth, proxy, url } = n8nRequest;

	const axiosRequest = {
		headers: headers ?? {},
		method,
		timeout,
		auth,
		proxy,
		url,
	} as AxiosRequestConfig;

	axiosRequest.params = n8nRequest.qs;

	if (n8nRequest.disableFollowRedirect === true) {
		axiosRequest.maxRedirects = 0;
	}

	if (n8nRequest.encoding !== undefined) {
		axiosRequest.responseType = n8nRequest.encoding;
	}

	if (n8nRequest.skipSslCertificateValidation === true) {
		axiosRequest.httpsAgent = new Agent({
			rejectUnauthorized: false,
		});
	}

	if (n8nRequest.arrayFormat !== undefined) {
		axiosRequest.paramsSerializer = (params) => {
			return stringify(params, { arrayFormat: n8nRequest.arrayFormat });
		};
	}

	if (n8nRequest.body) {
		axiosRequest.data = n8nRequest.body;
		// Let's add some useful header standards here.
		const existingContentTypeHeaderKey = searchForHeader(axiosRequest.headers, 'content-type');
		if (existingContentTypeHeaderKey === undefined) {
			// We are only setting content type headers if the user did
			// not set it already manually. We're not overriding, even if it's wrong.
			if (axiosRequest.data instanceof FormData) {
				axiosRequest.headers = axiosRequest.headers || {};
				axiosRequest.headers['Content-Type'] = 'multipart/form-data';
			} else if (axiosRequest.data instanceof URLSearchParams) {
				axiosRequest.headers = axiosRequest.headers || {};
				axiosRequest.headers['Content-Type'] = 'application/x-www-form-urlencoded';
			}
		}
	}

	if (n8nRequest.json) {
		const key = searchForHeader(axiosRequest.headers, 'accept');
		// If key exists, then the user has set both accept
		// header and the json flag. Header should take precedence.
		if (!key) {
			axiosRequest.headers.Accept = 'application/json';
		}
	}

	const userAgentHeader = searchForHeader(axiosRequest.headers, 'user-agent');
	// If key exists, then the user has set both accept
	// header and the json flag. Header should take precedence.
	if (!userAgentHeader) {
		axiosRequest.headers['User-Agent'] = 'n8n';
	}

	return axiosRequest;
}

async function httpRequest(
	requestParams: IHttpRequestOptions,
): Promise<IN8nHttpFullResponse | IN8nHttpResponse> {
	// tslint:disable-line:no-any
	const axiosRequest = convertN8nRequestToAxios(requestParams);
	const result = await axios(axiosRequest);
	if (requestParams.returnFullResponse) {
		return {
			body: result.data,
			headers: result.headers,
			statusCode: result.status,
			statusMessage: result.statusText,
		};
	}
	return result.data;
}

/**
 * Returns binary data buffer for given item index and property name.
 *
 * @export
 * @param {ITaskDataConnections} inputData
 * @param {number} itemIndex
 * @param {string} propertyName
 * @param {number} inputIndex
 * @returns {Promise<Buffer>}
 */
export async function getBinaryDataBuffer(
	inputData: ITaskDataConnections,
	itemIndex: number,
	propertyName: string,
	inputIndex: number,
): Promise<Buffer> {
	const binaryData = inputData.main![inputIndex]![itemIndex]!.binary![propertyName]!;
	return Buffer.from(binaryData.data, BINARY_ENCODING);
}

/**
 * Takes a buffer and converts it into the format n8n uses. It encodes the binary data as
 * base64 and adds metadata.
 *
 * @export
 * @param {Buffer} binaryData
 * @param {string} [filePath]
 * @param {string} [mimeType]
 * @returns {Promise<IBinaryData>}
 */
export async function prepareBinaryData(
	binaryData: Buffer,
	filePath?: string,
	mimeType?: string,
): Promise<IBinaryData> {
	if (!mimeType) {
		// If no mime type is given figure it out

		if (filePath) {
			// Use file path to guess mime type
			const mimeTypeLookup = lookup(filePath);
			if (mimeTypeLookup) {
				mimeType = mimeTypeLookup;
			}
		}

		if (!mimeType) {
			// Use buffer to guess mime type
			const fileTypeData = await fromBuffer(binaryData);
			if (fileTypeData) {
				mimeType = fileTypeData.mime;
			}
		}

		if (!mimeType) {
			// Fall back to text
			mimeType = 'text/plain';
		}
	}

	const returnData: IBinaryData = {
		mimeType,
		// TODO: Should program it in a way that it does not have to converted to base64
		//       It should only convert to and from base64 when saved in database because
		//       of for example an error or when there is a wait node.
		data: binaryData.toString(BINARY_ENCODING),
	};

	if (filePath) {
		if (filePath.includes('?')) {
			// Remove maybe present query parameters
			filePath = filePath.split('?').shift();
		}

		const filePathParts = path.parse(filePath as string);

		if (filePathParts.dir !== '') {
			returnData.directory = filePathParts.dir;
		}
		returnData.fileName = filePathParts.base;

		// Remove the dot
		const fileExtension = filePathParts.ext.slice(1);
		if (fileExtension) {
			returnData.fileExtension = fileExtension;
		}
	}

	return returnData;
}

/**
 * Makes a request using OAuth data for authentication
 *
 * @export
 * @param {IAllExecuteFunctions} this
 * @param {string} credentialsType
 * @param {(OptionsWithUri | requestPromise.RequestPromiseOptions)} requestOptions
 * @param {INode} node
 * @param {IWorkflowExecuteAdditionalData} additionalData
 *
 * @returns
 */
export async function requestOAuth2(
	this: IAllExecuteFunctions,
	credentialsType: string,
	requestOptions: OptionsWithUri | requestPromise.RequestPromiseOptions,
	node: INode,
	additionalData: IWorkflowExecuteAdditionalData,
	oAuth2Options?: IOAuth2Options,
) {
	const credentials = (await this.getCredentials(
		credentialsType,
	)) as ICredentialDataDecryptedObject;

	if (credentials === undefined) {
		throw new Error('No credentials were returned!');
	}

	if (credentials.oauthTokenData === undefined) {
		throw new Error('OAuth credentials not connected!');
	}

	const oAuthClient = new clientOAuth2({
		clientId: credentials.clientId as string,
		clientSecret: credentials.clientSecret as string,
		accessTokenUri: credentials.accessTokenUrl as string,
	});

	const oauthTokenData = credentials.oauthTokenData as clientOAuth2.Data;

	const token = oAuthClient.createToken(
		get(oauthTokenData, oAuth2Options?.property as string) || oauthTokenData.accessToken,
		oauthTokenData.refreshToken,
		oAuth2Options?.tokenType || oauthTokenData.tokenType,
		oauthTokenData,
	);
	// Signs the request by adding authorization headers or query parameters depending
	// on the token-type used.
	const newRequestOptions = token.sign(requestOptions as clientOAuth2.RequestObject);

	// If keep bearer is false remove the it from the authorization header
	if (oAuth2Options?.keepBearer === false) {
		// @ts-ignore
		newRequestOptions?.headers?.Authorization =
			// @ts-ignore
			newRequestOptions?.headers?.Authorization.split(' ')[1];
	}

	return this.helpers.request!(newRequestOptions).catch(async (error: IResponseError) => {
		const statusCodeReturned =
			oAuth2Options?.tokenExpiredStatusCode === undefined
				? 401
				: oAuth2Options?.tokenExpiredStatusCode;

		if (error.statusCode === statusCodeReturned) {
			// Token is probably not valid anymore. So try refresh it.

			const tokenRefreshOptions: IDataObject = {};

			if (oAuth2Options?.includeCredentialsOnRefreshOnBody) {
				const body: IDataObject = {
					client_id: credentials.clientId as string,
					client_secret: credentials.clientSecret as string,
				};
				tokenRefreshOptions.body = body;
				// Override authorization property so the credentails are not included in it
				tokenRefreshOptions.headers = {
					Authorization: '',
				};
			}

			Logger.debug(
				`OAuth2 token for "${credentialsType}" used by node "${node.name}" expired. Should revalidate.`,
			);

			const newToken = await token.refresh(tokenRefreshOptions);

			Logger.debug(
				`OAuth2 token for "${credentialsType}" used by node "${node.name}" has been renewed.`,
			);

			credentials.oauthTokenData = newToken.data;

			// Find the credentials
			if (!node.credentials || !node.credentials[credentialsType]) {
				throw new Error(
					`The node "${node.name}" does not have credentials of type "${credentialsType}"!`,
				);
			}
			const nodeCredentials = node.credentials[credentialsType];

			// Save the refreshed token
			await additionalData.credentialsHelper.updateCredentials(
				nodeCredentials,
				credentialsType,
				credentials,
			);

			Logger.debug(
				`OAuth2 token for "${credentialsType}" used by node "${node.name}" has been saved to database successfully.`,
			);

			// Make the request again with the new token
			const newRequestOptions = newToken.sign(requestOptions as clientOAuth2.RequestObject);

			return this.helpers.request!(newRequestOptions);
		}

		// Unknown error so simply throw it
		throw error;
	});
}

/* Makes a request using OAuth1 data for authentication
 *
 * @export
 * @param {IAllExecuteFunctions} this
 * @param {string} credentialsType
 * @param {(OptionsWithUrl | requestPromise.RequestPromiseOptions)} requestOptionså
 * @returns
 */
export async function requestOAuth1(
	this: IAllExecuteFunctions,
	credentialsType: string,
	requestOptions: OptionsWithUrl | OptionsWithUri | requestPromise.RequestPromiseOptions,
) {
	const credentials = (await this.getCredentials(
		credentialsType,
	)) as ICredentialDataDecryptedObject;

	if (credentials === undefined) {
		throw new Error('No credentials were returned!');
	}

	if (credentials.oauthTokenData === undefined) {
		throw new Error('OAuth credentials not connected!');
	}

	const oauth = new clientOAuth1({
		consumer: {
			key: credentials.consumerKey as string,
			secret: credentials.consumerSecret as string,
		},
		signature_method: credentials.signatureMethod as string,
		hash_function(base, key) {
			const algorithm = credentials.signatureMethod === 'HMAC-SHA1' ? 'sha1' : 'sha256';
			return createHmac(algorithm, key).update(base).digest('base64');
		},
	});

	const oauthTokenData = credentials.oauthTokenData as IDataObject;

	const token: Token = {
		key: oauthTokenData.oauth_token as string,
		secret: oauthTokenData.oauth_token_secret as string,
	};

	// @ts-ignore
	requestOptions.data = { ...requestOptions.qs, ...requestOptions.form };

	// Fixes issue that OAuth1 library only works with "url" property and not with "uri"
	// @ts-ignore
	if (requestOptions.uri && !requestOptions.url) {
		// @ts-ignore
		requestOptions.url = requestOptions.uri;
		// @ts-ignore
		delete requestOptions.uri;
	}

	// @ts-ignore
	requestOptions.headers = oauth.toHeader(oauth.authorize(requestOptions, token));

	return this.helpers.request!(requestOptions).catch(async (error: IResponseError) => {
		// Unknown error so simply throw it
		throw error;
	});
}

/**
 * Takes generic input data and brings it into the json format n8n uses.
 *
 * @export
 * @param {(IDataObject | IDataObject[])} jsonData
 * @returns {INodeExecutionData[]}
 */
export function returnJsonArray(jsonData: IDataObject | IDataObject[]): INodeExecutionData[] {
	const returnData: INodeExecutionData[] = [];

	if (!Array.isArray(jsonData)) {
		jsonData = [jsonData];
	}

	jsonData.forEach((data) => {
		returnData.push({ json: data });
	});

	return returnData;
}

/**
 * Returns the additional keys for Expressions and Function-Nodes
 *
 * @export
 * @param {IWorkflowExecuteAdditionalData} additionalData
 * @returns {(IWorkflowDataProxyAdditionalKeys)}
 */
export function getAdditionalKeys(
	additionalData: IWorkflowExecuteAdditionalData,
): IWorkflowDataProxyAdditionalKeys {
	const executionId = additionalData.executionId || PLACEHOLDER_EMPTY_EXECUTION_ID;
	return {
		$executionId: executionId,
		$resumeWebhookUrl: `${additionalData.webhookWaitingBaseUrl}/${executionId}`,
	};
}

/**
 * Returns the requested decrypted credentials if the node has access to them.
 *
 * @export
 * @param {Workflow} workflow Workflow which requests the data
 * @param {INode} node Node which request the data
 * @param {string} type The credential type to return
 * @param {IWorkflowExecuteAdditionalData} additionalData
 * @returns {(ICredentialDataDecryptedObject | undefined)}
 */
export async function getCredentials(
	workflow: Workflow,
	node: INode,
	type: string,
	additionalData: IWorkflowExecuteAdditionalData,
	mode: WorkflowExecuteMode,
	runExecutionData?: IRunExecutionData | null,
	runIndex?: number,
	connectionInputData?: INodeExecutionData[],
	itemIndex?: number,
): Promise<ICredentialDataDecryptedObject | undefined> {
	// Get the NodeType as it has the information if the credentials are required
	const nodeType = workflow.nodeTypes.getByNameAndVersion(node.type, node.typeVersion);
	if (nodeType === undefined) {
		throw new NodeOperationError(
			node,
			`Node type "${node.type}" is not known so can not get credentials!`,
		);
	}

	if (nodeType.description.credentials === undefined) {
		throw new NodeOperationError(
			node,
			`Node type "${node.type}" does not have any credentials defined!`,
		);
	}

	const nodeCredentialDescription = nodeType.description.credentials.find(
		(credentialTypeDescription) => credentialTypeDescription.name === type,
	);
	if (nodeCredentialDescription === undefined) {
		throw new NodeOperationError(
			node,
			`Node type "${node.type}" does not have any credentials of type "${type}" defined!`,
		);
	}

	if (
		!NodeHelpers.displayParameter(
			additionalData.currentNodeParameters || node.parameters,
			nodeCredentialDescription,
			node.parameters,
		)
	) {
		// Credentials should not be displayed so return undefined even if they would be defined
		return undefined;
	}

	// Check if node has any credentials defined
	if (!node.credentials || !node.credentials[type]) {
		// If none are defined check if the credentials are required or not

		if (nodeCredentialDescription.required === true) {
			// Credentials are required so error
			if (!node.credentials) {
				throw new NodeOperationError(node, 'Node does not have any credentials set!');
			}
			if (!node.credentials[type]) {
				throw new NodeOperationError(node, `Node does not have any credentials set for "${type}"!`);
			}
		} else {
			// Credentials are not required so resolve with undefined
			return undefined;
		}
	}

	let expressionResolveValues: ICredentialsExpressionResolveValues | undefined;
	if (connectionInputData && runExecutionData && runIndex !== undefined) {
		expressionResolveValues = {
			connectionInputData,
			itemIndex: itemIndex || 0,
			node,
			runExecutionData,
			runIndex,
			workflow,
		} as ICredentialsExpressionResolveValues;
	}

	const nodeCredentials = node.credentials[type];

	// TODO: solve using credentials via expression
	// if (name.charAt(0) === '=') {
	// 	// If the credential name is an expression resolve it
	// 	const additionalKeys = getAdditionalKeys(additionalData);
	// 	name = workflow.expression.getParameterValue(
	// 		name,
	// 		runExecutionData || null,
	// 		runIndex || 0,
	// 		itemIndex || 0,
	// 		node.name,
	// 		connectionInputData || [],
	// 		mode,
	// 		additionalKeys,
	// 	) as string;
	// }

	const decryptedDataObject = await additionalData.credentialsHelper.getDecrypted(
		nodeCredentials,
		type,
		mode,
		false,
		expressionResolveValues,
	);

	return decryptedDataObject;
}

/**
 * Returns a copy of the node
 *
 * @export
 * @param {INode} node
 * @returns {INode}
 */
export function getNode(node: INode): INode {
	return JSON.parse(JSON.stringify(node));
}

/**
 * Returns the requested resolved (all expressions replaced) node parameters.
 *
 * @export
 * @param {Workflow} workflow
 * @param {(IRunExecutionData | null)} runExecutionData
 * @param {number} runIndex
 * @param {INodeExecutionData[]} connectionInputData
 * @param {INode} node
 * @param {string} parameterName
 * @param {number} itemIndex
 * @param {*} [fallbackValue]
 * @returns {(NodeParameterValue | INodeParameters | NodeParameterValue[] | INodeParameters[] | object)}
 */
export function getNodeParameter(
	workflow: Workflow,
	runExecutionData: IRunExecutionData | null,
	runIndex: number,
	connectionInputData: INodeExecutionData[],
	node: INode,
	parameterName: string,
	itemIndex: number,
	mode: WorkflowExecuteMode,
	additionalKeys: IWorkflowDataProxyAdditionalKeys,
	fallbackValue?: any,
): NodeParameterValue | INodeParameters | NodeParameterValue[] | INodeParameters[] | object {
	const nodeType = workflow.nodeTypes.getByNameAndVersion(node.type, node.typeVersion);
	if (nodeType === undefined) {
		throw new Error(`Node type "${node.type}" is not known so can not return paramter value!`);
	}

	const value = get(node.parameters, parameterName, fallbackValue);

	if (value === undefined) {
		throw new Error(`Could not get parameter "${parameterName}"!`);
	}

	let returnData;
	try {
		returnData = workflow.expression.getParameterValue(
			value,
			runExecutionData,
			runIndex,
			itemIndex,
			node.name,
			connectionInputData,
			mode,
			additionalKeys,
		);
	} catch (e) {
		e.message += ` [Error in parameter: "${parameterName}"]`;
		throw e;
	}

	return returnData;
}

/**
 * Returns if execution should be continued even if there was an error.
 *
 * @export
 * @param {INode} node
 * @returns {boolean}
 */
export function continueOnFail(node: INode): boolean {
	return get(node, 'continueOnFail', false);
}

/**
 * Returns the webhook URL of the webhook with the given name
 *
 * @export
 * @param {string} name
 * @param {Workflow} workflow
 * @param {INode} node
 * @param {IWorkflowExecuteAdditionalData} additionalData
 * @param {boolean} [isTest]
 * @returns {(string | undefined)}
 */
export function getNodeWebhookUrl(
	name: string,
	workflow: Workflow,
	node: INode,
	additionalData: IWorkflowExecuteAdditionalData,
	mode: WorkflowExecuteMode,
	additionalKeys: IWorkflowDataProxyAdditionalKeys,
	isTest?: boolean,
): string | undefined {
	let baseUrl = additionalData.webhookBaseUrl;
	if (isTest === true) {
		baseUrl = additionalData.webhookTestBaseUrl;
	}

	// eslint-disable-next-line @typescript-eslint/no-use-before-define
	const webhookDescription = getWebhookDescription(name, workflow, node);
	if (webhookDescription === undefined) {
		return undefined;
	}

	const path = workflow.expression.getSimpleParameterValue(
		node,
		webhookDescription.path,
		mode,
		additionalKeys,
	);
	if (path === undefined) {
		return undefined;
	}

	const isFullPath: boolean = workflow.expression.getSimpleParameterValue(
		node,
		webhookDescription.isFullPath,
		mode,
		additionalKeys,
		false,
	) as boolean;
	return NodeHelpers.getNodeWebhookUrl(baseUrl, workflow.id!, node, path.toString(), isFullPath);
}

/**
 * Returns the timezone for the workflow
 *
 * @export
 * @param {Workflow} workflow
 * @param {IWorkflowExecuteAdditionalData} additionalData
 * @returns {string}
 */
export function getTimezone(
	workflow: Workflow,
	additionalData: IWorkflowExecuteAdditionalData,
): string {
	// eslint-disable-next-line @typescript-eslint/prefer-optional-chain
	if (workflow.settings !== undefined && workflow.settings.timezone !== undefined) {
		return (workflow.settings as IWorkflowSettings).timezone as string;
	}
	return additionalData.timezone;
}

/**
 * Returns the full webhook description of the webhook with the given name
 *
 * @export
 * @param {string} name
 * @param {Workflow} workflow
 * @param {INode} node
 * @returns {(IWebhookDescription | undefined)}
 */
export function getWebhookDescription(
	name: string,
	workflow: Workflow,
	node: INode,
): IWebhookDescription | undefined {
	const nodeType = workflow.nodeTypes.getByNameAndVersion(node.type, node.typeVersion) as INodeType;

	if (nodeType.description.webhooks === undefined) {
		// Node does not have any webhooks so return
		return undefined;
	}

	// eslint-disable-next-line no-restricted-syntax
	for (const webhookDescription of nodeType.description.webhooks) {
		if (webhookDescription.name === name) {
			return webhookDescription;
		}
	}

	return undefined;
}

/**
 * Returns the workflow metadata
 *
 * @export
 * @param {Workflow} workflow
 * @returns {IWorkflowMetadata}
 */
export function getWorkflowMetadata(workflow: Workflow): IWorkflowMetadata {
	return {
		id: workflow.id,
		name: workflow.name,
		active: workflow.active,
	};
}

/**
 * Returns the execute functions the poll nodes have access to.
 *
 * @export
 * @param {Workflow} workflow
 * @param {INode} node
 * @param {IWorkflowExecuteAdditionalData} additionalData
 * @param {WorkflowExecuteMode} mode
 * @returns {ITriggerFunctions}
 */
// TODO: Check if I can get rid of: additionalData, and so then maybe also at ActiveWorkflowRunner.add
export function getExecutePollFunctions(
	workflow: Workflow,
	node: INode,
	additionalData: IWorkflowExecuteAdditionalData,
	mode: WorkflowExecuteMode,
	activation: WorkflowActivateMode,
): IPollFunctions {
	return ((workflow: Workflow, node: INode) => {
		return {
			__emit: (data: INodeExecutionData[][]): void => {
				throw new Error('Overwrite NodeExecuteFunctions.getExecutePullFunctions.__emit function!');
			},
			async getCredentials(type: string): Promise<ICredentialDataDecryptedObject | undefined> {
				return getCredentials(workflow, node, type, additionalData, mode);
			},
			getMode: (): WorkflowExecuteMode => {
				return mode;
			},
			getActivationMode: (): WorkflowActivateMode => {
				return activation;
			},
			getNode: () => {
				return getNode(node);
			},
			getNodeParameter: (
				parameterName: string,
				fallbackValue?: any,
			):
				| NodeParameterValue
				| INodeParameters
				| NodeParameterValue[]
				| INodeParameters[]
				| object => {
				const runExecutionData: IRunExecutionData | null = null;
				const itemIndex = 0;
				const runIndex = 0;
				const connectionInputData: INodeExecutionData[] = [];

				return getNodeParameter(
					workflow,
					runExecutionData,
					runIndex,
					connectionInputData,
					node,
					parameterName,
					itemIndex,
					mode,
					getAdditionalKeys(additionalData),
					fallbackValue,
				);
			},
			getRestApiUrl: (): string => {
				return additionalData.restApiUrl;
			},
			getTimezone: (): string => {
				return getTimezone(workflow, additionalData);
			},
			getWorkflow: () => {
				return getWorkflowMetadata(workflow);
			},
			getWorkflowStaticData(type: string): IDataObject {
				return workflow.getStaticData(type, node);
			},
			helpers: {
				httpRequest,
				prepareBinaryData,
				request: proxyRequestToAxios,
				async requestOAuth2(
					this: IAllExecuteFunctions,
					credentialsType: string,
					requestOptions: OptionsWithUri | requestPromise.RequestPromiseOptions,
					oAuth2Options?: IOAuth2Options,
				): Promise<any> {
					return requestOAuth2.call(
						this,
						credentialsType,
						requestOptions,
						node,
						additionalData,
						oAuth2Options,
					);
				},
				async requestOAuth1(
					this: IAllExecuteFunctions,
					credentialsType: string,
					requestOptions: OptionsWithUrl | requestPromise.RequestPromiseOptions,
				): Promise<any> {
					return requestOAuth1.call(this, credentialsType, requestOptions);
				},
				returnJsonArray,
			},
		};
	})(workflow, node);
}

/**
 * Returns the execute functions the trigger nodes have access to.
 *
 * @export
 * @param {Workflow} workflow
 * @param {INode} node
 * @param {IWorkflowExecuteAdditionalData} additionalData
 * @param {WorkflowExecuteMode} mode
 * @returns {ITriggerFunctions}
 */
// TODO: Check if I can get rid of: additionalData, and so then maybe also at ActiveWorkflowRunner.add
export function getExecuteTriggerFunctions(
	workflow: Workflow,
	node: INode,
	additionalData: IWorkflowExecuteAdditionalData,
	mode: WorkflowExecuteMode,
	activation: WorkflowActivateMode,
): ITriggerFunctions {
	return ((workflow: Workflow, node: INode) => {
		return {
			emit: (data: INodeExecutionData[][]): void => {
				throw new Error('Overwrite NodeExecuteFunctions.getExecuteTriggerFunctions.emit function!');
			},
			async getCredentials(type: string): Promise<ICredentialDataDecryptedObject | undefined> {
				return getCredentials(workflow, node, type, additionalData, mode);
			},
			getNode: () => {
				return getNode(node);
			},
			getMode: (): WorkflowExecuteMode => {
				return mode;
			},
			getActivationMode: (): WorkflowActivateMode => {
				return activation;
			},
			getNodeParameter: (
				parameterName: string,
				fallbackValue?: any,
			):
				| NodeParameterValue
				| INodeParameters
				| NodeParameterValue[]
				| INodeParameters[]
				| object => {
				const runExecutionData: IRunExecutionData | null = null;
				const itemIndex = 0;
				const runIndex = 0;
				const connectionInputData: INodeExecutionData[] = [];

				return getNodeParameter(
					workflow,
					runExecutionData,
					runIndex,
					connectionInputData,
					node,
					parameterName,
					itemIndex,
					mode,
					getAdditionalKeys(additionalData),
					fallbackValue,
				);
			},
			getRestApiUrl: (): string => {
				return additionalData.restApiUrl;
			},
			getTimezone: (): string => {
				return getTimezone(workflow, additionalData);
			},
			getWorkflow: () => {
				return getWorkflowMetadata(workflow);
			},
			getWorkflowStaticData(type: string): IDataObject {
				return workflow.getStaticData(type, node);
			},
			helpers: {
				httpRequest,
				prepareBinaryData,

				request: proxyRequestToAxios,
				async requestOAuth2(
					this: IAllExecuteFunctions,
					credentialsType: string,
					requestOptions: OptionsWithUri | requestPromise.RequestPromiseOptions,
					oAuth2Options?: IOAuth2Options,
				): Promise<any> {
					return requestOAuth2.call(
						this,
						credentialsType,
						requestOptions,
						node,
						additionalData,
						oAuth2Options,
					);
				},
				async requestOAuth1(
					this: IAllExecuteFunctions,
					credentialsType: string,
					requestOptions: OptionsWithUrl | requestPromise.RequestPromiseOptions,
				): Promise<any> {
					return requestOAuth1.call(this, credentialsType, requestOptions);
				},
				returnJsonArray,
			},
		};
	})(workflow, node);
}

/**
 * Returns the execute functions regular nodes have access to.
 *
 * @export
 * @param {Workflow} workflow
 * @param {IRunExecutionData} runExecutionData
 * @param {number} runIndex
 * @param {INodeExecutionData[]} connectionInputData
 * @param {ITaskDataConnections} inputData
 * @param {INode} node
 * @param {IWorkflowExecuteAdditionalData} additionalData
 * @param {WorkflowExecuteMode} mode
 * @returns {IExecuteFunctions}
 */
export function getExecuteFunctions(
	workflow: Workflow,
	runExecutionData: IRunExecutionData,
	runIndex: number,
	connectionInputData: INodeExecutionData[],
	inputData: ITaskDataConnections,
	node: INode,
	additionalData: IWorkflowExecuteAdditionalData,
	mode: WorkflowExecuteMode,
): IExecuteFunctions {
	return ((workflow, runExecutionData, connectionInputData, inputData, node) => {
		return {
			continueOnFail: () => {
				return continueOnFail(node);
			},
			evaluateExpression: (expression: string, itemIndex: number) => {
				return workflow.expression.resolveSimpleParameterValue(
					`=${expression}`,
					{},
					runExecutionData,
					runIndex,
					itemIndex,
					node.name,
					connectionInputData,
					mode,
					getAdditionalKeys(additionalData),
				);
			},
			async executeWorkflow(
				workflowInfo: IExecuteWorkflowInfo,
				inputData?: INodeExecutionData[],
			): Promise<any> {
				return additionalData.executeWorkflow(workflowInfo, additionalData, inputData);
			},
			getContext(type: string): IContextObject {
				return NodeHelpers.getContext(runExecutionData, type, node);
			},
			async getCredentials(
				type: string,
				itemIndex?: number,
			): Promise<ICredentialDataDecryptedObject | undefined> {
				return getCredentials(
					workflow,
					node,
					type,
					additionalData,
					mode,
					runExecutionData,
					runIndex,
					connectionInputData,
					itemIndex,
				);
			},
			getExecutionId: (): string => {
				return additionalData.executionId!;
			},
			getInputData: (inputIndex = 0, inputName = 'main') => {
				if (!inputData.hasOwnProperty(inputName)) {
					// Return empty array because else it would throw error when nothing is connected to input
					return [];
				}

				// TODO: Check if nodeType has input with that index defined
				if (inputData[inputName].length < inputIndex) {
					throw new Error(`Could not get input index "${inputIndex}" of input "${inputName}"!`);
				}

				if (inputData[inputName][inputIndex] === null) {
					// return [];
					throw new Error(`Value "${inputIndex}" of input "${inputName}" did not get set!`);
				}

				return inputData[inputName][inputIndex] as INodeExecutionData[];
			},
			getNodeParameter: (
				parameterName: string,
				itemIndex: number,
				fallbackValue?: any,
			):
				| NodeParameterValue
				| INodeParameters
				| NodeParameterValue[]
				| INodeParameters[]
				| object => {
				return getNodeParameter(
					workflow,
					runExecutionData,
					runIndex,
					connectionInputData,
					node,
					parameterName,
					itemIndex,
					mode,
					getAdditionalKeys(additionalData),
					fallbackValue,
				);
			},
			getMode: (): WorkflowExecuteMode => {
				return mode;
			},
			getNode: () => {
				return getNode(node);
			},
			getRestApiUrl: (): string => {
				return additionalData.restApiUrl;
			},
			getTimezone: (): string => {
				return getTimezone(workflow, additionalData);
			},
			getWorkflow: () => {
				return getWorkflowMetadata(workflow);
			},
			getWorkflowDataProxy: (itemIndex: number): IWorkflowDataProxyData => {
				const dataProxy = new WorkflowDataProxy(
					workflow,
					runExecutionData,
					runIndex,
					itemIndex,
					node.name,
					connectionInputData,
					{},
					mode,
					getAdditionalKeys(additionalData),
				);
				return dataProxy.getDataProxy();
			},
			getWorkflowStaticData(type: string): IDataObject {
				return workflow.getStaticData(type, node);
			},
			prepareOutputData: NodeHelpers.prepareOutputData,
			async putExecutionToWait(waitTill: Date): Promise<void> {
				runExecutionData.waitTill = waitTill;
			},
			sendMessageToUI(message: any): void {
				if (mode !== 'manual') {
					return;
				}
				try {
					if (additionalData.sendMessageToUI) {
						additionalData.sendMessageToUI(node.name, message);
					}
				} catch (error) {
					// eslint-disable-next-line @typescript-eslint/restrict-template-expressions
					Logger.warn(`There was a problem sending messsage to UI: ${error.message}`);
				}
			},
			helpers: {
				httpRequest,
				prepareBinaryData,
				async getBinaryDataBuffer(
					itemIndex: number,
					propertyName: string,
					inputIndex = 0,
				): Promise<Buffer> {
					return getBinaryDataBuffer.call(this, inputData, itemIndex, propertyName, inputIndex);
				},
				request: proxyRequestToAxios,
				async requestOAuth2(
					this: IAllExecuteFunctions,
					credentialsType: string,
					requestOptions: OptionsWithUri | requestPromise.RequestPromiseOptions,
					oAuth2Options?: IOAuth2Options,
				): Promise<any> {
					return requestOAuth2.call(
						this,
						credentialsType,
						requestOptions,
						node,
						additionalData,
						oAuth2Options,
					);
				},
				async requestOAuth1(
					this: IAllExecuteFunctions,
					credentialsType: string,
					requestOptions: OptionsWithUrl | requestPromise.RequestPromiseOptions,
				): Promise<any> {
					return requestOAuth1.call(this, credentialsType, requestOptions);
				},
				returnJsonArray,
			},
		};
	})(workflow, runExecutionData, connectionInputData, inputData, node);
}

/**
 * Returns the execute functions regular nodes have access to when single-function is defined.
 *
 * @export
 * @param {Workflow} workflow
 * @param {IRunExecutionData} runExecutionData
 * @param {number} runIndex
 * @param {INodeExecutionData[]} connectionInputData
 * @param {ITaskDataConnections} inputData
 * @param {INode} node
 * @param {number} itemIndex
 * @param {IWorkflowExecuteAdditionalData} additionalData
 * @param {WorkflowExecuteMode} mode
 * @returns {IExecuteSingleFunctions}
 */
export function getExecuteSingleFunctions(
	workflow: Workflow,
	runExecutionData: IRunExecutionData,
	runIndex: number,
	connectionInputData: INodeExecutionData[],
	inputData: ITaskDataConnections,
	node: INode,
	itemIndex: number,
	additionalData: IWorkflowExecuteAdditionalData,
	mode: WorkflowExecuteMode,
): IExecuteSingleFunctions {
	return ((workflow, runExecutionData, connectionInputData, inputData, node, itemIndex) => {
		return {
			continueOnFail: () => {
				return continueOnFail(node);
			},
			evaluateExpression: (expression: string, evaluateItemIndex: number | undefined) => {
				evaluateItemIndex = evaluateItemIndex === undefined ? itemIndex : evaluateItemIndex;
				return workflow.expression.resolveSimpleParameterValue(
					`=${expression}`,
					{},
					runExecutionData,
					runIndex,
					evaluateItemIndex,
					node.name,
					connectionInputData,
					mode,
					getAdditionalKeys(additionalData),
				);
			},
			getContext(type: string): IContextObject {
				return NodeHelpers.getContext(runExecutionData, type, node);
			},
			async getCredentials(type: string): Promise<ICredentialDataDecryptedObject | undefined> {
				return getCredentials(
					workflow,
					node,
					type,
					additionalData,
					mode,
					runExecutionData,
					runIndex,
					connectionInputData,
					itemIndex,
				);
			},
			getInputData: (inputIndex = 0, inputName = 'main') => {
				if (!inputData.hasOwnProperty(inputName)) {
					// Return empty array because else it would throw error when nothing is connected to input
					return { json: {} };
				}

				// TODO: Check if nodeType has input with that index defined
				if (inputData[inputName].length < inputIndex) {
					throw new Error(`Could not get input index "${inputIndex}" of input "${inputName}"!`);
				}

				const allItems = inputData[inputName][inputIndex];

				if (allItems === null) {
					// return [];
					throw new Error(`Value "${inputIndex}" of input "${inputName}" did not get set!`);
				}

				if (allItems[itemIndex] === null) {
					// return [];
					throw new Error(
						`Value "${inputIndex}" of input "${inputName}" with itemIndex "${itemIndex}" did not get set!`,
					);
				}

				return allItems[itemIndex];
			},
			getMode: (): WorkflowExecuteMode => {
				return mode;
			},
			getNode: () => {
				return getNode(node);
			},
			getRestApiUrl: (): string => {
				return additionalData.restApiUrl;
			},
			getTimezone: (): string => {
				return getTimezone(workflow, additionalData);
			},
			getNodeParameter: (
				parameterName: string,
				fallbackValue?: any,
			):
				| NodeParameterValue
				| INodeParameters
				| NodeParameterValue[]
				| INodeParameters[]
				| object => {
				return getNodeParameter(
					workflow,
					runExecutionData,
					runIndex,
					connectionInputData,
					node,
					parameterName,
					itemIndex,
					mode,
					getAdditionalKeys(additionalData),
					fallbackValue,
				);
			},
			getWorkflow: () => {
				return getWorkflowMetadata(workflow);
			},
			getWorkflowDataProxy: (): IWorkflowDataProxyData => {
				const dataProxy = new WorkflowDataProxy(
					workflow,
					runExecutionData,
					runIndex,
					itemIndex,
					node.name,
					connectionInputData,
					{},
					mode,
					getAdditionalKeys(additionalData),
				);
				return dataProxy.getDataProxy();
			},
			getWorkflowStaticData(type: string): IDataObject {
				return workflow.getStaticData(type, node);
			},
			helpers: {
				httpRequest,
				prepareBinaryData,
				request: proxyRequestToAxios,
				async requestOAuth2(
					this: IAllExecuteFunctions,
					credentialsType: string,
					requestOptions: OptionsWithUri | requestPromise.RequestPromiseOptions,
					oAuth2Options?: IOAuth2Options,
				): Promise<any> {
					return requestOAuth2.call(
						this,
						credentialsType,
						requestOptions,
						node,
						additionalData,
						oAuth2Options,
					);
				},
				async requestOAuth1(
					this: IAllExecuteFunctions,
					credentialsType: string,
					requestOptions: OptionsWithUrl | requestPromise.RequestPromiseOptions,
				): Promise<any> {
					return requestOAuth1.call(this, credentialsType, requestOptions);
				},
			},
		};
	})(workflow, runExecutionData, connectionInputData, inputData, node, itemIndex);
}

export function getCredentialTestFunctions(): ICredentialTestFunctions {
	return {
		helpers: {
			request: requestPromiseWithDefaults,
		},
	};
}

/**
 * Returns the execute functions regular nodes have access to in load-options-function.
 *
 * @export
 * @param {Workflow} workflow
 * @param {INode} node
 * @param {IWorkflowExecuteAdditionalData} additionalData
 * @returns {ILoadOptionsFunctions}
 */
export function getLoadOptionsFunctions(
	workflow: Workflow,
	node: INode,
	path: string,
	additionalData: IWorkflowExecuteAdditionalData,
): ILoadOptionsFunctions {
	return ((workflow: Workflow, node: INode, path: string) => {
		const that = {
			async getCredentials(type: string): Promise<ICredentialDataDecryptedObject | undefined> {
				return getCredentials(workflow, node, type, additionalData, 'internal');
			},
			getCurrentNodeParameter: (
				parameterPath: string,
			):
				| NodeParameterValue
				| INodeParameters
				| NodeParameterValue[]
				| INodeParameters[]
				| object
				| undefined => {
				const nodeParameters = additionalData.currentNodeParameters;

				if (parameterPath.charAt(0) === '&') {
					parameterPath = `${path.split('.').slice(1, -1).join('.')}.${parameterPath.slice(1)}`;
				}

				return get(nodeParameters, parameterPath);
			},
			getCurrentNodeParameters: (): INodeParameters | undefined => {
				return additionalData.currentNodeParameters;
			},
			getNode: () => {
				return getNode(node);
			},
			getNodeParameter: (
				parameterName: string,
				fallbackValue?: any,
			):
				| NodeParameterValue
				| INodeParameters
				| NodeParameterValue[]
				| INodeParameters[]
				| object => {
				const runExecutionData: IRunExecutionData | null = null;
				const itemIndex = 0;
				const runIndex = 0;
				const connectionInputData: INodeExecutionData[] = [];

				return getNodeParameter(
					workflow,
					runExecutionData,
					runIndex,
					connectionInputData,
					node,
					parameterName,
					itemIndex,
					'internal' as WorkflowExecuteMode,
					getAdditionalKeys(additionalData),
					fallbackValue,
				);
			},
			getTimezone: (): string => {
				return getTimezone(workflow, additionalData);
			},
			getRestApiUrl: (): string => {
				return additionalData.restApiUrl;
			},
			helpers: {
				httpRequest,
				request: proxyRequestToAxios,
				async requestOAuth2(
					this: IAllExecuteFunctions,
					credentialsType: string,
					requestOptions: OptionsWithUri | requestPromise.RequestPromiseOptions,
					oAuth2Options?: IOAuth2Options,
				): Promise<any> {
					return requestOAuth2.call(
						this,
						credentialsType,
						requestOptions,
						node,
						additionalData,
						oAuth2Options,
					);
				},
				async requestOAuth1(
					this: IAllExecuteFunctions,
					credentialsType: string,
					requestOptions: OptionsWithUrl | requestPromise.RequestPromiseOptions,
				): Promise<any> {
					return requestOAuth1.call(this, credentialsType, requestOptions);
				},
			},
		};
		return that;
	})(workflow, node, path);
}

/**
 * Returns the execute functions regular nodes have access to in hook-function.
 *
 * @export
 * @param {Workflow} workflow
 * @param {INode} node
 * @param {IWorkflowExecuteAdditionalData} additionalData
 * @param {WorkflowExecuteMode} mode
 * @returns {IHookFunctions}
 */
export function getExecuteHookFunctions(
	workflow: Workflow,
	node: INode,
	additionalData: IWorkflowExecuteAdditionalData,
	mode: WorkflowExecuteMode,
	activation: WorkflowActivateMode,
	isTest?: boolean,
	webhookData?: IWebhookData,
): IHookFunctions {
	return ((workflow: Workflow, node: INode) => {
		const that = {
			async getCredentials(type: string): Promise<ICredentialDataDecryptedObject | undefined> {
				return getCredentials(workflow, node, type, additionalData, mode);
			},
			getMode: (): WorkflowExecuteMode => {
				return mode;
			},
			getActivationMode: (): WorkflowActivateMode => {
				return activation;
			},
			getNode: () => {
				return getNode(node);
			},
			getNodeParameter: (
				parameterName: string,
				fallbackValue?: any,
			):
				| NodeParameterValue
				| INodeParameters
				| NodeParameterValue[]
				| INodeParameters[]
				| object => {
				const runExecutionData: IRunExecutionData | null = null;
				const itemIndex = 0;
				const runIndex = 0;
				const connectionInputData: INodeExecutionData[] = [];

				return getNodeParameter(
					workflow,
					runExecutionData,
					runIndex,
					connectionInputData,
					node,
					parameterName,
					itemIndex,
					mode,
					getAdditionalKeys(additionalData),
					fallbackValue,
				);
			},
			getNodeWebhookUrl: (name: string): string | undefined => {
				return getNodeWebhookUrl(
					name,
					workflow,
					node,
					additionalData,
					mode,
					getAdditionalKeys(additionalData),
					isTest,
				);
			},
			getTimezone: (): string => {
				return getTimezone(workflow, additionalData);
			},
			getWebhookName(): string {
				if (webhookData === undefined) {
					throw new Error('Is only supported in webhook functions!');
				}
				return webhookData.webhookDescription.name;
			},
			getWebhookDescription(name: string): IWebhookDescription | undefined {
				return getWebhookDescription(name, workflow, node);
			},
			getWorkflow: () => {
				return getWorkflowMetadata(workflow);
			},
			getWorkflowStaticData(type: string): IDataObject {
				return workflow.getStaticData(type, node);
			},
			helpers: {
				httpRequest,
				request: proxyRequestToAxios,
				async requestOAuth2(
					this: IAllExecuteFunctions,
					credentialsType: string,
					requestOptions: OptionsWithUri | requestPromise.RequestPromiseOptions,
					oAuth2Options?: IOAuth2Options,
				): Promise<any> {
					return requestOAuth2.call(
						this,
						credentialsType,
						requestOptions,
						node,
						additionalData,
						oAuth2Options,
					);
				},
				async requestOAuth1(
					this: IAllExecuteFunctions,
					credentialsType: string,
					requestOptions: OptionsWithUrl | requestPromise.RequestPromiseOptions,
				): Promise<any> {
					return requestOAuth1.call(this, credentialsType, requestOptions);
				},
			},
		};
		return that;
	})(workflow, node);
}

/**
 * Returns the execute functions regular nodes have access to when webhook-function is defined.
 *
 * @export
 * @param {Workflow} workflow
 * @param {IRunExecutionData} runExecutionData
 * @param {INode} node
 * @param {IWorkflowExecuteAdditionalData} additionalData
 * @param {WorkflowExecuteMode} mode
 * @returns {IWebhookFunctions}
 */
export function getExecuteWebhookFunctions(
	workflow: Workflow,
	node: INode,
	additionalData: IWorkflowExecuteAdditionalData,
	mode: WorkflowExecuteMode,
	webhookData: IWebhookData,
): IWebhookFunctions {
	return ((workflow: Workflow, node: INode) => {
		return {
			getBodyData(): IDataObject {
				if (additionalData.httpRequest === undefined) {
					throw new Error('Request is missing!');
				}
				return additionalData.httpRequest.body;
			},
			async getCredentials(type: string): Promise<ICredentialDataDecryptedObject | undefined> {
				return getCredentials(workflow, node, type, additionalData, mode);
			},
			getHeaderData(): object {
				if (additionalData.httpRequest === undefined) {
					throw new Error('Request is missing!');
				}
				return additionalData.httpRequest.headers;
			},
			getMode: (): WorkflowExecuteMode => {
				return mode;
			},
			getNode: () => {
				return getNode(node);
			},
			getNodeParameter: (
				parameterName: string,
				fallbackValue?: any,
			):
				| NodeParameterValue
				| INodeParameters
				| NodeParameterValue[]
				| INodeParameters[]
				| object => {
				const runExecutionData: IRunExecutionData | null = null;
				const itemIndex = 0;
				const runIndex = 0;
				const connectionInputData: INodeExecutionData[] = [];

				return getNodeParameter(
					workflow,
					runExecutionData,
					runIndex,
					connectionInputData,
					node,
					parameterName,
					itemIndex,
					mode,
					getAdditionalKeys(additionalData),
					fallbackValue,
				);
			},
			getParamsData(): object {
				if (additionalData.httpRequest === undefined) {
					throw new Error('Request is missing!');
				}
				return additionalData.httpRequest.params;
			},
			getQueryData(): object {
				if (additionalData.httpRequest === undefined) {
					throw new Error('Request is missing!');
				}
				return additionalData.httpRequest.query;
			},
			getRequestObject(): express.Request {
				if (additionalData.httpRequest === undefined) {
					throw new Error('Request is missing!');
				}
				return additionalData.httpRequest;
			},
			getResponseObject(): express.Response {
				if (additionalData.httpResponse === undefined) {
					throw new Error('Response is missing!');
				}
				return additionalData.httpResponse;
			},
			getNodeWebhookUrl: (name: string): string | undefined => {
				return getNodeWebhookUrl(
					name,
					workflow,
					node,
					additionalData,
					mode,
					getAdditionalKeys(additionalData),
				);
			},
			getTimezone: (): string => {
				return getTimezone(workflow, additionalData);
			},
			getWorkflow: () => {
				return getWorkflowMetadata(workflow);
			},
			getWorkflowStaticData(type: string): IDataObject {
				return workflow.getStaticData(type, node);
			},
			getWebhookName(): string {
				return webhookData.webhookDescription.name;
			},
			prepareOutputData: NodeHelpers.prepareOutputData,
			helpers: {
				httpRequest,
				prepareBinaryData,
				request: proxyRequestToAxios,
				async requestOAuth2(
					this: IAllExecuteFunctions,
					credentialsType: string,
					requestOptions: OptionsWithUri | requestPromise.RequestPromiseOptions,
					oAuth2Options?: IOAuth2Options,
				): Promise<any> {
					return requestOAuth2.call(
						this,
						credentialsType,
						requestOptions,
						node,
						additionalData,
						oAuth2Options,
					);
				},
				async requestOAuth1(
					this: IAllExecuteFunctions,
					credentialsType: string,
					requestOptions: OptionsWithUrl | requestPromise.RequestPromiseOptions,
				): Promise<any> {
					return requestOAuth1.call(this, credentialsType, requestOptions);
				},
				returnJsonArray,
			},
		};
	})(workflow, node);
}<|MERGE_RESOLUTION|>--- conflicted
+++ resolved
@@ -272,13 +272,6 @@
 		};
 	}
 
-	// @ts-ignore
-	if (requestObject.qsStringifyOptions?.arrayFormat === 'brackets') {
-		axiosConfig.paramsSerializer = (params) => {
-			return stringify(params, { arrayFormat: 'brackets' });
-		};
-	}
-
 	if (requestObject.auth !== undefined) {
 		// Check support for sendImmediately
 		if ((requestObject.auth as IDataObject).bearer !== undefined) {
@@ -451,13 +444,10 @@
 					});
 					return;
 				}
-<<<<<<< HEAD
-=======
 				if (configObject.simple === false && error.response) {
 					resolve(error.response.data);
 					return;
 				}
->>>>>>> c5ccf9eb
 
 				Logger.debug('Request proxied to Axios failed', { error });
 				// Axios hydrates the original error with more data. We extract them.
