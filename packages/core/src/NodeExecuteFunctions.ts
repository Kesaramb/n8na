--- conflicted
+++ resolved
@@ -128,11 +128,8 @@
 	setAllWorkflowExecutionMetadata,
 	setWorkflowExecutionMetadata,
 } from './WorkflowExecutionMetadata';
-<<<<<<< HEAD
 import { getSecretsProxy } from './Secrets';
-=======
 import { getUserN8nFolderPath } from './UserSettings';
->>>>>>> 180ab8d7
 
 axios.defaults.timeout = 300000;
 // Prevent axios from adding x-form-www-urlencoded headers by default
