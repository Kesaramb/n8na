import {
	BINARY_ENCODING,
	IHookFunctions,
	ILoadOptionsFunctions,
	IResponseError,
	IWorkflowSettings,
} from './';

import {
	IAllExecuteFunctions,
	IBinaryData,
	IContextObject,
	ICredentialDataDecryptedObject,
	ICredentialsExpressionResolveValues,
	IDataObject,
	IExecuteFunctions,
	IExecuteSingleFunctions,
	IExecuteWorkflowInfo,
	INode,
	INodeExecutionData,
	INodeParameters,
	INodeType,
	IOAuth2Options,
	IPollFunctions,
	IRunExecutionData,
	ITaskDataConnections,
	ITriggerFunctions,
	IWebhookData,
	IWebhookDescription,
	IWebhookFunctions,
	IWorkflowDataProxyData,
	IWorkflowExecuteAdditionalData,
	IWorkflowMetadata,
	NodeHelpers,
	NodeOperationError,
	NodeParameterValue,
	Workflow,
	WorkflowActivateMode,
	WorkflowDataProxy,
	WorkflowExecuteMode,
} from 'n8n-workflow';

import * as clientOAuth1 from 'oauth-1.0a';
import { Token } from 'oauth-1.0a';
import * as clientOAuth2 from 'client-oauth2';
import { get } from 'lodash';
import * as express from 'express';
import * as path from 'path';
import { OptionsWithUri, OptionsWithUrl } from 'request';
import * as requestPromise from 'request-promise-native';
import { createHmac } from 'crypto';
import { fromBuffer } from 'file-type';
import { lookup } from 'mime-types';
import {
	LoggerProxy as Logger,
} from 'n8n-workflow';

const requestPromiseWithDefaults = requestPromise.defaults({
	timeout: 300000, // 5 minutes
});

/**
 * Takes a buffer and converts it into the format n8n uses. It encodes the binary data as
 * base64 and adds metadata.
 *
 * @export
 * @param {Buffer} binaryData
 * @param {string} [filePath]
 * @param {string} [mimeType]
 * @returns {Promise<IBinaryData>}
 */
export async function prepareBinaryData(binaryData: Buffer, filePath?: string, mimeType?: string): Promise<IBinaryData> {
	if (!mimeType) {
		// If no mime type is given figure it out

		if (filePath) {
			// Use file path to guess mime type
			const mimeTypeLookup = lookup(filePath);
			if (mimeTypeLookup) {
				mimeType = mimeTypeLookup;
			}
		}

		if (!mimeType) {
			// Use buffer to guess mime type
			const fileTypeData = await fromBuffer(binaryData);
			if (fileTypeData) {
				mimeType = fileTypeData.mime;
			}
		}

		if (!mimeType) {
			// Fall back to text
			mimeType = 'text/plain';
		}
	}

	const returnData: IBinaryData = {
		mimeType,
		// TODO: Should program it in a way that it does not have to converted to base64
		//       It should only convert to and from base64 when saved in database because
		//       of for example an error or when there is a wait node.
		data: binaryData.toString(BINARY_ENCODING),
	};

	if (filePath) {
		if (filePath.includes('?')) {
			// Remove maybe present query parameters
			filePath = filePath.split('?').shift();
		}

		const filePathParts = path.parse(filePath as string);

		if (filePathParts.dir !== '') {
			returnData.directory = filePathParts.dir;
		}
		returnData.fileName = filePathParts.base;

		// Remove the dot
		const fileExtension = filePathParts.ext.slice(1);
		if (fileExtension) {
			returnData.fileExtension = fileExtension;
		}
	}

	return returnData;
}



/**
 * Makes a request using OAuth data for authentication
 *
 * @export
 * @param {IAllExecuteFunctions} this
 * @param {string} credentialsType
 * @param {(OptionsWithUri | requestPromise.RequestPromiseOptions)} requestOptions
 * @param {INode} node
 * @param {IWorkflowExecuteAdditionalData} additionalData
 *
 * @returns
 */
export function requestOAuth2(this: IAllExecuteFunctions, credentialsType: string, requestOptions: OptionsWithUri | requestPromise.RequestPromiseOptions, node: INode, additionalData: IWorkflowExecuteAdditionalData, oAuth2Options?: IOAuth2Options) {
	const credentials = this.getCredentials(credentialsType) as ICredentialDataDecryptedObject;

	if (credentials === undefined) {
		throw new Error('No credentials got returned!');
	}

	if (credentials.oauthTokenData === undefined) {
		throw new Error('OAuth credentials not connected!');
	}

	const oAuthClient = new clientOAuth2({
		clientId: credentials.clientId as string,
		clientSecret: credentials.clientSecret as string,
		accessTokenUri: credentials.accessTokenUrl as string,
	});

	const oauthTokenData = credentials.oauthTokenData as clientOAuth2.Data;

	const token = oAuthClient.createToken(get(oauthTokenData, oAuth2Options?.property as string) || oauthTokenData.accessToken, oauthTokenData.refreshToken, oAuth2Options?.tokenType || oauthTokenData.tokenType, oauthTokenData);
	// Signs the request by adding authorization headers or query parameters depending
	// on the token-type used.
	const newRequestOptions = token.sign(requestOptions as clientOAuth2.RequestObject);

	// If keep bearer is false remove the it from the authorization header
	if (oAuth2Options?.keepBearer === false) {
		//@ts-ignore
		newRequestOptions?.headers?.Authorization = newRequestOptions?.headers?.Authorization.split(' ')[1];
	}

	return this.helpers.request!(newRequestOptions)
		.catch(async (error: IResponseError) => {
			const statusCodeReturned = oAuth2Options?.tokenExpiredStatusCode === undefined ? 401 : oAuth2Options?.tokenExpiredStatusCode;

			if (error.statusCode === statusCodeReturned) {
				// Token is probably not valid anymore. So try refresh it.

				const tokenRefreshOptions: IDataObject = {};

				if (oAuth2Options?.includeCredentialsOnRefreshOnBody) {
					const body: IDataObject = {
						client_id: credentials.clientId as string,
						client_secret: credentials.clientSecret as string,
					};
					tokenRefreshOptions.body = body;
					// Override authorization property so the credentails are not included in it
					tokenRefreshOptions.headers = {
						Authorization: '',
					};
				}

				Logger.debug(`OAuth2 token for "${credentialsType}" used by node "${node.name}" expired. Should revalidate.`);

				const newToken = await token.refresh(tokenRefreshOptions);

				Logger.debug(`OAuth2 token for "${credentialsType}" used by node "${node.name}" has been renewed.`);

				credentials.oauthTokenData = newToken.data;

				// Find the name of the credentials
				if (!node.credentials || !node.credentials[credentialsType]) {
					throw new Error(`The node "${node.name}" does not have credentials of type "${credentialsType}"!`);
				}
				const name = node.credentials[credentialsType];

				// Save the refreshed token
				await additionalData.credentialsHelper.updateCredentials(name, credentialsType, credentials);

				Logger.debug(`OAuth2 token for "${credentialsType}" used by node "${node.name}" has been saved to database successfully.`);

				// Make the request again with the new token
				const newRequestOptions = newToken.sign(requestOptions as clientOAuth2.RequestObject);

				return this.helpers.request!(newRequestOptions);
			}

			// Unknown error so simply throw it
			throw error;
		});
}

/* Makes a request using OAuth1 data for authentication
*
* @export
* @param {IAllExecuteFunctions} this
* @param {string} credentialsType
* @param {(OptionsWithUrl | requestPromise.RequestPromiseOptions)} requestOptionså
* @returns
*/
export function requestOAuth1(this: IAllExecuteFunctions, credentialsType: string, requestOptions: OptionsWithUrl | OptionsWithUri | requestPromise.RequestPromiseOptions) {
	const credentials = this.getCredentials(credentialsType) as ICredentialDataDecryptedObject;

	if (credentials === undefined) {
		throw new Error('No credentials got returned!');
	}

	if (credentials.oauthTokenData === undefined) {
		throw new Error('OAuth credentials not connected!');
	}

	const oauth = new clientOAuth1({
		consumer: {
			key: credentials.consumerKey as string,
			secret: credentials.consumerSecret as string,
		},
		signature_method: credentials.signatureMethod as string,
		hash_function(base, key) {
		const algorithm = (credentials.signatureMethod === 'HMAC-SHA1') ? 'sha1' : 'sha256';
			return createHmac(algorithm, key)
					.update(base)
					.digest('base64');
		},
	});

	const oauthTokenData = credentials.oauthTokenData as IDataObject;

	const token: Token = {
		key: oauthTokenData.oauth_token as string,
		secret: oauthTokenData.oauth_token_secret as string,
	};

	//@ts-ignore
	requestOptions.data = { ...requestOptions.qs, ...requestOptions.form };

	// Fixes issue that OAuth1 library only works with "url" property and not with "uri"
	// @ts-ignore
	if (requestOptions.uri && !requestOptions.url) {
		// @ts-ignore
		requestOptions.url = requestOptions.uri;
		// @ts-ignore
		delete requestOptions.uri;
	}

	//@ts-ignore
	requestOptions.headers = oauth.toHeader(oauth.authorize(requestOptions, token));

	return this.helpers.request!(requestOptions)
		.catch(async (error: IResponseError) => {
			// Unknown error so simply throw it
			throw error;
		});
}


/**
 * Takes generic input data and brings it into the json format n8n uses.
 *
 * @export
 * @param {(IDataObject | IDataObject[])} jsonData
 * @returns {INodeExecutionData[]}
 */
export function returnJsonArray(jsonData: IDataObject | IDataObject[]): INodeExecutionData[] {
	const returnData: INodeExecutionData[] = [];

	if (!Array.isArray(jsonData)) {
		jsonData = [jsonData];
	}

	jsonData.forEach((data) => {
		returnData.push({ json: data });
	});

	return returnData;
}



/**
 * Returns the requested decrypted credentials if the node has access to them.
 *
 * @export
 * @param {Workflow} workflow Workflow which requests the data
 * @param {INode} node Node which request the data
 * @param {string} type The credential type to return
 * @param {IWorkflowExecuteAdditionalData} additionalData
 * @returns {(ICredentialDataDecryptedObject | undefined)}
 */
export function getCredentials(workflow: Workflow, node: INode, type: string, additionalData: IWorkflowExecuteAdditionalData, mode: WorkflowExecuteMode, runExecutionData?: IRunExecutionData | null, runIndex?: number, connectionInputData?: INodeExecutionData[], itemIndex?: number): ICredentialDataDecryptedObject | undefined {

	// Get the NodeType as it has the information if the credentials are required
	const nodeType = workflow.nodeTypes.getByName(node.type);
	if (nodeType === undefined) {
		throw new NodeOperationError(node, `Node type "${node.type}" is not known so can not get credentials!`);
	}

	if (nodeType.description.credentials === undefined) {
		throw new NodeOperationError(node, `Node type "${node.type}" does not have any credentials defined!`);
	}

	const nodeCredentialDescription = nodeType.description.credentials.find((credentialTypeDescription) => credentialTypeDescription.name === type);
	if (nodeCredentialDescription === undefined) {
		throw new NodeOperationError(node, `Node type "${node.type}" does not have any credentials of type "${type}" defined!`);
	}

	if (NodeHelpers.displayParameter(additionalData.currentNodeParameters || node.parameters, nodeCredentialDescription, node.parameters) === false) {
		// Credentials should not be displayed so return undefined even if they would be defined
		return undefined;
	}

	// Check if node has any credentials defined
	if (!node.credentials || !node.credentials[type]) {
		// If none are defined check if the credentials are required or not

		if (nodeCredentialDescription.required === true) {
			// Credentials are required so error
			if (!node.credentials) {
				throw new NodeOperationError(node,'Node does not have any credentials set!');
			}
			if (!node.credentials[type]) {
				throw new NodeOperationError(node,`Node does not have any credentials set for "${type}"!`);
			}
		} else {
			// Credentials are not required so resolve with undefined
			return undefined;
		}
	}

	let expressionResolveValues: ICredentialsExpressionResolveValues | undefined;
	if (connectionInputData && runExecutionData && runIndex !== undefined) {
		expressionResolveValues = {
			connectionInputData,
			itemIndex: itemIndex || 0,
			node,
			runExecutionData,
			runIndex,
			workflow,
		} as ICredentialsExpressionResolveValues;
	}

	const name = node.credentials[type];

	const decryptedDataObject = additionalData.credentialsHelper.getDecrypted(name, type, mode, false, expressionResolveValues);

	return decryptedDataObject;
}



/**
 * Returns a copy of the node
 *
 * @export
 * @param {INode} node
 * @returns {INode}
 */
export function getNode(node: INode): INode {
	return JSON.parse(JSON.stringify(node));
}



/**
 * Returns the requested resolved (all expressions replaced) node parameters.
 *
 * @export
 * @param {Workflow} workflow
 * @param {(IRunExecutionData | null)} runExecutionData
 * @param {number} runIndex
 * @param {INodeExecutionData[]} connectionInputData
 * @param {INode} node
 * @param {string} parameterName
 * @param {number} itemIndex
 * @param {*} [fallbackValue]
 * @returns {(NodeParameterValue | INodeParameters | NodeParameterValue[] | INodeParameters[] | object)}
 */
export function getNodeParameter(workflow: Workflow, runExecutionData: IRunExecutionData | null, runIndex: number, connectionInputData: INodeExecutionData[], node: INode, parameterName: string, itemIndex: number, mode: WorkflowExecuteMode, fallbackValue?: any): NodeParameterValue | INodeParameters | NodeParameterValue[] | INodeParameters[] | object { //tslint:disable-line:no-any
	const nodeType = workflow.nodeTypes.getByName(node.type);
	if (nodeType === undefined) {
		throw new Error(`Node type "${node.type}" is not known so can not return paramter value!`);
	}

	const value = get(node.parameters, parameterName, fallbackValue);

	if (value === undefined) {
		throw new Error(`Could not get parameter "${parameterName}"!`);
	}

	let returnData;
	try {
		returnData = workflow.expression.getParameterValue(value, runExecutionData, runIndex, itemIndex, node.name, connectionInputData, mode);
	} catch (e) {
		e.message += ` [Error in parameter: "${parameterName}"]`;
		throw e;
	}

	return returnData;
}



/**
 * Returns if execution should be continued even if there was an error.
 *
 * @export
 * @param {INode} node
 * @returns {boolean}
 */
export function continueOnFail(node: INode): boolean {
	return get(node, 'continueOnFail', false);
}



/**
 * Returns the webhook URL of the webhook with the given name
 *
 * @export
 * @param {string} name
 * @param {Workflow} workflow
 * @param {INode} node
 * @param {IWorkflowExecuteAdditionalData} additionalData
 * @param {boolean} [isTest]
 * @returns {(string | undefined)}
 */
export function getNodeWebhookUrl(name: string, workflow: Workflow, node: INode, additionalData: IWorkflowExecuteAdditionalData, mode: WorkflowExecuteMode, isTest?: boolean): string | undefined {
	let baseUrl = additionalData.webhookBaseUrl;
	if (isTest === true) {
		baseUrl = additionalData.webhookTestBaseUrl;
	}

	const webhookDescription = getWebhookDescription(name, workflow, node);
	if (webhookDescription === undefined) {
		return undefined;
	}

	const path = workflow.expression.getSimpleParameterValue(node, webhookDescription['path'], mode);
	if (path === undefined) {
		return undefined;
	}

	const isFullPath: boolean = workflow.expression.getSimpleParameterValue(node, webhookDescription['isFullPath'], mode, false) as boolean;
	return NodeHelpers.getNodeWebhookUrl(baseUrl, workflow.id!, node, path.toString(), isFullPath);
}



/**
 * Returns the timezone for the workflow
 *
 * @export
 * @param {Workflow} workflow
 * @param {IWorkflowExecuteAdditionalData} additionalData
 * @returns {string}
 */
export function getTimezone(workflow: Workflow, additionalData: IWorkflowExecuteAdditionalData):string {
	if (workflow.settings !== undefined && workflow.settings.timezone !== undefined) {
		return (workflow.settings as IWorkflowSettings).timezone as string;
	}
	return additionalData.timezone;
}



/**
 * Returns the full webhook description of the webhook with the given name
 *
 * @export
 * @param {string} name
 * @param {Workflow} workflow
 * @param {INode} node
 * @returns {(IWebhookDescription | undefined)}
 */
export function getWebhookDescription(name: string, workflow: Workflow, node: INode): IWebhookDescription | undefined {
	const nodeType = workflow.nodeTypes.getByName(node.type) as INodeType;

	if (nodeType.description.webhooks === undefined) {
		// Node does not have any webhooks so return
		return undefined;
	}

	for (const webhookDescription of nodeType.description.webhooks) {
		if (webhookDescription.name === name) {
			return webhookDescription;
		}
	}

	return undefined;
}



/**
 * Returns the workflow metadata
 *
 * @export
 * @param {Workflow} workflow
 * @returns {IWorkflowMetadata}
 */
export function getWorkflowMetadata(workflow: Workflow): IWorkflowMetadata {
	return {
		id: workflow.id,
		name: workflow.name,
		active: workflow.active,
	};
}



/**
 * Returns the execute functions the poll nodes have access to.
 *
 * @export
 * @param {Workflow} workflow
 * @param {INode} node
 * @param {IWorkflowExecuteAdditionalData} additionalData
 * @param {WorkflowExecuteMode} mode
 * @returns {ITriggerFunctions}
 */
// TODO: Check if I can get rid of: additionalData, and so then maybe also at ActiveWorkflowRunner.add
export function getExecutePollFunctions(workflow: Workflow, node: INode, additionalData: IWorkflowExecuteAdditionalData, mode: WorkflowExecuteMode, activation: WorkflowActivateMode): IPollFunctions {
	return ((workflow: Workflow, node: INode) => {
		return {
			__emit: (data: INodeExecutionData[][]): void => {
				throw new Error('Overwrite NodeExecuteFunctions.getExecutePullFunctions.__emit function!');
			},
			getCredentials(type: string): ICredentialDataDecryptedObject | undefined {
				return getCredentials(workflow, node, type, additionalData, mode);
			},
			getMode: (): WorkflowExecuteMode => {
				return mode;
			},
			getActivationMode: (): WorkflowActivateMode => {
				return activation;
			},
			getNode: () => {
				return getNode(node);
			},
			getNodeParameter: (parameterName: string, fallbackValue?: any): NodeParameterValue | INodeParameters | NodeParameterValue[] | INodeParameters[] | object => { //tslint:disable-line:no-any
				const runExecutionData: IRunExecutionData | null = null;
				const itemIndex = 0;
				const runIndex = 0;
				const connectionInputData: INodeExecutionData[] = [];

				return getNodeParameter(workflow, runExecutionData, runIndex, connectionInputData, node, parameterName, itemIndex, mode, fallbackValue);
			},
			getRestApiUrl: (): string => {
				return additionalData.restApiUrl;
			},
			getTimezone: (): string => {
				return getTimezone(workflow, additionalData);
			},
			getWorkflow: () => {
				return getWorkflowMetadata(workflow);
			},
			getWorkflowStaticData(type: string): IDataObject {
				return workflow.getStaticData(type, node);
			},
			helpers: {
				prepareBinaryData,
				request: requestPromiseWithDefaults,
				requestOAuth2(this: IAllExecuteFunctions, credentialsType: string, requestOptions: OptionsWithUri | requestPromise.RequestPromiseOptions, oAuth2Options?: IOAuth2Options): Promise<any> { // tslint:disable-line:no-any
					return requestOAuth2.call(this, credentialsType, requestOptions, node, additionalData, oAuth2Options);
				},
				requestOAuth1(this: IAllExecuteFunctions, credentialsType: string, requestOptions: OptionsWithUrl | requestPromise.RequestPromiseOptions): Promise<any> { // tslint:disable-line:no-any
					return requestOAuth1.call(this, credentialsType, requestOptions);
				},
				returnJsonArray,
			},
		};
	})(workflow, node);
}



/**
 * Returns the execute functions the trigger nodes have access to.
 *
 * @export
 * @param {Workflow} workflow
 * @param {INode} node
 * @param {IWorkflowExecuteAdditionalData} additionalData
 * @param {WorkflowExecuteMode} mode
 * @returns {ITriggerFunctions}
 */
// TODO: Check if I can get rid of: additionalData, and so then maybe also at ActiveWorkflowRunner.add
export function getExecuteTriggerFunctions(workflow: Workflow, node: INode, additionalData: IWorkflowExecuteAdditionalData, mode: WorkflowExecuteMode, activation: WorkflowActivateMode): ITriggerFunctions {
	return ((workflow: Workflow, node: INode) => {
		return {
			emit: (data: INodeExecutionData[][]): void => {
				throw new Error('Overwrite NodeExecuteFunctions.getExecuteTriggerFunctions.emit function!');
			},
			getCredentials(type: string): ICredentialDataDecryptedObject | undefined {
				return getCredentials(workflow, node, type, additionalData, mode);
			},
			getNode: () => {
				return getNode(node);
			},
			getMode: (): WorkflowExecuteMode => {
				return mode;
			},
			getActivationMode: (): WorkflowActivateMode => {
				return activation;
			},
			getNodeParameter: (parameterName: string, fallbackValue?: any): NodeParameterValue | INodeParameters | NodeParameterValue[] | INodeParameters[] | object => { //tslint:disable-line:no-any
				const runExecutionData: IRunExecutionData | null = null;
				const itemIndex = 0;
				const runIndex = 0;
				const connectionInputData: INodeExecutionData[] = [];

				return getNodeParameter(workflow, runExecutionData, runIndex, connectionInputData, node, parameterName, itemIndex, mode, fallbackValue);
			},
			getRestApiUrl: (): string => {
				return additionalData.restApiUrl;
			},
			getTimezone: (): string => {
				return getTimezone(workflow, additionalData);
			},
			getWorkflow: () => {
				return getWorkflowMetadata(workflow);
			},
			getWorkflowStaticData(type: string): IDataObject {
				return workflow.getStaticData(type, node);
			},
			helpers: {
				prepareBinaryData,
				request: requestPromiseWithDefaults,
				requestOAuth2(this: IAllExecuteFunctions, credentialsType: string, requestOptions: OptionsWithUri | requestPromise.RequestPromiseOptions, oAuth2Options?: IOAuth2Options): Promise<any> { // tslint:disable-line:no-any
					return requestOAuth2.call(this, credentialsType, requestOptions, node, additionalData, oAuth2Options);
				},
				requestOAuth1(this: IAllExecuteFunctions, credentialsType: string, requestOptions: OptionsWithUrl | requestPromise.RequestPromiseOptions): Promise<any> { // tslint:disable-line:no-any
					return requestOAuth1.call(this, credentialsType, requestOptions);
				},
				returnJsonArray,
			},
		};
	}) (workflow, node);
}



/**
 * Returns the execute functions regular nodes have access to.
 *
 * @export
 * @param {Workflow} workflow
 * @param {IRunExecutionData} runExecutionData
 * @param {number} runIndex
 * @param {INodeExecutionData[]} connectionInputData
 * @param {ITaskDataConnections} inputData
 * @param {INode} node
 * @param {IWorkflowExecuteAdditionalData} additionalData
 * @param {WorkflowExecuteMode} mode
 * @returns {IExecuteFunctions}
 */
export function getExecuteFunctions(workflow: Workflow, runExecutionData: IRunExecutionData, runIndex: number, connectionInputData: INodeExecutionData[], inputData: ITaskDataConnections, node: INode, additionalData: IWorkflowExecuteAdditionalData, mode: WorkflowExecuteMode): IExecuteFunctions {
	return ((workflow, runExecutionData, connectionInputData, inputData, node) => {
		return {
			continueOnFail: () => {
				return continueOnFail(node);
			},
			evaluateExpression: (expression: string, itemIndex: number) => {
				return workflow.expression.resolveSimpleParameterValue('=' + expression, {}, runExecutionData, runIndex, itemIndex, node.name, connectionInputData, mode);
			},
			async executeWorkflow(workflowInfo: IExecuteWorkflowInfo, inputData?: INodeExecutionData[]): Promise<any> { // tslint:disable-line:no-any
				return additionalData.executeWorkflow(workflowInfo, additionalData, inputData);
			},
			getContext(type: string): IContextObject {
				return NodeHelpers.getContext(runExecutionData, type, node);
			},
			getCredentials(type: string, itemIndex?: number): ICredentialDataDecryptedObject | undefined {
				return getCredentials(workflow, node, type, additionalData, mode, runExecutionData, runIndex, connectionInputData, itemIndex);
			},
			getInputData: (inputIndex = 0, inputName = 'main') => {

				if (!inputData.hasOwnProperty(inputName)) {
					// Return empty array because else it would throw error when nothing is connected to input
					return [];
				}

				// TODO: Check if nodeType has input with that index defined
				if (inputData[inputName].length < inputIndex) {
					throw new Error(`Could not get input index "${inputIndex}" of input "${inputName}"!`);
				}


				if (inputData[inputName][inputIndex] === null) {
					// return [];
					throw new Error(`Value "${inputIndex}" of input "${inputName}" did not get set!`);
				}

				// TODO: Maybe do clone of data only here so it only clones the data that is really needed
				return inputData[inputName][inputIndex] as INodeExecutionData[];
			},
			getNodeParameter: (parameterName: string, itemIndex: number, fallbackValue?: any): NodeParameterValue | INodeParameters | NodeParameterValue[] | INodeParameters[] | object => { //tslint:disable-line:no-any
				return getNodeParameter(workflow, runExecutionData, runIndex, connectionInputData, node, parameterName, itemIndex, mode, fallbackValue);
			},
			getMode: (): WorkflowExecuteMode => {
				return mode;
			},
			getNode: () => {
				return getNode(node);
			},
			getRestApiUrl: (): string => {
				return additionalData.restApiUrl;
			},
			getTimezone: (): string => {
				return getTimezone(workflow, additionalData);
			},
			getWorkflow: () => {
				return getWorkflowMetadata(workflow);
			},
			getWorkflowDataProxy: (itemIndex: number): IWorkflowDataProxyData => {
				const dataProxy = new WorkflowDataProxy(workflow, runExecutionData, runIndex, itemIndex, node.name, connectionInputData, {}, mode);
				return dataProxy.getDataProxy();
			},
			getWorkflowStaticData(type: string): IDataObject {
				return workflow.getStaticData(type, node);
			},
			prepareOutputData: NodeHelpers.prepareOutputData,
<<<<<<< HEAD
			async putExecutionToSleep(sleepTill: Date): Promise<void> {
				runExecutionData.sleepTill = sleepTill;
=======
			sendMessageToUI(message: string): void {
				if (mode !== 'manual') {
					return;
				}
				try {
					if (additionalData.sendMessageToUI) {
						additionalData.sendMessageToUI(node.name, message);
					}
				} catch (error) {
					Logger.warn(`There was a problem sending messsage to UI: ${error.message}`);
				}
>>>>>>> a73a460d
			},
			helpers: {
				prepareBinaryData,
				request: requestPromiseWithDefaults,
				requestOAuth2(this: IAllExecuteFunctions, credentialsType: string, requestOptions: OptionsWithUri | requestPromise.RequestPromiseOptions, oAuth2Options?: IOAuth2Options): Promise<any> { // tslint:disable-line:no-any
					return requestOAuth2.call(this, credentialsType, requestOptions, node, additionalData, oAuth2Options);
				},
				requestOAuth1(this: IAllExecuteFunctions, credentialsType: string, requestOptions: OptionsWithUrl | requestPromise.RequestPromiseOptions): Promise<any> { // tslint:disable-line:no-any
					return requestOAuth1.call(this, credentialsType, requestOptions);
				},
				returnJsonArray,
			},
		};
	})(workflow, runExecutionData, connectionInputData, inputData, node);
}



/**
 * Returns the execute functions regular nodes have access to when single-function is defined.
 *
 * @export
 * @param {Workflow} workflow
 * @param {IRunExecutionData} runExecutionData
 * @param {number} runIndex
 * @param {INodeExecutionData[]} connectionInputData
 * @param {ITaskDataConnections} inputData
 * @param {INode} node
 * @param {number} itemIndex
 * @param {IWorkflowExecuteAdditionalData} additionalData
 * @param {WorkflowExecuteMode} mode
 * @returns {IExecuteSingleFunctions}
 */
export function getExecuteSingleFunctions(workflow: Workflow, runExecutionData: IRunExecutionData, runIndex: number, connectionInputData: INodeExecutionData[], inputData: ITaskDataConnections, node: INode, itemIndex: number, additionalData: IWorkflowExecuteAdditionalData, mode: WorkflowExecuteMode): IExecuteSingleFunctions {
	return ((workflow, runExecutionData, connectionInputData, inputData, node, itemIndex) => {
		return {
			continueOnFail: () => {
				return continueOnFail(node);
			},
			evaluateExpression: (expression: string, evaluateItemIndex: number | undefined) => {
				evaluateItemIndex = evaluateItemIndex === undefined ? itemIndex : evaluateItemIndex;
				return workflow.expression.resolveSimpleParameterValue('=' + expression, {}, runExecutionData, runIndex, evaluateItemIndex, node.name, connectionInputData, mode);
			},
			getContext(type: string): IContextObject {
				return NodeHelpers.getContext(runExecutionData, type, node);
			},
			getCredentials(type: string): ICredentialDataDecryptedObject | undefined {
				return getCredentials(workflow, node, type, additionalData, mode, runExecutionData, runIndex, connectionInputData, itemIndex);
			},
			getInputData: (inputIndex = 0, inputName = 'main') => {
				if (!inputData.hasOwnProperty(inputName)) {
					// Return empty array because else it would throw error when nothing is connected to input
					return {json: {}};
				}

				// TODO: Check if nodeType has input with that index defined
				if (inputData[inputName].length < inputIndex) {
					throw new Error(`Could not get input index "${inputIndex}" of input "${inputName}"!`);
				}

				const allItems = inputData[inputName][inputIndex];

				if (allItems === null) {
					// return [];
					throw new Error(`Value "${inputIndex}" of input "${inputName}" did not get set!`);
				}

				if (allItems[itemIndex] === null) {
					// return [];
					throw new Error(`Value "${inputIndex}" of input "${inputName}" with itemIndex "${itemIndex}" did not get set!`);
				}

				return allItems[itemIndex] as INodeExecutionData;
			},
			getMode: (): WorkflowExecuteMode => {
				return mode;
			},
			getNode: () => {
				return getNode(node);
			},
			getRestApiUrl: (): string => {
				return additionalData.restApiUrl;
			},
			getTimezone: (): string => {
				return getTimezone(workflow, additionalData);
			},
			getNodeParameter: (parameterName: string, fallbackValue?: any): NodeParameterValue | INodeParameters | NodeParameterValue[] | INodeParameters[] | object => { //tslint:disable-line:no-any
				return getNodeParameter(workflow, runExecutionData, runIndex, connectionInputData, node, parameterName, itemIndex, mode, fallbackValue);
			},
			getWorkflow: () => {
				return getWorkflowMetadata(workflow);
			},
			getWorkflowDataProxy: (): IWorkflowDataProxyData => {
				const dataProxy = new WorkflowDataProxy(workflow, runExecutionData, runIndex, itemIndex, node.name, connectionInputData, {}, mode);
				return dataProxy.getDataProxy();
			},
			getWorkflowStaticData(type: string): IDataObject {
				return workflow.getStaticData(type, node);
			},
			helpers: {
				prepareBinaryData,
				request: requestPromiseWithDefaults,
				requestOAuth2(this: IAllExecuteFunctions, credentialsType: string, requestOptions: OptionsWithUri | requestPromise.RequestPromiseOptions, oAuth2Options?: IOAuth2Options): Promise<any> { // tslint:disable-line:no-any
					return requestOAuth2.call(this, credentialsType, requestOptions, node, additionalData, oAuth2Options);
				},
				requestOAuth1(this: IAllExecuteFunctions, credentialsType: string, requestOptions: OptionsWithUrl | requestPromise.RequestPromiseOptions): Promise<any> { // tslint:disable-line:no-any
					return requestOAuth1.call(this, credentialsType, requestOptions);
				},
			},
		};
	})(workflow, runExecutionData, connectionInputData, inputData, node, itemIndex);
}


/**
 * Returns the execute functions regular nodes have access to in load-options-function.
 *
 * @export
 * @param {Workflow} workflow
 * @param {INode} node
 * @param {IWorkflowExecuteAdditionalData} additionalData
 * @returns {ILoadOptionsFunctions}
 */
export function getLoadOptionsFunctions(workflow: Workflow, node: INode, path: string, additionalData: IWorkflowExecuteAdditionalData): ILoadOptionsFunctions {
	return ((workflow: Workflow, node: INode, path: string) => {
		const that = {
			getCredentials(type: string): ICredentialDataDecryptedObject | undefined {
				return getCredentials(workflow, node, type, additionalData, 'internal');
			},
			getCurrentNodeParameter: (parameterPath: string): NodeParameterValue | INodeParameters | NodeParameterValue[] | INodeParameters[] | object | undefined => {
				const nodeParameters = additionalData.currentNodeParameters;

				if (parameterPath.charAt(0) === '&') {
					parameterPath = `${path.split('.').slice(1, -1).join('.')}.${parameterPath.slice(1)}`;
				}

				return get(nodeParameters, parameterPath);
			},
			getCurrentNodeParameters: (): INodeParameters | undefined => {
				return additionalData.currentNodeParameters;
			},
			getNode: () => {
				return getNode(node);
			},
			getNodeParameter: (parameterName: string, fallbackValue?: any): NodeParameterValue | INodeParameters | NodeParameterValue[] | INodeParameters[] | object => { //tslint:disable-line:no-any
				const runExecutionData: IRunExecutionData | null = null;
				const itemIndex = 0;
				const runIndex = 0;
				const connectionInputData: INodeExecutionData[] = [];

				return getNodeParameter(workflow, runExecutionData, runIndex, connectionInputData, node, parameterName, itemIndex, 'internal' as WorkflowExecuteMode, fallbackValue);
			},
			getTimezone: (): string => {
				return getTimezone(workflow, additionalData);
			},
			getRestApiUrl: (): string => {
				return additionalData.restApiUrl;
			},
			helpers: {
				request: requestPromiseWithDefaults,
				requestOAuth2(this: IAllExecuteFunctions, credentialsType: string, requestOptions: OptionsWithUri | requestPromise.RequestPromiseOptions, oAuth2Options?: IOAuth2Options): Promise<any> { // tslint:disable-line:no-any
					return requestOAuth2.call(this, credentialsType, requestOptions, node, additionalData, oAuth2Options);
				},
				requestOAuth1(this: IAllExecuteFunctions, credentialsType: string, requestOptions: OptionsWithUrl | requestPromise.RequestPromiseOptions): Promise<any> { // tslint:disable-line:no-any
					return requestOAuth1.call(this, credentialsType, requestOptions);
				},
			},
		};
		return that;
	})(workflow, node, path);

}


/**
 * Returns the execute functions regular nodes have access to in hook-function.
 *
 * @export
 * @param {Workflow} workflow
 * @param {INode} node
 * @param {IWorkflowExecuteAdditionalData} additionalData
 * @param {WorkflowExecuteMode} mode
 * @returns {IHookFunctions}
 */
export function getExecuteHookFunctions(workflow: Workflow, node: INode, additionalData: IWorkflowExecuteAdditionalData, mode: WorkflowExecuteMode, activation: WorkflowActivateMode, isTest?: boolean, webhookData?: IWebhookData): IHookFunctions {
	return ((workflow: Workflow, node: INode) => {
		const that = {
			getCredentials(type: string): ICredentialDataDecryptedObject | undefined {
				return getCredentials(workflow, node, type, additionalData, mode);
			},
			getMode: (): WorkflowExecuteMode => {
				return mode;
			},
			getActivationMode: (): WorkflowActivateMode => {
				return activation;
			},
			getNode: () => {
				return getNode(node);
			},
			getNodeParameter: (parameterName: string, fallbackValue?: any): NodeParameterValue | INodeParameters | NodeParameterValue[] | INodeParameters[] | object => { //tslint:disable-line:no-any
				const runExecutionData: IRunExecutionData | null = null;
				const itemIndex = 0;
				const runIndex = 0;
				const connectionInputData: INodeExecutionData[] = [];

				return getNodeParameter(workflow, runExecutionData, runIndex, connectionInputData, node, parameterName, itemIndex, mode, fallbackValue);
			},
			getNodeWebhookUrl: (name: string): string | undefined => {
				return getNodeWebhookUrl(name, workflow, node, additionalData, mode, isTest);
			},
			getTimezone: (): string => {
				return getTimezone(workflow, additionalData);
			},
			getWebhookName(): string {
				if (webhookData === undefined) {
					throw new Error('Is only supported in webhook functions!');
				}
				return webhookData.webhookDescription.name;
			},
			getWebhookDescription(name: string): IWebhookDescription | undefined {
				return getWebhookDescription(name, workflow, node);
			},
			getWorkflow: () => {
				return getWorkflowMetadata(workflow);
			},
			getWorkflowStaticData(type: string): IDataObject {
				return workflow.getStaticData(type, node);
			},
			helpers: {
				request: requestPromiseWithDefaults,
				requestOAuth2(this: IAllExecuteFunctions, credentialsType: string, requestOptions: OptionsWithUri | requestPromise.RequestPromiseOptions, oAuth2Options?: IOAuth2Options): Promise<any> { // tslint:disable-line:no-any
					return requestOAuth2.call(this, credentialsType, requestOptions, node, additionalData, oAuth2Options);
				},
				requestOAuth1(this: IAllExecuteFunctions, credentialsType: string, requestOptions: OptionsWithUrl | requestPromise.RequestPromiseOptions): Promise<any> { // tslint:disable-line:no-any
					return requestOAuth1.call(this, credentialsType, requestOptions);
				},
			},
		};
		return that;
	})(workflow, node);

}


/**
 * Returns the execute functions regular nodes have access to when webhook-function is defined.
 *
 * @export
 * @param {Workflow} workflow
 * @param {IRunExecutionData} runExecutionData
 * @param {INode} node
 * @param {IWorkflowExecuteAdditionalData} additionalData
 * @param {WorkflowExecuteMode} mode
 * @returns {IWebhookFunctions}
 */
export function getExecuteWebhookFunctions(workflow: Workflow, node: INode, additionalData: IWorkflowExecuteAdditionalData, mode: WorkflowExecuteMode, webhookData: IWebhookData): IWebhookFunctions {
	return ((workflow: Workflow, node: INode) => {
		return {
			getBodyData(): IDataObject {
				if (additionalData.httpRequest === undefined) {
					throw new Error('Request is missing!');
				}
				return additionalData.httpRequest.body;
			},
			getCredentials(type: string): ICredentialDataDecryptedObject | undefined {
				return getCredentials(workflow, node, type, additionalData, mode);
			},
			getHeaderData(): object {
				if (additionalData.httpRequest === undefined) {
					throw new Error('Request is missing!');
				}
				return additionalData.httpRequest.headers;
			},
			getMode: (): WorkflowExecuteMode => {
				return mode;
			},
			getNode: () => {
				return getNode(node);
			},
			getNodeParameter: (parameterName: string, fallbackValue?: any): NodeParameterValue | INodeParameters | NodeParameterValue[] | INodeParameters[] | object => { //tslint:disable-line:no-any
				const runExecutionData: IRunExecutionData | null = null;
				const itemIndex = 0;
				const runIndex = 0;
				const connectionInputData: INodeExecutionData[] = [];

				return getNodeParameter(workflow, runExecutionData, runIndex, connectionInputData, node, parameterName, itemIndex, mode, fallbackValue);
			},
			getParamsData(): object {
				if (additionalData.httpRequest === undefined) {
					throw new Error('Request is missing!');
				}
				return additionalData.httpRequest.params;
			},
			getQueryData(): object {
				if (additionalData.httpRequest === undefined) {
					throw new Error('Request is missing!');
				}
				return additionalData.httpRequest.query;
			},
			getRequestObject(): express.Request {
				if (additionalData.httpRequest === undefined) {
					throw new Error('Request is missing!');
				}
				return additionalData.httpRequest;
			},
			getResponseObject(): express.Response {
				if (additionalData.httpResponse === undefined) {
					throw new Error('Response is missing!');
				}
				return additionalData.httpResponse;
			},
			getNodeWebhookUrl: (name: string): string | undefined => {
				return getNodeWebhookUrl(name, workflow, node, additionalData, mode);
			},
			getTimezone: (): string => {
				return getTimezone(workflow, additionalData);
			},
			getWorkflow: () => {
				return getWorkflowMetadata(workflow);
			},
			getWorkflowStaticData(type: string): IDataObject {
				return workflow.getStaticData(type, node);
			},
			getWebhookName(): string {
				return webhookData.webhookDescription.name;
			},
			prepareOutputData: NodeHelpers.prepareOutputData,
			helpers: {
				prepareBinaryData,
				request: requestPromiseWithDefaults,
				requestOAuth2(this: IAllExecuteFunctions, credentialsType: string, requestOptions: OptionsWithUri | requestPromise.RequestPromiseOptions, oAuth2Options?: IOAuth2Options): Promise<any> { // tslint:disable-line:no-any
					return requestOAuth2.call(this, credentialsType, requestOptions, node, additionalData, oAuth2Options);
				},
				requestOAuth1(this: IAllExecuteFunctions, credentialsType: string, requestOptions: OptionsWithUrl | requestPromise.RequestPromiseOptions): Promise<any> { // tslint:disable-line:no-any
					return requestOAuth1.call(this, credentialsType, requestOptions);
				},
				returnJsonArray,
			},
		};
	})(workflow, node);

}<|MERGE_RESOLUTION|>--- conflicted
+++ resolved
@@ -749,10 +749,9 @@
 				return workflow.getStaticData(type, node);
 			},
 			prepareOutputData: NodeHelpers.prepareOutputData,
-<<<<<<< HEAD
 			async putExecutionToSleep(sleepTill: Date): Promise<void> {
 				runExecutionData.sleepTill = sleepTill;
-=======
+			},
 			sendMessageToUI(message: string): void {
 				if (mode !== 'manual') {
 					return;
@@ -764,7 +763,6 @@
 				} catch (error) {
 					Logger.warn(`There was a problem sending messsage to UI: ${error.message}`);
 				}
->>>>>>> a73a460d
 			},
 			helpers: {
 				prepareBinaryData,
