--- conflicted
+++ resolved
@@ -97,22 +97,6 @@
 	/**
 	 * Upload an object to the configured bucket.
 	 */
-<<<<<<< HEAD
-	async put(
-		filename: string,
-		buffer: Buffer,
-		metadata: BinaryData.PreWriteMetadata = {},
-	): Promise<unknown> {
-		const headers: Record<string, string | number> = {
-			'Content-Length': buffer.length,
-			'Content-MD5': createHash('md5').update(buffer).digest('base64'),
-		};
-
-		if (metadata.fileName) headers['x-amz-meta-filename'] = metadata.fileName;
-		if (metadata.mimeType) headers['Content-Type'] = metadata.mimeType;
-
-		return await this.request('PUT', filename, { headers, body: buffer });
-=======
 	async put(filename: string, buffer: Buffer, metadata: BinaryData.PreWriteMetadata = {}) {
 		try {
 			const params: PutObjectCommandInput = {
@@ -137,7 +121,6 @@
 		} catch (e) {
 			throw new UnexpectedError('Request to S3 failed', { cause: e });
 		}
->>>>>>> 9e270cf7
 	}
 
 	/**
@@ -205,10 +188,6 @@
 	/**
 	 * Delete a single object in the configured bucket.
 	 */
-<<<<<<< HEAD
-	async deleteOne(fileId: string): Promise<unknown> {
-		return await this.request('DELETE', fileId);
-=======
 	async deleteOne(fileId: string) {
 		try {
 			const command = new DeleteObjectCommand({
@@ -221,22 +200,14 @@
 		} catch (e) {
 			throw new UnexpectedError('Request to S3 failed', { cause: e });
 		}
->>>>>>> 9e270cf7
 	}
 
 	/**
 	 * Delete objects with a common prefix in the configured bucket.
 	 */
-<<<<<<< HEAD
-	async deleteMany(prefix: string): Promise<unknown> {
-		const objects = await this.list(prefix);
-
-		if (objects.length === 0) return;
-=======
 	async deleteMany(prefix: string) {
 		try {
 			const objects = await this.list(prefix);
->>>>>>> 9e270cf7
 
 			if (objects.length === 0) return;
 
