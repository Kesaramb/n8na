{
  "name": "n8n",
  "version": "0.201.0",
  "private": true,
  "homepage": "https://n8n.io",
  "scripts": {
    "build": "turbo run build",
    "dev": "turbo run dev --parallel",
    "clean:dist": "npm exec -ws -- rimraf ./dist",
    "format": "turbo run format && node scripts/format.mjs",
    "lint": "turbo run lint",
    "lintfix": "turbo run lintfix",
    "optimize-svg": "find ./packages -name '*.svg' ! -name 'pipedrive.svg' -print0 | xargs -0 -P16 -L20 npx svgo",
    "postinstall": "patch-package",
    "start": "run-script-os",
    "start:default": "cd packages/cli/bin && ./n8n",
    "start:tunnel": "./packages/cli/bin/n8n start --tunnel",
    "start:windows": "cd packages/cli/bin && n8n",
    "test": "turbo run test",
    "watch": "turbo run watch",
    "webhook": "./packages/cli/bin/n8n webhook",
    "worker": "./packages/cli/bin/n8n worker",
    "test:e2e:db:clean": "rm ~/.n8n/database.sqlite",
    "test:e2e:dashboard": "cypress open",
    "test:e2e:run": "cypress run",
    "test:e2e": "cross-env DB_TABLE_PREFIX=cypress N8N_DIAGNOSTICS_ENABLED=false start-server-and-test start http://localhost:5678/favicon.ico test:e2e:run",
    "test:e2e:dev": "cross-env DB_TABLE_PREFIX=cypress N8N_DIAGNOSTICS_ENABLED=false npm run test:e2e:db:clean && npm run start"
  },
  "devDependencies": {
<<<<<<< HEAD
    "cross-env": "^7.0.3",
    "cypress": "^10.0.3",
    "lerna": "^3.13.1",
    "rimraf": "^3.0.2",
    "run-script-os": "^1.0.7",
    "start-server-and-test": "^1.14.0"
=======
    "@types/jest": "^28.1.8",
    "jest": "^28.1.3",
    "jest-environment-jsdom": "^28.1.3",
    "jest-mock": "^28.1.3",
    "patch-package": "^6.4.7",
    "rimraf": "^3.0.2",
    "run-script-os": "^1.0.7",
    "ts-jest": "^28.0.8",
    "turbo": "1.2.15"
>>>>>>> 182e114a
  },
  "postcss": {},
  "workspaces": [
    "packages/*",
    "packages/@n8n_io/*"
  ],
  "overrides": {
    "browserslist": "^4.21.3",
    "ejs": "^3.1.8",
    "fork-ts-checker-webpack-plugin": "^6.0.4",
    "globby": "^11.0.2"
  }
}<|MERGE_RESOLUTION|>--- conflicted
+++ resolved
@@ -27,14 +27,9 @@
     "test:e2e:dev": "cross-env DB_TABLE_PREFIX=cypress N8N_DIAGNOSTICS_ENABLED=false npm run test:e2e:db:clean && npm run start"
   },
   "devDependencies": {
-<<<<<<< HEAD
     "cross-env": "^7.0.3",
     "cypress": "^10.0.3",
-    "lerna": "^3.13.1",
-    "rimraf": "^3.0.2",
-    "run-script-os": "^1.0.7",
-    "start-server-and-test": "^1.14.0"
-=======
+    "start-server-and-test": "^1.14.0",
     "@types/jest": "^28.1.8",
     "jest": "^28.1.3",
     "jest-environment-jsdom": "^28.1.3",
@@ -44,7 +39,6 @@
     "run-script-os": "^1.0.7",
     "ts-jest": "^28.0.8",
     "turbo": "1.2.15"
->>>>>>> 182e114a
   },
   "postcss": {},
   "workspaces": [
