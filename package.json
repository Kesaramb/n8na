{
  "name": "n8n",
  "version": "0.201.0",
  "private": true,
  "homepage": "https://n8n.io",
  "engines": {
    "node": ">=16.9",
    "pnpm": ">=7.5"
  },
  "packageManager": "pnpm@7.14.2",
  "scripts": {
    "build": "turbo run build",
    "dev": "turbo run dev --parallel",
    "clean": "turbo run clean --parallel",
    "format": "turbo run format && node scripts/format.mjs",
    "lint": "turbo run lint",
    "lintfix": "turbo run lintfix",
    "optimize-svg": "find ./packages -name '*.svg' ! -name 'pipedrive.svg' -print0 | xargs -0 -P16 -L20 npx svgo",
    "start": "run-script-os",
    "start:default": "cd packages/cli/bin && ./n8n",
    "start:tunnel": "./packages/cli/bin/n8n start --tunnel",
    "start:windows": "cd packages/cli/bin && n8n",
    "test": "turbo run test",
    "watch": "turbo run watch",
    "webhook": "./packages/cli/bin/n8n webhook",
    "worker": "./packages/cli/bin/n8n worker",
    "test:e2e:db:clean": "rimraf ~/.n8n/cypress.sqlite ~/.n8n/cypress.sqlite.bak",
    "test:e2e:cypress:run": "cypress run",
    "test:e2e": "npm run test:e2e:db:clean && cross-env DB_FILE=cypress.sqlite N8N_DIAGNOSTICS_ENABLED=false start-server-and-test start http://localhost:5678/favicon.ico test:e2e:cypress:run",
    "test:e2e:cypress:dev": "cypress open",
    "test:e2e:dev": "npm run test:e2e:db:clean && cross-env DB_FILE=cypress.sqlite N8N_DIAGNOSTICS_ENABLED=false start-server-and-test start http://localhost:5678/favicon.ico test:e2e:cypress:dev",
    "test:e2e:cypress:ci:smoke": "cypress run --headless --spec \"cypress/e2e/0-smoke.cy.ts\"",
    "test:e2e:ci:smoke": "npm run test:e2e:db:clean && cross-env DB_FILE=cypress.sqlite N8N_DIAGNOSTICS_ENABLED=false start-server-and-test start http://localhost:5678/favicon.ico test:e2e:cypress:ci:smoke"
  },
  "dependencies": {
    "n8n": "*"
  },
  "devDependencies": {
<<<<<<< HEAD
    "@n8n_io/eslint-config": "*",
    "@types/jest": "^28.1.8",
    "@types/node": "^16.11.22",
=======
    "@ngneat/falso": "^6.1.0",
    "@types/jest": "^28.1.8",
    "cross-env": "^7.0.3",
    "cypress": "^10.0.3",
>>>>>>> d2bec63c
    "jest": "^28.1.3",
    "jest-environment-jsdom": "^28.1.3",
    "jest-mock": "^28.1.3",
    "prettier": "^2.3.2",
    "rimraf": "^3.0.2",
    "run-script-os": "^1.0.7",
<<<<<<< HEAD
    "supertest": "^6.2.2",
    "ts-jest": "^28.0.8",
    "ts-node": "^9.1.1",
    "turbo": "1.5.5",
=======
    "start-server-and-test": "^1.14.0",
    "ts-jest": "^28.0.8",
    "turbo": "1.2.15",
>>>>>>> d2bec63c
    "typescript": "^4.8.4"
  },
  "pnpm": {
    "patchedDependencies": {
      "quill@2.0.0-dev.4": "patches/quill@2.0.0-dev.4.patch"
    },
    "onlyBuiltDependencies": [
      "cypress",
      "sqlite3",
      "vue-demi"
    ],
    "overrides": {
      "browserslist": "^4.21.4",
      "ejs": "^3.1.8",
      "fork-ts-checker-webpack-plugin": "^6.0.4",
      "globby": "^11.1.0"
    }
  }
}<|MERGE_RESOLUTION|>--- conflicted
+++ resolved
@@ -26,42 +26,33 @@
     "worker": "./packages/cli/bin/n8n worker",
     "test:e2e:db:clean": "rimraf ~/.n8n/cypress.sqlite ~/.n8n/cypress.sqlite.bak",
     "test:e2e:cypress:run": "cypress run",
-    "test:e2e": "npm run test:e2e:db:clean && cross-env DB_FILE=cypress.sqlite N8N_DIAGNOSTICS_ENABLED=false start-server-and-test start http://localhost:5678/favicon.ico test:e2e:cypress:run",
+    "test:e2e": "pnpm test:e2e:db:clean && cross-env DB_FILE=cypress.sqlite N8N_DIAGNOSTICS_ENABLED=false start-server-and-test start http://localhost:5678/favicon.ico test:e2e:cypress:run",
     "test:e2e:cypress:dev": "cypress open",
-    "test:e2e:dev": "npm run test:e2e:db:clean && cross-env DB_FILE=cypress.sqlite N8N_DIAGNOSTICS_ENABLED=false start-server-and-test start http://localhost:5678/favicon.ico test:e2e:cypress:dev",
+    "test:e2e:dev": "pnpm test:e2e:db:clean && cross-env DB_FILE=cypress.sqlite N8N_DIAGNOSTICS_ENABLED=false start-server-and-test start http://localhost:5678/favicon.ico test:e2e:cypress:dev",
     "test:e2e:cypress:ci:smoke": "cypress run --headless --spec \"cypress/e2e/0-smoke.cy.ts\"",
-    "test:e2e:ci:smoke": "npm run test:e2e:db:clean && cross-env DB_FILE=cypress.sqlite N8N_DIAGNOSTICS_ENABLED=false start-server-and-test start http://localhost:5678/favicon.ico test:e2e:cypress:ci:smoke"
+    "test:e2e:ci:smoke": "pnpm test:e2e:db:clean && cross-env DB_FILE=cypress.sqlite N8N_DIAGNOSTICS_ENABLED=false start-server-and-test start http://localhost:5678/favicon.ico test:e2e:cypress:ci:smoke"
   },
   "dependencies": {
     "n8n": "*"
   },
   "devDependencies": {
-<<<<<<< HEAD
     "@n8n_io/eslint-config": "*",
+    "@ngneat/falso": "^6.1.0",
     "@types/jest": "^28.1.8",
     "@types/node": "^16.11.22",
-=======
-    "@ngneat/falso": "^6.1.0",
-    "@types/jest": "^28.1.8",
     "cross-env": "^7.0.3",
     "cypress": "^10.0.3",
->>>>>>> d2bec63c
     "jest": "^28.1.3",
     "jest-environment-jsdom": "^28.1.3",
     "jest-mock": "^28.1.3",
     "prettier": "^2.3.2",
     "rimraf": "^3.0.2",
     "run-script-os": "^1.0.7",
-<<<<<<< HEAD
+    "start-server-and-test": "^1.14.0",
     "supertest": "^6.2.2",
     "ts-jest": "^28.0.8",
     "ts-node": "^9.1.1",
     "turbo": "1.5.5",
-=======
-    "start-server-and-test": "^1.14.0",
-    "ts-jest": "^28.0.8",
-    "turbo": "1.2.15",
->>>>>>> d2bec63c
     "typescript": "^4.8.4"
   },
   "pnpm": {
