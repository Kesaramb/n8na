--- conflicted
+++ resolved
@@ -35,11 +35,7 @@
   },
   "devDependencies": {
     "@n8n_io/eslint-config": "workspace:*",
-<<<<<<< HEAD
-    "@ngneat/falso": "^6.4.0",
     "@sinonjs/fake-timers": "^11.2.2",
-=======
->>>>>>> 817167cf
     "@types/jest": "^29.5.3",
     "@types/supertest": "^6.0.2",
     "@vitest/coverage-v8": "^1.6.0",
