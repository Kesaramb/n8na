--- conflicted
+++ resolved
@@ -28,15 +28,9 @@
     "worker": "./packages/cli/bin/n8n worker",
     "cypress:install": "cypress install",
     "cypress:open": "CYPRESS_BASE_URL=http://localhost:8080 cypress open",
-<<<<<<< HEAD
-    "test:e2e:ui": "cross-env E2E_TESTS=true VUE_APP_MAX_PINNED_DATA_SIZE=1024 NODE_OPTIONS=--dns-result-order=ipv4first start-server-and-test start http://localhost:5678/favicon.ico 'cypress open'",
-    "test:e2e:dev": "cross-env E2E_TESTS=true VUE_APP_MAX_PINNED_DATA_SIZE=1024 NODE_OPTIONS=--dns-result-order=ipv4first CYPRESS_BASE_URL=http://localhost:8080 start-server-and-test dev http://localhost:8080/favicon.ico 'cypress open'",
-    "test:e2e:all": "cross-env E2E_TESTS=true VUE_APP_MAX_PINNED_DATA_SIZE=1024 NODE_OPTIONS=--dns-result-order=ipv4first start-server-and-test start http://localhost:5678/favicon.ico 'cypress run --headless'"
-=======
     "test:e2e:ui": "scripts/run-e2e.js ui",
     "test:e2e:dev": "scripts/run-e2e.js dev",
     "test:e2e:all": "scripts/run-e2e.js all"
->>>>>>> c6b68838
   },
   "dependencies": {
     "n8n": "workspace:*"
