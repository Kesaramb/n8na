{
  "name": "n8n",
  "version": "0.210.2",
  "private": true,
  "homepage": "https://n8n.io",
  "engines": {
    "node": ">=16.9",
    "pnpm": ">=7.18"
  },
  "packageManager": "pnpm@7.18.1",
  "scripts": {
    "preinstall": "node scripts/block-npm-install.js",
    "build": "turbo run build",
    "typecheck": "turbo run typecheck",
    "dev": "turbo run dev --parallel",
    "clean": "turbo run clean --parallel",
    "format": "turbo run format && node scripts/format.mjs",
    "lint": "turbo run lint",
    "lintfix": "turbo run lintfix",
    "optimize-svg": "find ./packages -name '*.svg' ! -name 'pipedrive.svg' -print0 | xargs -0 -P16 -L20 npx svgo",
    "start": "run-script-os",
    "start:default": "cd packages/cli/bin && ./n8n",
    "start:tunnel": "./packages/cli/bin/n8n start --tunnel",
    "start:windows": "cd packages/cli/bin && n8n",
    "test": "turbo run test",
    "watch": "turbo run watch",
    "webhook": "./packages/cli/bin/n8n webhook",
    "worker": "./packages/cli/bin/n8n worker",
    "cypress:install": "cypress install",
    "cypress:open": "CYPRESS_BASE_URL=http://localhost:8080 cypress open",
    "test:e2e:ui": "cross-env E2E_TESTS=true start-server-and-test start http://localhost:5678/favicon.ico 'cypress open'",
    "test:e2e:dev": "cross-env E2E_TESTS=true CYPRESS_BASE_URL=http://localhost:8080 start-server-and-test dev http://localhost:8080/favicon.ico 'cypress open'",
    "test:e2e:smoke": "cross-env E2E_TESTS=true start-server-and-test start http://localhost:5678/favicon.ico 'cypress run --headless --spec \"cypress/e2e/0-smoke.cy.ts\"'",
    "test:e2e:all": "cross-env E2E_TESTS=true start-server-and-test start http://localhost:5678/favicon.ico 'cypress run --headless'"
  },
  "dependencies": {
    "n8n": "*",
    "@foxy.io/sdk": "^1.9.3",
    "@testing-library/jest-dom": "^5.16.4",
    "@types/jest": "^27.4.0",
    "@vue/cli-plugin-unit-jest": "~4.5.0",
    "jest": "^27.4.7",
    "jest-environment-jsdom": "^27.5.1",
    "ts-jest": "^27.1.3"
  },
  "devDependencies": {
    "@n8n_io/eslint-config": "*",
    "@ngneat/falso": "^6.1.0",
    "@types/jest": "^29.2.2",
    "@types/node": "^16.11.22",
    "cross-env": "^7.0.3",
    "cypress": "^10.0.3",
    "jest": "^29.3.1",
    "jest-environment-jsdom": "^29.3.1",
    "jest-mock": "^29.3.1",
    "nock": "^13.2.9",
    "node-fetch": "^2.6.7",
    "prettier": "^2.3.2",
    "rimraf": "^3.0.2",
    "run-script-os": "^1.0.7",
    "start-server-and-test": "^1.14.0",
    "supertest": "^6.2.2",
    "ts-jest": "^29.0.3",
    "tsc-watch": "^5.0.3",
    "turbo": "1.6.3",
    "typescript": "^4.8.4"
  },
<<<<<<< HEAD
  "postcss": {},
  "workspaces": [
    "packages/*"
  ]
=======
  "pnpm": {
    "onlyBuiltDependencies": [
      "sqlite3",
      "vue-demi"
    ],
    "overrides": {
      "browserslist": "^4.21.4",
      "ejs": "^3.1.8",
      "fork-ts-checker-webpack-plugin": "^6.0.4",
      "cpy@8>globby": "^11.1.0",
      "qqjs>globby": "^11.1.0"
    }
  }
>>>>>>> a9fb393e
}<|MERGE_RESOLUTION|>--- conflicted
+++ resolved
@@ -65,12 +65,6 @@
     "turbo": "1.6.3",
     "typescript": "^4.8.4"
   },
-<<<<<<< HEAD
-  "postcss": {},
-  "workspaces": [
-    "packages/*"
-  ]
-=======
   "pnpm": {
     "onlyBuiltDependencies": [
       "sqlite3",
@@ -84,5 +78,4 @@
       "qqjs>globby": "^11.1.0"
     }
   }
->>>>>>> a9fb393e
 }