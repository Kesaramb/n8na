ARG NODE_VERSION=16

# 1. Create an image to build n8n
FROM n8nio/base:${NODE_VERSION} as builder

COPY turbo.json package.json .npmrc pnpm-lock.yaml pnpm-workspace.yaml tsconfig.json ./
COPY scripts ./scripts
COPY packages ./packages

RUN corepack enable && corepack prepare --activate
RUN chown -R node:node .
USER node

RUN pnpm install --frozen-lockfile
RUN pnpm build
RUN rm -rf node_modules
RUN NODE_ENV=production pnpm install --prod --no-optional
<<<<<<< HEAD
RUN find . -type f -name "*.ts" -o -name "*.js.map" -o -name "*.vue" -o -name "tsconfig.json" -o -name "*.tsbuildinfo" | xargs rm
RUN rm -rf .npmrc *.yaml node_modules/.cache packages/**/node_modules/.cache packages/**/.turbo .config .cache .local .node /tmp/*
=======
RUN find . -type f -name "*.ts" -o -name "*.js.map" -o -name "*.vue" -o -name "tsconfig.json" -o -name "*.tsbuildinfo" | xargs rm -rf
RUN rm -rf patches .npmrc *.yaml node_modules/.cache packages/**/node_modules/.cache packages/**/.turbo .config .cache .local .node /tmp/*
>>>>>>> 830bda5f


# 2. Start with a new clean image with just the code that is needed to run n8n
FROM n8nio/base:${NODE_VERSION}
COPY --from=builder /home/node ./
COPY docker/images/n8n-custom/docker-entrypoint.sh ./

RUN \
	mkdir .n8n && \
	chown node:node .n8n
USER node
ENV NODE_ENV=production
ENTRYPOINT ["tini", "--", "./docker-entrypoint.sh"]<|MERGE_RESOLUTION|>--- conflicted
+++ resolved
@@ -15,13 +15,8 @@
 RUN pnpm build
 RUN rm -rf node_modules
 RUN NODE_ENV=production pnpm install --prod --no-optional
-<<<<<<< HEAD
-RUN find . -type f -name "*.ts" -o -name "*.js.map" -o -name "*.vue" -o -name "tsconfig.json" -o -name "*.tsbuildinfo" | xargs rm
-RUN rm -rf .npmrc *.yaml node_modules/.cache packages/**/node_modules/.cache packages/**/.turbo .config .cache .local .node /tmp/*
-=======
 RUN find . -type f -name "*.ts" -o -name "*.js.map" -o -name "*.vue" -o -name "tsconfig.json" -o -name "*.tsbuildinfo" | xargs rm -rf
 RUN rm -rf patches .npmrc *.yaml node_modules/.cache packages/**/node_modules/.cache packages/**/.turbo .config .cache .local .node /tmp/*
->>>>>>> 830bda5f
 
 
 # 2. Start with a new clean image with just the code that is needed to run n8n
