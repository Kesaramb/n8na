module.exports = {
	root: true,

	env: {
		browser: true,
		es6: true,
		node: true,
	},

	parser: '@typescript-eslint/parser',
	parserOptions: {
		project: ['./packages/*/tsconfig.json'],
		sourceType: 'module',
	},
	ignorePatterns: [
		'.eslintrc.js',
		'**/*.js',
		'**/node_modules/**',
		'**/dist/**',
		'**/test/**',
		'**/templates/**',
		'**/ormconfig.ts',
		'**/migrations/**',
	],

	overrides: [
		{
			files: './packages/*(cli|core|workflow|node-dev)/**/*.ts',
			plugins: [
				/**
				 * Plugin with lint rules for import/export syntax
				 * https://github.com/import-js/eslint-plugin-import
				 */
				'eslint-plugin-import',

				/**
				 * @typescript-eslint/eslint-plugin is required by eslint-config-airbnb-typescript
				 * See step 2: https://github.com/iamturns/eslint-config-airbnb-typescript#2-install-eslint-plugins
				 */
				'@typescript-eslint',

				/**
				 * Plugin to report formatting violations as lint violations
				 * https://github.com/prettier/eslint-plugin-prettier
				 */
				'eslint-plugin-prettier',
			],
			extends: [
				/**
				 * Config for typescript-eslint recommended ruleset (without type checking)
				 *
				 * https://github.com/typescript-eslint/typescript-eslint/blob/1c1b572c3000d72cfe665b7afbada0ec415e7855/packages/eslint-plugin/src/configs/recommended.ts
				 */
				'plugin:@typescript-eslint/recommended',

				/**
				 * Config for typescript-eslint recommended ruleset (with type checking)
				 *
				 * https://github.com/typescript-eslint/typescript-eslint/blob/1c1b572c3000d72cfe665b7afbada0ec415e7855/packages/eslint-plugin/src/configs/recommended-requiring-type-checking.ts
				 */
				'plugin:@typescript-eslint/recommended-requiring-type-checking',

				/**
				 * Config for Airbnb style guide for TS, /base to remove React rules
				 *
				 * https://github.com/iamturns/eslint-config-airbnb-typescript
				 * https://github.com/airbnb/javascript/tree/master/packages/eslint-config-airbnb-base/rules
				 */
				'eslint-config-airbnb-typescript/base',

				/**
				 * Config to disable ESLint rules covered by Prettier
				 *
				 * https://github.com/prettier/eslint-config-prettier
				 */
				'eslint-config-prettier',
			],
			rules: {
				// ******************************************************************
				//                   required by prettier plugin
				// ******************************************************************

				// The following rule enables eslint-plugin-prettier
				// See: https://github.com/prettier/eslint-plugin-prettier#recommended-configuration

				'prettier/prettier': 'error',

				// The following two rules must be disabled when using eslint-plugin-prettier:
				// See: https://github.com/prettier/eslint-plugin-prettier#arrow-body-style-and-prefer-arrow-callback-issue

				/**
				 * https://eslint.org/docs/rules/arrow-body-style
				 */
				'arrow-body-style': 'off',

				/**
				 * https://eslint.org/docs/rules/prefer-arrow-callback
				 */
				'prefer-arrow-callback': 'off',

				// ******************************************************************
				//                     additions to base ruleset
				// ******************************************************************

				// ----------------------------------
				//              ESLint
				// ----------------------------------

				/**
				 * https://eslint.org/docs/rules/id-denylist
				 */
				'id-denylist': [
					'error',
					'err',
					'cb',
					'callback',
					'any',
					'Number',
					'number',
					'String',
					'string',
					'Boolean',
					'boolean',
					'Undefined',
					'undefined',
				],

				'no-void': ['error', { allowAsStatement: true }],

				// ----------------------------------
				//        @typescript-eslint
				// ----------------------------------

				/**
				 * https://github.com/typescript-eslint/typescript-eslint/blob/master/packages/eslint-plugin/docs/rules/array-type.md
				 */
				'@typescript-eslint/array-type': ['error', { default: 'array-simple' }],

				/**
				 * https://github.com/typescript-eslint/typescript-eslint/blob/master/packages/eslint-plugin/docs/rules/ban-ts-comment.md
				 */
				'@typescript-eslint/ban-ts-comment': 'off',

				/**
				 * https://github.com/typescript-eslint/typescript-eslint/blob/master/packages/eslint-plugin/docs/rules/ban-types.md
				 */
				'@typescript-eslint/ban-types': [
					'error',
					{
						types: {
							Object: {
								message: 'Use object instead',
								fixWith: 'object',
							},
							String: {
								message: 'Use string instead',
								fixWith: 'string',
							},
							Boolean: {
								message: 'Use boolean instead',
								fixWith: 'boolean',
							},
							Number: {
								message: 'Use number instead',
								fixWith: 'number',
							},
							Symbol: {
								message: 'Use symbol instead',
								fixWith: 'symbol',
							},
							Function: {
								message: [
									'The `Function` type accepts any function-like value.',
									'It provides no type safety when calling the function, which can be a common source of bugs.',
									'It also accepts things like class declarations, which will throw at runtime as they will not be called with `new`.',
									'If you are expecting the function to accept certain arguments, you should explicitly define the function shape.',
								].join('\n'),
							},
						},
						extendDefaults: false,
					},
				],

				/**
				 * https://github.com/typescript-eslint/typescript-eslint/blob/master/packages/eslint-plugin/docs/rules/consistent-type-assertions.md
				 */
				'@typescript-eslint/consistent-type-assertions': 'error',

				/**
				 * https://github.com/typescript-eslint/typescript-eslint/blob/master/packages/eslint-plugin/docs/rules/explicit-member-accessibility.md
				 */
				'@typescript-eslint/explicit-member-accessibility': [
					'error',
					{ accessibility: 'no-public' },
				],

				/**
				 * https://github.com/typescript-eslint/typescript-eslint/blob/master/packages/eslint-plugin/docs/rules/member-delimiter-style.md
				 */
				'@typescript-eslint/member-delimiter-style': [
					'error',
					{
						multiline: {
							delimiter: 'semi',
							requireLast: true,
						},
						singleline: {
							delimiter: 'semi',
							requireLast: false,
						},
					},
				],

				/**
				 * https://github.com/typescript-eslint/typescript-eslint/blob/master/packages/eslint-plugin/docs/rules/naming-convention.md
				 */
				'@typescript-eslint/naming-convention': [
					'error',
					{
						selector: 'default',
						format: ['camelCase'],
					},
					{
						selector: 'variable',
						format: ['camelCase', 'snake_case', 'UPPER_CASE'],
						leadingUnderscore: 'allowSingleOrDouble',
						trailingUnderscore: 'allowSingleOrDouble',
					},
					{
						selector: 'property',
						format: ['camelCase', 'snake_case'],
						leadingUnderscore: 'allowSingleOrDouble',
						trailingUnderscore: 'allowSingleOrDouble',
					},
					{
						selector: 'typeLike',
						format: ['PascalCase'],
					},
					{
						selector: ['method', 'function'],
						format: ['camelCase'],
						leadingUnderscore: 'allowSingleOrDouble',
					},
				],

				/**
				 * https://github.com/typescript-eslint/typescript-eslint/blob/master/packages/eslint-plugin/docs/rules/no-duplicate-imports.md
				 */
				'@typescript-eslint/no-duplicate-imports': 'error',

				/**
				 * https://github.com/typescript-eslint/typescript-eslint/blob/master/packages/eslint-plugin/docs/rules/no-invalid-void-type.md
				 */
				'@typescript-eslint/no-invalid-void-type': 'error',

				/**
				 * https://github.com/typescript-eslint/typescript-eslint/blob/master/packages/eslint-plugin/docs/rules/no-misused-promises.md
				 */
				'@typescript-eslint/no-misused-promises': ['error', { checksVoidReturn: false }],

				/**
				 * https://github.com/typescript-eslint/typescript-eslint/blob/v4.30.0/packages/eslint-plugin/docs/rules/no-floating-promises.md
				 */
				'@typescript-eslint/no-floating-promises': ['error', { ignoreVoid: true }],

				/**
				 * https://github.com/typescript-eslint/typescript-eslint/blob/v4.33.0/packages/eslint-plugin/docs/rules/no-namespace.md
				 */
				'@typescript-eslint/no-namespace': 'off',

				/**
				 * https://eslint.org/docs/1.0.0/rules/no-throw-literal
				 */
				'@typescript-eslint/no-throw-literal': 'error',

				/**
				 * https://github.com/typescript-eslint/typescript-eslint/blob/master/packages/eslint-plugin/docs/rules/no-unnecessary-boolean-literal-compare.md
				 */
				'@typescript-eslint/no-unnecessary-boolean-literal-compare': 'error',

				/**
				 * https://github.com/typescript-eslint/typescript-eslint/blob/master/packages/eslint-plugin/docs/rules/no-unnecessary-qualifier.md
				 */
				'@typescript-eslint/no-unnecessary-qualifier': 'error',

				/**
				 * https://github.com/typescript-eslint/typescript-eslint/blob/master/packages/eslint-plugin/docs/rules/no-unused-expressions.md
				 */
				'@typescript-eslint/no-unused-expressions': 'error',

				/**
				 * https://github.com/typescript-eslint/typescript-eslint/blob/master/packages/eslint-plugin/docs/rules/no-unused-vars.md
				 */
				'@typescript-eslint/no-unused-vars': ['error', { argsIgnorePattern: '_' }],

				/**
				 * https://github.com/typescript-eslint/typescript-eslint/blob/master/packages/eslint-plugin/docs/rules/prefer-nullish-coalescing.md
				 */
				'@typescript-eslint/prefer-nullish-coalescing': 'error',

				/**
				 * https://github.com/typescript-eslint/typescript-eslint/blob/master/packages/eslint-plugin/docs/rules/prefer-optional-chain.md
				 */
				'@typescript-eslint/prefer-optional-chain': 'error',

				/**
				 * https://github.com/typescript-eslint/typescript-eslint/blob/master/packages/eslint-plugin/docs/rules/promise-function-async.md
				 */
				'@typescript-eslint/promise-function-async': 'error',

				// ----------------------------------
				//       eslint-plugin-import
				// ----------------------------------

				/**
				 * https://github.com/import-js/eslint-plugin-import/blob/master/docs/rules/no-default-export.md
				 */
				'import/no-default-export': 'error',

				/**
				 * https://github.com/import-js/eslint-plugin-import/blob/master/docs/rules/order.md
				 */
				'import/order': 'error',

				// ******************************************************************
				//                    overrides to base ruleset
				// ******************************************************************

				// ----------------------------------
				//              ESLint
				// ----------------------------------

				/**
				 * https://eslint.org/docs/rules/class-methods-use-this
				 */
				'class-methods-use-this': 'off',

				/**
				 * https://eslint.org/docs/rules/eqeqeq
				 */
				eqeqeq: 'error',

				/**
				 * https://eslint.org/docs/rules/no-plusplus
				 */
				'no-plusplus': 'off',

				/**
				 * https://eslint.org/docs/rules/object-shorthand
				 */
				'object-shorthand': 'error',

				/**
				 * https://eslint.org/docs/rules/prefer-const
				 */
				'prefer-const': 'error',

				/**
				 * https://eslint.org/docs/rules/prefer-spread
				 */
				'prefer-spread': 'error',

				// ----------------------------------
				//              import
				// ----------------------------------

				/**
				 * https://github.com/import-js/eslint-plugin-import/blob/main/docs/rules/prefer-default-export.md
				 */
				'import/prefer-default-export': 'off',
			},
		},
		{
			files: ['./packages/nodes-base/nodes/**/*.ts'],
			plugins: ['eslint-plugin-n8n-nodes-base'],
			rules: {
				'n8n-nodes-base/node-class-description-inputs-wrong-regular-node': 'error',
				'n8n-nodes-base/node-class-description-inputs-wrong-trigger-node': 'error',
				'n8n-nodes-base/node-class-description-missing-subtitle': 'error',
				'n8n-nodes-base/node-class-description-outputs-wrong': 'error',
				'n8n-nodes-base/node-execute-block-double-assertion-for-items': 'error',
				'n8n-nodes-base/node-param-collection-type-unsorted-items': 'error',
				'n8n-nodes-base/node-param-default-missing': 'error',
				'n8n-nodes-base/node-param-default-wrong-for-boolean': 'error',
				'n8n-nodes-base/node-param-default-wrong-for-collection': 'error',
				'n8n-nodes-base/node-param-default-wrong-for-fixed-collection': 'error',
				'n8n-nodes-base/node-param-default-wrong-for-multi-options': 'error',
				'n8n-nodes-base/node-param-default-wrong-for-simplify': 'error',
				'n8n-nodes-base/node-param-description-comma-separated-hyphen': 'error',
				'n8n-nodes-base/node-param-description-empty-string': 'error',
				'n8n-nodes-base/node-param-description-excess-inner-whitespace': 'error',
				'n8n-nodes-base/node-param-description-identical-to-display-name': 'error',
				'n8n-nodes-base/node-param-description-missing-final-period': 'error',
				'n8n-nodes-base/node-param-description-missing-for-ignore-ssl-issues': 'error',
				'n8n-nodes-base/node-param-description-missing-for-return-all': 'error',
				'n8n-nodes-base/node-param-description-missing-for-simplify': 'error',
				"n8n-nodes-base/node-param-description-untrimmed": "error",
				"n8n-nodes-base/node-param-description-missing-from-limit": "error"
				'n8n-nodes-base/node-param-description-unneeded-backticks': 'error',
<<<<<<< HEAD
				'n8n-nodes-base/node-param-description-miscased-id': 'error',
=======
				"n8n-nodes-base/node-param-description-wrong-for-return-all": "error",
>>>>>>> 7f933919
			},
		},
	],
};<|MERGE_RESOLUTION|>--- conflicted
+++ resolved
@@ -397,11 +397,8 @@
 				"n8n-nodes-base/node-param-description-untrimmed": "error",
 				"n8n-nodes-base/node-param-description-missing-from-limit": "error"
 				'n8n-nodes-base/node-param-description-unneeded-backticks': 'error',
-<<<<<<< HEAD
+				"n8n-nodes-base/node-param-description-wrong-for-return-all": "error",
 				'n8n-nodes-base/node-param-description-miscased-id': 'error',
-=======
-				"n8n-nodes-base/node-param-description-wrong-for-return-all": "error",
->>>>>>> 7f933919
 			},
 		},
 	],
