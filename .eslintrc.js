--- conflicted
+++ resolved
@@ -389,11 +389,8 @@
 				"n8n-nodes-base/node-param-description-empty-string": "error",
 				"n8n-nodes-base/node-param-description-comma-separated-hyphen": "error",
 				"n8n-nodes-base/node-param-default-wrong-for-simplify": "error",
-<<<<<<< HEAD
 				"n8n-nodes-base/node-param-description-missing-for-ignore-ssl-issues": "error",
-=======
 				"n8n-nodes-base/node-param-description-identical-to-display-name": "error",
->>>>>>> c1c27eb2
 			 }
 		},
 	],
