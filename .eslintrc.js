module.exports = {
	root: true,

	env: {
		browser: true,
		es6: true,
		node: true,
	},

	parser: '@typescript-eslint/parser',
	parserOptions: {
		project: ['./packages/*/tsconfig.json'],
		sourceType: 'module',
	},
	ignorePatterns: [
		'.eslintrc.js',
		'**/*.js',
		'**/node_modules/**',
		'**/dist/**',
		'**/test/**',
		'**/templates/**',
		'**/ormconfig.ts',
		'**/migrations/**',
	],

	overrides: [
		{
			files: './packages/*(cli|core|workflow|node-dev)/**/*.ts',
			plugins: [
				/**
				 * Plugin with lint rules for import/export syntax
				 * https://github.com/import-js/eslint-plugin-import
				 */
				'eslint-plugin-import',

				/**
				 * @typescript-eslint/eslint-plugin is required by eslint-config-airbnb-typescript
				 * See step 2: https://github.com/iamturns/eslint-config-airbnb-typescript#2-install-eslint-plugins
				 */
				'@typescript-eslint',

				/**
				 * Plugin to report formatting violations as lint violations
				 * https://github.com/prettier/eslint-plugin-prettier
				 */
				'eslint-plugin-prettier',
			],
			extends: [
				/**
				 * Config for typescript-eslint recommended ruleset (without type checking)
				 *
				 * https://github.com/typescript-eslint/typescript-eslint/blob/1c1b572c3000d72cfe665b7afbada0ec415e7855/packages/eslint-plugin/src/configs/recommended.ts
				 */
				'plugin:@typescript-eslint/recommended',

				/**
				 * Config for typescript-eslint recommended ruleset (with type checking)
				 *
				 * https://github.com/typescript-eslint/typescript-eslint/blob/1c1b572c3000d72cfe665b7afbada0ec415e7855/packages/eslint-plugin/src/configs/recommended-requiring-type-checking.ts
				 */
				'plugin:@typescript-eslint/recommended-requiring-type-checking',

				/**
				 * Config for Airbnb style guide for TS, /base to remove React rules
				 *
				 * https://github.com/iamturns/eslint-config-airbnb-typescript
				 * https://github.com/airbnb/javascript/tree/master/packages/eslint-config-airbnb-base/rules
				 */
				'eslint-config-airbnb-typescript/base',

				/**
				 * Config to disable ESLint rules covered by Prettier
				 *
				 * https://github.com/prettier/eslint-config-prettier
				 */
				'eslint-config-prettier',
			],
			rules: {
				// ******************************************************************
				//                   required by prettier plugin
				// ******************************************************************

				// The following rule enables eslint-plugin-prettier
				// See: https://github.com/prettier/eslint-plugin-prettier#recommended-configuration

				'prettier/prettier': 'error',

				// The following two rules must be disabled when using eslint-plugin-prettier:
				// See: https://github.com/prettier/eslint-plugin-prettier#arrow-body-style-and-prefer-arrow-callback-issue

				/**
				 * https://eslint.org/docs/rules/arrow-body-style
				 */
				'arrow-body-style': 'off',

				/**
				 * https://eslint.org/docs/rules/prefer-arrow-callback
				 */
				'prefer-arrow-callback': 'off',

				// ******************************************************************
				//                     additions to base ruleset
				// ******************************************************************

				// ----------------------------------
				//              ESLint
				// ----------------------------------

				/**
				 * https://eslint.org/docs/rules/id-denylist
				 */
				'id-denylist': [
					'error',
					'err',
					'cb',
					'callback',
					'any',
					'Number',
					'number',
					'String',
					'string',
					'Boolean',
					'boolean',
					'Undefined',
					'undefined',
				],

				'no-void': ['error', { allowAsStatement: true }],

				// ----------------------------------
				//        @typescript-eslint
				// ----------------------------------

				/**
				 * https://github.com/typescript-eslint/typescript-eslint/blob/master/packages/eslint-plugin/docs/rules/array-type.md
				 */
				'@typescript-eslint/array-type': ['error', { default: 'array-simple' }],

				/**
				 * https://github.com/typescript-eslint/typescript-eslint/blob/master/packages/eslint-plugin/docs/rules/ban-ts-comment.md
				 */
				'@typescript-eslint/ban-ts-comment': 'off',

				/**
				 * https://github.com/typescript-eslint/typescript-eslint/blob/master/packages/eslint-plugin/docs/rules/ban-types.md
				 */
				'@typescript-eslint/ban-types': [
					'error',
					{
						types: {
							Object: {
								message: 'Use object instead',
								fixWith: 'object',
							},
							String: {
								message: 'Use string instead',
								fixWith: 'string',
							},
							Boolean: {
								message: 'Use boolean instead',
								fixWith: 'boolean',
							},
							Number: {
								message: 'Use number instead',
								fixWith: 'number',
							},
							Symbol: {
								message: 'Use symbol instead',
								fixWith: 'symbol',
							},
							Function: {
								message: [
									'The `Function` type accepts any function-like value.',
									'It provides no type safety when calling the function, which can be a common source of bugs.',
									'It also accepts things like class declarations, which will throw at runtime as they will not be called with `new`.',
									'If you are expecting the function to accept certain arguments, you should explicitly define the function shape.',
								].join('\n'),
							},
						},
						extendDefaults: false,
					},
				],

				/**
				 * https://github.com/typescript-eslint/typescript-eslint/blob/master/packages/eslint-plugin/docs/rules/consistent-type-assertions.md
				 */
				'@typescript-eslint/consistent-type-assertions': 'error',

				/**
				 * https://github.com/typescript-eslint/typescript-eslint/blob/master/packages/eslint-plugin/docs/rules/explicit-member-accessibility.md
				 */
				'@typescript-eslint/explicit-member-accessibility': [
					'error',
					{ accessibility: 'no-public' },
				],

				/**
				 * https://github.com/typescript-eslint/typescript-eslint/blob/master/packages/eslint-plugin/docs/rules/member-delimiter-style.md
				 */
				'@typescript-eslint/member-delimiter-style': [
					'error',
					{
						multiline: {
							delimiter: 'semi',
							requireLast: true,
						},
						singleline: {
							delimiter: 'semi',
							requireLast: false,
						},
					},
				],

				/**
				 * https://github.com/typescript-eslint/typescript-eslint/blob/master/packages/eslint-plugin/docs/rules/naming-convention.md
				 */
				'@typescript-eslint/naming-convention': [
					'error',
					{
						selector: 'default',
						format: ['camelCase'],
					},
					{
						selector: 'variable',
						format: ['camelCase', 'snake_case', 'UPPER_CASE'],
						leadingUnderscore: 'allowSingleOrDouble',
						trailingUnderscore: 'allowSingleOrDouble',
					},
					{
						selector: 'property',
						format: ['camelCase', 'snake_case'],
						leadingUnderscore: 'allowSingleOrDouble',
						trailingUnderscore: 'allowSingleOrDouble',
					},
					{
						selector: 'typeLike',
						format: ['PascalCase'],
					},
					{
						selector: ['method', 'function'],
						format: ['camelCase'],
						leadingUnderscore: 'allowSingleOrDouble',
					},
				],

				/**
				 * https://github.com/typescript-eslint/typescript-eslint/blob/master/packages/eslint-plugin/docs/rules/no-duplicate-imports.md
				 */
				'@typescript-eslint/no-duplicate-imports': 'error',

				/**
				 * https://github.com/typescript-eslint/typescript-eslint/blob/master/packages/eslint-plugin/docs/rules/no-invalid-void-type.md
				 */
				'@typescript-eslint/no-invalid-void-type': 'error',

				/**
				 * https://github.com/typescript-eslint/typescript-eslint/blob/master/packages/eslint-plugin/docs/rules/no-misused-promises.md
				 */
				'@typescript-eslint/no-misused-promises': ['error', { checksVoidReturn: false }],

				/**
				 * https://github.com/typescript-eslint/typescript-eslint/blob/v4.30.0/packages/eslint-plugin/docs/rules/no-floating-promises.md
				 */
				'@typescript-eslint/no-floating-promises': ['error', { ignoreVoid: true }],

				/**
				 * https://github.com/typescript-eslint/typescript-eslint/blob/v4.33.0/packages/eslint-plugin/docs/rules/no-namespace.md
				 */
				'@typescript-eslint/no-namespace': 'off',

				/**
				 * https://eslint.org/docs/1.0.0/rules/no-throw-literal
				 */
				'@typescript-eslint/no-throw-literal': 'error',

				/**
				 * https://github.com/typescript-eslint/typescript-eslint/blob/master/packages/eslint-plugin/docs/rules/no-unnecessary-boolean-literal-compare.md
				 */
				'@typescript-eslint/no-unnecessary-boolean-literal-compare': 'error',

				/**
				 * https://github.com/typescript-eslint/typescript-eslint/blob/master/packages/eslint-plugin/docs/rules/no-unnecessary-qualifier.md
				 */
				'@typescript-eslint/no-unnecessary-qualifier': 'error',

				/**
				 * https://github.com/typescript-eslint/typescript-eslint/blob/master/packages/eslint-plugin/docs/rules/no-unused-expressions.md
				 */
				'@typescript-eslint/no-unused-expressions': 'error',

				/**
				 * https://github.com/typescript-eslint/typescript-eslint/blob/master/packages/eslint-plugin/docs/rules/no-unused-vars.md
				 */
				'@typescript-eslint/no-unused-vars': ['error', { argsIgnorePattern: '_' }],

				/**
				 * https://github.com/typescript-eslint/typescript-eslint/blob/master/packages/eslint-plugin/docs/rules/prefer-nullish-coalescing.md
				 */
				'@typescript-eslint/prefer-nullish-coalescing': 'error',

				/**
				 * https://github.com/typescript-eslint/typescript-eslint/blob/master/packages/eslint-plugin/docs/rules/prefer-optional-chain.md
				 */
				'@typescript-eslint/prefer-optional-chain': 'error',

				/**
				 * https://github.com/typescript-eslint/typescript-eslint/blob/master/packages/eslint-plugin/docs/rules/promise-function-async.md
				 */
				'@typescript-eslint/promise-function-async': 'error',

				// ----------------------------------
				//       eslint-plugin-import
				// ----------------------------------

				/**
				 * https://github.com/import-js/eslint-plugin-import/blob/master/docs/rules/no-default-export.md
				 */
				'import/no-default-export': 'error',

				/**
				 * https://github.com/import-js/eslint-plugin-import/blob/master/docs/rules/order.md
				 */
				'import/order': 'error',

				// ******************************************************************
				//                    overrides to base ruleset
				// ******************************************************************

				// ----------------------------------
				//              ESLint
				// ----------------------------------

				/**
				 * https://eslint.org/docs/rules/class-methods-use-this
				 */
				'class-methods-use-this': 'off',

				/**
				 * https://eslint.org/docs/rules/eqeqeq
				 */
				eqeqeq: 'error',

				/**
				 * https://eslint.org/docs/rules/no-plusplus
				 */
				'no-plusplus': 'off',

				/**
				 * https://eslint.org/docs/rules/object-shorthand
				 */
				'object-shorthand': 'error',

				/**
				 * https://eslint.org/docs/rules/prefer-const
				 */
				'prefer-const': 'error',

				/**
				 * https://eslint.org/docs/rules/prefer-spread
				 */
				'prefer-spread': 'error',

				// ----------------------------------
				//              import
				// ----------------------------------

				/**
				 * https://github.com/import-js/eslint-plugin-import/blob/main/docs/rules/prefer-default-export.md
				 */
				'import/prefer-default-export': 'off',
			},
		},
		{
			files: ['./packages/nodes-base/nodes/**/*.ts'],
			plugins: ['eslint-plugin-n8n-nodes-base'],
			rules: {
				"n8n-nodes-base/node-param-default-missing": "error",
<<<<<<< HEAD
				"n8n-nodes-base/node-class-description-missing-subtitle": "error"
=======
				"n8n-nodes-base/node-class-description-inputs-wrong-trigger-node": "error",
				"n8n-nodes-base/node-class-description-inputs-wrong-regular-node": "error",
				"n8n-nodes-base/node-class-description-outputs-wrong": "error",
				"n8n-nodes-base/node-execute-block-double-assertion-for-items": "error",
				"n8n-nodes-base/node-param-default-wrong-for-collection": "error",
				"n8n-nodes-base/node-param-default-wrong-for-boolean": "error"
>>>>>>> f2df0bf7
			 }
		},
	],
};<|MERGE_RESOLUTION|>--- conflicted
+++ resolved
@@ -375,16 +375,13 @@
 			plugins: ['eslint-plugin-n8n-nodes-base'],
 			rules: {
 				"n8n-nodes-base/node-param-default-missing": "error",
-<<<<<<< HEAD
 				"n8n-nodes-base/node-class-description-missing-subtitle": "error"
-=======
 				"n8n-nodes-base/node-class-description-inputs-wrong-trigger-node": "error",
 				"n8n-nodes-base/node-class-description-inputs-wrong-regular-node": "error",
 				"n8n-nodes-base/node-class-description-outputs-wrong": "error",
 				"n8n-nodes-base/node-execute-block-double-assertion-for-items": "error",
 				"n8n-nodes-base/node-param-default-wrong-for-collection": "error",
 				"n8n-nodes-base/node-param-default-wrong-for-boolean": "error"
->>>>>>> f2df0bf7
 			 }
 		},
 	],
