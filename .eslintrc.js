module.exports = {
	root: true,

	env: {
		browser: true,
		es6: true,
		node: true,
	},

	parser: '@typescript-eslint/parser',
	parserOptions: {
		project: ['./packages/*/tsconfig.json'],
		sourceType: 'module',
	},
	ignorePatterns: [
		'.eslintrc.js',
		'**/*.js',
		'**/node_modules/**',
		'**/dist/**',
		'**/test/**',
		'**/templates/**',
		'**/ormconfig.ts',
		'**/migrations/**',
	],

	overrides: [
		{
			files: './packages/*(cli|core|workflow|node-dev)/**/*.ts',
			plugins: [
				/**
				 * Plugin with lint rules for import/export syntax
				 * https://github.com/import-js/eslint-plugin-import
				 */
				'eslint-plugin-import',

				/**
				 * @typescript-eslint/eslint-plugin is required by eslint-config-airbnb-typescript
				 * See step 2: https://github.com/iamturns/eslint-config-airbnb-typescript#2-install-eslint-plugins
				 */
				'@typescript-eslint',

				/**
				 * Plugin to report formatting violations as lint violations
				 * https://github.com/prettier/eslint-plugin-prettier
				 */
				'eslint-plugin-prettier',
			],
			extends: [
				/**
				 * Config for typescript-eslint recommended ruleset (without type checking)
				 *
				 * https://github.com/typescript-eslint/typescript-eslint/blob/1c1b572c3000d72cfe665b7afbada0ec415e7855/packages/eslint-plugin/src/configs/recommended.ts
				 */
				'plugin:@typescript-eslint/recommended',

				/**
				 * Config for typescript-eslint recommended ruleset (with type checking)
				 *
				 * https://github.com/typescript-eslint/typescript-eslint/blob/1c1b572c3000d72cfe665b7afbada0ec415e7855/packages/eslint-plugin/src/configs/recommended-requiring-type-checking.ts
				 */
				'plugin:@typescript-eslint/recommended-requiring-type-checking',

				/**
				 * Config for Airbnb style guide for TS, /base to remove React rules
				 *
				 * https://github.com/iamturns/eslint-config-airbnb-typescript
				 * https://github.com/airbnb/javascript/tree/master/packages/eslint-config-airbnb-base/rules
				 */
				'eslint-config-airbnb-typescript/base',

				/**
				 * Config to disable ESLint rules covered by Prettier
				 *
				 * https://github.com/prettier/eslint-config-prettier
				 */
				'eslint-config-prettier',
			],
			rules: {
				// ******************************************************************
				//                   required by prettier plugin
				// ******************************************************************

				// The following rule enables eslint-plugin-prettier
				// See: https://github.com/prettier/eslint-plugin-prettier#recommended-configuration

				'prettier/prettier': 'error',

				// The following two rules must be disabled when using eslint-plugin-prettier:
				// See: https://github.com/prettier/eslint-plugin-prettier#arrow-body-style-and-prefer-arrow-callback-issue

				/**
				 * https://eslint.org/docs/rules/arrow-body-style
				 */
				'arrow-body-style': 'off',

				/**
				 * https://eslint.org/docs/rules/prefer-arrow-callback
				 */
				'prefer-arrow-callback': 'off',

				// ******************************************************************
				//                     additions to base ruleset
				// ******************************************************************

				// ----------------------------------
				//              ESLint
				// ----------------------------------

				/**
				 * https://eslint.org/docs/rules/id-denylist
				 */
				'id-denylist': [
					'error',
					'err',
					'cb',
					'callback',
					'any',
					'Number',
					'number',
					'String',
					'string',
					'Boolean',
					'boolean',
					'Undefined',
					'undefined',
				],

				'no-void': ['error', { allowAsStatement: true }],

				// ----------------------------------
				//        @typescript-eslint
				// ----------------------------------

				/**
				 * https://github.com/typescript-eslint/typescript-eslint/blob/master/packages/eslint-plugin/docs/rules/array-type.md
				 */
				'@typescript-eslint/array-type': ['error', { default: 'array-simple' }],

				/**
				 * https://github.com/typescript-eslint/typescript-eslint/blob/master/packages/eslint-plugin/docs/rules/ban-ts-comment.md
				 */
				'@typescript-eslint/ban-ts-comment': 'off',

				/**
				 * https://github.com/typescript-eslint/typescript-eslint/blob/master/packages/eslint-plugin/docs/rules/ban-types.md
				 */
				'@typescript-eslint/ban-types': [
					'error',
					{
						types: {
							Object: {
								message: 'Use object instead',
								fixWith: 'object',
							},
							String: {
								message: 'Use string instead',
								fixWith: 'string',
							},
							Boolean: {
								message: 'Use boolean instead',
								fixWith: 'boolean',
							},
							Number: {
								message: 'Use number instead',
								fixWith: 'number',
							},
							Symbol: {
								message: 'Use symbol instead',
								fixWith: 'symbol',
							},
							Function: {
								message: [
									'The `Function` type accepts any function-like value.',
									'It provides no type safety when calling the function, which can be a common source of bugs.',
									'It also accepts things like class declarations, which will throw at runtime as they will not be called with `new`.',
									'If you are expecting the function to accept certain arguments, you should explicitly define the function shape.',
								].join('\n'),
							},
						},
						extendDefaults: false,
					},
				],

				/**
				 * https://github.com/typescript-eslint/typescript-eslint/blob/master/packages/eslint-plugin/docs/rules/consistent-type-assertions.md
				 */
				'@typescript-eslint/consistent-type-assertions': 'error',

				/**
				 * https://github.com/typescript-eslint/typescript-eslint/blob/master/packages/eslint-plugin/docs/rules/explicit-member-accessibility.md
				 */
				'@typescript-eslint/explicit-member-accessibility': [
					'error',
					{ accessibility: 'no-public' },
				],

				/**
				 * https://github.com/typescript-eslint/typescript-eslint/blob/master/packages/eslint-plugin/docs/rules/member-delimiter-style.md
				 */
				'@typescript-eslint/member-delimiter-style': [
					'error',
					{
						multiline: {
							delimiter: 'semi',
							requireLast: true,
						},
						singleline: {
							delimiter: 'semi',
							requireLast: false,
						},
					},
				],

				/**
				 * https://github.com/typescript-eslint/typescript-eslint/blob/master/packages/eslint-plugin/docs/rules/naming-convention.md
				 */
				'@typescript-eslint/naming-convention': [
					'error',
					{
						selector: 'default',
						format: ['camelCase'],
					},
					{
						selector: 'variable',
						format: ['camelCase', 'snake_case', 'UPPER_CASE'],
						leadingUnderscore: 'allowSingleOrDouble',
						trailingUnderscore: 'allowSingleOrDouble',
					},
					{
						selector: 'property',
						format: ['camelCase', 'snake_case'],
						leadingUnderscore: 'allowSingleOrDouble',
						trailingUnderscore: 'allowSingleOrDouble',
					},
					{
						selector: 'typeLike',
						format: ['PascalCase'],
					},
					{
						selector: ['method', 'function'],
						format: ['camelCase'],
						leadingUnderscore: 'allowSingleOrDouble',
					},
				],

				/**
				 * https://github.com/typescript-eslint/typescript-eslint/blob/master/packages/eslint-plugin/docs/rules/no-duplicate-imports.md
				 */
				'@typescript-eslint/no-duplicate-imports': 'error',

				/**
				 * https://github.com/typescript-eslint/typescript-eslint/blob/master/packages/eslint-plugin/docs/rules/no-invalid-void-type.md
				 */
				'@typescript-eslint/no-invalid-void-type': 'error',

				/**
				 * https://github.com/typescript-eslint/typescript-eslint/blob/master/packages/eslint-plugin/docs/rules/no-misused-promises.md
				 */
				'@typescript-eslint/no-misused-promises': ['error', { checksVoidReturn: false }],

				/**
				 * https://github.com/typescript-eslint/typescript-eslint/blob/v4.30.0/packages/eslint-plugin/docs/rules/no-floating-promises.md
				 */
				'@typescript-eslint/no-floating-promises': ['error', { ignoreVoid: true }],

				/**
				 * https://github.com/typescript-eslint/typescript-eslint/blob/v4.33.0/packages/eslint-plugin/docs/rules/no-namespace.md
				 */
				'@typescript-eslint/no-namespace': 'off',

				/**
				 * https://eslint.org/docs/1.0.0/rules/no-throw-literal
				 */
				'@typescript-eslint/no-throw-literal': 'error',

				/**
				 * https://github.com/typescript-eslint/typescript-eslint/blob/master/packages/eslint-plugin/docs/rules/no-unnecessary-boolean-literal-compare.md
				 */
				'@typescript-eslint/no-unnecessary-boolean-literal-compare': 'error',

				/**
				 * https://github.com/typescript-eslint/typescript-eslint/blob/master/packages/eslint-plugin/docs/rules/no-unnecessary-qualifier.md
				 */
				'@typescript-eslint/no-unnecessary-qualifier': 'error',

				/**
				 * https://github.com/typescript-eslint/typescript-eslint/blob/master/packages/eslint-plugin/docs/rules/no-unused-expressions.md
				 */
				'@typescript-eslint/no-unused-expressions': 'error',

				/**
				 * https://github.com/typescript-eslint/typescript-eslint/blob/master/packages/eslint-plugin/docs/rules/no-unused-vars.md
				 */
				'@typescript-eslint/no-unused-vars': ['error', { argsIgnorePattern: '_' }],

				/**
				 * https://github.com/typescript-eslint/typescript-eslint/blob/master/packages/eslint-plugin/docs/rules/prefer-nullish-coalescing.md
				 */
				'@typescript-eslint/prefer-nullish-coalescing': 'error',

				/**
				 * https://github.com/typescript-eslint/typescript-eslint/blob/master/packages/eslint-plugin/docs/rules/prefer-optional-chain.md
				 */
				'@typescript-eslint/prefer-optional-chain': 'error',

				/**
				 * https://github.com/typescript-eslint/typescript-eslint/blob/master/packages/eslint-plugin/docs/rules/promise-function-async.md
				 */
				'@typescript-eslint/promise-function-async': 'error',

				// ----------------------------------
				//       eslint-plugin-import
				// ----------------------------------

				/**
				 * https://github.com/import-js/eslint-plugin-import/blob/master/docs/rules/no-default-export.md
				 */
				'import/no-default-export': 'error',

				/**
				 * https://github.com/import-js/eslint-plugin-import/blob/master/docs/rules/order.md
				 */
				'import/order': 'error',

				// ******************************************************************
				//                    overrides to base ruleset
				// ******************************************************************

				// ----------------------------------
				//              ESLint
				// ----------------------------------

				/**
				 * https://eslint.org/docs/rules/class-methods-use-this
				 */
				'class-methods-use-this': 'off',

				/**
				 * https://eslint.org/docs/rules/eqeqeq
				 */
				eqeqeq: 'error',

				/**
				 * https://eslint.org/docs/rules/no-plusplus
				 */
				'no-plusplus': 'off',

				/**
				 * https://eslint.org/docs/rules/object-shorthand
				 */
				'object-shorthand': 'error',

				/**
				 * https://eslint.org/docs/rules/prefer-const
				 */
				'prefer-const': 'error',

				/**
				 * https://eslint.org/docs/rules/prefer-spread
				 */
				'prefer-spread': 'error',

				// ----------------------------------
				//              import
				// ----------------------------------

				/**
				 * https://github.com/import-js/eslint-plugin-import/blob/main/docs/rules/prefer-default-export.md
				 */
				'import/prefer-default-export': 'off',
			},
		},
		{
			files: ['./packages/nodes-base/nodes/**/*.ts'],
			plugins: ['eslint-plugin-n8n-nodes-base'],
			rules: {
				'n8n-nodes-base/node-class-description-inputs-wrong-regular-node': 'error',
				'n8n-nodes-base/node-class-description-inputs-wrong-trigger-node': 'error',
				'n8n-nodes-base/node-class-description-missing-subtitle': 'error',
				'n8n-nodes-base/node-class-description-outputs-wrong': 'error',
				'n8n-nodes-base/node-execute-block-double-assertion-for-items': 'error',
				'n8n-nodes-base/node-param-collection-type-unsorted-items': 'error',
				'n8n-nodes-base/node-param-default-missing': 'error',
				'n8n-nodes-base/node-param-default-wrong-for-boolean': 'error',
				'n8n-nodes-base/node-param-default-wrong-for-collection': 'error',
				'n8n-nodes-base/node-param-default-wrong-for-fixed-collection': 'error',
				'n8n-nodes-base/node-param-default-wrong-for-multi-options': 'error',
				'n8n-nodes-base/node-param-default-wrong-for-simplify': 'error',
				'n8n-nodes-base/node-param-description-comma-separated-hyphen': 'error',
				'n8n-nodes-base/node-param-description-empty-string': 'error',
				'n8n-nodes-base/node-param-description-excess-final-period': 'error',
				'n8n-nodes-base/node-param-description-excess-inner-whitespace': 'error',
				'n8n-nodes-base/node-param-description-identical-to-display-name': 'error',
				'n8n-nodes-base/node-param-description-miscased-id': 'error',
				'n8n-nodes-base/node-param-description-missing-final-period': 'error',
				'n8n-nodes-base/node-param-description-missing-for-ignore-ssl-issues': 'error',
				'n8n-nodes-base/node-param-description-missing-for-return-all': 'error',
				'n8n-nodes-base/node-param-description-missing-for-simplify': 'error',
				'n8n-nodes-base/node-param-description-missing-from-limit': 'error',
				'n8n-nodes-base/node-param-description-unencoded-angle-brackets': 'error',
				'n8n-nodes-base/node-param-description-unneeded-backticks': 'error',
				'n8n-nodes-base/node-param-description-untrimmed': 'error',
				'n8n-nodes-base/node-param-description-url-missing-protocol': 'error',
				'n8n-nodes-base/node-param-description-wrong-for-ignore-ssl-issues': 'error',
				'n8n-nodes-base/node-param-description-wrong-for-limit': 'error',
				'n8n-nodes-base/node-param-description-wrong-for-return-all': 'error',
				'n8n-nodes-base/node-param-required-false': 'error',
				'n8n-nodes-base/node-param-description-weak': 'error',
				'n8n-nodes-base/node-param-operation-without-no-data-expression': 'error',
				'n8n-nodes-base/node-param-type-options-missing-from-limit': 'error',
				'n8n-nodes-base/node-param-option-value-duplicate': 'error',
				'n8n-nodes-base/node-param-option-name-duplicate': 'error',
				'n8n-nodes-base/node-param-display-name-excess-inner-whitespace': 'error',
				'n8n-nodes-base/node-param-description-miscased-json': 'error',
				'n8n-nodes-base/node-param-resource-without-no-data-expression': 'error',
				'n8n-nodes-base/node-param-description-wrong-for-simplify': 'error',
				'n8n-nodes-base/node-param-display-name-miscased-id': 'error',
				'n8n-nodes-base/node-param-display-name-untrimmed': 'error',
<<<<<<< HEAD
				'n8n-nodes-base/node-param-description-wrong-for-upsert': 'error',
=======
				'n8n-nodes-base/node-param-resource-with-plural-option': 'error',
>>>>>>> 7d6ea6eb
			},
		},
	],
};<|MERGE_RESOLUTION|>--- conflicted
+++ resolved
@@ -416,11 +416,8 @@
 				'n8n-nodes-base/node-param-description-wrong-for-simplify': 'error',
 				'n8n-nodes-base/node-param-display-name-miscased-id': 'error',
 				'n8n-nodes-base/node-param-display-name-untrimmed': 'error',
-<<<<<<< HEAD
 				'n8n-nodes-base/node-param-description-wrong-for-upsert': 'error',
-=======
 				'n8n-nodes-base/node-param-resource-with-plural-option': 'error',
->>>>>>> 7d6ea6eb
 			},
 		},
 	],
