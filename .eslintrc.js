module.exports = {
	root: true,

	env: {
		browser: true,
		es6: true,
		node: true,
	},

	parser: '@typescript-eslint/parser',
	parserOptions: {
		project: ['./packages/*/tsconfig.json'],
		sourceType: 'module',
	},
	ignorePatterns: [
		'.eslintrc.js',
		'**/*.js',
		'**/node_modules/**',
		'**/dist/**',
		'**/test/**',
		'**/templates/**',
		'**/ormconfig.ts',
		'**/migrations/**',
	],

	overrides: [
		{
			files: './packages/*(cli|core|workflow|node-dev)/**/*.ts',
			plugins: [
				/**
				 * Plugin with lint rules for import/export syntax
				 * https://github.com/import-js/eslint-plugin-import
				 */
				'eslint-plugin-import',

				/**
				 * @typescript-eslint/eslint-plugin is required by eslint-config-airbnb-typescript
				 * See step 2: https://github.com/iamturns/eslint-config-airbnb-typescript#2-install-eslint-plugins
				 */
				'@typescript-eslint',

				/**
				 * Plugin to report formatting violations as lint violations
				 * https://github.com/prettier/eslint-plugin-prettier
				 */
				'eslint-plugin-prettier',
			],
			extends: [
				/**
				 * Config for typescript-eslint recommended ruleset (without type checking)
				 *
				 * https://github.com/typescript-eslint/typescript-eslint/blob/1c1b572c3000d72cfe665b7afbada0ec415e7855/packages/eslint-plugin/src/configs/recommended.ts
				 */
				'plugin:@typescript-eslint/recommended',

				/**
				 * Config for typescript-eslint recommended ruleset (with type checking)
				 *
				 * https://github.com/typescript-eslint/typescript-eslint/blob/1c1b572c3000d72cfe665b7afbada0ec415e7855/packages/eslint-plugin/src/configs/recommended-requiring-type-checking.ts
				 */
				'plugin:@typescript-eslint/recommended-requiring-type-checking',

				/**
				 * Config for Airbnb style guide for TS, /base to remove React rules
				 *
				 * https://github.com/iamturns/eslint-config-airbnb-typescript
				 * https://github.com/airbnb/javascript/tree/master/packages/eslint-config-airbnb-base/rules
				 */
				'eslint-config-airbnb-typescript/base',

				/**
				 * Config to disable ESLint rules covered by Prettier
				 *
				 * https://github.com/prettier/eslint-config-prettier
				 */
				'eslint-config-prettier',
			],
			rules: {
				// ******************************************************************
				//                   required by prettier plugin
				// ******************************************************************

				// The following rule enables eslint-plugin-prettier
				// See: https://github.com/prettier/eslint-plugin-prettier#recommended-configuration

				'prettier/prettier': 'error',

				// The following two rules must be disabled when using eslint-plugin-prettier:
				// See: https://github.com/prettier/eslint-plugin-prettier#arrow-body-style-and-prefer-arrow-callback-issue

				/**
				 * https://eslint.org/docs/rules/arrow-body-style
				 */
				'arrow-body-style': 'off',

				/**
				 * https://eslint.org/docs/rules/prefer-arrow-callback
				 */
				'prefer-arrow-callback': 'off',

				// ******************************************************************
				//                     additions to base ruleset
				// ******************************************************************

				// ----------------------------------
				//              ESLint
				// ----------------------------------

				/**
				 * https://eslint.org/docs/rules/id-denylist
				 */
				'id-denylist': [
					'error',
					'err',
					'cb',
					'callback',
					'any',
					'Number',
					'number',
					'String',
					'string',
					'Boolean',
					'boolean',
					'Undefined',
					'undefined',
				],

				'no-void': ['error', { allowAsStatement: true }],

				// ----------------------------------
				//        @typescript-eslint
				// ----------------------------------

				/**
				 * https://github.com/typescript-eslint/typescript-eslint/blob/master/packages/eslint-plugin/docs/rules/array-type.md
				 */
				'@typescript-eslint/array-type': ['error', { default: 'array-simple' }],

				/**
				 * https://github.com/typescript-eslint/typescript-eslint/blob/master/packages/eslint-plugin/docs/rules/ban-ts-comment.md
				 */
				'@typescript-eslint/ban-ts-comment': 'off',

				/**
				 * https://github.com/typescript-eslint/typescript-eslint/blob/master/packages/eslint-plugin/docs/rules/ban-types.md
				 */
				'@typescript-eslint/ban-types': [
					'error',
					{
						types: {
							Object: {
								message: 'Use object instead',
								fixWith: 'object',
							},
							String: {
								message: 'Use string instead',
								fixWith: 'string',
							},
							Boolean: {
								message: 'Use boolean instead',
								fixWith: 'boolean',
							},
							Number: {
								message: 'Use number instead',
								fixWith: 'number',
							},
							Symbol: {
								message: 'Use symbol instead',
								fixWith: 'symbol',
							},
							Function: {
								message: [
									'The `Function` type accepts any function-like value.',
									'It provides no type safety when calling the function, which can be a common source of bugs.',
									'It also accepts things like class declarations, which will throw at runtime as they will not be called with `new`.',
									'If you are expecting the function to accept certain arguments, you should explicitly define the function shape.',
								].join('\n'),
							},
						},
						extendDefaults: false,
					},
				],

				/**
				 * https://github.com/typescript-eslint/typescript-eslint/blob/master/packages/eslint-plugin/docs/rules/consistent-type-assertions.md
				 */
				'@typescript-eslint/consistent-type-assertions': 'error',

				/**
				 * https://github.com/typescript-eslint/typescript-eslint/blob/master/packages/eslint-plugin/docs/rules/explicit-member-accessibility.md
				 */
				'@typescript-eslint/explicit-member-accessibility': [
					'error',
					{ accessibility: 'no-public' },
				],

				/**
				 * https://github.com/typescript-eslint/typescript-eslint/blob/master/packages/eslint-plugin/docs/rules/member-delimiter-style.md
				 */
				'@typescript-eslint/member-delimiter-style': [
					'error',
					{
						multiline: {
							delimiter: 'semi',
							requireLast: true,
						},
						singleline: {
							delimiter: 'semi',
							requireLast: false,
						},
					},
				],

				/**
				 * https://github.com/typescript-eslint/typescript-eslint/blob/master/packages/eslint-plugin/docs/rules/naming-convention.md
				 */
				'@typescript-eslint/naming-convention': [
					'error',
					{
						selector: 'default',
						format: ['camelCase'],
					},
					{
						selector: 'variable',
						format: ['camelCase', 'snake_case', 'UPPER_CASE'],
						leadingUnderscore: 'allowSingleOrDouble',
						trailingUnderscore: 'allowSingleOrDouble',
					},
					{
						selector: 'property',
						format: ['camelCase', 'snake_case'],
						leadingUnderscore: 'allowSingleOrDouble',
						trailingUnderscore: 'allowSingleOrDouble',
					},
					{
						selector: 'typeLike',
						format: ['PascalCase'],
					},
					{
						selector: ['method', 'function'],
						format: ['camelCase'],
						leadingUnderscore: 'allowSingleOrDouble',
					},
				],

				/**
				 * https://github.com/typescript-eslint/typescript-eslint/blob/master/packages/eslint-plugin/docs/rules/no-duplicate-imports.md
				 */
				'@typescript-eslint/no-duplicate-imports': 'error',

				/**
				 * https://github.com/typescript-eslint/typescript-eslint/blob/master/packages/eslint-plugin/docs/rules/no-invalid-void-type.md
				 */
				'@typescript-eslint/no-invalid-void-type': 'error',

				/**
				 * https://github.com/typescript-eslint/typescript-eslint/blob/master/packages/eslint-plugin/docs/rules/no-misused-promises.md
				 */
				'@typescript-eslint/no-misused-promises': ['error', { checksVoidReturn: false }],

				/**
				 * https://github.com/typescript-eslint/typescript-eslint/blob/v4.30.0/packages/eslint-plugin/docs/rules/no-floating-promises.md
				 */
				'@typescript-eslint/no-floating-promises': ['error', { ignoreVoid: true }],

				/**
				 * https://github.com/typescript-eslint/typescript-eslint/blob/v4.33.0/packages/eslint-plugin/docs/rules/no-namespace.md
				 */
				'@typescript-eslint/no-namespace': 'off',

				/**
				 * https://eslint.org/docs/1.0.0/rules/no-throw-literal
				 */
				'@typescript-eslint/no-throw-literal': 'error',

				/**
				 * https://github.com/typescript-eslint/typescript-eslint/blob/master/packages/eslint-plugin/docs/rules/no-unnecessary-boolean-literal-compare.md
				 */
				'@typescript-eslint/no-unnecessary-boolean-literal-compare': 'error',

				/**
				 * https://github.com/typescript-eslint/typescript-eslint/blob/master/packages/eslint-plugin/docs/rules/no-unnecessary-qualifier.md
				 */
				'@typescript-eslint/no-unnecessary-qualifier': 'error',

				/**
				 * https://github.com/typescript-eslint/typescript-eslint/blob/master/packages/eslint-plugin/docs/rules/no-unused-expressions.md
				 */
				'@typescript-eslint/no-unused-expressions': 'error',

				/**
				 * https://github.com/typescript-eslint/typescript-eslint/blob/master/packages/eslint-plugin/docs/rules/no-unused-vars.md
				 */
				'@typescript-eslint/no-unused-vars': ['error', { argsIgnorePattern: '_' }],

				/**
				 * https://github.com/typescript-eslint/typescript-eslint/blob/master/packages/eslint-plugin/docs/rules/prefer-nullish-coalescing.md
				 */
				'@typescript-eslint/prefer-nullish-coalescing': 'error',

				/**
				 * https://github.com/typescript-eslint/typescript-eslint/blob/master/packages/eslint-plugin/docs/rules/prefer-optional-chain.md
				 */
				'@typescript-eslint/prefer-optional-chain': 'error',

				/**
				 * https://github.com/typescript-eslint/typescript-eslint/blob/master/packages/eslint-plugin/docs/rules/promise-function-async.md
				 */
				'@typescript-eslint/promise-function-async': 'error',

				// ----------------------------------
				//       eslint-plugin-import
				// ----------------------------------

				/**
				 * https://github.com/import-js/eslint-plugin-import/blob/master/docs/rules/no-default-export.md
				 */
				'import/no-default-export': 'error',

				/**
				 * https://github.com/import-js/eslint-plugin-import/blob/master/docs/rules/order.md
				 */
				'import/order': 'error',

				// ******************************************************************
				//                    overrides to base ruleset
				// ******************************************************************

				// ----------------------------------
				//              ESLint
				// ----------------------------------

				/**
				 * https://eslint.org/docs/rules/class-methods-use-this
				 */
				'class-methods-use-this': 'off',

				/**
				 * https://eslint.org/docs/rules/eqeqeq
				 */
				eqeqeq: 'error',

				/**
				 * https://eslint.org/docs/rules/no-plusplus
				 */
				'no-plusplus': 'off',

				/**
				 * https://eslint.org/docs/rules/object-shorthand
				 */
				'object-shorthand': 'error',

				/**
				 * https://eslint.org/docs/rules/prefer-const
				 */
				'prefer-const': 'error',

				/**
				 * https://eslint.org/docs/rules/prefer-spread
				 */
				'prefer-spread': 'error',

				// ----------------------------------
				//              import
				// ----------------------------------

				/**
				 * https://github.com/import-js/eslint-plugin-import/blob/main/docs/rules/prefer-default-export.md
				 */
				'import/prefer-default-export': 'off',
			},
		},
		{
			files: ['./packages/nodes-base/nodes/**/*.ts'],
			plugins: ['eslint-plugin-n8n-nodes-base'],
			rules: {
				'n8n-nodes-base/node-class-description-inputs-wrong-regular-node': 'error',
				'n8n-nodes-base/node-class-description-inputs-wrong-trigger-node': 'error',
				'n8n-nodes-base/node-class-description-missing-subtitle': 'error',
				'n8n-nodes-base/node-class-description-outputs-wrong': 'error',
				'n8n-nodes-base/node-execute-block-double-assertion-for-items': 'error',
				'n8n-nodes-base/node-param-collection-type-unsorted-items': 'error',
				'n8n-nodes-base/node-param-default-missing': 'error',
				'n8n-nodes-base/node-param-default-wrong-for-boolean': 'error',
				'n8n-nodes-base/node-param-default-wrong-for-collection': 'error',
				'n8n-nodes-base/node-param-default-wrong-for-fixed-collection': 'error',
				'n8n-nodes-base/node-param-default-wrong-for-multi-options': 'error',
				'n8n-nodes-base/node-param-default-wrong-for-simplify': 'error',
				'n8n-nodes-base/node-param-description-comma-separated-hyphen': 'error',
				'n8n-nodes-base/node-param-description-empty-string': 'error',
				'n8n-nodes-base/node-param-description-excess-final-period': 'error',
				'n8n-nodes-base/node-param-description-excess-inner-whitespace': 'error',
				'n8n-nodes-base/node-param-description-identical-to-display-name': 'error',
				'n8n-nodes-base/node-param-description-miscased-id': 'error',
				'n8n-nodes-base/node-param-description-missing-final-period': 'error',
				'n8n-nodes-base/node-param-description-missing-for-ignore-ssl-issues': 'error',
				'n8n-nodes-base/node-param-description-missing-for-return-all': 'error',
				'n8n-nodes-base/node-param-description-missing-for-simplify': 'error',
				'n8n-nodes-base/node-param-description-missing-from-limit': 'error',
				'n8n-nodes-base/node-param-description-unencoded-angle-brackets': 'error',
				'n8n-nodes-base/node-param-description-unneeded-backticks': 'error',
				'n8n-nodes-base/node-param-description-untrimmed': 'error',
				'n8n-nodes-base/node-param-description-url-missing-protocol': 'error',
				'n8n-nodes-base/node-param-description-wrong-for-ignore-ssl-issues': 'error',
				'n8n-nodes-base/node-param-description-wrong-for-limit': 'error',
				'n8n-nodes-base/node-param-description-wrong-for-return-all': 'error',
				'n8n-nodes-base/node-param-required-false': 'error',
				'n8n-nodes-base/node-param-description-weak': 'error',
				'n8n-nodes-base/node-param-operation-without-no-data-expression': 'error',
				'n8n-nodes-base/node-param-type-options-missing-from-limit': 'error',
				'n8n-nodes-base/node-param-option-value-duplicate': 'error',
				'n8n-nodes-base/node-param-option-name-duplicate': 'error',
				'n8n-nodes-base/node-param-display-name-excess-inner-whitespace': 'error',
				'n8n-nodes-base/node-param-description-miscased-json': 'error',
				'n8n-nodes-base/node-param-resource-without-no-data-expression': 'error',
				'n8n-nodes-base/node-param-description-wrong-for-simplify': 'error',
<<<<<<< HEAD
				'n8n-nodes-base/node-param-description-wrong-for-upsert': 'error',
=======
				'n8n-nodes-base/node-param-display-name-miscased-id': 'error',
				'n8n-nodes-base/node-param-display-name-untrimmed': 'error',
>>>>>>> 4a7a04de
			},
		},
	],
};<|MERGE_RESOLUTION|>--- conflicted
+++ resolved
@@ -414,12 +414,9 @@
 				'n8n-nodes-base/node-param-description-miscased-json': 'error',
 				'n8n-nodes-base/node-param-resource-without-no-data-expression': 'error',
 				'n8n-nodes-base/node-param-description-wrong-for-simplify': 'error',
-<<<<<<< HEAD
-				'n8n-nodes-base/node-param-description-wrong-for-upsert': 'error',
-=======
 				'n8n-nodes-base/node-param-display-name-miscased-id': 'error',
 				'n8n-nodes-base/node-param-display-name-untrimmed': 'error',
->>>>>>> 4a7a04de
+				'n8n-nodes-base/node-param-description-wrong-for-upsert': 'error',
 			},
 		},
 	],
