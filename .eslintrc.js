--- conflicted
+++ resolved
@@ -385,11 +385,8 @@
 				"n8n-nodes-base/node-param-collection-type-unsorted-items": "error",
 				"n8n-nodes-base/node-param-default-wrong-for-fixed-collection": "error",
 				"n8n-nodes-base/node-param-default-wrong-for-multi-options": "error",
-<<<<<<< HEAD
 				"n8n-nodes-base/node-param-description-comma-separated-hyphen": "error",
-=======
 				"n8n-nodes-base/node-param-default-wrong-for-simplify": "error",
->>>>>>> e04d74d4
 			 }
 		},
 	],
