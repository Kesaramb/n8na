const { compilerOptions } = require('./tsconfig.json');

/** @type {import('ts-jest').TsJestGlobalOptions} */
const tsJestOptions = {
	isolatedModules: true,
	tsconfig: {
		...compilerOptions,
		declaration: false,
		sourceMap: true,
	},
};

const { baseUrl, paths } = require('get-tsconfig').getTsconfig().config?.compilerOptions;

/** @type {import('jest').Config} */
const config = {
	verbose: true,
	testEnvironment: 'node',
	testRegex: '\\.(test|spec)\\.(js|ts)$',
	testPathIgnorePatterns: ['/dist/', '/node_modules/'],
	transform: {
		'^.+\\.ts$': ['ts-jest', tsJestOptions],
	},
	// This resolve the path mappings from the tsconfig relative to each jest.config.js
	moduleNameMapper: Object.entries(paths || {}).reduce((acc, [path, [mapping]]) => {
		path = `^${path.replace(/\/\*$/, '/(.*)$')}`;
		mapping = mapping.replace(/^\.?\.\/(?:(.*)\/)?\*$/, '$1');
		mapping = mapping ? `/${mapping}` : '';
<<<<<<< HEAD
		acc[path] = '<rootDir>' + (baseUrl ? `/${baseUrl.replace(/^\.\//, '')}` : '') + mapping + '/$1';

		acc[path] = mapping.startsWith('/test')
			? '<rootDir>' + mapping + '/$1'
			: '<rootDir>' + (baseUrl ? `/${baseUrl.replace(/^\.\//, '')}` : '') + mapping + '/$1';

=======
		acc[path] = mapping.startsWith('/test')
			? '<rootDir>' + mapping + '/$1'
			: '<rootDir>' + (baseUrl ? `/${baseUrl.replace(/^\.\//, '')}` : '') + mapping + '/$1';
>>>>>>> ebba7c87
		return acc;
	}, {}),
	setupFilesAfterEnv: ['jest-expect-message'],
	collectCoverage: process.env.COVERAGE_ENABLED === 'true',
	coverageReporters: ['text-summary'],
	collectCoverageFrom: ['src/**/*.ts'],
};

if (process.env.CI === 'true') {
	config.workerIdleMemoryLimit = 1024;
	config.coverageReporters = ['cobertura'];
}

module.exports = config;<|MERGE_RESOLUTION|>--- conflicted
+++ resolved
@@ -26,18 +26,9 @@
 		path = `^${path.replace(/\/\*$/, '/(.*)$')}`;
 		mapping = mapping.replace(/^\.?\.\/(?:(.*)\/)?\*$/, '$1');
 		mapping = mapping ? `/${mapping}` : '';
-<<<<<<< HEAD
-		acc[path] = '<rootDir>' + (baseUrl ? `/${baseUrl.replace(/^\.\//, '')}` : '') + mapping + '/$1';
-
 		acc[path] = mapping.startsWith('/test')
 			? '<rootDir>' + mapping + '/$1'
 			: '<rootDir>' + (baseUrl ? `/${baseUrl.replace(/^\.\//, '')}` : '') + mapping + '/$1';
-
-=======
-		acc[path] = mapping.startsWith('/test')
-			? '<rootDir>' + mapping + '/$1'
-			: '<rootDir>' + (baseUrl ? `/${baseUrl.replace(/^\.\//, '')}` : '') + mapping + '/$1';
->>>>>>> ebba7c87
 		return acc;
 	}, {}),
 	setupFilesAfterEnv: ['jest-expect-message'],
